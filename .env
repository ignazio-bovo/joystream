--- conflicted
+++ resolved
@@ -25,26 +25,6 @@
 # Note, that if there are already some indexed events, this setting is ignored
 BLOCK_HEIGHT=0
 
-<<<<<<< HEAD
-# Redis cache server
-REDIS_URI=redis://localhost:6379/0
-
-###########################
-#    Processor options    #
-###########################
-
-# Where the mapping scripts are located
-TYPES_JSON=./types/augment/all/defs.json
-
-# Indexer GraphQL API endpoint to fetch indexed events
-INDEXER_ENDPOINT_URL=http://localhost:4000/graphql
-
-# Block height from which the processor starts. Note that if
-# there are already processed events in the database, this setting is ignored
-BLOCK_HEIGHT=0
-
-=======
->>>>>>> c5a8bbaf
 ###############################
 #    Processor GraphQL API    #
 ###############################
