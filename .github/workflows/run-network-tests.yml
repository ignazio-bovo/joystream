name: run-network-tests
on:
  pull_request:
    types: [opened, synchronize]

  workflow_dispatch:
  push:

jobs:
  tests_build_ubuntu:
    name: Ubuntu Checks
    runs-on: ubuntu-latest
    strategy:
      matrix:
        node-version: [14.x]
    steps:
<<<<<<< HEAD
      - uses: actions/checkout@v1
      - name: Use Node.js ${{ matrix.node-version }}
        uses: actions/setup-node@v1
        with:
          node-version: ${{ matrix.node-version }}
      - name: checks
        run: |
          yarn install --frozen-lockfile
          yarn workspace @joystream/types build
          yarn workspace @joystream/metadata-protobuf build
          yarn workspace @joystreamjs/utils build
          yarn workspace @joystreamjs/content build
          yarn workspace @joystream/cli build
          yarn workspace network-tests build
=======
    - uses: actions/checkout@v3
    - name: Use Node.js ${{ matrix.node-version }}
      uses: actions/setup-node@v3
      with:
        node-version: ${{ matrix.node-version }}
    - name: checks
      run: |
        yarn install --frozen-lockfile
        yarn workspace @joystream/types build
        yarn workspace @joystream/metadata-protobuf build
        yarn workspace @joystream/cli build
        yarn workspace network-tests build
>>>>>>> b0d86af3

  tests_build_osx:
    name: MacOS Checks
    runs-on: macos-latest
    strategy:
      matrix:
        node-version: [14.x]
    steps:
<<<<<<< HEAD
      - uses: actions/checkout@v1
      - name: Use Node.js ${{ matrix.node-version }}
        uses: actions/setup-node@v1
        with:
          node-version: ${{ matrix.node-version }}
      - name: checks
        run: |
          yarn install --frozen-lockfile --network-timeout 120000
          yarn workspace @joystream/types build
          yarn workspace @joystream/metadata-protobuf build
          yarn workspace @joystreamjs/utils build
          yarn workspace @joystreamjs/content build
          yarn workspace @joystream/cli build
          yarn workspace network-tests build
=======
    - uses: actions/checkout@v3
    - name: Use Node.js ${{ matrix.node-version }}
      uses: actions/setup-node@v3
      with:
        node-version: ${{ matrix.node-version }}
    - name: checks
      run: |
        yarn install --frozen-lockfile --network-timeout 120000
        yarn workspace @joystream/types build
        yarn workspace @joystream/metadata-protobuf build
        yarn workspace @joystream/cli build
        yarn workspace network-tests build
>>>>>>> b0d86af3

  build_images:
    name: Build joystream/node
    needs: tests_build_ubuntu
    runs-on: ubuntu-latest
    outputs:
      use_artifact: ${{ steps.compute_shasum.outputs.shasum }}-joystream-node-docker-image.tar.gz
    steps:
      - uses: actions/checkout@v3
      - uses: actions/setup-node@v3
        with:
          node-version: '14.x'

      - id: compute_shasum
        name: Compute runtime code shasum
        env:
          RUNTIME_PROFILE: "TESTING"
        run: |
          export RUNTIME_CODE_SHASUM=`scripts/runtime-code-shasum.sh`
          echo "::set-output name=shasum::${RUNTIME_CODE_SHASUM}"

      - name: Setup cache directory
        run: mkdir ~/docker-images

      - name: Cache docker images
        uses: actions/cache@v3
        env:
          cache-name: joystream-node-docker
        with:
          path: ~/docker-images
          key: ${{ env.cache-name }}-${{ steps.compute_shasum.outputs.shasum }}

      - name: Check if we have cached image
        continue-on-error: true
        run: |
          if [ -f ~/docker-images/joystream-node-docker-image.tar.gz ]; then
            docker load --input ~/docker-images/joystream-node-docker-image.tar.gz
            cp ~/docker-images/joystream-node-docker-image.tar.gz .
          fi

      - name: Check if we have pre-built image on Dockerhub
        continue-on-error: true
        run: |
          if ! [ -f joystream-node-docker-image.tar.gz ]; then
            docker pull joystream/node:${{ steps.compute_shasum.outputs.shasum }}
            docker image tag joystream/node:${{ steps.compute_shasum.outputs.shasum }} joystream/node:latest
            docker save --output joystream-node-docker-image.tar joystream/node:latest
            gzip joystream-node-docker-image.tar
            cp joystream-node-docker-image.tar.gz ~/docker-images/
          fi

      - name: Check we now have an image
        id: check_files
        uses: andstor/file-existence-action@v1
        with:
          files: "joystream-node-docker-image.tar.gz"

      - name: Set up Docker Buildx
        uses: docker/setup-buildx-action@dc7b9719a96d48369863986a06765841d7ea23f6 # v1.7
        id: builder1
        if: steps.check_files.outputs.files_exists == 'false'
  
      - name: Cache Docker layers
        uses: actions/cache@v3
        with:
         path: /tmp/.buildx-cache
         key: ${{ runner.os }}-buildx
        if: steps.check_files.outputs.files_exists == 'false'

      - name: Build
        uses: docker/build-push-action@v3
        with:
          context: .
          file: joystream-node.Dockerfile
          platforms: linux/amd64
          build-args: CARGO_FEATURES=testing-runtime
          push: false
          tags: joystream/node
          cache-from: type=local,src=/tmp/.buildx-cache
          cache-to: type=local,dest=/tmp/.buildx-cache
          builder: ${{ steps.builder1.outputs.name }}
          load: true
        if: steps.check_files.outputs.files_exists == 'false'

      - name: Save joystream/node image to cache
        run: |
          docker save --output joystream-node-docker-image.tar joystream/node
          gzip joystream-node-docker-image.tar
          cp joystream-node-docker-image.tar.gz ~/docker-images/
        if: steps.check_files.outputs.files_exists == 'false'

      - name: Save joystream/node image to Artifacts
        uses: actions/upload-artifact@v3
        with:
          name: ${{ steps.compute_shasum.outputs.shasum }}-joystream-node-docker-image.tar.gz
          path: joystream-node-docker-image.tar.gz

  run_test_scenarios:
    name: Tests
    needs: build_images
    runs-on: ubuntu-latest
    strategy:
      matrix:
        scenario: ['full', 'setupNewChain', 'setupNewChainMultiStorage', 'bonding', 'carthageNPoSSwitch']
        include:
          - scenario: 'setupNewChain'
            no_storage: 'true'
          - scenario: 'setupNewChainMultiStorage'
            no_storage: 'true'
    steps:
      - uses: actions/checkout@v3
      - uses: actions/setup-node@v3
        with:
          node-version: '14.x'
      - name: Get artifacts
        uses: actions/download-artifact@v3
        with:
          name: ${{ needs.build_images.outputs.use_artifact }}
      - name: Install artifacts
        run: |
          docker load --input joystream-node-docker-image.tar.gz
          docker images
      - name: Install packages and dependencies
        run: |
          yarn install --frozen-lockfile
          yarn workspace @joystream/types build
          yarn workspace @joystream/metadata-protobuf build
          yarn workspace @joystreamjs/utils build
          yarn workspace @joystreamjs/content build
          yarn workspace @joystream/cli build
      - name: Ensure tests are runnable
        run: yarn workspace network-tests build
      - name: Execute network tests
        run: |
          export RUNTIME=latest
          export NO_STORAGE=${{ matrix.no_storage }}
          tests/network-tests/run-tests.sh ${{ matrix.scenario }}

  runtime_upgrade:
    # Re-Enable when we want to test carthage runtime updates
    if: ${{ false }}
    name: Runtime Upgrade From Carthage Spec 0
    needs: build_images
    runs-on: ubuntu-latest
    steps:
      - uses: actions/checkout@v3
      - uses: actions/setup-node@v3
        with:
          node-version: '14.x'
      - name: Get artifacts
        uses: actions/download-artifact@v3
        with:
          name: ${{ needs.build_images.outputs.use_artifact }}
      - name: Install artifacts
        run: |
          docker load --input joystream-node-docker-image.tar.gz
          docker images
      - name: Install packages and dependencies
        run: |
          yarn install --frozen-lockfile
          yarn workspace @joystream/types build
          yarn workspace @joystream/metadata-protobuf build
          yarn workspace @joystream/cli build
      - name: Ensure tests are runnable
        run: yarn workspace network-tests build
      - name: Execute network tests
        run: |
          export HOME=${PWD}
          mkdir -p ${HOME}/.local/share/joystream-cli
          yarn joystream-cli api:setUri ws://localhost:9944
          # Rhodes release (spec 7) production runtime profile
          export RUNTIME_TAG=e3f72ac0dbfc3d8dc69b63c2ab991f104411f205
          export TARGET_RUNTIME_TAG=latest
          tests/network-tests/run-migration-tests.sh<|MERGE_RESOLUTION|>--- conflicted
+++ resolved
@@ -14,7 +14,6 @@
       matrix:
         node-version: [14.x]
     steps:
-<<<<<<< HEAD
       - uses: actions/checkout@v1
       - name: Use Node.js ${{ matrix.node-version }}
         uses: actions/setup-node@v1
@@ -29,20 +28,6 @@
           yarn workspace @joystreamjs/content build
           yarn workspace @joystream/cli build
           yarn workspace network-tests build
-=======
-    - uses: actions/checkout@v3
-    - name: Use Node.js ${{ matrix.node-version }}
-      uses: actions/setup-node@v3
-      with:
-        node-version: ${{ matrix.node-version }}
-    - name: checks
-      run: |
-        yarn install --frozen-lockfile
-        yarn workspace @joystream/types build
-        yarn workspace @joystream/metadata-protobuf build
-        yarn workspace @joystream/cli build
-        yarn workspace network-tests build
->>>>>>> b0d86af3
 
   tests_build_osx:
     name: MacOS Checks
@@ -51,7 +36,6 @@
       matrix:
         node-version: [14.x]
     steps:
-<<<<<<< HEAD
       - uses: actions/checkout@v1
       - name: Use Node.js ${{ matrix.node-version }}
         uses: actions/setup-node@v1
@@ -66,20 +50,6 @@
           yarn workspace @joystreamjs/content build
           yarn workspace @joystream/cli build
           yarn workspace network-tests build
-=======
-    - uses: actions/checkout@v3
-    - name: Use Node.js ${{ matrix.node-version }}
-      uses: actions/setup-node@v3
-      with:
-        node-version: ${{ matrix.node-version }}
-    - name: checks
-      run: |
-        yarn install --frozen-lockfile --network-timeout 120000
-        yarn workspace @joystream/types build
-        yarn workspace @joystream/metadata-protobuf build
-        yarn workspace @joystream/cli build
-        yarn workspace network-tests build
->>>>>>> b0d86af3
 
   build_images:
     name: Build joystream/node
@@ -96,7 +66,7 @@
       - id: compute_shasum
         name: Compute runtime code shasum
         env:
-          RUNTIME_PROFILE: "TESTING"
+          RUNTIME_PROFILE: 'TESTING'
         run: |
           export RUNTIME_CODE_SHASUM=`scripts/runtime-code-shasum.sh`
           echo "::set-output name=shasum::${RUNTIME_CODE_SHASUM}"
@@ -135,18 +105,18 @@
         id: check_files
         uses: andstor/file-existence-action@v1
         with:
-          files: "joystream-node-docker-image.tar.gz"
+          files: 'joystream-node-docker-image.tar.gz'
 
       - name: Set up Docker Buildx
         uses: docker/setup-buildx-action@dc7b9719a96d48369863986a06765841d7ea23f6 # v1.7
         id: builder1
         if: steps.check_files.outputs.files_exists == 'false'
-  
+
       - name: Cache Docker layers
         uses: actions/cache@v3
         with:
-         path: /tmp/.buildx-cache
-         key: ${{ runner.os }}-buildx
+          path: /tmp/.buildx-cache
+          key: ${{ runner.os }}-buildx
         if: steps.check_files.outputs.files_exists == 'false'
 
       - name: Build
