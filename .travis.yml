--- conflicted
+++ resolved
@@ -1,37 +1,13 @@
 language: node_js
 node_js:
-  - "10"
-<<<<<<< HEAD
   - "12"
-=======
-env:
-  global:
-    - CC_TEST_REPORTER_ID=2e7a4e12a9039fd1b3721e79e2efa92e1d4925af092679f3d106428e01373436
-    - GH_PAGES_SRC="packages/apps/build"
->>>>>>> 6fb8916e
 cache:
   yarn: true
   directories:
     - node_modules
 before_install:
   - curl -o- -L https://yarnpkg.com/install.sh | bash
-  - curl -L https://codeclimate.com/downloads/test-reporter/test-reporter-latest-linux-amd64 > ./cc-test-reporter
-  - chmod +x ./cc-test-reporter
   - export PATH=$HOME/.yarn/bin:$PATH
-before_script:
-  - ./cc-test-reporter before-build
 script:
-<<<<<<< HEAD
   - yarn
-  - yarn build
-=======
-  - yarn polkadot-dev-travis-build
-after_script:
-  - ./cc-test-reporter after-build --exit-code $TRAVIS_TEST_RESULT
-deploy:
-  skip_cleanup: true
-  provider: script
-  script: yarn polkadot-dev-travis-deploy
-  on:
-    branch: master
->>>>>>> 6fb8916e
+  - yarn build