--- conflicted
+++ resolved
@@ -25,16 +25,11 @@
 # Install rust toolchain
 ./setup.sh
 
-<<<<<<< HEAD
-# Install npm package dependencies, build npm packages
-yarn build:packages
-=======
 # build local npm packages
 yarn build:packages
 
 # Build joystream/node docker image
 yarn build:node:docker
->>>>>>> f62058ba
 
 # start a local development network
 yarn start
