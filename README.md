--- conflicted
+++ resolved
@@ -3,28 +3,14 @@
 # Joystream Runtime
 
 The runtime is the code that defines the consensus rules of the Joystream protocol.
-It is compiled to WASM and lives on chain. [Full nodes](https://github.com/Joystream/substrate-node-joystream) execute the code's logic to validate transactions and blocks on the blockchain.
+It is compiled to WASM and lives on chain.
+[Full nodes](https://github.com/Joystream/substrate-node-joystream) execute the code's logic to validate transactions and blocks on the blockchain.
 
-The joystream runtime builds on [substrate v1.0](https://docs.substrate.dev/docs) and adds additional functionality:
+The joystream runtime builds on a pre-release version of [substrate v2.0](https://substrate.dev/) and adds additional
+functionality to support the [various roles](https://www.joystream.org/roles) that can be entered into on the platform.
 
-- [Council elections](src/governance/election.rs)
-- [Runtime Upgrade proposal system](src/governance/proposals.rs)
-- [User membership system](src/membership/)
-- [Staked Roles](src/roles)
-   - [Storage Provider](src/storage/)
-<<<<<<< HEAD
 
 ### Prerequisites
-
-To compile the runtime you will need some tools such as: Rust, llvm and openssl. You can install most of the dependencies with:
-
-```bash
-curl https://getsubstrate.io -sSf | bash -s -- --fast
-```
-=======
-- [Forum](https://github.com/Joystream/substrate-forum-module)
-- [Discovery](src/discovery_service)
->>>>>>> c7599931
 
 ## Getting Started - Building the WASM runtime
 
@@ -35,13 +21,7 @@
 
 # Install Pre-requisits
 ./setup.sh
-<<<<<<< HEAD
 cargo build --release
-=======
-
-# Compile runtime
-./build.sh
->>>>>>> c7599931
 ```
 
 This produces the WASM "blob" output in:
