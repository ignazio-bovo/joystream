--- conflicted
+++ resolved
@@ -2,7 +2,6 @@
 
 WORKDIR /joystream
 COPY . /joystream
-<<<<<<< HEAD
 RUN rm -fr /joystream/pioneer
 # Replaced by "integration-tests" on Olympia
 RUN rm -fr /joystream/tests/network-tests
@@ -13,20 +12,7 @@
 # to ensure dev dependencies are installed.
 RUN yarn --frozen-lockfile
 
-# @joystream/types are built during postinstall
-RUN yarn workspace storage-node build
-=======
-RUN  rm -fr /joystream/pioneer
-
-# Do not set NODE_ENV=production until after running yarn install
-# to ensure dev dependencies are installed.
-RUN yarn --forzen-lockfile
-
-RUN yarn workspace @joystream/types build
-RUN yarn workspace @joystream/content-metadata-protobuf build:ts
->>>>>>> b2765ec0
-RUN yarn workspace query-node-root build
-RUN yarn workspace storage-node build
+RUN yarn build:packages
 
 # Second stage to reduce image size, enable it when
 # all packages have correctly identified what is a devDependency and what is not.
