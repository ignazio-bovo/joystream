{
  "name": "@joystream/cli",
  "description": "Command Line Interface for Joystream community and governance activities",
  "version": "0.6.0",
  "author": "Leszek Wiesner",
  "bin": {
    "joystream-cli": "./bin/run"
  },
  "bugs": "https://github.com/Joystream/joystream/issues",
  "dependencies": {
    "@apollo/client": "^3.3.13",
    "cross-fetch": "^3.0.6",
    "@apidevtools/json-schema-ref-parser": "^9.0.6",
    "@ffprobe-installer/ffprobe": "^1.1.0",
<<<<<<< HEAD
    "@joystream/types": "^0.17.0",
=======
    "@joystream/metadata-protobuf": "^1.0.0",
    "@joystream/types": "^0.17.2",
>>>>>>> f62058ba
    "@oclif/command": "^1.5.19",
    "@oclif/config": "^1.14.0",
    "@oclif/plugin-autocomplete": "^0.2.0",
    "@oclif/plugin-help": "^3.2.2",
    "@oclif/plugin-not-found": "^1.2.4",
    "@oclif/plugin-warn-if-update-available": "^1.7.0",
<<<<<<< HEAD
    "@polkadot/api": "5.3.2",
=======
    "@polkadot/api": "5.9.1",
>>>>>>> f62058ba
    "@types/cli-progress": "^3.9.1",
    "@types/fluent-ffmpeg": "^2.1.16",
    "@types/inquirer": "^6.5.0",
    "@types/mime-types": "^2.1.0",
    "@types/proper-lockfile": "^4.1.1",
    "@types/slug": "^0.9.1",
    "ajv": "^6.11.0",
    "axios": "^0.21.1",
    "cli-progress": "^3.9.0",
    "cli-ux": "^5.4.5",
    "fluent-ffmpeg": "^2.1.2",
    "inquirer": "^7.1.0",
    "inquirer-datepicker-prompt": "^0.4.2",
    "ipfs-http-client": "^47.0.1",
    "ipfs-only-hash": "^1.0.2",
    "it-all": "^1.0.4",
    "it-drain": "^1.0.3",
    "it-first": "^1.0.4",
    "it-last": "^1.0.4",
    "it-to-buffer": "^1.0.4",
    "mime-types": "^2.1.30",
    "moment": "^2.24.0",
    "proper-lockfile": "^4.1.1",
    "slug": "^2.1.1",
    "tslib": "^1.11.1",
    "blake3-wasm": "^2.1.5",
    "multihashes": "^4.0.3",
    "@apollo/client": "^3.2.5",
    "cross-fetch": "^3.0.6",
    "form-data": "^4.0.0"
  },
  "devDependencies": {
    "@oclif/dev-cli": "^1.22.2",
    "@oclif/test": "^1.2.5",
<<<<<<< HEAD
    "@polkadot/ts": "^0.4.4",
=======
    "@polkadot/ts": "^0.4.8",
>>>>>>> f62058ba
    "@types/chai": "^4.2.11",
    "@types/mocha": "^5.2.7",
    "@types/node": "^10.17.18",
    "chai": "^4.2.0",
    "eslint": "^7.6.0",
    "eslint-config-oclif": "^3.1.0",
    "eslint-config-oclif-typescript": "^0.1.0",
    "globby": "^10.0.2",
    "mocha": "^5.2.0",
    "nyc": "^14.1.1",
<<<<<<< HEAD
    "ts-node": "^8.8.2",
    "typescript": "^3.8.3",
    "json-schema-to-typescript": "^9.1.1",
=======
    "ts-node": "^10.2.1",
    "typescript": "^4.4.3",
>>>>>>> f62058ba
    "@graphql-codegen/cli": "^1.21.4",
    "@graphql-codegen/typescript": "^1.22.0",
    "@graphql-codegen/import-types-preset": "^1.18.1",
    "@graphql-codegen/typescript-operations": "^1.17.16",
    "@graphql-codegen/typescript-document-nodes": "^1.17.11"
  },
  "engines": {
    "node": ">=14.0.0",
    "yarn": "^1.22.0"
  },
  "publishConfig": {
    "access": "public",
    "registry": "https://registry.npmjs.org"
  },
  "files": [
    "/bin",
    "/lib",
    "/npm-shrinkwrap.json",
    "/oclif.manifest.json"
  ],
  "homepage": "https://github.com/Joystream/joystream/blob/master/cli",
  "keywords": [
    "oclif"
  ],
  "license": "GPL-3.0-only",
  "main": "lib/index.js",
  "oclif": {
    "repositoryPrefix": "<%- repo %>/blob/master/cli/<%- commandPath %>",
    "commands": "./lib/commands",
    "bin": "joystream-cli",
    "plugins": [
      "@oclif/plugin-help",
      "@oclif/plugin-autocomplete",
      "@oclif/plugin-not-found",
      "@oclif/plugin-warn-if-update-available"
    ],
    "topics": {
      "council": {
        "description": "Council-related information and activities like voting, becoming part of the council etc."
      },
      "account": {
        "description": "Accounts management - create, import or switch currently used account"
      },
      "api": {
        "description": "Inspect the substrate node api, perform lower-level api calls or change the current api provider uri"
      },
      "working-groups": {
        "description": "Working group lead and worker actions"
      },
      "content": {
        "description": "Interactions with content directory module - managing vidoes, channels, assets, categories and curator groups"
      }
    }
  },
  "repository": {
    "type": "git",
    "url": "https://github.com/Joystream/joystream",
    "directory": "cli"
  },
  "scripts": {
    "postpack": "rm -f oclif.manifest.json",
    "posttest": "yarn lint",
    "prepack": "rm -rf lib && tsc -b && oclif-dev manifest && oclif-dev readme",
    "test": "nyc --extension .ts mocha --forbid-only \"test/**/*.test.ts\"",
    "build": "tsc --build tsconfig.json",
    "version": "oclif-dev readme && git add README.md",
    "lint": "eslint ./src --ext .ts",
    "checks": "tsc --noEmit --pretty && prettier ./ --check && yarn lint",
    "format": "prettier ./ --write",
<<<<<<< HEAD
    "generate:schema-typings": "rm -rf ./src/json-schemas/typings && json2ts -i ./src/json-schemas/ -o ./src/json-schemas/typings/ && yarn format",
=======
    "generate:schema-typings": "rm -rf ./src/schemas/typings && json2ts -i ./src/schemas/json/ -o ./src/schemas/typings/ && prettier ./src/schemas/typings/ --write",
>>>>>>> f62058ba
    "generate:graphql-typings": "graphql-codegen",
    "generate:all": "yarn generate:schema-typings && yarn generate:graphql-typings"
  },
  "types": "lib/index.d.ts",
  "volta": {
    "node": "14.16.1",
    "yarn": "1.22.15"
  }
}<|MERGE_RESOLUTION|>--- conflicted
+++ resolved
@@ -12,23 +12,15 @@
     "cross-fetch": "^3.0.6",
     "@apidevtools/json-schema-ref-parser": "^9.0.6",
     "@ffprobe-installer/ffprobe": "^1.1.0",
-<<<<<<< HEAD
-    "@joystream/types": "^0.17.0",
-=======
-    "@joystream/metadata-protobuf": "^1.0.0",
-    "@joystream/types": "^0.17.2",
->>>>>>> f62058ba
+    "@joystream/metadata-protobuf": "^2.0.0",
+    "@joystream/types": "^0.18.0",
     "@oclif/command": "^1.5.19",
     "@oclif/config": "^1.14.0",
     "@oclif/plugin-autocomplete": "^0.2.0",
     "@oclif/plugin-help": "^3.2.2",
     "@oclif/plugin-not-found": "^1.2.4",
     "@oclif/plugin-warn-if-update-available": "^1.7.0",
-<<<<<<< HEAD
-    "@polkadot/api": "5.3.2",
-=======
     "@polkadot/api": "5.9.1",
->>>>>>> f62058ba
     "@types/cli-progress": "^3.9.1",
     "@types/fluent-ffmpeg": "^2.1.16",
     "@types/inquirer": "^6.5.0",
@@ -56,18 +48,12 @@
     "tslib": "^1.11.1",
     "blake3-wasm": "^2.1.5",
     "multihashes": "^4.0.3",
-    "@apollo/client": "^3.2.5",
-    "cross-fetch": "^3.0.6",
     "form-data": "^4.0.0"
   },
   "devDependencies": {
     "@oclif/dev-cli": "^1.22.2",
     "@oclif/test": "^1.2.5",
-<<<<<<< HEAD
-    "@polkadot/ts": "^0.4.4",
-=======
     "@polkadot/ts": "^0.4.8",
->>>>>>> f62058ba
     "@types/chai": "^4.2.11",
     "@types/mocha": "^5.2.7",
     "@types/node": "^10.17.18",
@@ -78,14 +64,9 @@
     "globby": "^10.0.2",
     "mocha": "^5.2.0",
     "nyc": "^14.1.1",
-<<<<<<< HEAD
-    "ts-node": "^8.8.2",
-    "typescript": "^3.8.3",
-    "json-schema-to-typescript": "^9.1.1",
-=======
     "ts-node": "^10.2.1",
     "typescript": "^4.4.3",
->>>>>>> f62058ba
+    "json-schema-to-typescript": "^10.1.4",
     "@graphql-codegen/cli": "^1.21.4",
     "@graphql-codegen/typescript": "^1.22.0",
     "@graphql-codegen/import-types-preset": "^1.18.1",
@@ -155,11 +136,7 @@
     "lint": "eslint ./src --ext .ts",
     "checks": "tsc --noEmit --pretty && prettier ./ --check && yarn lint",
     "format": "prettier ./ --write",
-<<<<<<< HEAD
-    "generate:schema-typings": "rm -rf ./src/json-schemas/typings && json2ts -i ./src/json-schemas/ -o ./src/json-schemas/typings/ && yarn format",
-=======
-    "generate:schema-typings": "rm -rf ./src/schemas/typings && json2ts -i ./src/schemas/json/ -o ./src/schemas/typings/ && prettier ./src/schemas/typings/ --write",
->>>>>>> f62058ba
+    "generate:schema-typings": "rm -rf ./src/schemas/typings && json2ts -i ./src/schemas/json/ -o ./src/schemas/typings/ && yarn format",
     "generate:graphql-typings": "graphql-codegen",
     "generate:all": "yarn generate:schema-typings && yarn generate:graphql-typings"
   },
