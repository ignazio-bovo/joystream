{
  "name": "@joystream/cli",
  "description": "Command Line Interface for Joystream community and governance activities",
  "version": "0.8.0",
  "author": "Leszek Wiesner",
  "bin": {
    "joystream-cli": "./bin/run"
  },
  "bugs": "https://github.com/Joystream/joystream/issues",
  "dependencies": {
    "@apidevtools/json-schema-ref-parser": "^9.0.6",
    "@apollo/client": "^3.3.13",
    "@ffprobe-installer/ffprobe": "^1.4.1",
<<<<<<< HEAD
    "@joystream/metadata-protobuf": "^2.4.0",
    "@joystream/types": "^0.20.3",
=======
    "@joystream/metadata-protobuf": "^2.5.0",
    "@joystream/types": "^0.20.2",
>>>>>>> bef701b6
    "@oclif/command": "^1.5.19",
    "@oclif/config": "^1.14.0",
    "@oclif/plugin-autocomplete": "^0.2.0",
    "@oclif/plugin-help": "^3.2.2",
    "@oclif/plugin-not-found": "^1.2.4",
    "@oclif/plugin-warn-if-update-available": "^1.7.0",
    "@polkadot/api": "8.9.1",
    "@polkadot/keyring": "9.5.1",
    "@polkadot/util": "9.5.1",
    "@polkadot/util-crypto": "9.5.1",
    "@types/cli-progress": "^3.9.1",
    "@types/fluent-ffmpeg": "^2.1.16",
    "@types/inquirer": "^6.5.0",
    "@types/mime-types": "^2.1.0",
    "@types/proper-lockfile": "^4.1.1",
    "@types/slug": "^0.9.1",
    "ajv": "^6.11.0",
    "axios": "^0.21.1",
    "blake3-wasm": "^2.1.5",
    "chalk": "^5.0.1",
    "cli-progress": "^3.9.0",
    "cli-ux": "^5.4.5",
    "cross-fetch": "^3.0.6",
    "fluent-ffmpeg": "^2.1.2",
    "form-data": "^4.0.0",
    "graphql": "^14.7.0",
    "graphql-tag": "^2.12.6",
    "inquirer": "^7.1.0",
    "inquirer-datepicker-prompt": "^0.4.2",
    "ipfs-http-client": "^47.0.1",
    "ipfs-only-hash": "^1.0.2",
    "it-all": "^1.0.4",
    "it-drain": "^1.0.3",
    "it-first": "^1.0.4",
    "it-last": "^1.0.4",
    "it-to-buffer": "^1.0.4",
    "mime-types": "^2.1.30",
    "moment": "^2.24.0",
    "multihashes": "^4.0.3",
    "proper-lockfile": "^4.1.1",
    "slug": "^2.1.1",
    "tslib": "^1.11.1"
  },
  "devDependencies": {
    "@graphql-codegen/cli": "^1.21.4",
    "@graphql-codegen/import-types-preset": "^1.18.1",
    "@graphql-codegen/typescript": "^1.22.0",
    "@graphql-codegen/typescript-document-nodes": "^2.2.11",
    "@graphql-codegen/typescript-operations": "^1.17.16",
    "@oclif/dev-cli": "^1.22.2",
    "@oclif/test": "^1.2.5",
    "@types/chai": "^4.2.11",
    "@types/mocha": "^5.2.7",
    "@types/node": "^10.17.18",
    "chai": "^4.2.0",
    "eslint": "^7.6.0",
    "eslint-config-oclif": "^3.1.0",
    "eslint-config-oclif-typescript": "^0.1.0",
    "globby": "^10.0.2",
    "json-schema-to-typescript": "^10.1.4",
    "mocha": "^5.2.0",
    "nyc": "^14.1.1",
    "ts-node": "^10.2.1",
    "typescript": "^4.4.3"
  },
  "engines": {
    "node": ">=14.0.0",
    "yarn": "^1.22.0"
  },
  "publishConfig": {
    "access": "public",
    "registry": "https://registry.npmjs.org"
  },
  "files": [
    "/bin",
    "/lib",
    "/npm-shrinkwrap.json",
    "/oclif.manifest.json"
  ],
  "homepage": "https://github.com/Joystream/joystream/blob/master/cli",
  "keywords": [
    "oclif"
  ],
  "license": "GPL-3.0-only",
  "main": "lib/index.js",
  "oclif": {
    "repositoryPrefix": "<%- repo %>/blob/master/cli/<%- commandPath %>",
    "commands": "./lib/commands",
    "bin": "joystream-cli",
    "plugins": [
      "@oclif/plugin-help",
      "@oclif/plugin-autocomplete",
      "@oclif/plugin-not-found",
      "@oclif/plugin-warn-if-update-available"
    ],
    "topics": {
      "account": {
        "description": "Accounts management - create, import or switch currently used account"
      },
      "api": {
        "description": "Inspect the substrate node api, perform lower-level api calls or change the current api provider uri"
      },
      "working-groups": {
        "description": "Working group lead and worker actions"
      },
      "content": {
        "description": "Interactions with content directory module - managing vidoes, channels, assets, categories and curator groups"
      },
      "membership": {
        "description": "Membership management - buy a new membership, update membership, manage membership keys"
      },
      "forum": {
        "description": "Forum working group activities (moderation, category management)"
      },
      "staking": {
        "description": "Staking and validation commands"
      },
      "fee-profile": {
        "description": "Commands for generating the fee profiles of some common extrinsics"
      }
    }
  },
  "repository": {
    "type": "git",
    "url": "https://github.com/Joystream/joystream",
    "directory": "cli"
  },
  "scripts": {
    "postpack": "rm -f oclif.manifest.json",
    "posttest": "yarn lint",
    "prepack": "rm -rf lib && tsc -b && oclif-dev manifest && oclif-dev readme",
    "test": "nyc --extension .ts mocha --forbid-only \"test/**/*.test.ts\"",
    "build": "rm -rf lib && tsc --build tsconfig.json",
    "version": "oclif-dev readme && git add README.md",
    "lint": "eslint ./src --ext .ts",
    "checks": "tsc --noEmit --pretty && prettier ./ --check && yarn lint",
    "format": "prettier ./ --write",
    "generate:schema-typings": "rm -rf ./src/schemas/typings && json2ts -i ./src/schemas/json/ -o ./src/schemas/typings/ && yarn format",
    "generate:graphql-typings": "graphql-codegen",
    "generate:all": "yarn generate:schema-typings && yarn generate:graphql-typings"
  },
  "types": "lib/index.d.ts",
  "volta": {
    "node": "14.16.1",
    "yarn": "1.22.15"
  }
}<|MERGE_RESOLUTION|>--- conflicted
+++ resolved
@@ -11,13 +11,8 @@
     "@apidevtools/json-schema-ref-parser": "^9.0.6",
     "@apollo/client": "^3.3.13",
     "@ffprobe-installer/ffprobe": "^1.4.1",
-<<<<<<< HEAD
-    "@joystream/metadata-protobuf": "^2.4.0",
+    "@joystream/metadata-protobuf": "^2.5.0",
     "@joystream/types": "^0.20.3",
-=======
-    "@joystream/metadata-protobuf": "^2.5.0",
-    "@joystream/types": "^0.20.2",
->>>>>>> bef701b6
     "@oclif/command": "^1.5.19",
     "@oclif/config": "^1.14.0",
     "@oclif/plugin-autocomplete": "^0.2.0",
