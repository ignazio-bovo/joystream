--- conflicted
+++ resolved
@@ -88,14 +88,10 @@
     "posttest": "eslint . --ext .ts",
     "prepack": "rm -rf lib && tsc -b && oclif-dev manifest && oclif-dev readme",
     "test": "nyc --extension .ts mocha --forbid-only \"test/**/*.test.ts\"",
-<<<<<<< HEAD
     "build": "tsc --build tsconfig.json",
-    "version": "oclif-dev readme && git add README.md"
-=======
     "version": "oclif-dev readme && git add README.md",
     "lint": "eslint ./src/ --quiet --ext .ts",
     "prettier-write": "prettier --write ."
->>>>>>> ce15a9e3
   },
   "types": "lib/index.d.ts"
 }