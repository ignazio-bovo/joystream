--- conflicted
+++ resolved
@@ -1,11 +1,7 @@
 {
   "name": "@joystream/cli",
   "description": "Command Line Interface for Joystream community and governance activities",
-<<<<<<< HEAD
-  "version": "0.10.0",
-=======
   "version": "1.2.0",
->>>>>>> 04695996
   "author": "Leszek Wiesner",
   "bin": {
     "joystream-cli": "./bin/run"
@@ -15,11 +11,6 @@
     "@apidevtools/json-schema-ref-parser": "^9.0.6",
     "@apollo/client": "^3.3.13",
     "@ffprobe-installer/ffprobe": "^1.4.1",
-<<<<<<< HEAD
-    "@joystream/metadata-protobuf": "^2.5.0",
-    "@joystream/types": "^0.20.5",
-=======
->>>>>>> 04695996
     "@oclif/command": "^1.5.19",
     "@oclif/config": "^1.14.0",
     "@oclif/plugin-autocomplete": "^0.2.0",
