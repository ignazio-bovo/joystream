--- conflicted
+++ resolved
@@ -1,11 +1,7 @@
 {
   "name": "@joystream/cli",
   "description": "Command Line Interface for Joystream community and governance activities",
-<<<<<<< HEAD
   "version": "1.2.0",
-=======
-  "version": "1.1.0",
->>>>>>> 5db2c088
   "author": "Leszek Wiesner",
   "bin": {
     "joystream-cli": "./bin/run"
@@ -15,13 +11,8 @@
     "@apidevtools/json-schema-ref-parser": "^9.0.6",
     "@apollo/client": "^3.3.13",
     "@ffprobe-installer/ffprobe": "^1.4.1",
-<<<<<<< HEAD
     "@joystream/metadata-protobuf": "^2.8.0",
     "@joystream/types": "^2.0.0",
-=======
-    "@joystream/metadata-protobuf": "^2.7.0",
-    "@joystream/types": "^1.0.0",
->>>>>>> 5db2c088
     "@oclif/command": "^1.5.19",
     "@oclif/config": "^1.14.0",
     "@oclif/plugin-autocomplete": "^0.2.0",
