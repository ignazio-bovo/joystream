{
  "name": "@joystream/cli",
  "description": "Command Line Interface for Joystream community and governance activities",
  "version": "0.6.0",
  "author": "Leszek Wiesner",
  "bin": {
    "joystream-cli": "./bin/run"
  },
  "bugs": "https://github.com/Joystream/joystream/issues",
  "dependencies": {
    "@apidevtools/json-schema-ref-parser": "^9.0.6",
    "@ffprobe-installer/ffprobe": "^1.1.0",
    "@joystream/metadata-protobuf": "^1.0.0",
<<<<<<< HEAD
    "@joystream/types": "^0.17.0",
=======
    "@joystream/types": "^0.17.1",
>>>>>>> 18eb4e17
    "@oclif/command": "^1.5.19",
    "@oclif/config": "^1.14.0",
    "@oclif/plugin-autocomplete": "^0.2.0",
    "@oclif/plugin-help": "^3.2.2",
    "@oclif/plugin-not-found": "^1.2.4",
    "@oclif/plugin-warn-if-update-available": "^1.7.0",
    "@polkadot/api": "5.9.1",
    "@types/cli-progress": "^3.9.1",
    "@types/fluent-ffmpeg": "^2.1.16",
    "@types/inquirer": "^6.5.0",
    "@types/mime-types": "^2.1.0",
    "@types/proper-lockfile": "^4.1.1",
    "@types/slug": "^0.9.1",
    "ajv": "^6.11.0",
    "axios": "^0.21.1",
    "cli-progress": "^3.9.0",
    "cli-ux": "^5.4.5",
    "fluent-ffmpeg": "^2.1.2",
    "inquirer": "^7.1.0",
    "inquirer-datepicker-prompt": "^0.4.2",
    "ipfs-http-client": "^47.0.1",
    "ipfs-only-hash": "^1.0.2",
    "it-all": "^1.0.4",
    "it-drain": "^1.0.3",
    "it-first": "^1.0.4",
    "it-last": "^1.0.4",
    "it-to-buffer": "^1.0.4",
    "mime-types": "^2.1.30",
    "moment": "^2.24.0",
    "proper-lockfile": "^4.1.1",
    "slug": "^2.1.1",
    "tslib": "^1.11.1",
    "blake3-wasm": "^2.1.5",
    "multihashes": "^4.0.3",
    "@apollo/client": "^3.2.5",
    "cross-fetch": "^3.0.6",
    "form-data": "^4.0.0"
  },
  "devDependencies": {
    "@oclif/dev-cli": "^1.22.2",
    "@oclif/test": "^1.2.5",
    "@polkadot/ts": "^0.4.8",
    "@types/chai": "^4.2.11",
    "@types/mocha": "^5.2.7",
    "@types/node": "^10.17.18",
    "chai": "^4.2.0",
    "eslint": "^7.6.0",
    "eslint-config-oclif": "^3.1.0",
    "eslint-config-oclif-typescript": "^0.1.0",
    "globby": "^10.0.2",
    "json-schema-to-typescript": "^9.1.1",
    "mocha": "^5.2.0",
    "nyc": "^14.1.1",
    "ts-node": "^10.2.1",
    "typescript": "^4.4.3",
    "@graphql-codegen/cli": "^1.21.4",
    "@graphql-codegen/typescript": "^1.22.0",
    "@graphql-codegen/import-types-preset": "^1.18.1",
    "@graphql-codegen/typescript-operations": "^1.17.16",
    "@graphql-codegen/typescript-document-nodes": "^1.17.11"
  },
  "engines": {
    "node": ">=14.0.0",
    "yarn": "^1.22.0"
  },
  "publishConfig": {
    "access": "public",
    "registry": "https://registry.npmjs.org"
  },
  "files": [
    "/bin",
    "/lib",
    "/npm-shrinkwrap.json",
    "/oclif.manifest.json"
  ],
  "homepage": "https://github.com/Joystream/joystream/blob/master/cli",
  "keywords": [
    "oclif"
  ],
  "license": "GPL-3.0-only",
  "main": "lib/index.js",
  "oclif": {
    "repositoryPrefix": "<%- repo %>/blob/master/cli/<%- commandPath %>",
    "commands": "./lib/commands",
    "bin": "joystream-cli",
    "plugins": [
      "@oclif/plugin-help",
      "@oclif/plugin-autocomplete",
      "@oclif/plugin-not-found",
      "@oclif/plugin-warn-if-update-available"
    ],
    "topics": {
      "council": {
        "description": "Council-related information and activities like voting, becoming part of the council etc."
      },
      "account": {
        "description": "Accounts management - create, import or switch currently used account"
      },
      "api": {
        "description": "Inspect the substrate node api, perform lower-level api calls or change the current api provider uri"
      },
      "working-groups": {
        "description": "Working group lead and worker actions"
      },
      "content": {
        "description": "Interactions with content directory module - managing vidoes, channels, assets, categories and curator groups"
      }
    }
  },
  "repository": {
    "type": "git",
    "url": "https://github.com/Joystream/joystream",
    "directory": "cli"
  },
  "scripts": {
    "postpack": "rm -f oclif.manifest.json",
    "posttest": "yarn lint",
    "prepack": "rm -rf lib && tsc -b && oclif-dev manifest && oclif-dev readme",
    "test": "nyc --extension .ts mocha --forbid-only \"test/**/*.test.ts\"",
    "build": "tsc --build tsconfig.json",
    "version": "oclif-dev readme && git add README.md",
    "lint": "eslint ./src --ext .ts",
    "checks": "tsc --noEmit --pretty && prettier ./ --check && yarn lint",
    "format": "prettier ./ --write",
    "generate:schema-typings": "rm -rf ./src/schemas/typings && json2ts -i ./src/schemas/json/ -o ./src/schemas/typings/ && prettier ./src/schemas/typings/ --write",
    "generate:graphql-typings": "graphql-codegen",
    "generate:all": "yarn generate:schema-typings && yarn generate:graphql-typings"
  },
  "types": "lib/index.d.ts",
  "volta": {
    "node": "14.16.1",
    "yarn": "1.22.15"
  }
}<|MERGE_RESOLUTION|>--- conflicted
+++ resolved
@@ -11,11 +11,7 @@
     "@apidevtools/json-schema-ref-parser": "^9.0.6",
     "@ffprobe-installer/ffprobe": "^1.1.0",
     "@joystream/metadata-protobuf": "^1.0.0",
-<<<<<<< HEAD
-    "@joystream/types": "^0.17.0",
-=======
     "@joystream/types": "^0.17.1",
->>>>>>> 18eb4e17
     "@oclif/command": "^1.5.19",
     "@oclif/config": "^1.14.0",
     "@oclif/plugin-autocomplete": "^0.2.0",
