--- conflicted
+++ resolved
@@ -15,11 +15,8 @@
   ApplicationDetails,
   OpeningDetails,
   UnaugmentedApiPromise,
-<<<<<<< HEAD
   MemberDetails,
   GraphQLQueryResult,
-=======
->>>>>>> 723336ca
 } from './Types'
 import { DeriveBalancesAll } from '@polkadot/api-derive/types'
 import { CLIError } from '@oclif/errors'
@@ -51,8 +48,6 @@
   [WorkingGroups.Forum]: 'forumWorkingGroup',
   [WorkingGroups.Membership]: 'membershipWorkingGroup',
 } as const
-<<<<<<< HEAD
-=======
 
 export const lockIdByWorkingGroup: { [K in WorkingGroups]: string } = {
   [WorkingGroups.StorageProviders]: '0x0606060606060606',
@@ -60,7 +55,6 @@
   [WorkingGroups.Forum]: '0x0808080808080808',
   [WorkingGroups.Membership]: '0x0909090909090909',
 }
->>>>>>> 723336ca
 
 // Api wrapper for handling most common api calls and allowing easy API implementation switch in the future
 export default class Api {
@@ -69,15 +63,11 @@
   private _cdClassesCache: [ClassId, Class][] | null = null
   public isDevelopment = false
 
-<<<<<<< HEAD
   private constructor(
     originalApi: ApiPromise,
     isDevelopment: boolean,
     queryNodeClient?: ApolloClient<NormalizedCacheObject>
   ) {
-=======
-  private constructor(originalApi: ApiPromise, isDevelopment: boolean) {
->>>>>>> 723336ca
     this.isDevelopment = isDevelopment
     this._api = originalApi
     this._queryNode = queryNodeClient
@@ -111,7 +101,6 @@
     return { api, properties, chainType }
   }
 
-<<<<<<< HEAD
   private static async createQueryNodeClient(uri: string) {
     return new ApolloClient({
       link: new HttpLink({ uri, fetch }),
@@ -128,11 +117,6 @@
     const { api, chainType } = await Api.initApi(apiUri, metadataCache)
     const queryNodeClient = queryNodeUri ? await this.createQueryNodeClient(queryNodeUri) : undefined
     return new Api(api, chainType.isDevelopment || chainType.isLocal, queryNodeClient)
-=======
-  static async create(apiUri: string = DEFAULT_API_URI, metadataCache: Record<string, any>): Promise<Api> {
-    const { api, chainType } = await Api.initApi(apiUri, metadataCache)
-    return new Api(api, chainType.isDevelopment || chainType.isLocal)
->>>>>>> 723336ca
   }
 
   async bestNumber(): Promise<number> {
@@ -196,7 +180,6 @@
     return this._api.query[module]
   }
 
-<<<<<<< HEAD
   protected async fetchMemberQueryNodeData(
     memberId: MemberId
   ): Promise<GraphQLQueryResult<'membership', 'handle' | 'name'>['membership']> {
@@ -244,12 +227,6 @@
     }
 
     return member
-=======
-  protected async membershipById(memberId: MemberId): Promise<Membership | null> {
-    const profile = await this._api.query.members.membershipById(memberId)
-
-    return profile.isEmpty ? null : profile
->>>>>>> 723336ca
   }
 
   async groupLead(group: WorkingGroups): Promise<GroupMember | null> {
@@ -262,15 +239,6 @@
     const leadWorkerId = optLeadId.unwrap()
     const leadWorker = await this.workerByWorkerId(group, leadWorkerId.toNumber())
 
-<<<<<<< HEAD
-    return await this.parseGroupMember(leadWorkerId, leadWorker)
-  }
-
-  protected async fetchStake(account: AccountId | string): Promise<Balance> {
-    return this._api.createType(
-      'Balance',
-      (await this._api.query.balances.locks(account)).reduce((sum, lock) => sum.add(lock.amount), new BN(0))
-=======
     return await this.parseGroupMember(group, leadWorkerId, leadWorker)
   }
 
@@ -281,7 +249,6 @@
         (await this._api.query.balances.locks(account)).find((lock) => lock.id.eq(lockIdByWorkingGroup[group]))
           ?.amount || 0
       )
->>>>>>> 723336ca
     )
   }
 
@@ -296,11 +263,7 @@
       throw new Error(`Group member profile not found! (member id: ${memberId.toNumber()})`)
     }
 
-<<<<<<< HEAD
-    const stake = await this.fetchStake(worker.staking_account_id)
-=======
     const stake = await this.fetchStake(worker.staking_account_id, group)
->>>>>>> 723336ca
 
     const reward: Reward = {
       valuePerBlock: worker.reward_per_block.unwrapOr(undefined),
@@ -382,11 +345,7 @@
   ): Promise<ApplicationDetails> {
     return {
       applicationId,
-<<<<<<< HEAD
       member: await this.expectedMembershipById(application.member_id),
-=======
-      member: await this.membershipById(application.member_id),
->>>>>>> 723336ca
       roleAccout: application.role_account_id,
       rewardAccount: application.reward_account_id,
       stakingAccount: application.staking_account_id,
