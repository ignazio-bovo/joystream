--- conflicted
+++ resolved
@@ -5,13 +5,8 @@
 import { formatBalance } from '@polkadot/util'
 import { Balance } from '@polkadot/types/interfaces'
 import { KeyringPair } from '@polkadot/keyring/types'
-<<<<<<< HEAD
 import { Codec, Observable } from '@polkadot/types/types'
-import { UInt } from '@polkadot/types'
-=======
-import { Codec, CodecArg } from '@polkadot/types/types'
-import { Option, Vec, UInt, Bytes } from '@polkadot/types'
->>>>>>> b2765ec0
+import { UInt, Bytes } from '@polkadot/types'
 import {
   AccountSummary,
   WorkingGroups,
@@ -30,37 +25,23 @@
   OpeningId,
   Application,
   ApplicationId,
-<<<<<<< HEAD
   StorageProviderId,
   Opening,
 } from '@joystream/types/working-group'
 import { Membership, StakingAccountMemberBinding } from '@joystream/types/members'
-import { AccountId, MemberId } from '@joystream/types/common'
-import { Class, ClassId, CuratorGroup, CuratorGroupId, Entity, EntityId } from '@joystream/types/content-directory'
-import { ContentId, DataObject } from '@joystream/types/media'
-import { ServiceProviderRecord } from '@joystream/types/discovery'
-=======
-  OpeningId,
-  StakingPolicy,
-} from '@joystream/types/hiring'
-import { MemberId, Membership } from '@joystream/types/members'
-import { RewardRelationship, RewardRelationshipId } from '@joystream/types/recurring-rewards'
-import { Stake, StakeId } from '@joystream/types/stake'
-
-import { InputValidationLengthConstraint, ChannelId, Url } from '@joystream/types/common'
+import { MemberId, ChannelId } from '@joystream/types/common'
 import {
-  CuratorGroup,
-  CuratorGroupId,
   Channel,
   Video,
+  ChannelCategoryId,
   VideoId,
+  CuratorGroupId,
+  CuratorGroup,
   ChannelCategory,
+  VideoCategoryId,
   VideoCategory,
-  ChannelCategoryId,
-  VideoCategoryId,
 } from '@joystream/types/content'
 import { ContentId, DataObject } from '@joystream/types/storage'
->>>>>>> b2765ec0
 import _ from 'lodash'
 import { ApolloClient, InMemoryCache, HttpLink, NormalizedCacheObject, DocumentNode } from '@apollo/client'
 import fetch from 'cross-fetch'
@@ -71,6 +52,7 @@
   GetMemberByIdQueryVariables,
   MembershipFieldsFragment,
 } from './graphql/generated/queries'
+import { GenericAccountId as AccountId } from '@polkadot/types/generic/AccountId'
 
 export const DEFAULT_API_URI = 'ws://localhost:9944/'
 
@@ -78,7 +60,6 @@
 export const apiModuleByGroup = {
   [WorkingGroups.StorageProviders]: 'storageWorkingGroup',
   [WorkingGroups.Curators]: 'contentDirectoryWorkingGroup',
-<<<<<<< HEAD
   [WorkingGroups.Forum]: 'forumWorkingGroup',
   [WorkingGroups.Membership]: 'membershipWorkingGroup',
 } as const
@@ -88,18 +69,12 @@
   [WorkingGroups.Curators]: '0x0707070707070707',
   [WorkingGroups.Forum]: '0x0808080808080808',
   [WorkingGroups.Membership]: '0x0909090909090909',
-=======
-  [WorkingGroups.Operations]: 'operationsWorkingGroup',
-  [WorkingGroups.Gateway]: 'gatewayWorkingGroup',
->>>>>>> b2765ec0
 }
 
 // Api wrapper for handling most common api calls and allowing easy API implementation switch in the future
 export default class Api {
   private _api: ApiPromise
-<<<<<<< HEAD
   private _queryNode?: ApolloClient<NormalizedCacheObject>
-  private _cdClassesCache: [ClassId, Class][] | null = null
   public isDevelopment = false
 
   private constructor(
@@ -108,10 +83,6 @@
     queryNodeClient?: ApolloClient<NormalizedCacheObject>
   ) {
     this.isDevelopment = isDevelopment
-=======
-
-  private constructor(originalApi: ApiPromise) {
->>>>>>> b2765ec0
     this._api = originalApi
     this._queryNode = queryNodeClient
   }
@@ -499,25 +470,12 @@
   }
 
   async curatorGroupById(id: number): Promise<CuratorGroup | null> {
-<<<<<<< HEAD
     const exists = !!(await this._api.query.contentDirectory.curatorGroupById.size(id)).toNumber()
     return exists ? await this._api.query.contentDirectory.curatorGroupById(id) : null
   }
 
   async nextCuratorGroupId(): Promise<number> {
     return (await this._api.query.contentDirectory.nextCuratorGroupId()).toNumber()
-  }
-
-  async classById(id: number): Promise<Class | null> {
-    const c = await this._api.query.contentDirectory.classById(id)
-    return c.isEmpty ? null : c
-=======
-    const exists = !!(await this._api.query.content.curatorGroupById.size(id)).toNumber()
-    return exists ? await this._api.query.content.curatorGroupById<CuratorGroup>(id) : null
-  }
-
-  async nextCuratorGroupId(): Promise<number> {
-    return (await this._api.query.content.nextCuratorGroupId<CuratorGroupId>()).toNumber()
   }
 
   async channelById(channelId: ChannelId | number | string): Promise<Channel> {
@@ -526,10 +484,9 @@
     if (!exists) {
       throw new CLIError(`Channel by id ${channelId.toString()} not found!`)
     }
-    const channel = await this._api.query.content.channelById<Channel>(channelId)
+    const channel = await this._api.query.content.channelById(channelId)
 
     return channel
->>>>>>> b2765ec0
   }
 
   async videosByChannelId(channelId: ChannelId | number | string): Promise<[VideoId, Video][]> {
@@ -545,23 +502,6 @@
     }
   }
 
-<<<<<<< HEAD
-  async entityById(id: number): Promise<Entity | null> {
-    const exists = !!(await this._api.query.contentDirectory.entityById.size(id)).toNumber()
-    return exists ? await this._api.query.contentDirectory.entityById(id) : null
-  }
-
-  async dataObjectByContentId(contentId: ContentId): Promise<DataObject | null> {
-    const dataObject = await this._api.query.dataDirectory.dataObjectByContentId(contentId)
-    return dataObject.unwrapOr(null)
-  }
-
-  async ipnsIdentity(storageProviderId: number): Promise<string | null> {
-    const accountInfo = await this._api.query.discovery.accountInfoByStorageProviderId(storageProviderId)
-    return accountInfo.isEmpty || accountInfo.expires_at.toNumber() <= (await this.bestNumber())
-      ? null
-      : accountInfo.identity.toString()
-=======
   async videoById(videoId: VideoId | number | string): Promise<Video> {
     const video = await this._api.query.content.videoById<Video>(videoId)
     if (video.isEmpty) {
@@ -594,7 +534,6 @@
       throw new CLIError(`DataObject not found by id ${contentIds[notFoundIndex].toString()}`)
     }
     return dataObjects
->>>>>>> b2765ec0
   }
 
   async getRandomBootstrapEndpoint(): Promise<string | null> {
@@ -604,7 +543,7 @@
   }
 
   async storageProviderEndpoint(storageProviderId: StorageProviderId | number): Promise<string> {
-    const value = await this._api.query.storageWorkingGroup.workerStorage<Bytes>(storageProviderId)
+    const value = await this._api.query.storageWorkingGroup.workerStorage(storageProviderId)
     return this._api.createType('Text', value).toString()
   }
 
