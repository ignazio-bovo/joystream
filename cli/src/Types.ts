import BN from 'bn.js'
import { ElectionStage, Seat } from '@joystream/types/council'
import { Option, bool } from '@polkadot/types'
import { Codec } from '@polkadot/types/types'
import { BlockNumber, Balance, AccountId } from '@polkadot/types/interfaces'
import { DeriveBalancesAll } from '@polkadot/api-derive/types'
import { KeyringPair } from '@polkadot/keyring/types'
import { WorkerId, OpeningType } from '@joystream/types/working-group'
import { Membership, MemberId } from '@joystream/types/members'
import { Opening, StakingPolicy, ApplicationStage } from '@joystream/types/hiring'
import { Validator } from 'inquirer'
import { ApiPromise } from '@polkadot/api'
import { SubmittableModuleExtrinsics, QueryableModuleStorage, QueryableModuleConsts } from '@polkadot/api/types'
<<<<<<< HEAD
import { JSONSchema7, JSONSchema7Definition } from 'json-schema'
=======
import { JSONSchema4 } from 'json-schema'
>>>>>>> 3fd73fbd
import {
  IChannelCategoryMetadata,
  IChannelMetadata,
  IVideoCategoryMetadata,
  IVideoMetadata,
} from '@joystream/metadata-protobuf'
import { DataObjectCreationParameters } from '@joystream/types/storage'

// KeyringPair type extended with mandatory "meta.name"
// It's used for accounts/keys management within CLI.
// If not provided in the account json file, the meta.name value is set to "Unnamed Account"
export type NamedKeyringPair = KeyringPair & {
  meta: {
    name: string
  }
}

// Summary of the account information fetched from the api for "account:current" purposes (currently just balances)
export type AccountSummary = {
  balances: DeriveBalancesAll
}

export type CouncilInfo = {
  activeCouncil: Seat[]
  termEndsAt: BlockNumber
  autoStart: bool
  newTermDuration: BN
  candidacyLimit: BN
  councilSize: BN
  minCouncilStake: Balance
  minVotingStake: Balance
  announcingPeriod: BlockNumber
  votingPeriod: BlockNumber
  revealingPeriod: BlockNumber
  round: BN
  stage: Option<ElectionStage>
}

// Object with "name" and "value" properties, used for rendering simple CLI tables like:
// Total balance:   100 JOY
// Free calance:     50 JOY
export type NameValueObj = { name: string; value: string }

// Working groups related types
export enum WorkingGroups {
  StorageProviders = 'storageProviders',
  Curators = 'curators',
  OperationsAlpha = 'operationsAlpha',
  OperationsBeta = 'operationsBeta',
  OperationsGamma = 'operationsGamma',
  Gateway = 'gateway',
  Distribution = 'distributors',
}

// In contrast to Pioneer, currently only StorageProviders group is available in CLI
export const AvailableGroups: readonly WorkingGroups[] = [
  WorkingGroups.StorageProviders,
  WorkingGroups.Curators,
  WorkingGroups.OperationsAlpha,
  WorkingGroups.OperationsBeta,
  WorkingGroups.OperationsGamma,
  WorkingGroups.Gateway,
  WorkingGroups.Distribution,
] as const

export type Reward = {
  totalRecieved: Balance
  value: Balance
  interval?: number
  nextPaymentBlock: number // 0 = no incoming payment
}

// Compound working group types
export type GroupMember = {
  workerId: WorkerId
  memberId: MemberId
  roleAccount: AccountId
  profile: Membership
  stake?: Balance
  reward?: Reward
}

export type GroupApplication = {
  wgApplicationId: number
  applicationId: number
  wgOpeningId: number
  member: Membership | null
  roleAccout: AccountId
  stakes: {
    application: number
    role: number
  }
  humanReadableText: string
  stage: keyof ApplicationStage['typeDefinitions']
}

export enum OpeningStatus {
  WaitingToBegin = 'WaitingToBegin',
  AcceptingApplications = 'AcceptingApplications',
  InReview = 'InReview',
  Complete = 'Complete',
  Cancelled = 'Cancelled',
  Unknown = 'Unknown',
}

export type GroupOpeningStage = {
  status: OpeningStatus
  block?: number
  date?: Date
}

export type GroupOpeningStakes = {
  application?: StakingPolicy
  role?: StakingPolicy
}

export const stakingPolicyUnstakingPeriodKeys = [
  'crowded_out_unstaking_period_length',
  'review_period_expired_unstaking_period_length',
] as const

export type StakingPolicyUnstakingPeriodKey = typeof stakingPolicyUnstakingPeriodKeys[number]

export const openingPolicyUnstakingPeriodsKeys = [
  'fill_opening_failed_applicant_application_stake_unstaking_period',
  'fill_opening_failed_applicant_role_stake_unstaking_period',
  'fill_opening_successful_applicant_application_stake_unstaking_period',
  'terminate_application_stake_unstaking_period',
  'terminate_role_stake_unstaking_period',
  'exit_role_application_stake_unstaking_period',
  'exit_role_stake_unstaking_period',
] as const

export type OpeningPolicyUnstakingPeriodsKey = typeof openingPolicyUnstakingPeriodsKeys[number]
export type UnstakingPeriodsKey =
  | OpeningPolicyUnstakingPeriodsKey
  | 'crowded_out_application_stake_unstaking_period_length'
  | 'crowded_out_role_stake_unstaking_period_length'
  | 'review_period_expired_application_stake_unstaking_period_length'
  | 'review_period_expired_role_stake_unstaking_period_length'

export type UnstakingPeriods = {
  [k in UnstakingPeriodsKey]: number
}

export type GroupOpening = {
  wgOpeningId: number
  openingId: number
  stage: GroupOpeningStage
  opening: Opening
  stakes: GroupOpeningStakes
  applications: GroupApplication[]
  type: OpeningType
  unstakingPeriods: UnstakingPeriods
}

// Api-related

// Additional options that can be passed to ApiCommandBase.promptForParam in order to override
// its default behaviour, change param name, add validation etc.
export type ApiParamOptions<ParamType = Codec> = {
  forcedName?: string
  value?: {
    default: ParamType
    locked?: boolean
  }
  validator?: Validator
  nestedOptions?: ApiParamsOptions // For more complex params, like structs
}
export type ApiParamsOptions = {
  [paramName: string]: ApiParamOptions
}

export type ApiMethodArg = Codec
export type ApiMethodNamedArg = {
  name: string
  value: ApiMethodArg
}
export type ApiMethodNamedArgs = ApiMethodNamedArg[]

// Api without TypeScript augmentations for "query", "tx" and "consts" (useful when more type flexibility is needed)
export type UnaugmentedApiPromise = Omit<ApiPromise, 'query' | 'tx' | 'consts'> & {
  query: { [key: string]: QueryableModuleStorage<'promise'> }
  tx: { [key: string]: SubmittableModuleExtrinsics<'promise'> }
  consts: { [key: string]: QueryableModuleConsts }
}

export type AssetToUpload = {
  dataObjectId: BN
  path: string
}

export type ResolvedAsset = {
  path: string
  parameters: DataObjectCreationParameters
}

export type VideoFFProbeMetadata = {
  width?: number
  height?: number
  codecName?: string
  codecFullName?: string
  duration?: number
}

export type VideoFileMetadata = VideoFFProbeMetadata & {
  size: number
  container: string
  mimeType: string
}

export type VideoInputParameters = Omit<IVideoMetadata, 'video' | 'thumbnailPhoto'> & {
  videoPath?: string
  thumbnailPhotoPath?: string
}

export type ChannelInputParameters = Omit<IChannelMetadata, 'coverPhoto' | 'avatarPhoto'> & {
  coverPhotoPath?: string
  avatarPhotoPath?: string
  rewardAccount?: string
  collaborators?: number[]
}

export type ChannelCategoryInputParameters = IChannelCategoryMetadata

export type VideoCategoryInputParameters = IVideoCategoryMetadata

type AnyNonObject = string | number | boolean | any[] | Long

// JSONSchema utility types

// Based on: https://stackoverflow.com/questions/51465182/how-to-remove-index-signature-using-mapped-types
type RemoveIndex<T> = {
  [K in keyof T as string extends K ? never : number extends K ? never : K]: T[K]
}

type AnyJSONSchema = RemoveIndex<JSONSchema4>

export type JSONTypeName<T> = T extends string
  ? 'string' | ['string', 'null']
  : T extends number
  ? 'number' | ['number', 'null']
  : T extends boolean
  ? 'boolean' | ['boolean', 'null']
  : T extends any[]
  ? 'array' | ['array', 'null']
  : T extends Long
  ? 'number' | ['number', 'null']
  : 'object' | ['object', 'null']

<<<<<<< HEAD
export type PropertySchema<P> = Omit<
  JSONSchema7Definition & {
    type: JSONTypeName<P>
    properties: P extends AnyNonObject ? never : JsonSchemaProperties<P>
  },
  P extends AnyNonObject ? 'properties' : ''
>
=======
export type PropertySchema<P> = Omit<AnyJSONSchema, 'type' | 'properties'> & {
  type: JSONTypeName<P>
} & (P extends AnyNonObject ? { properties?: never } : { properties: JsonSchemaProperties<P> })
>>>>>>> 3fd73fbd

export type JsonSchemaProperties<T> = {
  [K in keyof Required<T>]: PropertySchema<Required<T>[K]>
}

<<<<<<< HEAD
export type JsonSchema<T> = JSONSchema7 & {
=======
export type JsonSchema<T> = Omit<AnyJSONSchema, 'type' | 'properties'> & {
>>>>>>> 3fd73fbd
  type: 'object'
  properties: JsonSchemaProperties<T>
}

// Storage node related types

export type StorageNodeInfo = {
  bucketId: number
  apiEndpoint: string
}

export type TokenRequest = {
  data: TokenRequestData
  signature: string
}

export type TokenRequestData = {
  memberId: number
  accountId: string
  dataObjectId: number
  storageBucketId: number
  bagId: string
}<|MERGE_RESOLUTION|>--- conflicted
+++ resolved
@@ -11,11 +11,7 @@
 import { Validator } from 'inquirer'
 import { ApiPromise } from '@polkadot/api'
 import { SubmittableModuleExtrinsics, QueryableModuleStorage, QueryableModuleConsts } from '@polkadot/api/types'
-<<<<<<< HEAD
-import { JSONSchema7, JSONSchema7Definition } from 'json-schema'
-=======
 import { JSONSchema4 } from 'json-schema'
->>>>>>> 3fd73fbd
 import {
   IChannelCategoryMetadata,
   IChannelMetadata,
@@ -266,29 +262,15 @@
   ? 'number' | ['number', 'null']
   : 'object' | ['object', 'null']
 
-<<<<<<< HEAD
-export type PropertySchema<P> = Omit<
-  JSONSchema7Definition & {
-    type: JSONTypeName<P>
-    properties: P extends AnyNonObject ? never : JsonSchemaProperties<P>
-  },
-  P extends AnyNonObject ? 'properties' : ''
->
-=======
 export type PropertySchema<P> = Omit<AnyJSONSchema, 'type' | 'properties'> & {
   type: JSONTypeName<P>
 } & (P extends AnyNonObject ? { properties?: never } : { properties: JsonSchemaProperties<P> })
->>>>>>> 3fd73fbd
 
 export type JsonSchemaProperties<T> = {
   [K in keyof Required<T>]: PropertySchema<Required<T>[K]>
 }
 
-<<<<<<< HEAD
-export type JsonSchema<T> = JSONSchema7 & {
-=======
 export type JsonSchema<T> = Omit<AnyJSONSchema, 'type' | 'properties'> & {
->>>>>>> 3fd73fbd
   type: 'object'
   properties: JsonSchemaProperties<T>
 }
