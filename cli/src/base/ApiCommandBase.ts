import ExitCodes from '../ExitCodes'
import { CLIError } from '@oclif/errors'
import StateAwareCommandBase from './StateAwareCommandBase'
import Api from '../Api'
import { getTypeDef, Option, Tuple } from '@polkadot/types'
<<<<<<< HEAD
import { Registry, Codec, TypeDef, TypeDefInfo, IEvent } from '@polkadot/types/types'
=======
import { Registry, Codec, TypeDef, TypeDefInfo, IEvent, DetectCodec } from '@polkadot/types/types'
>>>>>>> f62058ba
import { Vec, Struct, Enum } from '@polkadot/types/codec'
import { SubmittableResult, WsProvider } from '@polkadot/api'
import { KeyringPair } from '@polkadot/keyring/types'
import chalk from 'chalk'
import { InterfaceTypes } from '@polkadot/types/types/registry'
import { ApiMethodArg, ApiMethodNamedArgs, ApiParamsOptions, ApiParamOptions, UnaugmentedApiPromise } from '../Types'
import { createParamOptions } from '../helpers/promptOptions'
import { AugmentedSubmittables, SubmittableExtrinsic, AugmentedEvents, AugmentedEvent } from '@polkadot/api/types'
import { DistinctQuestion } from 'inquirer'
import { BOOL_PROMPT_OPTIONS } from '../helpers/prompting'
import { DispatchError } from '@polkadot/types/interfaces/system'
<<<<<<< HEAD
=======
import QueryNodeApi from '../QueryNodeApi'
>>>>>>> f62058ba
import { formatBalance } from '@polkadot/util'
import BN from 'bn.js'
import _ from 'lodash'

export class ExtrinsicFailedError extends Error {}

/**
 * Abstract base class for commands that require access to the API.
 */
export default abstract class ApiCommandBase extends StateAwareCommandBase {
  private api: Api | undefined
  private queryNodeApi: QueryNodeApi | null | undefined

  // Command configuration
  protected requiresApiConnection = true
  protected requiresQueryNode = false

  getApi(): Api {
    if (!this.api) {
      throw new CLIError('Tried to access API before initialization.', { exit: ExitCodes.ApiError })
    }
    return this.api
  }

<<<<<<< HEAD
  // Shortcuts
  getOriginalApi() {
    return this.getApi().getOriginalApi()
  }

  getUnaugmentedApi() {
=======
  getQNApi(): QueryNodeApi {
    if (this.queryNodeApi === undefined) {
      throw new CLIError('Tried to access QueryNodeApi before initialization.', { exit: ExitCodes.QueryNodeError })
    }
    if (this.queryNodeApi === null) {
      throw new CLIError('Query node endpoint uri is required in order to run this command!', {
        exit: ExitCodes.QueryNodeError,
      })
    }
    return this.queryNodeApi
  }

  // Shortcuts
  getOriginalApi(): ApiPromise {
    return this.getApi().getOriginalApi()
  }

  getUnaugmentedApi(): UnaugmentedApiPromise {
>>>>>>> f62058ba
    return this.getApi().getUnaugmentedApi()
  }

  getTypesRegistry(): Registry {
    return this.getOriginalApi().registry
  }

  createType<T extends Codec = Codec, TN extends string = string>(typeName: TN, value?: unknown): DetectCodec<T, TN> {
    return this.getOriginalApi().createType<T, TN>(typeName, value)
  }

  isQueryNodeUriSet(): boolean {
    const { queryNodeUri } = this.getPreservedState()
    return !!queryNodeUri
  }

  async init(): Promise<void> {
    await super.init()
    if (this.requiresApiConnection) {
      let apiUri: string = this.getPreservedState().apiUri

      if (!apiUri) {
        this.warn("You haven't provided a Joystream node websocket api uri for the CLI to connect to yet!")
        apiUri = await this.promptForApiUri()
      }

<<<<<<< HEAD
      let queryNodeUri: string = this.getPreservedState().queryNodeUri
      if (!queryNodeUri) {
=======
      let queryNodeUri: string | null | undefined = this.getPreservedState().queryNodeUri

      if (this.requiresQueryNode && !queryNodeUri) {
        this.warn('Query node endpoint uri is required in order to run this command!')
        queryNodeUri = await this.promptForQueryNodeUri(true)
      } else if (queryNodeUri === undefined) {
>>>>>>> f62058ba
        this.warn("You haven't provided a Joystream query node uri for the CLI to connect to yet!")
        queryNodeUri = await this.promptForQueryNodeUri()
      }

      const { metadataCache } = this.getPreservedState()
      this.api = await Api.create(apiUri, metadataCache, queryNodeUri === 'none' ? undefined : queryNodeUri)

      const { genesisHash, runtimeVersion } = this.getOriginalApi()
      const metadataKey = `${genesisHash}-${runtimeVersion.specVersion}`
      if (!metadataCache[metadataKey]) {
        // Add new entry to metadata cache
        metadataCache[metadataKey] = await this.getOriginalApi().runtimeMetadata.toJSON()
        await this.setPreservedState({ metadataCache })
      }

      this.queryNodeApi = queryNodeUri
        ? new QueryNodeApi(queryNodeUri, (err) => {
            this.warn(`Query node error: ${err.networkError?.message || err.graphQLErrors?.join('\n')}`)
          })
        : null
    }
  }

  async promptForApiUri(): Promise<string> {
    let selectedNodeUri = await this.simplePrompt({
      type: 'list',
      message: 'Choose a node websocket api uri:',
      choices: [
        {
          name: 'Local node (ws://localhost:9944)',
          value: 'ws://localhost:9944',
        },
        {
          name: 'Current Testnet official Joystream node (wss://rome-rpc-endpoint.joystream.org:9944/)',
          value: 'wss://rome-rpc-endpoint.joystream.org:9944/',
        },
        {
          name: 'Custom endpoint',
          value: '',
        },
      ],
    })

    if (!selectedNodeUri) {
      do {
        selectedNodeUri = await this.simplePrompt({
          type: 'input',
          message: 'Provide a WS endpoint uri',
        })
        if (!this.isApiUriValid(selectedNodeUri)) {
          this.warn('Provided uri seems incorrect! Please try again...')
        }
      } while (!this.isApiUriValid(selectedNodeUri))
    }

    await this.setPreservedState({ apiUri: selectedNodeUri })

    return selectedNodeUri
  }

<<<<<<< HEAD
  async promptForQueryNodeUri(): Promise<string> {
    let selectedUri = await this.simplePrompt({
      type: 'list',
      message: 'Choose a query node endpoint:',
      choices: [
        {
          name: 'Local query node (http://localhost:8081/graphql)',
          value: 'http://localhost:8081/graphql',
        },
        {
          name: 'Jsgenesis-hosted query node (https://hydra.joystream.org/graphql)',
          value: 'https://hydra.joystream.org/graphql',
        },
        {
          name: 'Custom endpoint',
          value: '',
        },
        {
          name: "No endpoint (if you don't use query node some features will not be available)",
          value: 'none',
        },
      ],
=======
  async promptForQueryNodeUri(isRequired = false): Promise<string | null> {
    const choices = [
      {
        name: 'Local query node (http://localhost:8081/graphql)',
        value: 'http://localhost:8081/graphql',
      },
      {
        name: 'Jsgenesis-hosted query node (https://hydra.joystream.org/graphql)',
        value: 'https://hydra.joystream.org/graphql',
      },
      {
        name: 'Custom endpoint',
        value: '',
      },
    ]
    if (!isRequired) {
      choices.push({
        name: "No endpoint (if you don't use query node some features will not be available)",
        value: 'none',
      })
    }
    let selectedUri: string = await this.simplePrompt({
      type: 'list',
      message: 'Choose a query node endpoint:',
      choices,
>>>>>>> f62058ba
    })

    if (!selectedUri) {
      do {
        selectedUri = await this.simplePrompt({
          type: 'input',
          message: 'Provide a query node endpoint',
        })
<<<<<<< HEAD
        if (!this.isApiUriValid(selectedUri)) {
          this.warn('Provided uri seems incorrect! Please try again...')
        }
      } while (!this.isApiUriValid(selectedUri))
    }

    await this.setPreservedState({ queryNodeUri: selectedUri })

    return selectedUri
  }

  isApiUriValid(uri: string) {
=======
        if (!this.isQueryNodeUriValid(selectedUri)) {
          this.warn('Provided uri seems incorrect! Please try again...')
        }
      } while (!this.isQueryNodeUriValid(selectedUri))
    }

    const queryNodeUri = selectedUri === 'none' ? null : selectedUri

    await this.setPreservedState({ queryNodeUri })

    return queryNodeUri
  }

  isApiUriValid(uri: string): boolean {
>>>>>>> f62058ba
    try {
      // eslint-disable-next-line no-new
      new WsProvider(uri)
    } catch (e) {
      return false
    }
    return true
  }

<<<<<<< HEAD
  isQueryNodeUriValid(uri: string) {
=======
  isQueryNodeUriValid(uri: string): boolean {
>>>>>>> f62058ba
    let url: URL
    try {
      url = new URL(uri)
    } catch (_) {
      return false
    }

    return url.protocol === 'http:' || url.protocol === 'https:'
  }

  // This is needed to correctly handle some structs, enums etc.
  // Where the main typeDef doesn't provide enough information
  protected getRawTypeDef(type: keyof InterfaceTypes): TypeDef {
    const instance = this.createType(type)
    return getTypeDef(instance.toRawType())
  }

  // Prettifier for type names which are actually JSON strings
  protected prettifyJsonTypeName(json: string): string {
    const obj = JSON.parse(json) as { [key: string]: string }
    return (
      '{\n' +
      Object.keys(obj)
        .map((prop) => `  ${prop}${chalk.magentaBright(':' + obj[prop])}`)
        .join('\n') +
      '\n}'
    )
  }

  // Get param name based on TypeDef object
  protected paramName(typeDef: TypeDef): string {
    return chalk.green(
      typeDef.displayName ||
        typeDef.name ||
        (typeDef.type.startsWith('{') ? this.prettifyJsonTypeName(typeDef.type) : typeDef.type)
    )
  }

  // Prompt for simple/plain value (provided as string) of given type
  async promptForSimple(typeDef: TypeDef, paramOptions?: ApiParamOptions): Promise<Codec> {
    // If no default provided - get default value resulting from providing empty string
    const defaultValueString =
      paramOptions?.value?.default?.toString() || this.createType(typeDef.type as any, '').toString()

    let typeSpecificOptions: DistinctQuestion = { type: 'input' }
    if (typeDef.type === 'bool') {
      typeSpecificOptions = BOOL_PROMPT_OPTIONS
    }

    const providedValue = await this.simplePrompt({
      message: `Provide value for ${this.paramName(typeDef)}`,
      ...typeSpecificOptions,
      // We want to avoid showing default value like '0x', because it falsely suggests
      // that user needs to provide the value as hex
      default: (defaultValueString === '0x' ? '' : defaultValueString) || undefined,
      validate: paramOptions?.validator,
    })
    return this.createType(typeDef.type as any, providedValue)
  }

  // Prompt for Option<Codec> value
  async promptForOption(typeDef: TypeDef, paramOptions?: ApiParamOptions): Promise<Option<Codec>> {
    const subtype = typeDef.sub as TypeDef // We assume that Opion always has a single subtype
    const defaultValue = paramOptions?.value?.default as Option<Codec> | undefined
    const confirmed = await this.simplePrompt({
      message: `Do you want to provide the optional ${this.paramName(typeDef)} parameter?`,
      type: 'confirm',
      default: defaultValue ? defaultValue.isSome : false,
    })

    if (confirmed) {
      this.openIndentGroup()
      const value = await this.promptForParam(
        subtype.type,
        createParamOptions(subtype.name, defaultValue?.unwrapOr(undefined))
      )
      this.closeIndentGroup()
      return this.createType<Option<Codec>>(`Option<${subtype.type}>`, value)
    }

    return this.createType<Option<Codec>>(`Option<${subtype.type}>`, null)
  }

  // Prompt for Tuple
  // TODO: Not well tested yet
  async promptForTuple(typeDef: TypeDef, paramOptions?: ApiParamOptions): Promise<Tuple> {
    console.log(chalk.grey(`Providing values for ${this.paramName(typeDef)} tuple:`))

    this.openIndentGroup()
    const result: ApiMethodArg[] = []
    // We assume that for Tuple there is always at least 1 subtype (pethaps it's even always an array?)
    const subtypes: TypeDef[] = Array.isArray(typeDef.sub) ? typeDef.sub! : [typeDef.sub!]
    const defaultValue = paramOptions?.value?.default as Tuple | undefined

    for (const [index, subtype] of Object.entries(subtypes)) {
      const entryDefaultVal = defaultValue && defaultValue[parseInt(index)]
      const inputParam = await this.promptForParam(subtype.type, createParamOptions(subtype.name, entryDefaultVal))
      result.push(inputParam)
    }
    this.closeIndentGroup()

    return new Tuple(
      this.getTypesRegistry(),
      subtypes.map((subtype) => subtype.type),
      result
    )
  }

  // Prompt for Struct
  async promptForStruct(typeDef: TypeDef, paramOptions?: ApiParamOptions): Promise<ApiMethodArg> {
    console.log(chalk.grey(`Providing values for ${this.paramName(typeDef)} struct:`))

    this.openIndentGroup()
    const structType = typeDef.type
    const rawTypeDef = this.getRawTypeDef(structType as keyof InterfaceTypes)
    // We assume struct typeDef always has array of typeDefs inside ".sub"
    const structSubtypes = rawTypeDef.sub as TypeDef[]
    const structDefault = paramOptions?.value?.default as Struct | undefined

    const structValues: { [key: string]: ApiMethodArg } = {}
    for (const subtype of structSubtypes) {
      const fieldOptions = paramOptions?.nestedOptions && paramOptions.nestedOptions[subtype.name!]
      const fieldDefaultValue = fieldOptions?.value?.default || (structDefault && structDefault.get(subtype.name!))
      const finalFieldOptions: ApiParamOptions = {
        forcedName: subtype.name,
        ...fieldOptions, // "forcedName" above should be overriden with "fieldOptions.forcedName" if available
        value: fieldDefaultValue && { ...fieldOptions?.value, default: fieldDefaultValue },
      }
      structValues[subtype.name!] = await this.promptForParam(subtype.type, finalFieldOptions)
    }
    this.closeIndentGroup()

    return this.createType(structType, structValues)
  }

  // Prompt for Vec
  async promptForVec(typeDef: TypeDef, paramOptions?: ApiParamOptions): Promise<Vec<Codec>> {
    console.log(chalk.grey(`Providing values for ${this.paramName(typeDef)} vector:`))

    this.openIndentGroup()
    // We assume Vec always has one TypeDef as ".sub"
    const subtype = typeDef.sub as TypeDef
    const defaultValue = paramOptions?.value?.default as Vec<Codec> | undefined
    const entries: Codec[] = []
    let addAnother = false
    do {
      addAnother = await this.simplePrompt({
        message: `Do you want to add another entry to ${this.paramName(typeDef)} vector (currently: ${
          entries.length
        })?`,
        type: 'confirm',
        default: defaultValue ? entries.length < defaultValue.length : false,
      })
      const defaultEntryValue = defaultValue && defaultValue[entries.length]
      if (addAnother) {
        entries.push(await this.promptForParam(subtype.type, createParamOptions(subtype.name, defaultEntryValue)))
      }
    } while (addAnother)
    this.closeIndentGroup()

    return this.createType<Vec<Codec>>(`Vec<${subtype.type}>`, entries)
  }

  // Prompt for Enum
  async promptForEnum(typeDef: TypeDef, paramOptions?: ApiParamOptions): Promise<Enum> {
    const enumType = typeDef.type as keyof InterfaceTypes
    const rawTypeDef = this.getRawTypeDef(enumType)
    // We assume enum always has array on TypeDefs inside ".sub"
    const enumSubtypes = rawTypeDef.sub as TypeDef[]
    const defaultValue = paramOptions?.value?.default as Enum | undefined

    const enumSubtypeName = await this.simplePrompt({
      message: `Choose value for ${this.paramName(typeDef)}:`,
      type: 'list',
      choices: enumSubtypes.map((subtype) => ({
        name: subtype.name,
        value: subtype.name,
      })),
      default: defaultValue?.type,
    })

    const enumSubtype = enumSubtypes.find((st) => st.name === enumSubtypeName)!

    if (enumSubtype.type !== 'Null') {
      const subtypeOptions = createParamOptions(enumSubtype.name, defaultValue?.value)
      return this.createType<Enum>(enumType, {
        [enumSubtype.name!]: await this.promptForParam(enumSubtype.type, subtypeOptions),
      })
    }

    return this.createType<Enum>(enumType, enumSubtype.name)
  }

  // Prompt for param based on "paramType" string (ie. Option<MemeberId>)
  // TODO: This may not yet work for all possible types
  async promptForParam(
    paramType: string,
    paramOptions?: ApiParamOptions // TODO: This is not fully implemented for all types yet
  ): Promise<ApiMethodArg> {
    const typeDef = getTypeDef(paramType)
    const rawTypeDef = this.getRawTypeDef(paramType as keyof InterfaceTypes)

    if (paramOptions?.forcedName) {
      typeDef.name = paramOptions.forcedName
    }

    if (paramOptions?.value?.locked) {
      return paramOptions.value.default
    }

    if (rawTypeDef.info === TypeDefInfo.Option) {
      return await this.promptForOption(typeDef, paramOptions)
    } else if (rawTypeDef.info === TypeDefInfo.Tuple) {
      return await this.promptForTuple(typeDef, paramOptions)
    } else if (rawTypeDef.info === TypeDefInfo.Struct) {
      return await this.promptForStruct(typeDef, paramOptions)
    } else if (rawTypeDef.info === TypeDefInfo.Enum) {
      return await this.promptForEnum(typeDef, paramOptions)
    } else if (rawTypeDef.info === TypeDefInfo.Vec) {
      return await this.promptForVec(typeDef, paramOptions)
    } else {
      return await this.promptForSimple(typeDef, paramOptions)
    }
  }

  // More typesafe version
  async promptForType(type: keyof InterfaceTypes, options?: ApiParamOptions): Promise<Codec> {
    return await this.promptForParam(type, options)
  }

  async promptForExtrinsicParams(
    module: string,
    method: string,
    paramsOptions?: ApiParamsOptions
  ): Promise<ApiMethodArg[]> {
    const extrinsicMethod = (await this.getUnaugmentedApi().tx)[module][method]
    const values: ApiMethodArg[] = []

    this.openIndentGroup()
    for (const arg of extrinsicMethod.meta.args.toArray()) {
      const argName = arg.name.toString()
      const argType = arg.type.toString()
      let argOptions = paramsOptions && paramsOptions[argName]
      if (!argOptions?.forcedName) {
        argOptions = { ...argOptions, forcedName: argName }
      }
      values.push(await this.promptForParam(argType, argOptions))
    }
    this.closeIndentGroup()

    return values
  }

  sendExtrinsic(account: KeyringPair, tx: SubmittableExtrinsic<'promise'>): Promise<SubmittableResult> {
    return new Promise((resolve, reject) => {
      let unsubscribe: () => void
      tx.signAndSend(account, {}, (result) => {
        // Implementation loosely based on /pioneer/packages/react-signer/src/Modal.tsx
        if (!result || !result.status) {
          return
        }

        if (result.status.isInBlock) {
          unsubscribe()
          result.events
            .filter(({ event }) => event.section === 'system')
            .forEach(({ event }) => {
              if (event.method === 'ExtrinsicFailed') {
                const dispatchError = event.data[0] as DispatchError
                let errorMsg = dispatchError.toString()
                if (dispatchError.isModule) {
                  try {
                    const { name, docs } = this.getOriginalApi().registry.findMetaError(dispatchError.asModule)
                    errorMsg = `${name} (${docs.join(', ')})`
                  } catch (e) {
                    // This probably means we don't have this error in the metadata
                    // In this case - continue (we'll just display dispatchError.toString())
                  }
                }
                reject(new ExtrinsicFailedError(`Extrinsic execution error: ${errorMsg}`))
              } else if (event.method === 'ExtrinsicSuccess') {
                resolve(result)
              }
            })
        } else if (result.isError) {
          reject(new ExtrinsicFailedError('Extrinsic execution error!'))
        }
      })
        .then((unsubFunc) => (unsubscribe = unsubFunc))
        .catch((e) =>
          reject(new ExtrinsicFailedError(`Cannot send the extrinsic: ${e.message ? e.message : JSON.stringify(e)}`))
        )
    })
  }

<<<<<<< HEAD
  async sendAndFollowTx(
    account: KeyringPair,
    tx: SubmittableExtrinsic<'promise'>,
    warnOnly = false // If specified - only warning will be displayed in case of failure (instead of error beeing thrown)
  ): Promise<SubmittableResult | false> {
=======
  async sendAndFollowTx(account: KeyringPair, tx: SubmittableExtrinsic<'promise'>): Promise<SubmittableResult> {
>>>>>>> f62058ba
    // Calculate fee and ask for confirmation
    const fee = await this.getApi().estimateFee(account, tx)

    await this.requireConfirmation(
      `Tx fee of ${chalk.cyan(formatBalance(fee))} will be deduced from you account, do you confirm the transfer?`
    )

    try {
      const res = await this.sendExtrinsic(account, tx)
      this.log(chalk.green(`Extrinsic successful!`))
      return res
    } catch (e) {
      if (e instanceof ExtrinsicFailedError) {
        throw new CLIError(`Extrinsic failed! ${e.message}`, { exit: ExitCodes.ApiError })
      } else {
        throw e
      }
    }
  }

  private humanize(p: unknown): any {
    if (Array.isArray(p)) {
      return p.map((v) => this.humanize(v))
    } else if (typeof p === 'object' && p !== null) {
      if ((p as any).toHuman) {
        return (p as Codec).toHuman()
      } else if (p instanceof BN) {
        return p.toString()
      } else {
        return _.mapValues(p, this.humanize.bind(this))
      }
    }

    return p
  }

  async sendAndFollowNamedTx<
    Module extends keyof AugmentedSubmittables<'promise'>,
    Method extends keyof AugmentedSubmittables<'promise'>[Module] & string,
    Submittable extends AugmentedSubmittables<'promise'>[Module][Method]
  >(
    account: KeyringPair,
    module: Module,
    method: Method,
<<<<<<< HEAD
    params: Submittable extends (...args: any[]) => any ? Parameters<Submittable> : [],
    warnOnly = false
  ): Promise<SubmittableResult | false> {
=======
    params: Submittable extends (...args: any[]) => any ? Parameters<Submittable> : []
  ): Promise<SubmittableResult> {
>>>>>>> f62058ba
    this.log(
      chalk.magentaBright(
        `\nSending ${module}.${method} extrinsic from ${account.meta.name ? account.meta.name : account.address}...`
      )
    )
<<<<<<< HEAD
    console.log('Params:', this.humanize(params))
    const tx = await this.getUnaugmentedApi().tx[module][method](...params)
    return await this.sendAndFollowTx(account, tx, warnOnly)
=======
    this.log('Tx params:', this.humanize(params))
    const tx = await this.getUnaugmentedApi().tx[module][method](...params)
    return this.sendAndFollowTx(account, tx)
>>>>>>> f62058ba
  }

  public findEvent<
    S extends keyof AugmentedEvents<'promise'> & string,
    M extends keyof AugmentedEvents<'promise'>[S] & string,
    EventType = AugmentedEvents<'promise'>[S][M] extends AugmentedEvent<'promise', infer T> ? IEvent<T> : never
  >(result: SubmittableResult, section: S, method: M): EventType | undefined {
    return result.findRecord(section, method)?.event as EventType | undefined
  }

  async buildAndSendExtrinsic<
    Module extends keyof AugmentedSubmittables<'promise'>,
    Method extends keyof AugmentedSubmittables<'promise'>[Module] & string
<<<<<<< HEAD
  >(
    account: KeyringPair,
    module: Module,
    method: Method,
    paramsOptions?: ApiParamsOptions,
    warnOnly = false // If specified - only warning will be displayed (instead of error beeing thrown)
  ): Promise<ApiMethodArg[]> {
    const params = await this.promptForExtrinsicParams(module, method, paramsOptions)
    await this.sendAndFollowNamedTx(account, module, method, params as any, warnOnly)
=======
  >(account: KeyringPair, module: Module, method: Method, paramsOptions?: ApiParamsOptions): Promise<ApiMethodArg[]> {
    const params = await this.promptForExtrinsicParams(module, method, paramsOptions)
    await this.sendAndFollowNamedTx(account, module, method, params as any)
>>>>>>> f62058ba

    return params
  }

  extrinsicArgsFromDraft(module: string, method: string, draftFilePath: string): ApiMethodNamedArgs {
    let draftJSONObj
    const parsedArgs: ApiMethodNamedArgs = []
    const extrinsicMethod = this.getUnaugmentedApi().tx[module][method]
    try {
      // eslint-disable-next-line @typescript-eslint/no-var-requires
      draftJSONObj = require(draftFilePath)
    } catch (e) {
      throw new CLIError(`Could not load draft from: ${draftFilePath}`, { exit: ExitCodes.InvalidFile })
    }
    if (!draftJSONObj || !Array.isArray(draftJSONObj) || draftJSONObj.length !== extrinsicMethod.meta.args.length) {
      throw new CLIError(`The draft file at ${draftFilePath} is invalid!`, { exit: ExitCodes.InvalidFile })
    }
    for (const [index, arg] of Object.entries(extrinsicMethod.meta.args.toArray())) {
      const argName = arg.name.toString()
      const argType = arg.type.toString()
      try {
        parsedArgs.push({ name: argName, value: this.createType(argType, draftJSONObj[parseInt(index)]) })
      } catch (e) {
        throw new CLIError(`Couldn't parse ${argName} value from draft at ${draftFilePath}!`, {
          exit: ExitCodes.InvalidFile,
        })
      }
    }

    return parsedArgs
  }
}<|MERGE_RESOLUTION|>--- conflicted
+++ resolved
@@ -3,13 +3,9 @@
 import StateAwareCommandBase from './StateAwareCommandBase'
 import Api from '../Api'
 import { getTypeDef, Option, Tuple } from '@polkadot/types'
-<<<<<<< HEAD
-import { Registry, Codec, TypeDef, TypeDefInfo, IEvent } from '@polkadot/types/types'
-=======
 import { Registry, Codec, TypeDef, TypeDefInfo, IEvent, DetectCodec } from '@polkadot/types/types'
->>>>>>> f62058ba
 import { Vec, Struct, Enum } from '@polkadot/types/codec'
-import { SubmittableResult, WsProvider } from '@polkadot/api'
+import { SubmittableResult, WsProvider, ApiPromise } from '@polkadot/api'
 import { KeyringPair } from '@polkadot/keyring/types'
 import chalk from 'chalk'
 import { InterfaceTypes } from '@polkadot/types/types/registry'
@@ -19,10 +15,7 @@
 import { DistinctQuestion } from 'inquirer'
 import { BOOL_PROMPT_OPTIONS } from '../helpers/prompting'
 import { DispatchError } from '@polkadot/types/interfaces/system'
-<<<<<<< HEAD
-=======
 import QueryNodeApi from '../QueryNodeApi'
->>>>>>> f62058ba
 import { formatBalance } from '@polkadot/util'
 import BN from 'bn.js'
 import _ from 'lodash'
@@ -47,14 +40,6 @@
     return this.api
   }
 
-<<<<<<< HEAD
-  // Shortcuts
-  getOriginalApi() {
-    return this.getApi().getOriginalApi()
-  }
-
-  getUnaugmentedApi() {
-=======
   getQNApi(): QueryNodeApi {
     if (this.queryNodeApi === undefined) {
       throw new CLIError('Tried to access QueryNodeApi before initialization.', { exit: ExitCodes.QueryNodeError })
@@ -73,7 +58,6 @@
   }
 
   getUnaugmentedApi(): UnaugmentedApiPromise {
->>>>>>> f62058ba
     return this.getApi().getUnaugmentedApi()
   }
 
@@ -100,17 +84,12 @@
         apiUri = await this.promptForApiUri()
       }
 
-<<<<<<< HEAD
-      let queryNodeUri: string = this.getPreservedState().queryNodeUri
-      if (!queryNodeUri) {
-=======
       let queryNodeUri: string | null | undefined = this.getPreservedState().queryNodeUri
 
       if (this.requiresQueryNode && !queryNodeUri) {
         this.warn('Query node endpoint uri is required in order to run this command!')
         queryNodeUri = await this.promptForQueryNodeUri(true)
       } else if (queryNodeUri === undefined) {
->>>>>>> f62058ba
         this.warn("You haven't provided a Joystream query node uri for the CLI to connect to yet!")
         queryNodeUri = await this.promptForQueryNodeUri()
       }
@@ -171,30 +150,6 @@
     return selectedNodeUri
   }
 
-<<<<<<< HEAD
-  async promptForQueryNodeUri(): Promise<string> {
-    let selectedUri = await this.simplePrompt({
-      type: 'list',
-      message: 'Choose a query node endpoint:',
-      choices: [
-        {
-          name: 'Local query node (http://localhost:8081/graphql)',
-          value: 'http://localhost:8081/graphql',
-        },
-        {
-          name: 'Jsgenesis-hosted query node (https://hydra.joystream.org/graphql)',
-          value: 'https://hydra.joystream.org/graphql',
-        },
-        {
-          name: 'Custom endpoint',
-          value: '',
-        },
-        {
-          name: "No endpoint (if you don't use query node some features will not be available)",
-          value: 'none',
-        },
-      ],
-=======
   async promptForQueryNodeUri(isRequired = false): Promise<string | null> {
     const choices = [
       {
@@ -220,7 +175,6 @@
       type: 'list',
       message: 'Choose a query node endpoint:',
       choices,
->>>>>>> f62058ba
     })
 
     if (!selectedUri) {
@@ -229,20 +183,6 @@
           type: 'input',
           message: 'Provide a query node endpoint',
         })
-<<<<<<< HEAD
-        if (!this.isApiUriValid(selectedUri)) {
-          this.warn('Provided uri seems incorrect! Please try again...')
-        }
-      } while (!this.isApiUriValid(selectedUri))
-    }
-
-    await this.setPreservedState({ queryNodeUri: selectedUri })
-
-    return selectedUri
-  }
-
-  isApiUriValid(uri: string) {
-=======
         if (!this.isQueryNodeUriValid(selectedUri)) {
           this.warn('Provided uri seems incorrect! Please try again...')
         }
@@ -257,7 +197,6 @@
   }
 
   isApiUriValid(uri: string): boolean {
->>>>>>> f62058ba
     try {
       // eslint-disable-next-line no-new
       new WsProvider(uri)
@@ -267,11 +206,7 @@
     return true
   }
 
-<<<<<<< HEAD
-  isQueryNodeUriValid(uri: string) {
-=======
   isQueryNodeUriValid(uri: string): boolean {
->>>>>>> f62058ba
     let url: URL
     try {
       url = new URL(uri)
@@ -567,15 +502,7 @@
     })
   }
 
-<<<<<<< HEAD
-  async sendAndFollowTx(
-    account: KeyringPair,
-    tx: SubmittableExtrinsic<'promise'>,
-    warnOnly = false // If specified - only warning will be displayed in case of failure (instead of error beeing thrown)
-  ): Promise<SubmittableResult | false> {
-=======
   async sendAndFollowTx(account: KeyringPair, tx: SubmittableExtrinsic<'promise'>): Promise<SubmittableResult> {
->>>>>>> f62058ba
     // Calculate fee and ask for confirmation
     const fee = await this.getApi().estimateFee(account, tx)
 
@@ -620,28 +547,16 @@
     account: KeyringPair,
     module: Module,
     method: Method,
-<<<<<<< HEAD
-    params: Submittable extends (...args: any[]) => any ? Parameters<Submittable> : [],
-    warnOnly = false
-  ): Promise<SubmittableResult | false> {
-=======
     params: Submittable extends (...args: any[]) => any ? Parameters<Submittable> : []
   ): Promise<SubmittableResult> {
->>>>>>> f62058ba
     this.log(
       chalk.magentaBright(
         `\nSending ${module}.${method} extrinsic from ${account.meta.name ? account.meta.name : account.address}...`
       )
     )
-<<<<<<< HEAD
-    console.log('Params:', this.humanize(params))
-    const tx = await this.getUnaugmentedApi().tx[module][method](...params)
-    return await this.sendAndFollowTx(account, tx, warnOnly)
-=======
     this.log('Tx params:', this.humanize(params))
     const tx = await this.getUnaugmentedApi().tx[module][method](...params)
     return this.sendAndFollowTx(account, tx)
->>>>>>> f62058ba
   }
 
   public findEvent<
@@ -655,21 +570,9 @@
   async buildAndSendExtrinsic<
     Module extends keyof AugmentedSubmittables<'promise'>,
     Method extends keyof AugmentedSubmittables<'promise'>[Module] & string
-<<<<<<< HEAD
-  >(
-    account: KeyringPair,
-    module: Module,
-    method: Method,
-    paramsOptions?: ApiParamsOptions,
-    warnOnly = false // If specified - only warning will be displayed (instead of error beeing thrown)
-  ): Promise<ApiMethodArg[]> {
-    const params = await this.promptForExtrinsicParams(module, method, paramsOptions)
-    await this.sendAndFollowNamedTx(account, module, method, params as any, warnOnly)
-=======
   >(account: KeyringPair, module: Module, method: Method, paramsOptions?: ApiParamsOptions): Promise<ApiMethodArg[]> {
     const params = await this.promptForExtrinsicParams(module, method, paramsOptions)
     await this.sendAndFollowNamedTx(account, module, method, params as any)
->>>>>>> f62058ba
 
     return params
   }
