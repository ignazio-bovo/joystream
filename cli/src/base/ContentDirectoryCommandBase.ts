--- conflicted
+++ resolved
@@ -6,13 +6,7 @@
 import { RolesCommandBase } from './WorkingGroupsCommandBase'
 import { createType } from '@joystream/types'
 import { flags } from '@oclif/command'
-<<<<<<< HEAD
-import { DistinctQuestion } from 'inquirer'
 import { memberHandle } from '../helpers/display'
-=======
-
-// TODO: Rework the contexts
->>>>>>> b2765ec0
 
 const CONTEXTS = ['Member', 'Curator', 'Lead'] as const
 const OWNER_CONTEXTS = ['Member', 'Curator'] as const
@@ -82,26 +76,9 @@
     await this.getRequiredLeadContext()
   }
 
-<<<<<<< HEAD
-  async getCuratorContext(classNames: string[] = []): Promise<Actor> {
-    const curator = await this.getRequiredWorkerContext()
-    const classes = await Promise.all(classNames.map(async (cName) => (await this.classEntryByNameOrId(cName))[1]))
-    const classMaintainers = classes.map(({ class_permissions: permissions }) => permissions.maintainers.toArray())
-
-    const groups = await this.getApi().availableCuratorGroups()
-    const availableGroupIds = groups
-      .filter(
-        ([groupId, group]) =>
-          group.active.valueOf() &&
-          classMaintainers.every((maintainers) => maintainers.some((m) => m.eq(groupId))) &&
-          group.curators.toArray().some((curatorId) => curatorId.eq(curator.workerId))
-      )
-      .map(([id]) => id)
-=======
   async getCurationActorByChannel(channel: Channel): Promise<ContentActor> {
     return channel.owner.isOfType('Curators') ? await this.getActor('Lead') : await this.getActor('Curator')
   }
->>>>>>> b2765ec0
 
   async getChannelOwnerActor(channel: Channel): Promise<ContentActor> {
     if (channel.owner.isOfType('Curators')) {
@@ -124,7 +101,7 @@
   }
 
   async getCuratorContext(requiredGroupId?: CuratorGroupId): Promise<ContentActor> {
-    const curator = await this.getRequiredWorker()
+    const curator = await this.getRequiredWorkerContext()
 
     let groupId: number
     if (requiredGroupId) {
@@ -251,13 +228,8 @@
   async getActor(context: typeof CONTEXTS[number]) {
     let actor: ContentActor
     if (context === 'Member') {
-<<<<<<< HEAD
       const { id } = await this.getRequiredMemberContext()
-      actor = this.createType('Actor', { Member: id })
-=======
-      const memberId = await this.getRequiredMemberId()
-      actor = this.createType('ContentActor', { Member: memberId })
->>>>>>> b2765ec0
+      actor = this.createType('ContentActor', { Member: id })
     } else if (context === 'Curator') {
       actor = await this.getCuratorContext()
     } else {
