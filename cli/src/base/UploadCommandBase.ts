import ContentDirectoryCommandBase from './ContentDirectoryCommandBase'
import {
  AssetToUpload,
  ResolvedAsset,
  StorageNodeInfo,
  TokenRequest,
  TokenRequestData,
  VideoFFProbeMetadata,
  VideoFileMetadata,
} from '../Types'
import { MultiBar, Options, SingleBar } from 'cli-progress'
import ExitCodes from '../ExitCodes'
import fs from 'fs'
import _ from 'lodash'
import axios from 'axios'
import ffprobeInstaller from '@ffprobe-installer/ffprobe'
import ffmpeg from 'fluent-ffmpeg'
import path from 'path'
import mimeTypes from 'mime-types'
import { Assets } from '../schemas/typings/Assets.schema'
import chalk from 'chalk'
import { DataObjectCreationParameters } from '@joystream/types/storage'
import { createHash } from 'blake3-wasm'
import * as multihash from 'multihashes'
import { u8aToHex, formatBalance } from '@polkadot/util'
import { KeyringPair } from '@polkadot/keyring/types'
import FormData from 'form-data'
import BN from 'bn.js'
import { createTypeFromConstructor } from '@joystream/types'
import { StorageAssets } from '@joystream/types/content'

ffmpeg.setFfprobePath(ffprobeInstaller.path)

/**
 * Abstract base class for commands that require uploading functionality
 */
export default abstract class UploadCommandBase extends ContentDirectoryCommandBase {
  private fileSizeCache: Map<string, number> = new Map<string, number>()
  private maxFileSize: undefined | BN = undefined
  private progressBarOptions: Options = {
    noTTYOutput: true,
    format: `{barTitle} | {bar} | {value}/{total} KB processed`,
  }

  protected requiresQueryNode = true

  getFileSize(path: string): number {
    const cachedSize = this.fileSizeCache.get(path)
    return cachedSize !== undefined ? cachedSize : fs.statSync(path).size
  }

  createReadStreamWithProgressBar(
    filePath: string,
    barTitle: string,
    multiBar?: MultiBar
  ): {
    fileStream: fs.ReadStream
    progressBar: SingleBar
  } {
    // Progress CLI UX:
    // https://github.com/oclif/cli-ux#cliprogress
    // https://www.npmjs.com/package/cli-progress
    const fileSize = this.getFileSize(filePath)
    let processedKB = 0
    const fileSizeKB = Math.ceil(fileSize / 1024)
    const progress = multiBar
      ? (multiBar.create(fileSizeKB, processedKB, { barTitle }) as SingleBar | undefined)
      : new SingleBar(this.progressBarOptions)

    if (!progress) {
      throw new Error('Provided multibar does not support noTTY mode!')
    }

    progress.start(fileSizeKB, processedKB, { barTitle })
    return {
      fileStream: fs
        .createReadStream(filePath)
        .pause() // Explicitly pause to prevent switching to flowing mode (https://nodejs.org/api/stream.html#stream_event_data)
        .on('error', () => {
          progress.stop()
          this.error(`Error while trying to read data from: ${filePath}!`, {
            exit: ExitCodes.FsOperationFailed,
          })
        })
        .on('data', (data) => {
          processedKB += data.length / 1024
          progress.update(processedKB)
        })
        .on('end', () => {
          progress.update(fileSizeKB)
          progress.stop()
        }),
      progressBar: progress,
    }
  }

  async getVideoFFProbeMetadata(filePath: string): Promise<VideoFFProbeMetadata> {
    return new Promise<VideoFFProbeMetadata>((resolve, reject) => {
      ffmpeg.ffprobe(filePath, (err, data) => {
        if (err) {
          reject(err)
          return
        }
        const videoStream = data.streams.find((s) => s.codec_type === 'video')
        if (videoStream) {
          resolve({
            width: videoStream.width,
            height: videoStream.height,
            codecName: videoStream.codec_name,
            codecFullName: videoStream.codec_long_name,
            duration: videoStream.duration !== undefined ? Math.ceil(Number(videoStream.duration)) || 0 : undefined,
          })
        } else {
          reject(new Error('No video stream found in file'))
        }
      })
    })
  }

  async getVideoFileMetadata(filePath: string): Promise<VideoFileMetadata> {
    let ffProbeMetadata: VideoFFProbeMetadata = {}
    try {
      ffProbeMetadata = await this.getVideoFFProbeMetadata(filePath)
    } catch (e) {
      const message = e instanceof Error ? e.message : e
      this.warn(`Failed to get video metadata via ffprobe (${message})`)
    }

    const size = this.getFileSize(filePath)
    const container = path.extname(filePath).slice(1)
    const mimeType = mimeTypes.lookup(container) || `unknown`
    return {
      size,
      container,
      mimeType,
      ...ffProbeMetadata,
    }
  }

  async calculateFileHash(filePath: string): Promise<string> {
    const { fileStream } = this.createReadStreamWithProgressBar(filePath, 'Calculating file hash')
    let blake3Hash: Uint8Array
    return new Promise<string>((resolve, reject) => {
      fileStream
        .pipe(createHash())
        .on('data', (data) => (blake3Hash = data))
        .on('end', () => resolve(multihash.toB58String(multihash.encode(blake3Hash, 'blake3'))))
        .on('error', (err) => reject(err))
    })
  }

  async validateFile(filePath: string): Promise<void> {
    // Basic file validation
    if (!fs.existsSync(filePath)) {
      this.error(`${filePath} - file does not exist under provided path!`, { exit: ExitCodes.FileNotFound })
    }
    if (!this.maxFileSize) {
      this.maxFileSize = await this.getOriginalApi().consts.storage.maxDataObjectSize
    }
    if (this.maxFileSize.ltn(this.getFileSize(filePath))) {
      this.error(`${filePath} - file is too big. Max file size is ${this.maxFileSize.toString()} bytes`)
    }
  }

  async getRandomActiveStorageNodeInfo(bagId: string, retryTime = 6, retryCount = 5): Promise<StorageNodeInfo | null> {
    for (let i = 0; i <= retryCount; ++i) {
      const nodesInfo = _.shuffle(await this.getQNApi().storageNodesInfoByBagId(bagId))
      for (const info of nodesInfo) {
        try {
          await axios.get(info.apiEndpoint + '/version', {
            headers: {
              connection: 'close',
            },
          })
          return info
        } catch (err) {
          continue
        }
      }
      if (i !== retryCount) {
        this.log(`No storage provider can serve the request yet, retrying in ${retryTime}s (${i + 1}/${retryCount})...`)
        await new Promise((resolve) => setTimeout(resolve, retryTime * 1000))
      }
    }

    return null
  }

  async generateDataObjectParameters(filePath: string): Promise<DataObjectCreationParameters> {
    return createTypeFromConstructor(DataObjectCreationParameters, {
      size: this.getFileSize(filePath),
      ipfsContentId: await this.calculateFileHash(filePath),
    })
  }

  async resolveAndValidateAssets<T extends Record<string, string | null | undefined>>(
    paths: T,
    basePath: string
  ): Promise<[ResolvedAsset[], { [K in keyof T]?: number }]> {
    const assetIndices: { [K in keyof T]?: number } = {}
    const resolvedAssets: ResolvedAsset[] = []
    for (let [assetKey, assetPath] of Object.entries(paths)) {
      const assetType = assetKey as keyof T
      if (!assetPath) {
        assetIndices[assetType] = undefined
        continue
      }
      if (basePath) {
        assetPath = path.resolve(path.dirname(basePath), assetPath)
      }
      await this.validateFile(assetPath)
      const parameters = await this.generateDataObjectParameters(assetPath)
      assetIndices[assetType] = resolvedAssets.length
      resolvedAssets.push({
        path: assetPath,
        parameters,
      })
    }
    return [resolvedAssets, assetIndices]
  }

  async getStorageNodeUploadToken(
    storageNodeInfo: StorageNodeInfo,
    account: KeyringPair,
    memberId: number,
    objectId: BN,
    bagId: string
  ): Promise<string> {
    const data: TokenRequestData = {
      storageBucketId: storageNodeInfo.bucketId,
      accountId: account.address,
      bagId,
      memberId,
      dataObjectId: objectId.toNumber(),
    }
    const message = JSON.stringify(data)
    const signature = u8aToHex(account.sign(message))
    const postData: TokenRequest = { data, signature }
    const {
      data: { token },
    } = await axios.post(`${storageNodeInfo.apiEndpoint}/authToken`, postData)
    if (!token) {
      this.error('Recieved empty token from the storage node!', { exit: ExitCodes.StorageNodeError })
    }

    return token
  }

  async uploadAsset(
    account: KeyringPair,
    memberId: number,
    objectId: BN,
    bagId: string,
    filePath: string,
    storageNode?: StorageNodeInfo,
    multiBar?: MultiBar
  ): Promise<void> {
    const storageNodeInfo = storageNode || (await this.getRandomActiveStorageNodeInfo(bagId))
    if (!storageNodeInfo) {
      this.error('No active storage node found!', { exit: ExitCodes.ActionCurrentlyUnavailable })
    }
    this.log(`Chosen storage node endpoint: ${storageNodeInfo.apiEndpoint}`)
    const { fileStream, progressBar } = this.createReadStreamWithProgressBar(
      filePath,
      `Uploading ${filePath}`,
      multiBar
    )
    fileStream.on('end', () => {
      // Temporarly disable because with Promise.all it breaks the UI
      // cli.action.start('Waiting for the file to be processed...')
    })
    const formData = new FormData()
    formData.append('dataObjectId', objectId.toString())
    formData.append('storageBucketId', storageNodeInfo.bucketId)
    formData.append('bagId', bagId)
    formData.append('file', fileStream, {
      filename: path.basename(filePath),
      filepath: filePath,
      knownLength: this.getFileSize(filePath),
    })
    this.log(`Uploading object ${objectId.toString()} (${filePath})`)
    try {
      await axios.post(`${storageNodeInfo.apiEndpoint}/files`, formData, {
        maxBodyLength: Infinity,
        maxContentLength: Infinity,
        headers: {
          'content-type': 'multipart/form-data',
          ...formData.getHeaders(),
        },
      })
    } catch (e) {
      progressBar.stop()
      if (axios.isAxiosError(e)) {
        const msg = e.response && e.response.data ? JSON.stringify(e.response.data) : e.message
        this.error(`Unexpected error when trying to upload a file: ${msg}`, {
          exit: ExitCodes.StorageNodeError,
        })
      } else {
        throw e
      }
    }
  }

  async uploadAssets(
    account: KeyringPair,
    memberId: number,
    bagId: string,
    assets: AssetToUpload[],
    inputFilePath: string,
    outputFilePostfix = '__rejectedContent'
  ): Promise<void> {
    const storageNodeInfo = await this.getRandomActiveStorageNodeInfo(bagId)
    if (!storageNodeInfo) {
      this.warn('No storage provider is currently available!')
      this.handleRejectedUploads(
        bagId,
        assets,
        assets.map(() => false),
        inputFilePath,
        outputFilePostfix
      )
      this.exit(ExitCodes.ActionCurrentlyUnavailable)
    }
    const multiBar = new MultiBar(this.progressBarOptions)
    const errors: [string, string][] = []
    // Workaround replacement for Promise.allSettled (which is only available in ES2020)
    const results = await Promise.all(
      assets.map(async (a) => {
        try {
          await this.uploadAsset(account, memberId, a.dataObjectId, bagId, a.path, storageNodeInfo, multiBar)
          return true
        } catch (e) {
          errors.push([a.dataObjectId.toString(), e instanceof Error ? e.message : 'Unknown error'])
          return false
        }
      })
    )
    errors.forEach(([objectId, message]) => this.warn(`Upload of object ${objectId} failed: ${message}`))
    this.handleRejectedUploads(bagId, assets, results, inputFilePath, outputFilePostfix)
    multiBar.stop()
  }

<<<<<<< HEAD
  public assetsIndexes(originalPaths: (string | undefined)[], filteredPaths: string[]): (number | undefined)[] {
    let lastIndex = -1
    return originalPaths.map((path) => (filteredPaths.includes(path as string) ? ++lastIndex : undefined))
=======
  async prepareAssetsForExtrinsic(resolvedAssets: ResolvedAsset[]): Promise<StorageAssets | undefined> {
    const feePerMB = await this.getOriginalApi().query.storage.dataObjectPerMegabyteFee()
    const { dataObjectDeletionPrize } = this.getOriginalApi().consts.storage
    if (resolvedAssets.length) {
      const totalBytes = resolvedAssets
        .reduce((a, b) => {
          return a.add(b.parameters.getField('size'))
        }, new BN(0))
        .toNumber()
      const totalStorageFee = feePerMB.muln(Math.ceil(totalBytes / 1024 / 1024))
      const totalDeletionPrize = dataObjectDeletionPrize.muln(resolvedAssets.length)
      await this.requireConfirmation(
        `Some additional costs will be associated with this operation:\n` +
          `Total data storage fee: ${chalk.cyan(formatBalance(totalStorageFee))}\n` +
          `Total deletion prize: ${chalk.cyan(
            formatBalance(totalDeletionPrize)
          )} (recoverable on data object(s) removal)\n` +
          `Are you sure you want to continue?`
      )
      return createTypeFromConstructor(StorageAssets, {
        expected_data_size_fee: feePerMB,
        object_creation_list: resolvedAssets.map((a) => a.parameters),
      })
    }

    return undefined
>>>>>>> f62058ba
  }

  private handleRejectedUploads(
    bagId: string,
    assets: AssetToUpload[],
    results: boolean[],
    inputFilePath: string,
    outputFilePostfix: string
  ): void {
    // Try to save rejected contentIds and paths for reupload purposes
    const rejectedAssetsOutput: Assets = { bagId, assets: [] }
    results.forEach(
      (r, i) =>
        r === false &&
        rejectedAssetsOutput.assets.push({ objectId: assets[i].dataObjectId.toString(), path: assets[i].path })
    )
    if (rejectedAssetsOutput.assets.length) {
      this.warn(
        `Some assets were not uploaded successfully. Try reuploading them with ${chalk.magentaBright(
          'content:reuploadAssets'
        )}!`
      )
      console.log(rejectedAssetsOutput)
      const outputPath = inputFilePath.replace('.json', `${outputFilePostfix}.json`)
      try {
        fs.writeFileSync(outputPath, JSON.stringify(rejectedAssetsOutput, null, 4))
        this.log(`Rejected content ids successfully saved to: ${chalk.magentaBright(outputPath)}!`)
      } catch (e) {
        console.error(e)
        this.warn(
          `Could not write rejected content output to ${outputPath}. Try copying the output above and creating the file manually!`
        )
      }
    }
  }
}<|MERGE_RESOLUTION|>--- conflicted
+++ resolved
@@ -340,11 +340,6 @@
     multiBar.stop()
   }
 
-<<<<<<< HEAD
-  public assetsIndexes(originalPaths: (string | undefined)[], filteredPaths: string[]): (number | undefined)[] {
-    let lastIndex = -1
-    return originalPaths.map((path) => (filteredPaths.includes(path as string) ? ++lastIndex : undefined))
-=======
   async prepareAssetsForExtrinsic(resolvedAssets: ResolvedAsset[]): Promise<StorageAssets | undefined> {
     const feePerMB = await this.getOriginalApi().query.storage.dataObjectPerMegabyteFee()
     const { dataObjectDeletionPrize } = this.getOriginalApi().consts.storage
@@ -371,7 +366,6 @@
     }
 
     return undefined
->>>>>>> f62058ba
   }
 
   private handleRejectedUploads(
