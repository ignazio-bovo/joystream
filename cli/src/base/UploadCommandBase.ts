import ContentDirectoryCommandBase from './ContentDirectoryCommandBase'
import {
  AssetToUpload,
  ResolvedAsset,
  StorageNodeInfo,
  TokenRequest,
  TokenRequestData,
  VideoFFProbeMetadata,
  VideoFileMetadata,
} from '../Types'
import { MultiBar, Options, SingleBar } from 'cli-progress'
import ExitCodes from '../ExitCodes'
import fs from 'fs'
import _ from 'lodash'
import axios from 'axios'
import ffprobeInstaller from '@ffprobe-installer/ffprobe'
import ffmpeg from 'fluent-ffmpeg'
import path from 'path'
import mimeTypes from 'mime-types'
import { Assets } from '../schemas/typings/Assets.schema'
import chalk from 'chalk'
import { DataObjectCreationParameters } from '@joystream/types/storage'
import { createHash } from 'blake3-wasm'
import * as multihash from 'multihashes'
import { u8aToHex, formatBalance } from '@polkadot/util'
import { KeyringPair } from '@polkadot/keyring/types'
import FormData from 'form-data'
import BN from 'bn.js'
import { createTypeFromConstructor } from '@joystream/types'
import { StorageAssets } from '@joystream/types/content'

ffmpeg.setFfprobePath(ffprobeInstaller.path)

/**
 * Abstract base class for commands that require uploading functionality
 */
export default abstract class UploadCommandBase extends ContentDirectoryCommandBase {
  private fileSizeCache: Map<string, number> = new Map<string, number>()
  private maxFileSize: undefined | BN = undefined
  private progressBarOptions: Options = {
    format: `{barTitle} | {bar} | {value}/{total} KB processed`,
  }

  protected requiresQueryNode = true

  getFileSize(path: string): number {
    const cachedSize = this.fileSizeCache.get(path)
    return cachedSize !== undefined ? cachedSize : fs.statSync(path).size
  }

  createReadStreamWithProgressBar(
    filePath: string,
    barTitle: string,
    multiBar?: MultiBar
  ): {
    fileStream: fs.ReadStream
    progressBar: SingleBar
  } {
    // Progress CLI UX:
    // https://github.com/oclif/cli-ux#cliprogress
    // https://www.npmjs.com/package/cli-progress
    const fileSize = this.getFileSize(filePath)
    let processedKB = 0
    const fileSizeKB = Math.ceil(fileSize / 1024)
    const progress = multiBar
      ? multiBar.create(fileSizeKB, processedKB, { barTitle })
      : new SingleBar(this.progressBarOptions)

    progress.start(fileSizeKB, processedKB, { barTitle })
    return {
      fileStream: fs
        .createReadStream(filePath)
        .pause() // Explicitly pause to prevent switching to flowing mode (https://nodejs.org/api/stream.html#stream_event_data)
        .on('error', () => {
          progress.stop()
          this.error(`Error while trying to read data from: ${filePath}!`, {
            exit: ExitCodes.FsOperationFailed,
          })
        })
        .on('data', (data) => {
          processedKB += data.length / 1024
          progress.update(processedKB)
        })
        .on('end', () => {
          progress.update(fileSizeKB)
          progress.stop()
        }),
      progressBar: progress,
    }
  }

  async getVideoFFProbeMetadata(filePath: string): Promise<VideoFFProbeMetadata> {
    return new Promise<VideoFFProbeMetadata>((resolve, reject) => {
      ffmpeg.ffprobe(filePath, (err, data) => {
        if (err) {
          reject(err)
          return
        }
        const videoStream = data.streams.find((s) => s.codec_type === 'video')
        if (videoStream) {
          resolve({
            width: videoStream.width,
            height: videoStream.height,
            codecName: videoStream.codec_name,
            codecFullName: videoStream.codec_long_name,
            duration: videoStream.duration !== undefined ? Math.ceil(Number(videoStream.duration)) || 0 : undefined,
          })
        } else {
          reject(new Error('No video stream found in file'))
        }
      })
    })
  }

  async getVideoFileMetadata(filePath: string): Promise<VideoFileMetadata> {
    let ffProbeMetadata: VideoFFProbeMetadata = {}
    try {
      ffProbeMetadata = await this.getVideoFFProbeMetadata(filePath)
    } catch (e) {
      const message = e instanceof Error ? e.message : e
      this.warn(`Failed to get video metadata via ffprobe (${message})`)
    }

    const size = this.getFileSize(filePath)
    const container = path.extname(filePath).slice(1)
    const mimeType = mimeTypes.lookup(container) || `unknown`
    return {
      size,
      container,
      mimeType,
      ...ffProbeMetadata,
    }
  }

  async calculateFileHash(filePath: string): Promise<string> {
    const { fileStream } = this.createReadStreamWithProgressBar(filePath, 'Calculating file hash')
    let blake3Hash: Uint8Array
    return new Promise<string>((resolve, reject) => {
      fileStream
        .pipe(createHash())
        .on('data', (data) => (blake3Hash = data))
        .on('end', () => resolve(multihash.toB58String(multihash.encode(blake3Hash, 'blake3'))))
        .on('error', (err) => reject(err))
    })
  }

  async validateFile(filePath: string): Promise<void> {
    // Basic file validation
    if (!fs.existsSync(filePath)) {
      this.error(`${filePath} - file does not exist under provided path!`, { exit: ExitCodes.FileNotFound })
    }
    if (!this.maxFileSize) {
      this.maxFileSize = await this.getOriginalApi().consts.storage.maxDataObjectSize
    }
    if (this.maxFileSize.ltn(this.getFileSize(filePath))) {
      this.error(`${filePath} - file is too big. Max file size is ${this.maxFileSize.toString()} bytes`)
    }
  }

  async getRandomActiveStorageNodeInfo(bagId: string, retryTime = 6, retryCount = 5): Promise<StorageNodeInfo | null> {
    for (let i = 0; i <= retryCount; ++i) {
      const nodesInfo = _.shuffle(await this.getQNApi().storageNodesInfoByBagId(bagId))
      for (const info of nodesInfo) {
        try {
          await axios.get(info.apiEndpoint + '/version', {
            headers: {
              connection: 'close',
            },
          })
          return info
        } catch (err) {
          continue
        }
      }
      if (i !== retryCount) {
        this.log(`No storage provider can serve the request yet, retrying in ${retryTime}s (${i + 1}/${retryCount})...`)
        await new Promise((resolve) => setTimeout(resolve, retryTime * 1000))
      }
    }

    return null
  }

  async generateDataObjectParameters(filePath: string): Promise<DataObjectCreationParameters> {
    return createTypeFromConstructor(DataObjectCreationParameters, {
      size: this.getFileSize(filePath),
      ipfsContentId: await this.calculateFileHash(filePath),
    })
  }

  async resolveAndValidateAssets(paths: string[], basePath: string): Promise<ResolvedAsset[]> {
    // Resolve assets
    if (basePath) {
      paths = paths.map((p) => basePath && path.resolve(path.dirname(basePath), p))
    }
    // Validate assets
    await Promise.all(paths.map((p) => this.validateFile(p)))

    // Return data
    return await Promise.all(
      paths.map(async (path) => {
        const parameters = await this.generateDataObjectParameters(path)
        return {
          path,
          parameters,
        }
      })
    )
  }

  async getStorageNodeUploadToken(
    storageNodeInfo: StorageNodeInfo,
    account: KeyringPair,
    memberId: number,
    objectId: BN,
    bagId: string
  ): Promise<string> {
    const data: TokenRequestData = {
      storageBucketId: storageNodeInfo.bucketId,
      accountId: account.address,
      bagId,
      memberId,
      dataObjectId: objectId.toNumber(),
    }
    const message = JSON.stringify(data)
    const signature = u8aToHex(account.sign(message))
    const postData: TokenRequest = { data, signature }
    const {
      data: { token },
    } = await axios.post(`${storageNodeInfo.apiEndpoint}/authToken`, postData)
    if (!token) {
      this.error('Recieved empty token from the storage node!', { exit: ExitCodes.StorageNodeError })
    }

    return token
  }

  async uploadAsset(
    account: KeyringPair,
    memberId: number,
    objectId: BN,
    bagId: string,
    filePath: string,
    storageNode?: StorageNodeInfo,
    multiBar?: MultiBar
  ): Promise<void> {
    const storageNodeInfo = storageNode || (await this.getRandomActiveStorageNodeInfo(bagId))
    if (!storageNodeInfo) {
      this.error('No active storage node found!', { exit: ExitCodes.ActionCurrentlyUnavailable })
    }
    this.log(`Chosen storage node endpoint: ${storageNodeInfo.apiEndpoint}`)
    const token = await this.getStorageNodeUploadToken(storageNodeInfo, account, memberId, objectId, bagId)
    const { fileStream, progressBar } = this.createReadStreamWithProgressBar(
      filePath,
      `Uploading ${filePath}`,
      multiBar
    )
    fileStream.on('end', () => {
      // Temporarly disable because with Promise.all it breaks the UI
      // cli.action.start('Waiting for the file to be processed...')
    })
    const formData = new FormData()
    formData.append('dataObjectId', objectId.toString())
    formData.append('storageBucketId', storageNodeInfo.bucketId)
    formData.append('bagId', bagId)
    formData.append('file', fileStream, {
      filename: path.basename(filePath),
      filepath: filePath,
      knownLength: this.getFileSize(filePath),
    })
    this.log(`Uploading object ${objectId.toString()} (${filePath})`)
    try {
      await axios.post(`${storageNodeInfo.apiEndpoint}/files`, formData, {
        maxBodyLength: Infinity,
        maxContentLength: Infinity,
        headers: {
          'x-api-key': token,
          'content-type': 'multipart/form-data',
          ...formData.getHeaders(),
        },
      })
    } catch (e) {
      progressBar.stop()
      if (axios.isAxiosError(e)) {
        const msg = e.response && e.response.data ? JSON.stringify(e.response.data) : e.message
        this.error(`Unexpected error when trying to upload a file: ${msg}`, {
          exit: ExitCodes.StorageNodeError,
        })
      } else {
        throw e
      }
    }
  }

  async uploadAssets(
    account: KeyringPair,
    memberId: number,
    bagId: string,
    assets: AssetToUpload[],
    inputFilePath: string,
    outputFilePostfix = '__rejectedContent'
  ): Promise<void> {
    const storageNodeInfo = await this.getRandomActiveStorageNodeInfo(bagId)
    if (!storageNodeInfo) {
      this.warn('No storage provider is currently available!')
      this.handleRejectedUploads(
        bagId,
        assets,
        assets.map(() => false),
        inputFilePath,
        outputFilePostfix
      )
      this.exit(ExitCodes.ActionCurrentlyUnavailable)
    }
    const multiBar = new MultiBar(this.progressBarOptions)
    const errors: [string, string][] = []
    // Workaround replacement for Promise.allSettled (which is only available in ES2020)
    const results = await Promise.all(
      assets.map(async (a) => {
        try {
          await this.uploadAsset(account, memberId, a.dataObjectId, bagId, a.path, storageNodeInfo, multiBar)
          return true
        } catch (e) {
          errors.push([a.dataObjectId.toString(), e instanceof Error ? e.message : 'Unknown error'])
          return false
        }
      })
    )
    errors.forEach(([objectId, message]) => this.warn(`Upload of object ${objectId} failed: ${message}`))
    this.handleRejectedUploads(bagId, assets, results, inputFilePath, outputFilePostfix)
    multiBar.stop()
  }

  public assetsIndexes(originalPaths: (string | undefined)[], filteredPaths: string[]): (number | undefined)[] {
    let lastIndex = -1
    return originalPaths.map((path) => (filteredPaths.includes(path as string) ? ++lastIndex : undefined))
  }

  async prepareAssetsForExtrinsic(resolvedAssets: ResolvedAsset[]): Promise<StorageAssets | undefined> {
    const feePerMB = await this.getOriginalApi().query.storage.dataObjectPerMegabyteFee()
<<<<<<< HEAD
=======
    const { dataObjectDeletionPrize } = this.getOriginalApi().consts.storage
>>>>>>> fafb0026
    if (resolvedAssets.length) {
      const totalBytes = resolvedAssets
        .reduce((a, b) => {
          return a.add(b.parameters.getField('size'))
        }, new BN(0))
        .toNumber()
<<<<<<< HEAD
      const totalFee = feePerMB.muln(Math.ceil(totalBytes / 1024 / 1024))
      await this.requireConfirmation(
        `Total fee of ${chalk.cyan(formatBalance(totalFee))} ` +
          `will have to be paid in order to store the provided assets. Are you sure you want to continue?`
=======
      const totalStorageFee = feePerMB.muln(Math.ceil(totalBytes / 1024 / 1024))
      const totalDeletionPrize = dataObjectDeletionPrize.muln(resolvedAssets.length)
      await this.requireConfirmation(
        `Some additional costs will be associated with this operation:\n` +
          `Total data storage fee: ${chalk.cyan(formatBalance(totalStorageFee))}\n` +
          `Total deletion prize: ${chalk.cyan(
            formatBalance(totalDeletionPrize)
          )} (recoverable on data object(s) removal)\n` +
          `Are you sure you want to continue?`
>>>>>>> fafb0026
      )
      return createTypeFromConstructor(StorageAssets, {
        expected_data_size_fee: feePerMB,
        object_creation_list: resolvedAssets.map((a) => a.parameters),
      })
    }

    return undefined
  }

  private handleRejectedUploads(
    bagId: string,
    assets: AssetToUpload[],
    results: boolean[],
    inputFilePath: string,
    outputFilePostfix: string
  ): void {
    // Try to save rejected contentIds and paths for reupload purposes
    const rejectedAssetsOutput: Assets = { bagId, assets: [] }
    results.forEach(
      (r, i) =>
        r === false &&
        rejectedAssetsOutput.assets.push({ objectId: assets[i].dataObjectId.toString(), path: assets[i].path })
    )
    if (rejectedAssetsOutput.assets.length) {
      this.warn(
        `Some assets were not uploaded successfully. Try reuploading them with ${chalk.magentaBright(
          'content:reuploadAssets'
        )}!`
      )
      console.log(rejectedAssetsOutput)
      const outputPath = inputFilePath.replace('.json', `${outputFilePostfix}.json`)
      try {
        fs.writeFileSync(outputPath, JSON.stringify(rejectedAssetsOutput, null, 4))
        this.log(`Rejected content ids successfully saved to: ${chalk.magentaBright(outputPath)}!`)
      } catch (e) {
        console.error(e)
        this.warn(
          `Could not write rejected content output to ${outputPath}. Try copying the output above and creating the file manually!`
        )
      }
    }
  }
}<|MERGE_RESOLUTION|>--- conflicted
+++ resolved
@@ -338,22 +338,13 @@
 
   async prepareAssetsForExtrinsic(resolvedAssets: ResolvedAsset[]): Promise<StorageAssets | undefined> {
     const feePerMB = await this.getOriginalApi().query.storage.dataObjectPerMegabyteFee()
-<<<<<<< HEAD
-=======
     const { dataObjectDeletionPrize } = this.getOriginalApi().consts.storage
->>>>>>> fafb0026
     if (resolvedAssets.length) {
       const totalBytes = resolvedAssets
         .reduce((a, b) => {
           return a.add(b.parameters.getField('size'))
         }, new BN(0))
         .toNumber()
-<<<<<<< HEAD
-      const totalFee = feePerMB.muln(Math.ceil(totalBytes / 1024 / 1024))
-      await this.requireConfirmation(
-        `Total fee of ${chalk.cyan(formatBalance(totalFee))} ` +
-          `will have to be paid in order to store the provided assets. Are you sure you want to continue?`
-=======
       const totalStorageFee = feePerMB.muln(Math.ceil(totalBytes / 1024 / 1024))
       const totalDeletionPrize = dataObjectDeletionPrize.muln(resolvedAssets.length)
       await this.requireConfirmation(
@@ -363,7 +354,6 @@
             formatBalance(totalDeletionPrize)
           )} (recoverable on data object(s) removal)\n` +
           `Are you sure you want to continue?`
->>>>>>> fafb0026
       )
       return createTypeFromConstructor(StorageAssets, {
         expected_data_size_fee: feePerMB,
