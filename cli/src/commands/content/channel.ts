--- conflicted
+++ resolved
@@ -20,24 +20,17 @@
         'Owner': JSON.stringify(channel.owner.toJSON()),
         'IsCensored': channel.is_censored.toString(),
         'RewardAccount': channel.reward_account.unwrapOr('NONE').toString(),
-<<<<<<< HEAD
-        'DeletionPrizeAccount': channel.deletion_prize_source_account_id.toString(),
-=======
->>>>>>> 18eb4e17
       })
 
       displayHeader(`Media`)
       displayCollapsedRow({
         'NumberOfVideos': channel.num_videos.toNumber(),
       })
-<<<<<<< HEAD
-=======
 
       displayHeader(`Collaborators`)
       const collaboratorIds = Array.from(channel.collaborators)
       const collaborators = await this.getApi().getMembers(collaboratorIds)
       this.log(collaborators.map((c, i) => `${collaboratorIds[i].toString()} (${c.handle.toString()})`).join(', '))
->>>>>>> 18eb4e17
     } else {
       this.error(`Channel not found by channel id: "${channelId}"!`)
     }
