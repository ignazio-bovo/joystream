import { getInputJson } from '../../helpers/InputOutput'
import { asValidatedMetadata, metadataToBytes } from '../../helpers/serialization'
import { ChannelUpdateInputParameters } from '../../Types'
import { flags } from '@oclif/command'
import UploadCommandBase from '../../base/UploadCommandBase'
import { createType } from '@joystream/types'
import { ChannelUpdateInputSchema } from '../../schemas/ContentDirectory'
import { ChannelMetadata } from '@joystream/metadata-protobuf'
import { DataObjectInfoFragment } from '../../graphql/generated/queries'
import BN from 'bn.js'
import { formatBalance } from '@polkadot/util'
import chalk from 'chalk'
import ContentDirectoryCommandBase from '../../base/ContentDirectoryCommandBase'
import ExitCodes from '../../ExitCodes'

export default class UpdateChannelCommand extends UploadCommandBase {
  static description = 'Update existing content directory channel.'
  static flags = {
    context: ContentDirectoryCommandBase.channelManagementContextFlag,
    input: flags.string({
      char: 'i',
      required: true,
      description: `Path to JSON file to use as input`,
    }),
    ...UploadCommandBase.flags,
  }

  static args = [
    {
      name: 'channelId',
      required: true,
      description: 'ID of the Channel',
    },
  ]

  parseRewardAccountInput(rewardAccount?: string | null): string | null | Uint8Array {
    if (rewardAccount === undefined) {
      // Reward account remains unchanged
      return null
    } else if (rewardAccount === null) {
      // Reward account changed to empty
      return new Uint8Array([1, 0])
    } else {
      // Reward account set to new account
      return rewardAccount
    }
  }

  async getAssetsToRemove(
    channelId: number,
    coverPhotoIndex: number | undefined,
    avatarPhotoIndex: number | undefined
  ): Promise<number[]> {
    let assetsToRemove: DataObjectInfoFragment[] = []
    if (coverPhotoIndex !== undefined || avatarPhotoIndex !== undefined) {
      const currentAssets = await this.getQNApi().dataObjectsByChannelId(channelId.toString())
      const currentCovers = currentAssets.filter((a) => a.type.__typename === 'DataObjectTypeChannelCoverPhoto')
      const currentAvatars = currentAssets.filter((a) => a.type.__typename === 'DataObjectTypeChannelAvatar')
      if (currentCovers.length && coverPhotoIndex !== undefined) {
        assetsToRemove = assetsToRemove.concat(currentCovers)
      }
      if (currentAvatars.length && avatarPhotoIndex !== undefined) {
        assetsToRemove = assetsToRemove.concat(currentAvatars)
      }
      if (assetsToRemove.length) {
        this.log(`\nData objects to be removed due to replacement:`)
        assetsToRemove.forEach((a) => this.log(`- ${a.id} (${a.type.__typename})`))
        const totalStateBloatBond = assetsToRemove.reduce(
          (sum, { stateBloatBond }) => sum.add(new BN(stateBloatBond)),
          new BN(0)
        )
        this.log(`Total state bloat bond: ${chalk.cyanBright(formatBalance(totalStateBloatBond))}\n`)
      }
    }

    return assetsToRemove.map((a) => Number(a.id))
  }

  async run(): Promise<void> {
    const {
      flags: { input, context },
      args: { channelId },
    } = this.parse(UpdateChannelCommand)

    // Context
    const channel = await this.getApi().channelById(channelId)
    const [actor, address] = await this.getChannelManagementActor(channel, context)
    const { id: memberId } = await this.getRequiredMemberContext(true)
    const keypair = await this.getDecodedPair(address)

    const channelInput = await getInputJson<ChannelUpdateInputParameters>(input, ChannelUpdateInputSchema)
    const meta = asValidatedMetadata(ChannelMetadata, channelInput)
    const { collaborators, coverPhotoPath, avatarPhotoPath } = channelInput

    if (collaborators !== undefined && !this.isChannelOwner(channel, actor)) {
      this.error("Only channel owner is allowed to update channel's collaborators!", { exit: ExitCodes.AccessDenied })
    }

    if (collaborators) {
      await this.validateMemberIdsSet(
        collaborators.map(({ memberId }) => memberId),
        'collaborator'
      )
    }

    const [resolvedAssets, assetIndices] = await this.resolveAndValidateAssets(
      { coverPhotoPath, avatarPhotoPath },
      input
    )
    // Set assets indices in the metadata
    // "undefined" values will be omitted when the metadata is encoded. It's not possible to "unset" an asset this way.
    meta.coverPhoto = assetIndices.coverPhotoPath
    meta.avatarPhoto = assetIndices.avatarPhotoPath

    // Preare and send the extrinsic
    const expectedDataObjectStateBloatBond = await this.getApi().dataObjectStateBloatBond()
    const assetsToUpload = await this.prepareAssetsForExtrinsic(resolvedAssets)
    const assetsToRemove = await this.getAssetsToRemove(
      channelId,
      assetIndices.coverPhotoPath,
      assetIndices.avatarPhotoPath
    )

    const expectedDataObjectStateBloatBond = await this.getApi().dataObjectStateBloatBond()
    const channelUpdateParameters = createType('PalletContentChannelUpdateParametersRecord', {
<<<<<<< HEAD
      expectedDataObjectStateBloatBond,
      assetsToUpload,
      assetsToRemove,
=======
      assetsToUpload: assetsToUpload,
      expectedDataObjectStateBloatBond,
      collaborators: [],
      assetsToRemove: createType('BTreeSet<u64>', assetsToRemove),
>>>>>>> 917365f9
      newMeta: metadataToBytes(ChannelMetadata, meta),
      collaborators: new Map(
        collaborators?.map(({ memberId, channelAgentPermissions }) => [memberId, channelAgentPermissions])
      ),
    })
    this.jsonPrettyPrint(
      JSON.stringify({
        assetsToUpload: assetsToUpload?.toJSON(),
        assetsToRemove,
        metadata: meta,
        collaborators,
      })
    )

    await this.requireConfirmation('Do you confirm the provided input?', true)

    const result = await this.sendAndFollowNamedTx(keypair, 'content', 'updateChannel', [
      actor,
      channelId,
      channelUpdateParameters,
    ])
    const channelUpdatedEvent = this.findEvent(result, 'content', 'ChannelUpdated')
    if (channelUpdatedEvent) {
      const objectIds = channelUpdatedEvent.data[3]
      await this.uploadAssets(
        keypair,
        memberId.toNumber(),
        `dynamic:channel:${channelId.toString()}`,
        [...objectIds].map((id, index) => ({ dataObjectId: id, path: resolvedAssets[index].path })),
        input
      )
    }
  }
}<|MERGE_RESOLUTION|>--- conflicted
+++ resolved
@@ -123,16 +123,9 @@
 
     const expectedDataObjectStateBloatBond = await this.getApi().dataObjectStateBloatBond()
     const channelUpdateParameters = createType('PalletContentChannelUpdateParametersRecord', {
-<<<<<<< HEAD
       expectedDataObjectStateBloatBond,
       assetsToUpload,
       assetsToRemove,
-=======
-      assetsToUpload: assetsToUpload,
-      expectedDataObjectStateBloatBond,
-      collaborators: [],
-      assetsToRemove: createType('BTreeSet<u64>', assetsToRemove),
->>>>>>> 917365f9
       newMeta: metadataToBytes(ChannelMetadata, meta),
       collaborators: new Map(
         collaborators?.map(({ memberId, channelAgentPermissions }) => [memberId, channelAgentPermissions])
