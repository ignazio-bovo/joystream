import WorkingGroupsCommandBase from '../../base/WorkingGroupsCommandBase'
import { GroupMember } from '../../Types'
import chalk from 'chalk'
import { apiModuleByGroup } from '../../Api'
import { JsonSchemaPrompter } from '../../helpers/JsonSchemaPrompt'
import { JSONSchema } from '@apidevtools/json-schema-ref-parser'
import OpeningParamsSchema from '../../json-schemas/WorkingGroupOpening.schema.json'
import { WorkingGroupOpening as OpeningParamsJson } from '../../json-schemas/typings/WorkingGroupOpening.schema'
import { IOFlags, getInputJson, ensureOutputFileIsWriteable, saveOutputJsonToFile } from '../../helpers/InputOutput'
import ExitCodes from '../../ExitCodes'
import { flags } from '@oclif/command'
import { AugmentedSubmittables } from '@polkadot/api/types'
<<<<<<< HEAD
=======
import { formatBalance } from '@polkadot/util'
import BN from 'bn.js'

const OPENING_STAKE = new BN(2000)
>>>>>>> 723336ca

export default class WorkingGroupsCreateOpening extends WorkingGroupsCommandBase {
  static description = 'Create working group opening (requires lead access)'
  static flags = {
    ...WorkingGroupsCommandBase.flags,
    input: IOFlags.input,
    output: flags.string({
      char: 'o',
      required: false,
      description: 'Path to the file where the output JSON should be saved (this output can be then reused as input)',
    }),
    edit: flags.boolean({
      char: 'e',
      required: false,
      description:
        'If provided along with --input - launches in edit mode allowing to modify the input before sending the exstinsic',
      dependsOn: ['input'],
    }),
    dryRun: flags.boolean({
      required: false,
      description:
        'If provided along with --output - skips sending the actual extrinsic' +
        '(can be used to generate a "draft" which can be provided as input later)',
      dependsOn: ['output'],
    }),
  }

  createTxParams(
    openingParamsJson: OpeningParamsJson
  ): Parameters<AugmentedSubmittables<'promise'>['membershipWorkingGroup']['addOpening']> {
    return [
      openingParamsJson.description,
      'Regular',
      {
        stake_amount: openingParamsJson.stakingPolicy.amount,
        leaving_unstaking_period: openingParamsJson.stakingPolicy.unstakingPeriod,
      },
      // TODO: Proper bigint handling?
      openingParamsJson.rewardPerBlock?.toString() || null,
    ]
  }

  async promptForData(lead: GroupMember, rememberedInput?: OpeningParamsJson): Promise<OpeningParamsJson> {
    const openingDefaults = rememberedInput
    const openingPrompt = new JsonSchemaPrompter<OpeningParamsJson>(
      (OpeningParamsSchema as unknown) as JSONSchema,
      openingDefaults
    )
    const openingParamsJson = await openingPrompt.promptAll()

    return openingParamsJson
  }

  async getInputFromFile(filePath: string): Promise<OpeningParamsJson> {
    const inputParams = await getInputJson<OpeningParamsJson>(filePath, (OpeningParamsSchema as unknown) as JSONSchema)
<<<<<<< HEAD

    return inputParams as OpeningParamsJson
=======

    return inputParams as OpeningParamsJson
  }

  async promptForStakeTopUp(stakingAccount: string): Promise<void> {
    this.log(`You need to stake ${chalk.bold(formatBalance(OPENING_STAKE))} in order to create a new opening.`)

    const [balances] = await this.getApi().getAccountsBalancesInfo([stakingAccount])
    const missingBalance = OPENING_STAKE.sub(balances.availableBalance)
    if (missingBalance.gtn(0)) {
      await this.requireConfirmation(
        `Do you wish to transfer remaining ${chalk.bold(
          formatBalance(missingBalance)
        )} to your staking account? (${stakingAccount})`
      )
      const account = await this.promptForAccount('Choose account to transfer the funds from')
      await this.sendAndFollowNamedTx(await this.getDecodedPair(account), 'balances', 'transferKeepAlive', [
        stakingAccount,
        missingBalance,
      ])
    }
>>>>>>> 723336ca
  }

  async run() {
    // lead-only gate
    const lead = await this.getRequiredLeadContext()

    const {
      flags: { input, output, edit, dryRun },
    } = this.parse(WorkingGroupsCreateOpening)

    ensureOutputFileIsWriteable(output)

    let tryAgain = false
    let rememberedInput: OpeningParamsJson | undefined
    do {
      if (edit) {
        rememberedInput = await this.getInputFromFile(input as string)
      }
      // Either prompt for the data or get it from input file
      const openingJson =
        !input || edit || tryAgain
          ? await this.promptForData(lead, rememberedInput)
          : await this.getInputFromFile(input)

      // Remember the provided/fetched data in a variable
      rememberedInput = openingJson
<<<<<<< HEAD
=======

      await this.promptForStakeTopUp(lead.stakingAccount.toString())
>>>>>>> 723336ca

      // Generate and ask to confirm tx params
      const txParams = this.createTxParams(openingJson)
      this.jsonPrettyPrint(JSON.stringify(txParams))
      const confirmed = await this.simplePrompt({
        type: 'confirm',
        message: 'Do you confirm these extrinsic parameters?',
      })
      if (!confirmed) {
        tryAgain = await this.simplePrompt({ type: 'confirm', message: 'Try again with remembered input?' })
        continue
      }

      // Save output to file
      if (output) {
        try {
          saveOutputJsonToFile(output, rememberedInput)
          this.log(chalk.green(`Output succesfully saved in: ${chalk.white(output)}!`))
        } catch (e) {
          this.warn(`Could not save output to ${output}!`)
        }
      }

      if (dryRun) {
        this.exit(ExitCodes.OK)
      }

      // Send the tx
      const txSuccess = await this.sendAndFollowNamedTx(
        await this.getDecodedPair(lead.roleAccount.toString()),
        apiModuleByGroup[this.group],
        'addOpening',
        txParams,
        true // warnOnly
      )

      // Display a success message on success or ask to try again on error
      if (txSuccess) {
        this.log(chalk.green('Opening succesfully created!'))
        tryAgain = false
      } else {
        tryAgain = await this.simplePrompt({ type: 'confirm', message: 'Try again with remembered input?' })
      }
    } while (tryAgain)
  }
}<|MERGE_RESOLUTION|>--- conflicted
+++ resolved
@@ -10,13 +10,10 @@
 import ExitCodes from '../../ExitCodes'
 import { flags } from '@oclif/command'
 import { AugmentedSubmittables } from '@polkadot/api/types'
-<<<<<<< HEAD
-=======
 import { formatBalance } from '@polkadot/util'
 import BN from 'bn.js'
 
 const OPENING_STAKE = new BN(2000)
->>>>>>> 723336ca
 
 export default class WorkingGroupsCreateOpening extends WorkingGroupsCommandBase {
   static description = 'Create working group opening (requires lead access)'
@@ -72,10 +69,6 @@
 
   async getInputFromFile(filePath: string): Promise<OpeningParamsJson> {
     const inputParams = await getInputJson<OpeningParamsJson>(filePath, (OpeningParamsSchema as unknown) as JSONSchema)
-<<<<<<< HEAD
-
-    return inputParams as OpeningParamsJson
-=======
 
     return inputParams as OpeningParamsJson
   }
@@ -97,7 +90,6 @@
         missingBalance,
       ])
     }
->>>>>>> 723336ca
   }
 
   async run() {
@@ -124,11 +116,8 @@
 
       // Remember the provided/fetched data in a variable
       rememberedInput = openingJson
-<<<<<<< HEAD
-=======
 
       await this.promptForStakeTopUp(lead.stakingAccount.toString())
->>>>>>> 723336ca
 
       // Generate and ask to confirm tx params
       const txParams = this.createTxParams(openingJson)
