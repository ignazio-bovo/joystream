--- conflicted
+++ resolved
@@ -19,25 +19,14 @@
     ...WorkingGroupsCommandBase.flags,
   }
 
-<<<<<<< HEAD
-  async run() {
-    // Worker-only gate
-    const worker = await this.getRequiredWorkerContext()
-=======
   async run(): Promise<void> {
     // Worker-only gate
     const worker = await this.getRequiredWorkerContext()
-
-    if (!worker.stake) {
-      this.error('Cannot increase stake. No associated role stake profile found!', { exit: ExitCodes.InvalidInput })
-    }
->>>>>>> f62058ba
 
     const {
       args: { amount },
     } = this.parse(WorkingGroupsIncreaseStake)
 
-<<<<<<< HEAD
     if (!isValidBalance(amount)) {
       this.error('Invalid stake amount!', { exit: ExitCodes.InvalidInput })
     }
@@ -47,13 +36,6 @@
       apiModuleByGroup[this.group],
       'increaseStake',
       [worker.workerId, amount]
-=======
-    await this.sendAndFollowNamedTx(
-      await this.getDecodedPair(worker.roleAccount),
-      apiModuleByGroup[this.group],
-      'increaseStake',
-      [worker.workerId, balance]
->>>>>>> f62058ba
     )
 
     this.log(
