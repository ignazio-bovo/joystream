--- conflicted
+++ resolved
@@ -18,11 +18,7 @@
     ...WorkingGroupsCommandBase.flags,
   }
 
-<<<<<<< HEAD
-  async run() {
-=======
   async run(): Promise<void> {
->>>>>>> f62058ba
     let { address } = this.parse(WorkingGroupsUpdateRoleAccount).args
 
     const worker = await this.getRequiredWorkerContext('MemberController')
@@ -34,20 +30,12 @@
     }
 
     await this.sendAndFollowNamedTx(
-<<<<<<< HEAD
-      await this.getDecodedPair(worker.profile.membership.controller_account.toString()),
-=======
-      await this.getDecodedPair(worker.profile.controller_account),
->>>>>>> f62058ba
+      await this.getDecodedPair(worker.profile.membership.controller_account),
       apiModuleByGroup[this.group],
       'updateRoleAccount',
       [worker.workerId, address]
     )
 
-<<<<<<< HEAD
-    this.log(chalk.green(`Succesfully updated the role account to: ${chalk.magentaBright(address)})`))
-=======
     this.log(chalk.green(`Successfully updated the role account to: ${chalk.magentaBright(address)})`))
->>>>>>> f62058ba
   }
 }