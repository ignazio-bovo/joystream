import WorkingGroupsCommandBase from '../../base/WorkingGroupsCommandBase'
import { apiModuleByGroup } from '../../Api'
import chalk from 'chalk'

export default class WorkingGroupsUpdateRoleStorage extends WorkingGroupsCommandBase {
  static description = 'Updates the associated worker storage'
  static args = [
    {
      name: 'storage',
      required: true,
      description: 'Worker storage',
    },
  ]

  static flags = {
    ...WorkingGroupsCommandBase.flags,
  }

  async run(): Promise<void> {
    const { storage } = this.parse(WorkingGroupsUpdateRoleStorage).args

    const worker = await this.getRequiredWorkerContext()

    await this.sendAndFollowNamedTx(
<<<<<<< HEAD
      await this.getDecodedPair(worker.roleAccount.toString()),
=======
      await this.getDecodedPair(worker.roleAccount),
>>>>>>> f62058ba
      apiModuleByGroup[this.group],
      'updateRoleStorage',
      [worker.workerId, storage]
    )

    this.log(chalk.green(`Successfully updated the associated worker storage to: ${chalk.magentaBright(storage)})`))
  }
}<|MERGE_RESOLUTION|>--- conflicted
+++ resolved
@@ -22,11 +22,7 @@
     const worker = await this.getRequiredWorkerContext()
 
     await this.sendAndFollowNamedTx(
-<<<<<<< HEAD
-      await this.getDecodedPair(worker.roleAccount.toString()),
-=======
       await this.getDecodedPair(worker.roleAccount),
->>>>>>> f62058ba
       apiModuleByGroup[this.group],
       'updateRoleStorage',
       [worker.workerId, storage]
