import { flags } from '@oclif/command'
import { CLIError } from '@oclif/errors'
import ExitCodes from '../ExitCodes'
import fs from 'fs'
import path from 'path'
import chalk from 'chalk'

<<<<<<< HEAD

=======
>>>>>>> 7675ea59
export const IOFlags = {
  input: flags.string({
    char: 'i',
    required: false,
    description: `Path to JSON file to use as input (if not specified - the input can be provided interactively)`,
  }),
  output: flags.string({
    char: 'o',
    required: false,
    description:
      'Path to the directory where the output JSON file should be placed (the output file can be then reused as input)',
  }),
}

export async function getInputJson<T>(inputPath: string): Promise<T> {
<<<<<<< HEAD
    let content, jsonObj
    try {
      content = fs.readFileSync(inputPath).toString()
    } catch (e) {
      throw new CLIError(`Cannot access the input file at: ${inputPath}`, { exit: ExitCodes.FsOperationFailed })
    }
    try {
      jsonObj = JSON.parse(content)
    } catch (e) {
      throw new CLIError(`JSON parsing failed for file: ${inputPath}`, { exit: ExitCodes.InvalidInput })
    }

    return jsonObj as T
=======
  let content, jsonObj
  try {
    content = fs.readFileSync(inputPath).toString()
  } catch (e) {
    throw new CLIError(`Cannot access the input file at: ${inputPath}`, { exit: ExitCodes.FsOperationFailed })
  }
  try {
    jsonObj = JSON.parse(content)
  } catch (e) {
    throw new CLIError(`JSON parsing failed for file: ${inputPath}`, { exit: ExitCodes.InvalidInput })
  }

  return jsonObj as T
>>>>>>> 7675ea59
}

export function saveOutputJson(outputPath: string | undefined, fileName: string, data: any): void {
  if (outputPath) {
    let outputFilePath = path.join(outputPath, fileName)
    let postfix = 0
    while (fs.existsSync(outputFilePath)) {
      fileName = fileName.replace(/(_[0-9]+)?\.json/, `_${++postfix}.json`)
      outputFilePath = path.join(outputPath, fileName)
    }
    saveOutputJsonToFile(outputFilePath, data)

    console.log(`${chalk.green('Output succesfully saved to:')} ${chalk.white(outputFilePath)}`)
  }
}

// Output as file:

export function saveOutputJsonToFile(outputFilePath: string, data: any): void {
  try {
    fs.writeFileSync(outputFilePath, JSON.stringify(data, null, 4))
  } catch (e) {
    throw new CLIError(`Could not save the output to: ${outputFilePath}. Check permissions...`, {
      exit: ExitCodes.FsOperationFailed,
    })
  }
}

export function ensureOutputFileIsWriteable(outputFilePath: string | undefined): void {
  if (outputFilePath === undefined) {
    return
  }

  if (path.extname(outputFilePath) !== '.json') {
    throw new CLIError(`Output path ${outputFilePath} is not a JSON file!`, { exit: ExitCodes.InvalidInput })
  }

  if (fs.existsSync(outputFilePath)) {
    // File already exists - warn the user and check it it's writeable
    console.warn(`WARNING: ${outputFilePath} already exists and it will get overriden!`)
    try {
      fs.accessSync(`${outputFilePath}`, fs.constants.W_OK)
    } catch (e) {
      throw new CLIError(`Output path ${outputFilePath} is not writeable!`, { exit: ExitCodes.InvalidInput })
    }
  } else {
    // File does not exist yet - check if the directory is writeable
    try {
      fs.accessSync(`${path.dirname(outputFilePath)}`, fs.constants.W_OK)
    } catch (e) {
      throw new CLIError(`Output directory ${path.dirname(outputFilePath)} is not writeable!`, {
        exit: ExitCodes.InvalidInput,
      })
    }
  }
}<|MERGE_RESOLUTION|>--- conflicted
+++ resolved
@@ -5,10 +5,6 @@
 import path from 'path'
 import chalk from 'chalk'
 
-<<<<<<< HEAD
-
-=======
->>>>>>> 7675ea59
 export const IOFlags = {
   input: flags.string({
     char: 'i',
@@ -24,21 +20,6 @@
 }
 
 export async function getInputJson<T>(inputPath: string): Promise<T> {
-<<<<<<< HEAD
-    let content, jsonObj
-    try {
-      content = fs.readFileSync(inputPath).toString()
-    } catch (e) {
-      throw new CLIError(`Cannot access the input file at: ${inputPath}`, { exit: ExitCodes.FsOperationFailed })
-    }
-    try {
-      jsonObj = JSON.parse(content)
-    } catch (e) {
-      throw new CLIError(`JSON parsing failed for file: ${inputPath}`, { exit: ExitCodes.InvalidInput })
-    }
-
-    return jsonObj as T
-=======
   let content, jsonObj
   try {
     content = fs.readFileSync(inputPath).toString()
@@ -52,7 +33,6 @@
   }
 
   return jsonObj as T
->>>>>>> 7675ea59
 }
 
 export function saveOutputJson(outputPath: string | undefined, fileName: string, data: any): void {
