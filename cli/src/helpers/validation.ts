import BN from 'bn.js'
import ExitCodes from '../ExitCodes'
import { decodeAddress } from '@polkadot/util-crypto'
import { DeriveBalancesAll } from '@polkadot/api-derive/types'
import { CLIError } from '@oclif/errors'

export function validateAddress(address: string, errorMessage = 'Invalid address'): string | true {
  try {
    decodeAddress(address)
  } catch (e) {
    return errorMessage
  }

  return true
}

export function checkBalance(accBalances: DeriveBalancesAll, requiredBalance: BN): void {
  if (requiredBalance.gt(accBalances.availableBalance)) {
    throw new CLIError('Not enough balance available', { exit: ExitCodes.InvalidInput })
  }
}

<<<<<<< HEAD
// We assume balance can be bigger than JavaScript integer
export function isValidBalance(balance: string): boolean {
  return /^[1-9][0-9]{0,38}$/.test(balance)
=======
// We assume balance to be u128, which is bigger than JavaScript integer
export function isValidBalance(balance: string): boolean {
  return /^[1-9][0-9]{0,37}$/.test(balance)
>>>>>>> f62058ba
}<|MERGE_RESOLUTION|>--- conflicted
+++ resolved
@@ -20,13 +20,7 @@
   }
 }
 
-<<<<<<< HEAD
-// We assume balance can be bigger than JavaScript integer
-export function isValidBalance(balance: string): boolean {
-  return /^[1-9][0-9]{0,38}$/.test(balance)
-=======
 // We assume balance to be u128, which is bigger than JavaScript integer
 export function isValidBalance(balance: string): boolean {
   return /^[1-9][0-9]{0,37}$/.test(balance)
->>>>>>> f62058ba
 }