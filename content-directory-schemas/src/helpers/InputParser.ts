--- conflicted
+++ resolved
@@ -201,27 +201,6 @@
   private async createParametrizedPropertyValues(
     entityInput: Record<string, any>,
     schema: AddClassSchema,
-<<<<<<< HEAD
-    customHandler?: (property: Property, value: any) => ParametrizedPropertyValue | undefined
-  ) {
-    return Object.entries(entityInput)
-      .filter(([, pValue]) => pValue !== undefined)
-      .map(([propertyName, propertyValue]) => {
-        const schemaPropertyIndex = schema.newProperties.findIndex((p) => p.name === propertyName)
-        const schemaProperty = schema.newProperties[schemaPropertyIndex]
-
-        let value = customHandler && customHandler(schemaProperty, propertyValue)
-        if (value === undefined) {
-          value = createType('ParametrizedPropertyValue', {
-            InputPropertyValue: this.parsePropertyType(schemaProperty.property_type).toInputPropertyValue(
-              propertyValue
-            ),
-          })
-        }
-
-        return { in_class_index: schemaPropertyIndex, value }
-      })
-=======
     customHandler?: (property: Property, value: any) => Promise<ParametrizedPropertyValue | undefined>
   ): Promise<ParametrizedClassPropertyValue[]> {
     const filteredInput = Object.entries(entityInput).filter(([, pValue]) => pValue !== undefined)
@@ -249,7 +228,6 @@
     }
 
     return parametrizedClassPropValues
->>>>>>> 61010493
   }
 
   private async parseEntityInput(entityInput: Record<string, any>, schema: AddClassSchema) {
