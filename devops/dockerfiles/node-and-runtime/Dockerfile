FROM joystream/rust-builder AS builder
LABEL description="Compiles all workspace artifacts"
WORKDIR /joystream
COPY . /joystream

# Build joystream-node and its dependencies - runtime
<<<<<<< HEAD
RUN rustup override set 1.45.2
RUN cargo build --release -p joystream-node
=======
RUN WASM_BUILD_TOOLCHAIN=nightly-2020-05-23 cargo build --release -p joystream-node
>>>>>>> 1860dd37

FROM debian:stretch
LABEL description="Joystream node"
WORKDIR /joystream
COPY --from=builder /joystream/target/release/joystream-node /joystream/node
COPY --from=builder /joystream/target/release/wbuild/joystream-node-runtime/joystream_node_runtime.compact.wasm /joystream/runtime.compact.wasm

# confirm it works
RUN /joystream/node --version

# https://manpages.debian.org/stretch/coreutils/b2sum.1.en.html
# RUN apt-get install coreutils
# print the blake2 256 hash of the wasm blob
RUN b2sum -l 256 /joystream/runtime.compact.wasm
# print the blake2 512 hash of the wasm blob
RUN b2sum -l 512 /joystream/runtime.compact.wasm

EXPOSE 30333 9933 9944

# Use these volumes to persits chain state and keystore, eg.:
# --base-path /data
# optionally separate keystore (otherwise it will be stored in the base path)
# --keystore-path /keystore
# if base-path isn't specified, chain state is stored inside container in ~/.local/share/joystream-node/
# which is not ideal
VOLUME ["/data", "/keystore"]

ENTRYPOINT ["/joystream/node"]<|MERGE_RESOLUTION|>--- conflicted
+++ resolved
@@ -4,12 +4,7 @@
 COPY . /joystream
 
 # Build joystream-node and its dependencies - runtime
-<<<<<<< HEAD
-RUN rustup override set 1.45.2
-RUN cargo build --release -p joystream-node
-=======
 RUN WASM_BUILD_TOOLCHAIN=nightly-2020-05-23 cargo build --release -p joystream-node
->>>>>>> 1860dd37
 
 FROM debian:stretch
 LABEL description="Joystream node"
