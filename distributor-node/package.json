--- conflicted
+++ resolved
@@ -12,13 +12,8 @@
     "@elastic/ecs-winston-format": "^1.1.0",
     "@joystream/metadata-protobuf": "^2.8.0",
     "@joystream/opentelemetry": "1.0.0",
-<<<<<<< HEAD
-    "@joystream/storage-node-client": "^3.0.0",
+    "@joystream/storage-node-client": "^4.0.0",
     "@joystream/types": "^4.0.0",
-=======
-    "@joystream/storage-node-client": "^4.0.0",
-    "@joystream/types": "^2.0.0",
->>>>>>> 03a59f78
     "@nerdwallet/apollo-cache-policies": "2.10.0",
     "@oclif/command": "^1",
     "@oclif/config": "^1",
