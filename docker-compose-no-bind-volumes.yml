--- conflicted
+++ resolved
@@ -182,14 +182,10 @@
       PGPORT: ${ORION_DB_PORT}
 
   graphql-server:
-<<<<<<< HEAD
-    image: node:18
-=======
     image: joystream/query-node
     build:
       context: .
       dockerfile: query-node.Dockerfile
->>>>>>> 3b3dc098
     container_name: graphql-server
     restart: unless-stopped
     env_file:
@@ -213,11 +209,7 @@
     command: ['workspace', 'query-node-root', 'query-node:start:prod']
 
   processor:
-<<<<<<< HEAD
-    image: node:18
-=======
     image: joystream/query-node
->>>>>>> 3b3dc098
     container_name: processor
     restart: unless-stopped
     env_file:
