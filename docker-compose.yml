--- conflicted
+++ resolved
@@ -77,16 +77,10 @@
       #   JOYSTREAM_DISTRIBUTOR__LOGS__CONSOLE: "off"
       #   JOYSTREAM_DISTRIBUTOR__LOGS__FILE: "off"
       # JOYSTREAM_DISTRIBUTOR__LOGS__ELASTIC: "{\"level\":\"debug\",\"endpoint\":\"http://elasticsearch:9200\"}"
-<<<<<<< HEAD
-      #   JOYSTREAM_DISTRIBUTOR__LIMITS__STORAGE: 50G
-      #   JOYSTREAM_DISTRIBUTOR__BUCKETS: "[\"1:0\",\"1:1\"]"
-    command: [ 'yarn', 'start:with-instrumentation' ]
-=======
     #   JOYSTREAM_DISTRIBUTOR__LIMITS__STORAGE: 50G
     #   JOYSTREAM_DISTRIBUTOR__BUCKETS: "[\"1:0\",\"1:1\"]"
     entrypoint: ['yarn', 'joystream-distributor']
     command: ['start']
->>>>>>> aee116ad
 
   colossus-2:
     image: node:14
