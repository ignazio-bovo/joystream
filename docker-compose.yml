# Compiles new joystream/node and joystream/apps images if local images not found
# and runs a complete joystream development network
# To prevent build of docker images run docker-compose with "--no-build" arg
version: "3.4"
services:
  joystream-node:
    image: joystream/node:latest
    build:
      # context is relative to the compose file
      context: .
      # dockerfile is relative to the context
      dockerfile: joystream-node.Dockerfile
    container_name: joystream-node
    volumes:
      - /data
<<<<<<< HEAD
    command: --dev --alice --validator --unsafe-ws-external --unsafe-rpc-external --rpc-cors=all --log runtime --base-path /data
=======
    command: --dev --alice --validator --unsafe-ws-external --unsafe-rpc-external --rpc-methods Unsafe --rpc-cors=all --log runtime --base-path /data
>>>>>>> b2765ec0
    ports:
      - "127.0.0.1:9944:9944"
      - "127.0.0.1:9933:9933"

  ipfs:
    image: ipfs/go-ipfs:latest
    ports:
      - '127.0.0.1:5001:5001'
      - '127.0.0.1:8080:8080'
    volumes:
      - /data/ipfs
    entrypoint: ''
    command: |
      /bin/sh -c "
        set -e
        /usr/local/bin/start_ipfs config profile apply lowpower
        /usr/local/bin/start_ipfs config --json Gateway.PublicGateways '{\"localhost\": null }'
        /sbin/tini -- /usr/local/bin/start_ipfs daemon --migrate=true
      "

  colossus:
    image: joystream/apps
    restart: on-failure
    depends_on:
      - "ipfs"
    build:
      context: .
      dockerfile: apps.Dockerfile
    env_file:
      # relative to working directory where docker-compose was run from
      - .env
    environment:
      - WS_PROVIDER_ENDPOINT_URI=${WS_PROVIDER_ENDPOINT_URI}
    ports:
      - '127.0.0.1:3001:3001'
    command: colossus --dev --ws-provider ${WS_PROVIDER_ENDPOINT_URI} --ipfs-host ipfs
    environment:
      - DEBUG=*

  db:
    image: postgres:12
    restart: always
    ports:
      - "127.0.0.1:${DB_PORT}:5432"
    volumes:
      - /var/lib/postgresql/data
    env_file:
      # relative to working directory where docker-compose was run from
      - .env
    environment:
      POSTGRES_USER: ${DB_USER}
      POSTGRES_PASSWORD: ${DB_PASS}
      POSTGRES_DB: ${INDEXER_DB_NAME}

  graphql-server: &graphql-server
    image: joystream/apps
    restart: unless-stopped
    build:
      context: .
      dockerfile: apps.Dockerfile
    env_file:
      # relative to working directory where docker-compose was run from
      - .env
    environment:
      - DB_HOST=db
      - DB_NAME=${DB_NAME}
    ports:
      - "127.0.0.1:8081:${GRAPHQL_SERVER_PORT}"
    depends_on:
      - db
    command: ["workspace", "query-node-root", "query-node:start:prod"]
<<<<<<< HEAD

  graphql-server-mnt:
    <<: *graphql-server
    image: node:12
    build: .
    volumes:
      - type: bind
        source: .
        target: /joystream
    working_dir: /joystream
    command: ["yarn", "workspace", "query-node-root", "query-node:start:prod"]
=======
>>>>>>> b2765ec0

  processor: &processor
    image: joystream/apps
    restart: unless-stopped
    build:
      context: .
      dockerfile: apps.Dockerfile
    env_file:
      # relative to working directory where docker-compose was run from
      - .env
    environment:
      - INDEXER_ENDPOINT_URL=http://hydra-indexer-gateway:${WARTHOG_APP_PORT}/graphql
      - TYPEORM_HOST=db
      - TYPEORM_DATABASE=${DB_NAME}
      - DEBUG=index-builder:*
      - PROCESSOR_POLL_INTERVAL=1000 # refresh every second
    volumes:
      - ./types/augment/all/defs.json:/joystream/query-node/mappings/lib/generated/types/typedefs.json
    depends_on:
      - graphql-server
      - hydra-indexer-gateway
    command: ["workspace", "query-node-root", "processor:start"]

  processor-mnt:
    <<: *processor
    image: node:12
    build: .
    volumes:
      - type: bind
        source: .
        target: /joystream
    working_dir: /joystream
    command: ["yarn", "workspace", "query-node-root", "processor:start"]

  indexer:
<<<<<<< HEAD
    image: joystream/hydra-indexer:3.0.0
=======
    image: joystream/hydra-indexer:2.1.0-beta.9
>>>>>>> b2765ec0
    restart: unless-stopped
    env_file:
      # relative to working directory where docker-compose was run from
      - .env
    environment:
      - DB_HOST=db
      - DB_NAME=${INDEXER_DB_NAME}
      - INDEXER_WORKERS=5
      - REDIS_URI=redis://redis:6379/0
      - DEBUG=index-builder:*
<<<<<<< HEAD
      - WS_PROVIDER_ENDPOINT_URI=ws://joystream-node:9944
=======
      - WS_PROVIDER_ENDPOINT_URI=${WS_PROVIDER_ENDPOINT_URI}
>>>>>>> b2765ec0
      - TYPES_JSON=types.json
    depends_on:
      - db
      - redis
    volumes:
<<<<<<< HEAD
      - ${TYPES_JSON}:/home/hydra/packages/hydra-indexer/types.json
    command: >
      sh -c "yarn db:bootstrap && yarn start:prod"

  indexer-api-gateway:
    image: joystream/hydra-indexer-gateway:3.0.0
=======
      - ./types/augment/all/defs.json:/home/hydra/packages/hydra-indexer/types.json
    command: >
      sh -c "yarn db:bootstrap && yarn start:prod"

  hydra-indexer-gateway:
    image: joystream/hydra-indexer-gateway:2.1.0-beta.5
>>>>>>> b2765ec0
    restart: unless-stopped
    env_file:
      # relative to working directory where docker-compose was run from
      - .env
    environment:
      - WARTHOG_STARTER_DB_DATABASE=${INDEXER_DB_NAME}
      - WARTHOG_STARTER_DB_HOST=db
      - WARTHOG_STARTER_DB_PASSWORD=${DB_PASS}
      - WARTHOG_STARTER_DB_PORT=${DB_PORT}
      - WARTHOG_STARTER_DB_USERNAME=${DB_USER}
      - WARTHOG_STARTER_REDIS_URI=redis://redis:6379/0
      - WARTHOG_APP_PORT=${WARTHOG_APP_PORT}
      - PORT=${WARTHOG_APP_PORT}
      - DEBUG=*
    ports:
      - "127.0.0.1:4000:4002"
    depends_on:
      - redis
      - db
      - indexer

  redis:
    image: redis:6.0-alpine
    restart: always
    ports:
      - "127.0.0.1:6379:6379"

  pioneer:
    image: joystream/pioneer
    build:
      context: .
      dockerfile: pioneer.Dockerfile
    ports:
      - "127.0.0.1:3000:80"<|MERGE_RESOLUTION|>--- conflicted
+++ resolved
@@ -13,11 +13,7 @@
     container_name: joystream-node
     volumes:
       - /data
-<<<<<<< HEAD
-    command: --dev --alice --validator --unsafe-ws-external --unsafe-rpc-external --rpc-cors=all --log runtime --base-path /data
-=======
     command: --dev --alice --validator --unsafe-ws-external --unsafe-rpc-external --rpc-methods Unsafe --rpc-cors=all --log runtime --base-path /data
->>>>>>> b2765ec0
     ports:
       - "127.0.0.1:9944:9944"
       - "127.0.0.1:9933:9933"
@@ -42,6 +38,7 @@
     image: joystream/apps
     restart: on-failure
     depends_on:
+      - "joystream-node"
       - "ipfs"
     build:
       context: .
@@ -89,7 +86,6 @@
     depends_on:
       - db
     command: ["workspace", "query-node-root", "query-node:start:prod"]
-<<<<<<< HEAD
 
   graphql-server-mnt:
     <<: *graphql-server
@@ -101,8 +97,6 @@
         target: /joystream
     working_dir: /joystream
     command: ["yarn", "workspace", "query-node-root", "query-node:start:prod"]
-=======
->>>>>>> b2765ec0
 
   processor: &processor
     image: joystream/apps
@@ -118,7 +112,7 @@
       - TYPEORM_HOST=db
       - TYPEORM_DATABASE=${DB_NAME}
       - DEBUG=index-builder:*
-      - PROCESSOR_POLL_INTERVAL=1000 # refresh every second
+      - WS_PROVIDER_ENDPOINT_URI=ws://joystream-node:9944
     volumes:
       - ./types/augment/all/defs.json:/joystream/query-node/mappings/lib/generated/types/typedefs.json
     depends_on:
@@ -138,11 +132,7 @@
     command: ["yarn", "workspace", "query-node-root", "processor:start"]
 
   indexer:
-<<<<<<< HEAD
     image: joystream/hydra-indexer:3.0.0
-=======
-    image: joystream/hydra-indexer:2.1.0-beta.9
->>>>>>> b2765ec0
     restart: unless-stopped
     env_file:
       # relative to working directory where docker-compose was run from
@@ -153,31 +143,18 @@
       - INDEXER_WORKERS=5
       - REDIS_URI=redis://redis:6379/0
       - DEBUG=index-builder:*
-<<<<<<< HEAD
-      - WS_PROVIDER_ENDPOINT_URI=ws://joystream-node:9944
-=======
       - WS_PROVIDER_ENDPOINT_URI=${WS_PROVIDER_ENDPOINT_URI}
->>>>>>> b2765ec0
       - TYPES_JSON=types.json
     depends_on:
       - db
       - redis
     volumes:
-<<<<<<< HEAD
-      - ${TYPES_JSON}:/home/hydra/packages/hydra-indexer/types.json
-    command: >
-      sh -c "yarn db:bootstrap && yarn start:prod"
-
-  indexer-api-gateway:
-    image: joystream/hydra-indexer-gateway:3.0.0
-=======
       - ./types/augment/all/defs.json:/home/hydra/packages/hydra-indexer/types.json
     command: >
       sh -c "yarn db:bootstrap && yarn start:prod"
 
   hydra-indexer-gateway:
-    image: joystream/hydra-indexer-gateway:2.1.0-beta.5
->>>>>>> b2765ec0
+    image: joystream/hydra-indexer-gateway:3.0.0
     restart: unless-stopped
     env_file:
       # relative to working directory where docker-compose was run from
