--- conflicted
+++ resolved
@@ -1,10 +1,6 @@
 {
   "name": "@joystream/metadata-protobuf",
-<<<<<<< HEAD
-  "version": "2.14.0",
-=======
-  "version": "2.15.0",
->>>>>>> b65a2c03
+  "version": "2.16.0",
   "description": "Joystream Metadata Protobuf Library",
   "main": "lib/index.js",
   "types": "lib/index.d.ts",
