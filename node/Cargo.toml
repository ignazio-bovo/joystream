[package]
authors = ['Joystream contributors']
build = 'build.rs'
edition = '2018'
name = 'joystream-node'
<<<<<<< HEAD
version = '5.8.0'
=======
version = '5.9.0'
>>>>>>> 6b15845b
default-run = "joystream-node"

[[bin]]
name = 'joystream-node'
path = 'bin/main.rs'

[lib]
crate-type = ["cdylib", "rlib"]

[dependencies]
# third-party dependencies
serde = { version = "1.0.102", features = ["derive"] }
futures = { version = "0.3.1", features = ["compat"] }
jsonrpc-core = "15.0.0"
structopt = { version = "0.3.8", optional = true}
serde_json = '1.0'
codec = { package = "parity-scale-codec", version = "1.3.4" }
hex = { package = "hex", version = "0.4.2" }

# primitives
sp-authority-discovery = { package = 'sp-authority-discovery', git = 'https://github.com/paritytech/substrate.git', rev = '2cd20966cc09b059817c3ebe12fc130cdd850d62' }
sp-consensus-babe = { package = 'sp-consensus-babe', git = 'https://github.com/paritytech/substrate.git', rev = '2cd20966cc09b059817c3ebe12fc130cdd850d62' }
sp-finality-grandpa = { package = 'sp-finality-grandpa', git = 'https://github.com/paritytech/substrate.git', rev = '2cd20966cc09b059817c3ebe12fc130cdd850d62' }
sp-core = { package = 'sp-core', git = 'https://github.com/paritytech/substrate.git', rev = '2cd20966cc09b059817c3ebe12fc130cdd850d62' }
sp-runtime = { package = 'sp-runtime', git = 'https://github.com/paritytech/substrate.git', rev = '2cd20966cc09b059817c3ebe12fc130cdd850d62' }
sp-finality-tracker = { package = 'sp-finality-tracker', default-features = false, git = 'https://github.com/paritytech/substrate.git', rev = '2cd20966cc09b059817c3ebe12fc130cdd850d62' }
sp-inherents = { package = 'sp-inherents', git = 'https://github.com/paritytech/substrate.git', rev = '2cd20966cc09b059817c3ebe12fc130cdd850d62' }
sp-consensus = { package = 'sp-consensus', git = 'https://github.com/paritytech/substrate.git', rev = '2cd20966cc09b059817c3ebe12fc130cdd850d62' }
sp-transaction-pool = { package = 'sp-transaction-pool', git = 'https://github.com/paritytech/substrate.git', rev = '2cd20966cc09b059817c3ebe12fc130cdd850d62' }
sp-api = { package = 'sp-api', git = 'https://github.com/paritytech/substrate.git', rev = '2cd20966cc09b059817c3ebe12fc130cdd850d62' }
sp-blockchain = { package = 'sp-blockchain', git = 'https://github.com/paritytech/substrate.git', rev = '2cd20966cc09b059817c3ebe12fc130cdd850d62' }
sp-block-builder = { package = 'sp-block-builder', git = 'https://github.com/paritytech/substrate.git', rev = '2cd20966cc09b059817c3ebe12fc130cdd850d62' }

# client dependencies
sc-client-api = { package = 'sc-client-api', git = 'https://github.com/paritytech/substrate.git', rev = '2cd20966cc09b059817c3ebe12fc130cdd850d62' }
sc-chain-spec = { package = 'sc-chain-spec', git = 'https://github.com/paritytech/substrate.git', rev = '2cd20966cc09b059817c3ebe12fc130cdd850d62' }
sc-consensus = { package = 'sc-consensus', git = 'https://github.com/paritytech/substrate.git', rev = '2cd20966cc09b059817c3ebe12fc130cdd850d62' }
sc-transaction-pool = { package = 'sc-transaction-pool', git = 'https://github.com/paritytech/substrate.git', rev = '2cd20966cc09b059817c3ebe12fc130cdd850d62' }
sc-network = { package = 'sc-network', git = 'https://github.com/paritytech/substrate.git', rev = '2cd20966cc09b059817c3ebe12fc130cdd850d62' }
sc-consensus-babe = { package = 'sc-consensus-babe', git = 'https://github.com/paritytech/substrate.git', rev = '2cd20966cc09b059817c3ebe12fc130cdd850d62'}
sc-finality-grandpa = { package = 'sc-finality-grandpa', git = 'https://github.com/paritytech/substrate.git', rev = '2cd20966cc09b059817c3ebe12fc130cdd850d62' }
sc-basic-authorship = { package = 'sc-basic-authorship', git = 'https://github.com/paritytech/substrate.git', rev = '2cd20966cc09b059817c3ebe12fc130cdd850d62' }
sc-service = { package = 'sc-service', default-features = false, git = 'https://github.com/paritytech/substrate.git', rev = '2cd20966cc09b059817c3ebe12fc130cdd850d62' }
sc-authority-discovery = { package = 'sc-authority-discovery', git = 'https://github.com/paritytech/substrate.git', rev = '2cd20966cc09b059817c3ebe12fc130cdd850d62' }
sc-consensus-epochs = { package = 'sc-consensus-epochs', git = 'https://github.com/paritytech/substrate.git', rev = '2cd20966cc09b059817c3ebe12fc130cdd850d62' }
sc-keystore = { package = 'sc-keystore', git = 'https://github.com/paritytech/substrate.git', rev = '2cd20966cc09b059817c3ebe12fc130cdd850d62' }
sc-consensus-babe-rpc = { package = 'sc-consensus-babe-rpc', git = 'https://github.com/paritytech/substrate.git', rev = '2cd20966cc09b059817c3ebe12fc130cdd850d62' }
sc-finality-grandpa-rpc = { package = 'sc-finality-grandpa-rpc', git = 'https://github.com/paritytech/substrate.git', rev = '2cd20966cc09b059817c3ebe12fc130cdd850d62' }
sc-rpc-api = { package = 'sc-rpc-api', git = 'https://github.com/paritytech/substrate.git', rev = '2cd20966cc09b059817c3ebe12fc130cdd850d62' }
sc-rpc = { package = 'sc-rpc', git = 'https://github.com/paritytech/substrate.git', rev = '2cd20966cc09b059817c3ebe12fc130cdd850d62' }
sc-executor = { package = 'sc-executor', git = 'https://github.com/paritytech/substrate.git', rev = '2cd20966cc09b059817c3ebe12fc130cdd850d62' }

# frame dependencies
pallet-im-online = { package = 'pallet-im-online', default-features = false, git = 'https://github.com/paritytech/substrate.git', rev = '2cd20966cc09b059817c3ebe12fc130cdd850d62' }
pallet-transaction-payment-rpc = { package = 'pallet-transaction-payment-rpc', git = 'https://github.com/paritytech/substrate.git', rev = '2cd20966cc09b059817c3ebe12fc130cdd850d62' }
substrate-frame-rpc-system = { package = 'substrate-frame-rpc-system', git = 'https://github.com/paritytech/substrate.git', rev = '2cd20966cc09b059817c3ebe12fc130cdd850d62' }
frame-benchmarking = { package = 'frame-benchmarking', git = 'https://github.com/paritytech/substrate.git', rev = '2cd20966cc09b059817c3ebe12fc130cdd850d62' }

# node-specific dependencies
node-runtime = { package= "joystream-node-runtime", path = "../runtime" }

# CLI-specific dependencies
sc-cli = { package = 'sc-cli', git = 'https://github.com/paritytech/substrate.git', rev = '2cd20966cc09b059817c3ebe12fc130cdd850d62', optional = true }
frame-benchmarking-cli = { package = 'frame-benchmarking-cli', git = 'https://github.com/paritytech/substrate.git', rev = '2cd20966cc09b059817c3ebe12fc130cdd850d62', optional = true }
node-inspect = { package = 'node-inspect', git = 'https://github.com/paritytech/substrate.git', rev = '2cd20966cc09b059817c3ebe12fc130cdd850d62', optional = true }

# WASM-specific dependencies
wasm-bindgen = { version = "0.2.57", optional = true }
wasm-bindgen-futures = { version = "0.4.7", optional = true }
browser-utils = { package = 'substrate-browser-utils', git = 'https://github.com/paritytech/substrate.git', rev = '2cd20966cc09b059817c3ebe12fc130cdd850d62', optional = true}

[dev-dependencies]
tempfile = "3.1.0"
sp-timestamp = { package = 'sp-timestamp', default-features = false, git = 'https://github.com/paritytech/substrate.git', rev = '2cd20966cc09b059817c3ebe12fc130cdd850d62' }
sp-keyring = { package = 'sp-keyring', git = 'https://github.com/paritytech/substrate.git', rev = '2cd20966cc09b059817c3ebe12fc130cdd850d62' }
sc-consensus-babe = { git = 'https://github.com/paritytech/substrate.git', rev = '2cd20966cc09b059817c3ebe12fc130cdd850d62', features = ["test-helpers"]}
sc-service-test = { git = 'https://github.com/paritytech/substrate.git', rev = '2cd20966cc09b059817c3ebe12fc130cdd850d62' }
frame-system = { package = 'frame-system', git = 'https://github.com/paritytech/substrate.git', rev = '2cd20966cc09b059817c3ebe12fc130cdd850d62' }
pallet-transaction-payment = { package = 'pallet-transaction-payment', git = 'https://github.com/paritytech/substrate.git', rev = '2cd20966cc09b059817c3ebe12fc130cdd850d62' }
pallet-grandpa = { package = 'pallet-grandpa', git = 'https://github.com/paritytech/substrate.git', rev = '2cd20966cc09b059817c3ebe12fc130cdd850d62' }

[build-dependencies]
structopt = { version = "0.3.8", optional = true }
node-inspect = { git = 'https://github.com/paritytech/substrate.git', rev = '2cd20966cc09b059817c3ebe12fc130cdd850d62', optional = true}
sc-cli = { git = 'https://github.com/paritytech/substrate.git', rev = '2cd20966cc09b059817c3ebe12fc130cdd850d62', optional = true}
frame-benchmarking-cli = { git = 'https://github.com/paritytech/substrate.git', rev = '2cd20966cc09b059817c3ebe12fc130cdd850d62', optional = true }
substrate-build-script-utils = { git = 'https://github.com/paritytech/substrate.git', rev = '2cd20966cc09b059817c3ebe12fc130cdd850d62', optional = true }

[features]
default = [ "cli" ]
browser = [
	"browser-utils",
	"wasm-bindgen",
	"wasm-bindgen-futures",
]
cli = [
	"node-inspect",
	"sc-cli",
	"frame-benchmarking-cli",
	"sc-service/db",
	"structopt",
	"substrate-build-script-utils",
]
runtime-benchmarks = [
	"node-runtime/runtime-benchmarks",
	"frame-benchmarking-cli",
]<|MERGE_RESOLUTION|>--- conflicted
+++ resolved
@@ -3,11 +3,7 @@
 build = 'build.rs'
 edition = '2018'
 name = 'joystream-node'
-<<<<<<< HEAD
-version = '5.8.0'
-=======
 version = '5.9.0'
->>>>>>> 6b15845b
 default-run = "joystream-node"
 
 [[bin]]
