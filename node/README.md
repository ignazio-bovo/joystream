## Joystream-Node - full node/validator

![ Nodes for Joystream](./validator-node-banner.svg)

The joystream-node is the main server application that connects to the network, synchronizes the blockchain with other nodes and produces blocks if configured as a validator node.

A step by step guide to setup a full node and validator on the Joystream testnet, can be found [here](https://github.com/Joystream/helpdesk/tree/master/roles/validators).

### Pre-built binaries

The latest pre-built binaries can be downloaded from the [releases](https://github.com/Joystream/joystream/releases) page.
Generally these will be built from `master` branch and will pertain to the currently active testnet.

### Building from source

Clone the repository and install build tools:

```bash
git clone https://github.com/Joystream/joystream.git

cd joystream/

./setup.sh
```

Compile the node and runtime:

```bash
<<<<<<< HEAD
WASM_BUILD_TOOLCHAIN=nightly-2020-10-06 cargo build --release
=======
WASM_BUILD_TOOLCHAIN=nightly-2021-03-24 cargo build --release
>>>>>>> b2765ec0
```

This produces the binary in `./target/release/joystream-node`

### Running local development chain

```bash
./target/release/joystream-node --dev
```

If you repeatedly need to restart a new chain,
this script will build and run a fresh new local development chain (purging existing chain data):

```bash
./scripts/run-dev-chain.sh
```

### Joystream Public Testnets

Use the `--chain` argument, and specify the path to the genesis `chain.json` file for that public network. The JSON "chain spec" files for Joystream public networks can be found in [../testnets/](../testnets/).

```bash
./target/release/joystream-node --chain testnets/joy-testnet-5.json
```

### Tests and code quality

Running unit tests:

```bash
cargo test --release --all
```

Running full suite of checks, tests, formatting and linting:

```bash
yarn cargo-checks
```

Always format your rust code with `cargo fmt` before committing:

```bash
cargo fmt --all
```

### Installing a release build

If you are building a tagged release from `master` branch and want to install the executable to your path follow the step below.

This will install the executable `joystream-node` to your `~/.cargo/bin` folder, which you would normally have in your `$PATH` environment.

```bash
<<<<<<< HEAD
WASM_BUILD_TOOLCHAIN=nightly-2020-10-06 cargo install joystream-node --path node/ --locked
=======
WASM_BUILD_TOOLCHAIN=nightly-2021-03-24 cargo install joystream-node --path node/ --locked
>>>>>>> b2765ec0
```

Now you can run and connect to the testnet:

```bash
joystream-node --chain testnets/joy-testnet-5.json
```<|MERGE_RESOLUTION|>--- conflicted
+++ resolved
@@ -26,11 +26,7 @@
 Compile the node and runtime:
 
 ```bash
-<<<<<<< HEAD
-WASM_BUILD_TOOLCHAIN=nightly-2020-10-06 cargo build --release
-=======
 WASM_BUILD_TOOLCHAIN=nightly-2021-03-24 cargo build --release
->>>>>>> b2765ec0
 ```
 
 This produces the binary in `./target/release/joystream-node`
@@ -83,11 +79,7 @@
 This will install the executable `joystream-node` to your `~/.cargo/bin` folder, which you would normally have in your `$PATH` environment.
 
 ```bash
-<<<<<<< HEAD
-WASM_BUILD_TOOLCHAIN=nightly-2020-10-06 cargo install joystream-node --path node/ --locked
-=======
 WASM_BUILD_TOOLCHAIN=nightly-2021-03-24 cargo install joystream-node --path node/ --locked
->>>>>>> b2765ec0
 ```
 
 Now you can run and connect to the testnet:
