// Copyright 2019 Joystream Contributors
// This file is part of Joystream node.

// Joystream node is free software: you can redistribute it and/or modify
// it under the terms of the GNU General Public License as published by
// the Free Software Foundation, either version 3 of the License, or
// (at your option) any later version.

// Joystream node is distributed in the hope that it will be useful,
// but WITHOUT ANY WARRANTY; without even the implied warranty of
// MERCHANTABILITY or FITNESS FOR A PARTICULAR PURPOSE.  See the
// GNU General Public License for more details.

// You should have received a copy of the GNU General Public License
// along with Joystream node.  If not, see <http://www.gnu.org/licenses/>.

// Clippy linter warning.
// Disable it because we use such syntax for a code readability.
// Example:  voting_period: 1 * DAY
#![allow(clippy::identity_op)]

use pallet_im_online::sr25519::AuthorityId as ImOnlineId;
use serde_json as json;
use sp_authority_discovery::AuthorityId as AuthorityDiscoveryId;
use sp_consensus_babe::AuthorityId as BabeId;
use sp_core::{sr25519, Pair, Public};
use sp_finality_grandpa::AuthorityId as GrandpaId;
use sp_runtime::traits::{IdentifyAccount, Verify};
use sp_runtime::Perbill;

use node_runtime::{
    membership, wasm_binary_unwrap, AuthorityDiscoveryConfig, BabeConfig, Balance, BalancesConfig,
    ContentDirectoryConfig, ContentDirectoryWorkingGroupConfig, ContentWorkingGroupConfig,
    CouncilConfig, CouncilElectionConfig, DataDirectoryConfig, DataObjectStorageRegistryConfig,
    DataObjectTypeRegistryConfig, ElectionParameters, ForumConfig, GrandpaConfig, ImOnlineConfig,
<<<<<<< HEAD
    MembersConfig, Moment, SessionConfig, SessionKeys, Signature, StakerStatus, StakingConfig,
    StorageWorkingGroupConfig, SudoConfig, SystemConfig, VersionedStoreConfig,
    VersionedStorePermissionsConfig, DAYS, WASM_BINARY,
=======
    MembersConfig, Moment, ProposalsCodexConfig, SessionConfig, SessionKeys, Signature,
    StakerStatus, StakingConfig, StorageWorkingGroupConfig, SudoConfig, SystemConfig,
    VersionedStoreConfig, VersionedStorePermissionsConfig, DAYS,
>>>>>>> 92d36ab4
};

// Exported to be used by chain-spec-builder
pub use node_runtime::{AccountId, GenesisConfig};

pub mod content_config;
pub mod forum_config;
pub mod initial_balances;
pub mod initial_members;

type AccountPublic = <Signature as Verify>::Signer;

/// Specialized `ChainSpec`. This is a specialization of the general Substrate ChainSpec type.
pub type ChainSpec = sc_service::GenericChainSpec<GenesisConfig>;

use sc_chain_spec::ChainType;

/// The chain specification option. This is expected to come in from the CLI and
/// is little more than one of a number of alternatives which can easily be converted
/// from a string (`--chain=...`) into a `ChainSpec`.
#[derive(Clone, Debug)]
pub enum Alternative {
    /// Whatever the current runtime is, with just Alice as an auth.
    Development,
    /// Whatever the current runtime is, with simple Alice/Bob auths.
    LocalTestnet,
}

/// Helper function to generate a crypto pair from seed
pub fn get_from_seed<TPublic: Public>(seed: &str) -> <TPublic::Pair as Pair>::Public {
    TPublic::Pair::from_string(&format!("//{}", seed), None)
        .expect("static values are valid; qed")
        .public()
}

/// Helper function to generate an account ID from seed
pub fn get_account_id_from_seed<TPublic: Public>(seed: &str) -> AccountId
where
    AccountPublic: From<<TPublic::Pair as Pair>::Public>,
{
    AccountPublic::from(get_from_seed::<TPublic>(seed)).into_account()
}

/// Helper function to generate stash, controller and session key from seed
pub fn get_authority_keys_from_seed(
    seed: &str,
) -> (
    AccountId,
    AccountId,
    GrandpaId,
    BabeId,
    ImOnlineId,
    AuthorityDiscoveryId,
) {
    (
        get_account_id_from_seed::<sr25519::Public>(&format!("{}//stash", seed)),
        get_account_id_from_seed::<sr25519::Public>(seed),
        get_from_seed::<GrandpaId>(seed),
        get_from_seed::<BabeId>(seed),
        get_from_seed::<ImOnlineId>(seed),
        get_from_seed::<AuthorityDiscoveryId>(seed),
    )
}

fn session_keys(
    grandpa: GrandpaId,
    babe: BabeId,
    im_online: ImOnlineId,
    authority_discovery: AuthorityDiscoveryId,
) -> SessionKeys {
    SessionKeys {
        grandpa,
        babe,
        im_online,
        authority_discovery,
    }
}

impl Alternative {
    /// Get an actual chain config from one of the alternatives.
    pub(crate) fn load(self) -> Result<ChainSpec, String> {
        Ok(match self {
            Alternative::Development => ChainSpec::from_genesis(
                "Development",
                "dev",
                ChainType::Development,
                || {
                    testnet_genesis(
                        vec![get_authority_keys_from_seed("Alice")],
                        get_account_id_from_seed::<sr25519::Public>("Alice"),
                        vec![
                            get_account_id_from_seed::<sr25519::Public>("Alice"),
                            get_account_id_from_seed::<sr25519::Public>("Bob"),
                            get_account_id_from_seed::<sr25519::Public>("Alice//stash"),
                            get_account_id_from_seed::<sr25519::Public>("Bob//stash"),
                        ],
                        initial_members::none(),
                        forum_config::empty(get_account_id_from_seed::<sr25519::Public>("Alice")),
                        content_config::empty_versioned_store_config(),
                        content_config::empty_versioned_store_permissions_config(),
                        content_config::empty_data_directory_config(),
                        content_config::empty_content_working_group_config(),
                        vec![],
                    )
                },
                Vec::new(),
                None,
                None,
                Some(chain_spec_properties()),
                None,
            ),
            Alternative::LocalTestnet => ChainSpec::from_genesis(
                "Local Testnet",
                "local_testnet",
                ChainType::Local,
                || {
                    testnet_genesis(
                        vec![
                            get_authority_keys_from_seed("Alice"),
                            get_authority_keys_from_seed("Bob"),
                        ],
                        get_account_id_from_seed::<sr25519::Public>("Alice"),
                        vec![
                            get_account_id_from_seed::<sr25519::Public>("Alice"),
                            get_account_id_from_seed::<sr25519::Public>("Bob"),
                            get_account_id_from_seed::<sr25519::Public>("Charlie"),
                            get_account_id_from_seed::<sr25519::Public>("Dave"),
                            get_account_id_from_seed::<sr25519::Public>("Eve"),
                            get_account_id_from_seed::<sr25519::Public>("Ferdie"),
                            get_account_id_from_seed::<sr25519::Public>("Alice//stash"),
                            get_account_id_from_seed::<sr25519::Public>("Bob//stash"),
                            get_account_id_from_seed::<sr25519::Public>("Charlie//stash"),
                            get_account_id_from_seed::<sr25519::Public>("Dave//stash"),
                            get_account_id_from_seed::<sr25519::Public>("Eve//stash"),
                            get_account_id_from_seed::<sr25519::Public>("Ferdie//stash"),
                        ],
                        initial_members::none(),
                        forum_config::empty(get_account_id_from_seed::<sr25519::Public>("Alice")),
                        content_config::empty_versioned_store_config(),
                        content_config::empty_versioned_store_permissions_config(),
                        content_config::empty_data_directory_config(),
                        content_config::empty_content_working_group_config(),
                        vec![],
                    )
                },
                Vec::new(),
                None,
                None,
                Some(chain_spec_properties()),
                None,
            ),
        })
    }
}

pub fn chain_spec_properties() -> json::map::Map<String, json::Value> {
    let mut properties: json::map::Map<String, json::Value> = json::map::Map::new();
    properties.insert(
        String::from("tokenDecimals"),
        json::Value::Number(json::Number::from(0)),
    );
    properties.insert(
        String::from("tokenSymbol"),
        json::Value::String(String::from("JOY")),
    );
    properties
}
// This method should be refactored after Alexandria to reduce number of arguments
// as more args will likely be needed
#[allow(clippy::too_many_arguments)]
pub fn testnet_genesis(
    initial_authorities: Vec<(
        AccountId,
        AccountId,
        GrandpaId,
        BabeId,
        ImOnlineId,
        AuthorityDiscoveryId,
    )>,
    root_key: AccountId,
    endowed_accounts: Vec<AccountId>,
    members: Vec<membership::genesis::Member<u64, AccountId, Moment>>,
    forum_config: ForumConfig,
    versioned_store_config: VersionedStoreConfig,
    versioned_store_permissions_config: VersionedStorePermissionsConfig,
    data_directory_config: DataDirectoryConfig,
    content_working_group_config: ContentWorkingGroupConfig,
    initial_balances: Vec<(AccountId, Balance)>,
) -> GenesisConfig {
    const STASH: Balance = 5_000;
    const ENDOWMENT: Balance = 100_000_000;

    let default_text_constraint = node_runtime::working_group::default_text_constraint();

    GenesisConfig {
        frame_system: Some(SystemConfig {
            code: wasm_binary_unwrap().to_vec(),
            changes_trie_config: Default::default(),
        }),
        pallet_balances: Some(BalancesConfig {
            balances: endowed_accounts
                .iter()
                .cloned()
                .map(|k| (k, ENDOWMENT))
                .chain(initial_authorities.iter().map(|x| (x.0.clone(), STASH)))
                .chain(
                    initial_balances
                        .iter()
                        .map(|(account, balance)| (account.clone(), *balance)),
                )
                .collect(),
        }),
        pallet_staking: Some(StakingConfig {
            validator_count: 20,
            minimum_validator_count: initial_authorities.len() as u32,
            stakers: initial_authorities
                .iter()
                .map(|x| (x.0.clone(), x.1.clone(), STASH, StakerStatus::Validator))
                .collect(),
            invulnerables: initial_authorities.iter().map(|x| x.0.clone()).collect(),
            slash_reward_fraction: Perbill::from_percent(10),
            history_depth: 336,
            ..Default::default()
        }),
        pallet_sudo: Some(SudoConfig { key: root_key }),
        pallet_babe: Some(BabeConfig {
            authorities: vec![],
        }),
        pallet_im_online: Some(ImOnlineConfig { keys: vec![] }),
        pallet_authority_discovery: Some(AuthorityDiscoveryConfig { keys: vec![] }),
        pallet_grandpa: Some(GrandpaConfig {
            authorities: vec![],
        }),
        pallet_session: Some(SessionConfig {
            keys: initial_authorities
                .iter()
                .map(|x| {
                    (
                        x.0.clone(),
                        x.0.clone(),
                        session_keys(x.2.clone(), x.3.clone(), x.4.clone(), x.5.clone()),
                    )
                })
                .collect::<Vec<_>>(),
        }),
        council: Some(CouncilConfig {
            active_council: vec![],
            term_ends_at: 1,
        }),
        election: Some(CouncilElectionConfig {
            auto_start: true,
            election_parameters: ElectionParameters {
                announcing_period: 2 * DAYS,
                voting_period: 1 * DAYS,
                revealing_period: 1 * DAYS,
                council_size: 6,
                candidacy_limit: 25,
                min_council_stake: 1_000,
                new_term_duration: 10 * DAYS,
                min_voting_stake: 100,
            },
        }),
        membership: Some(MembersConfig {
            default_paid_membership_fee: 100u128,
            members,
        }),
        forum: Some(forum_config),
        data_directory: Some(data_directory_config),
        data_object_type_registry: Some(DataObjectTypeRegistryConfig {
            first_data_object_type_id: 1,
        }),
        data_object_storage_registry: Some(DataObjectStorageRegistryConfig {
            first_relationship_id: 1,
        }),
        working_group_Instance2: Some(StorageWorkingGroupConfig {
            phantom: Default::default(),
            working_group_mint_capacity: 0,
            opening_human_readable_text_constraint: default_text_constraint,
            worker_application_human_readable_text_constraint: default_text_constraint,
            worker_exit_rationale_text_constraint: default_text_constraint,
        }),
        working_group_Instance3: Some(ContentDirectoryWorkingGroupConfig {
            phantom: Default::default(),
            working_group_mint_capacity: 0,
            opening_human_readable_text_constraint: default_text_constraint,
            worker_application_human_readable_text_constraint: default_text_constraint,
            worker_exit_rationale_text_constraint: default_text_constraint,
        }),
        content_directory: Some({
            ContentDirectoryConfig {
                class_by_id: vec![],
                entity_by_id: vec![],
                curator_group_by_id: vec![],
                next_class_id: 1,
                next_entity_id: 1,
                next_curator_group_id: 1,
            }
        }),
        versioned_store: Some(versioned_store_config),
        versioned_store_permissions: Some(versioned_store_permissions_config),
        content_wg: Some(content_working_group_config),
    }
}

#[cfg(test)]
pub(crate) mod tests {
    use super::*;
    use crate::service::{new_full_base, new_light_base, NewFullBase};
    use sc_service_test;

    fn local_testnet_genesis_instant_single() -> GenesisConfig {
        testnet_genesis(
            vec![get_authority_keys_from_seed("Alice")],
            get_account_id_from_seed::<sr25519::Public>("Alice"),
            vec![get_authority_keys_from_seed("Alice").0],
            initial_members::none(),
            forum_config::empty(get_account_id_from_seed::<sr25519::Public>("Alice")),
            content_config::empty_versioned_store_config(),
            content_config::empty_versioned_store_permissions_config(),
            content_config::empty_data_directory_config(),
            content_config::empty_content_working_group_config(),
            vec![],
        )
    }

    /// Local testnet config (single validator - Alice)
    pub fn integration_test_config_with_single_authority() -> ChainSpec {
        ChainSpec::from_genesis(
            "Integration Test",
            "test",
            ChainType::Development,
            local_testnet_genesis_instant_single,
            vec![],
            None,
            None,
            None,
            Default::default(),
        )
    }

    fn local_testnet_genesis() -> GenesisConfig {
        testnet_genesis(
            vec![
                get_authority_keys_from_seed("Alice"),
                get_authority_keys_from_seed("Bob"),
            ],
            get_account_id_from_seed::<sr25519::Public>("Alice"),
            vec![
                get_authority_keys_from_seed("Alice").0,
                get_authority_keys_from_seed("Bob").0,
            ],
            initial_members::none(),
            forum_config::empty(get_account_id_from_seed::<sr25519::Public>("Alice")),
            content_config::empty_versioned_store_config(),
            content_config::empty_versioned_store_permissions_config(),
            content_config::empty_data_directory_config(),
            content_config::empty_content_working_group_config(),
            vec![],
        )
    }

    /// Local testnet config (multivalidator Alice + Bob)
    pub fn integration_test_config_with_two_authorities() -> ChainSpec {
        ChainSpec::from_genesis(
            "Integration Test",
            "test",
            ChainType::Development,
            local_testnet_genesis,
            vec![],
            None,
            None,
            None,
            Default::default(),
        )
    }

    #[test]
    #[ignore]
    fn test_connectivity() {
        sc_service_test::connectivity(
            integration_test_config_with_two_authorities(),
            |config| {
                let NewFullBase {
                    task_manager,
                    client,
                    network,
                    transaction_pool,
                    ..
                } = new_full_base(config, |_, _| ())?;
                Ok(sc_service_test::TestNetComponents::new(
                    task_manager,
                    client,
                    network,
                    transaction_pool,
                ))
            },
            |config| {
                let (keep_alive, _, client, network, transaction_pool) = new_light_base(config)?;
                Ok(sc_service_test::TestNetComponents::new(
                    keep_alive,
                    client,
                    network,
                    transaction_pool,
                ))
            },
        );
    }
}<|MERGE_RESOLUTION|>--- conflicted
+++ resolved
@@ -33,15 +33,9 @@
     ContentDirectoryConfig, ContentDirectoryWorkingGroupConfig, ContentWorkingGroupConfig,
     CouncilConfig, CouncilElectionConfig, DataDirectoryConfig, DataObjectStorageRegistryConfig,
     DataObjectTypeRegistryConfig, ElectionParameters, ForumConfig, GrandpaConfig, ImOnlineConfig,
-<<<<<<< HEAD
     MembersConfig, Moment, SessionConfig, SessionKeys, Signature, StakerStatus, StakingConfig,
     StorageWorkingGroupConfig, SudoConfig, SystemConfig, VersionedStoreConfig,
-    VersionedStorePermissionsConfig, DAYS, WASM_BINARY,
-=======
-    MembersConfig, Moment, ProposalsCodexConfig, SessionConfig, SessionKeys, Signature,
-    StakerStatus, StakingConfig, StorageWorkingGroupConfig, SudoConfig, SystemConfig,
-    VersionedStoreConfig, VersionedStorePermissionsConfig, DAYS,
->>>>>>> 92d36ab4
+    VersionedStorePermissionsConfig, DAYS,
 };
 
 // Exported to be used by chain-spec-builder
