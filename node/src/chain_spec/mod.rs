--- conflicted
+++ resolved
@@ -348,19 +348,6 @@
             runtime_upgrade_proposal_grace_period: cpcp.runtime_upgrade_proposal_grace_period,
             text_proposal_voting_period: cpcp.text_proposal_voting_period,
             text_proposal_grace_period: cpcp.text_proposal_grace_period,
-<<<<<<< HEAD
-            set_content_working_group_mint_capacity_proposal_voting_period: cpcp
-                .set_content_working_group_mint_capacity_proposal_voting_period,
-            set_content_working_group_mint_capacity_proposal_grace_period: cpcp
-                .set_content_working_group_mint_capacity_proposal_grace_period,
-            set_lead_proposal_voting_period: cpcp.set_lead_proposal_voting_period,
-            set_lead_proposal_grace_period: cpcp.set_lead_proposal_grace_period,
-=======
-            set_election_parameters_proposal_voting_period: cpcp
-                .set_election_parameters_proposal_voting_period,
-            set_election_parameters_proposal_grace_period: cpcp
-                .set_election_parameters_proposal_grace_period,
->>>>>>> 37d097d1
             spending_proposal_voting_period: cpcp.spending_proposal_voting_period,
             spending_proposal_grace_period: cpcp.spending_proposal_grace_period,
             add_working_group_opening_proposal_voting_period: cpcp
