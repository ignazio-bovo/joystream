--- conflicted
+++ resolved
@@ -32,21 +32,12 @@
 
 use node_runtime::{
     membership, wasm_binary_unwrap, AuthorityDiscoveryConfig, BabeConfig, Balance, BalancesConfig,
-<<<<<<< HEAD
     ContentConfig, ContentDirectoryWorkingGroupConfig, CouncilConfig, CouncilElectionConfig,
     DataDirectoryConfig, DataObjectStorageRegistryConfig, DataObjectTypeRegistryConfig,
     ElectionParameters, ForumConfig, GatewayWorkingGroupConfig, GrandpaConfig, ImOnlineConfig,
     MembersConfig, Moment, OperationsWorkingGroupConfig, ProposalsCodexConfig, SessionConfig,
     SessionKeys, Signature, StakerStatus, StakingConfig, StorageWorkingGroupConfig, SudoConfig,
     SystemConfig, DAYS,
-=======
-    ContentDirectoryConfig, ContentDirectoryWorkingGroupConfig, ContentWorkingGroupConfig,
-    CouncilConfig, CouncilElectionConfig, DataDirectoryConfig, DataObjectStorageRegistryConfig,
-    DataObjectTypeRegistryConfig, ElectionParameters, ForumConfig, GrandpaConfig, ImOnlineConfig,
-    MembersConfig, Moment, ProposalsCodexConfig, SessionConfig, SessionKeys, Signature,
-    StakerStatus, StakingConfig, StorageWorkingGroupConfig, SudoConfig, SystemConfig,
-    VersionedStoreConfig, VersionedStorePermissionsConfig, DAYS,
->>>>>>> c5a8bbaf
 };
 
 // Exported to be used by chain-spec-builder
