// Copyright 2019 Joystream Contributors
// This file is part of Joystream node.

// Joystream node is free software: you can redistribute it and/or modify
// it under the terms of the GNU General Public License as published by
// the Free Software Foundation, either version 3 of the License, or
// (at your option) any later version.

// Joystream node is distributed in the hope that it will be useful,
// but WITHOUT ANY WARRANTY; without even the implied warranty of
// MERCHANTABILITY or FITNESS FOR A PARTICULAR PURPOSE.  See the
// GNU General Public License for more details.

// You should have received a copy of the GNU General Public License
// along with Joystream node.  If not, see <http://www.gnu.org/licenses/>.

// Clippy linter warning.
// Disable it because we use such syntax for a code readability.
// Example:  voting_period: 1 * DAY
#![allow(clippy::identity_op)]
// Remove after the Antioch release.
#![allow(clippy::unnecessary_wraps)]

use pallet_im_online::sr25519::AuthorityId as ImOnlineId;
use serde_json as json;
use sp_authority_discovery::AuthorityId as AuthorityDiscoveryId;
use sp_consensus_babe::AuthorityId as BabeId;
use sp_core::{sr25519, Pair, Public};
use sp_finality_grandpa::AuthorityId as GrandpaId;
use sp_runtime::traits::{IdentifyAccount, Verify};
use sp_runtime::Perbill;

use node_runtime::{
    membership, wasm_binary_unwrap, AuthorityDiscoveryConfig, BabeConfig, Balance, BalancesConfig,
<<<<<<< HEAD
    ContentConfig, DataDirectoryConfig, DataObjectStorageRegistryConfig,
    DataObjectTypeRegistryConfig, ForumConfig, GrandpaConfig, ImOnlineConfig, MembersConfig,
    SessionConfig, SessionKeys, Signature, StakerStatus, StakingConfig, SudoConfig, SystemConfig,
=======
    ContentConfig, ContentWorkingGroupConfig, CouncilConfig, CouncilElectionConfig,
    DistributionWorkingGroupConfig, ElectionParameters, ForumConfig, GatewayWorkingGroupConfig,
    GrandpaConfig, ImOnlineConfig, MembersConfig, Moment, OperationsWorkingGroupAlphaConfig,
    OperationsWorkingGroupBetaConfig, OperationsWorkingGroupGammaConfig, ProposalsCodexConfig,
    SessionConfig, SessionKeys, Signature, StakerStatus, StakingConfig, StorageWorkingGroupConfig,
    SudoConfig, SystemConfig, DAYS,
>>>>>>> f62058ba
};

// Exported to be used by chain-spec-builder
pub use node_runtime::{AccountId, GenesisConfig};

<<<<<<< HEAD
pub mod content_config;
pub mod council_config;
=======
>>>>>>> f62058ba
pub mod forum_config;
pub mod initial_balances;
pub mod initial_members;

type AccountPublic = <Signature as Verify>::Signer;

/// Specialized `ChainSpec`. This is a specialization of the general Substrate ChainSpec type.
pub type ChainSpec = sc_service::GenericChainSpec<GenesisConfig>;

use sc_chain_spec::ChainType;

/// The chain specification option. This is expected to come in from the CLI and
/// is little more than one of a number of alternatives which can easily be converted
/// from a string (`--chain=...`) into a `ChainSpec`.
#[derive(Clone, Debug)]
pub enum Alternative {
    /// Whatever the current runtime is, with just Alice as an auth.
    Development,
    /// Whatever the current runtime is, with simple Alice/Bob auths.
    LocalTestnet,
}

/// Helper function to generate a crypto pair from seed
pub fn get_from_seed<TPublic: Public>(seed: &str) -> <TPublic::Pair as Pair>::Public {
    TPublic::Pair::from_string(&format!("//{}", seed), None)
        .expect("static values are valid; qed")
        .public()
}

/// Helper function to generate an account ID from seed
pub fn get_account_id_from_seed<TPublic: Public>(seed: &str) -> AccountId
where
    AccountPublic: From<<TPublic::Pair as Pair>::Public>,
{
    AccountPublic::from(get_from_seed::<TPublic>(seed)).into_account()
}

/// Helper function to generate stash, controller and session key from seed
pub fn get_authority_keys_from_seed(
    seed: &str,
) -> (
    AccountId,
    AccountId,
    GrandpaId,
    BabeId,
    ImOnlineId,
    AuthorityDiscoveryId,
) {
    (
        get_account_id_from_seed::<sr25519::Public>(&format!("{}//stash", seed)),
        get_account_id_from_seed::<sr25519::Public>(seed),
        get_from_seed::<GrandpaId>(seed),
        get_from_seed::<BabeId>(seed),
        get_from_seed::<ImOnlineId>(seed),
        get_from_seed::<AuthorityDiscoveryId>(seed),
    )
}

fn session_keys(
    grandpa: GrandpaId,
    babe: BabeId,
    im_online: ImOnlineId,
    authority_discovery: AuthorityDiscoveryId,
) -> SessionKeys {
    SessionKeys {
        grandpa,
        babe,
        im_online,
        authority_discovery,
    }
}

impl Alternative {
    /// Get an actual chain config from one of the alternatives.
    pub(crate) fn load(self) -> Result<ChainSpec, String> {
        Ok(match self {
            Alternative::Development => ChainSpec::from_genesis(
                "Development",
                "dev",
                ChainType::Development,
                || {
                    testnet_genesis(
                        vec![get_authority_keys_from_seed("Alice")],
                        get_account_id_from_seed::<sr25519::Public>("Alice"),
                        vec![
                            get_account_id_from_seed::<sr25519::Public>("Alice"),
                            get_account_id_from_seed::<sr25519::Public>("Bob"),
                            get_account_id_from_seed::<sr25519::Public>("Alice//stash"),
                            get_account_id_from_seed::<sr25519::Public>("Bob//stash"),
                        ],
                        initial_members::none(),
                        forum_config::empty(get_account_id_from_seed::<sr25519::Public>("Alice")),
                        vec![],
                        content_config::empty_data_directory_config(),
                    )
                },
                Vec::new(),
                None,
                None,
                Some(chain_spec_properties()),
                None,
            ),
            Alternative::LocalTestnet => ChainSpec::from_genesis(
                "Local Testnet",
                "local_testnet",
                ChainType::Local,
                || {
                    testnet_genesis(
                        vec![
                            get_authority_keys_from_seed("Alice"),
                            get_authority_keys_from_seed("Bob"),
                        ],
                        get_account_id_from_seed::<sr25519::Public>("Alice"),
                        vec![
                            get_account_id_from_seed::<sr25519::Public>("Alice"),
                            get_account_id_from_seed::<sr25519::Public>("Bob"),
                            get_account_id_from_seed::<sr25519::Public>("Charlie"),
                            get_account_id_from_seed::<sr25519::Public>("Dave"),
                            get_account_id_from_seed::<sr25519::Public>("Eve"),
                            get_account_id_from_seed::<sr25519::Public>("Ferdie"),
                            get_account_id_from_seed::<sr25519::Public>("Alice//stash"),
                            get_account_id_from_seed::<sr25519::Public>("Bob//stash"),
                            get_account_id_from_seed::<sr25519::Public>("Charlie//stash"),
                            get_account_id_from_seed::<sr25519::Public>("Dave//stash"),
                            get_account_id_from_seed::<sr25519::Public>("Eve//stash"),
                            get_account_id_from_seed::<sr25519::Public>("Ferdie//stash"),
                        ],
                        initial_members::none(),
                        forum_config::empty(get_account_id_from_seed::<sr25519::Public>("Alice")),
                        vec![],
                        content_config::empty_data_directory_config(),
                    )
                },
                Vec::new(),
                None,
                None,
                Some(chain_spec_properties()),
                None,
            ),
        })
    }
}

pub fn chain_spec_properties() -> json::map::Map<String, json::Value> {
    let mut properties: json::map::Map<String, json::Value> = json::map::Map::new();
    properties.insert(
        String::from("tokenDecimals"),
        json::Value::Number(json::Number::from(0)),
    );
    properties.insert(
        String::from("tokenSymbol"),
        json::Value::String(String::from("JOY")),
    );
    properties
}
// This method should be refactored after Alexandria to reduce number of arguments
// as more args will likely be needed
#[allow(clippy::too_many_arguments)]
pub fn testnet_genesis(
    initial_authorities: Vec<(
        AccountId,
        AccountId,
        GrandpaId,
        BabeId,
        ImOnlineId,
        AuthorityDiscoveryId,
    )>,
    root_key: AccountId,
    endowed_accounts: Vec<AccountId>,
    members: Vec<membership::genesis::Member<u64, AccountId>>,
    forum_config: ForumConfig,
    initial_balances: Vec<(AccountId, Balance)>,
    data_directory_config: DataDirectoryConfig,
) -> GenesisConfig {
    const STASH: Balance = 5_000;
    const ENDOWMENT: Balance = 100_000_000;

    GenesisConfig {
        frame_system: Some(SystemConfig {
            code: wasm_binary_unwrap().to_vec(),
            changes_trie_config: Default::default(),
        }),
        pallet_balances: Some(BalancesConfig {
            balances: endowed_accounts
                .iter()
                .cloned()
                .map(|k| (k, ENDOWMENT))
                .chain(initial_authorities.iter().map(|x| (x.0.clone(), STASH)))
                .chain(
                    initial_balances
                        .iter()
                        .map(|(account, balance)| (account.clone(), *balance)),
                )
                .collect(),
        }),
        pallet_staking: Some(StakingConfig {
            validator_count: 100,
            minimum_validator_count: initial_authorities.len() as u32,
            stakers: initial_authorities
                .iter()
                .map(|x| (x.0.clone(), x.1.clone(), STASH, StakerStatus::Validator))
                .collect(),
            invulnerables: initial_authorities.iter().map(|x| x.0.clone()).collect(),
            slash_reward_fraction: Perbill::from_percent(10),
            history_depth: 336,
            ..Default::default()
        }),
        pallet_sudo: Some(SudoConfig { key: root_key }),
        pallet_babe: Some(BabeConfig {
            authorities: vec![],
        }),
        pallet_im_online: Some(ImOnlineConfig { keys: vec![] }),
        pallet_authority_discovery: Some(AuthorityDiscoveryConfig { keys: vec![] }),
        pallet_grandpa: Some(GrandpaConfig {
            authorities: vec![],
        }),
        pallet_session: Some(SessionConfig {
            keys: initial_authorities
                .iter()
                .map(|x| {
                    (
                        x.0.clone(),
                        x.0.clone(),
                        session_keys(x.2.clone(), x.3.clone(), x.4.clone(), x.5.clone()),
                    )
                })
                .collect::<Vec<_>>(),
        }),
        referendum_Instance1: Some(council_config::create_referendum_config()),
        council: Some(council_config::create_council_config()),
        membership: Some(MembersConfig { members }),
        forum: Some(forum_config),
<<<<<<< HEAD
        data_directory: Some(data_directory_config),
        data_object_type_registry: Some(DataObjectTypeRegistryConfig {
            first_data_object_type_id: 1,
        }),
        data_object_storage_registry: Some(DataObjectStorageRegistryConfig {
            first_relationship_id: 1,
=======
        working_group_Instance2: Some(StorageWorkingGroupConfig {
            phantom: Default::default(),
            working_group_mint_capacity: 0,
            opening_human_readable_text_constraint: default_text_constraint,
            worker_application_human_readable_text_constraint: default_text_constraint,
            worker_exit_rationale_text_constraint: default_text_constraint,
            worker_storage_size_constraint: default_storage_size_constraint,
        }),
        working_group_Instance3: Some(ContentWorkingGroupConfig {
            phantom: Default::default(),
            working_group_mint_capacity: 0,
            opening_human_readable_text_constraint: default_text_constraint,
            worker_application_human_readable_text_constraint: default_text_constraint,
            worker_exit_rationale_text_constraint: default_text_constraint,
            worker_storage_size_constraint: default_storage_size_constraint,
        }),
        working_group_Instance4: Some(OperationsWorkingGroupAlphaConfig {
            phantom: Default::default(),
            working_group_mint_capacity: 0,
            opening_human_readable_text_constraint: default_text_constraint,
            worker_application_human_readable_text_constraint: default_text_constraint,
            worker_exit_rationale_text_constraint: default_text_constraint,
            worker_storage_size_constraint: default_storage_size_constraint,
        }),
        working_group_Instance5: Some(GatewayWorkingGroupConfig {
            phantom: Default::default(),
            working_group_mint_capacity: 0,
            opening_human_readable_text_constraint: default_text_constraint,
            worker_application_human_readable_text_constraint: default_text_constraint,
            worker_exit_rationale_text_constraint: default_text_constraint,
            worker_storage_size_constraint: default_storage_size_constraint,
        }),
        working_group_Instance6: Some(DistributionWorkingGroupConfig {
            phantom: Default::default(),
            working_group_mint_capacity: 0,
            opening_human_readable_text_constraint: default_text_constraint,
            worker_application_human_readable_text_constraint: default_text_constraint,
            worker_exit_rationale_text_constraint: default_text_constraint,
            worker_storage_size_constraint: default_storage_size_constraint,
        }),
        working_group_Instance7: Some(OperationsWorkingGroupBetaConfig {
            phantom: Default::default(),
            working_group_mint_capacity: 0,
            opening_human_readable_text_constraint: default_text_constraint,
            worker_application_human_readable_text_constraint: default_text_constraint,
            worker_exit_rationale_text_constraint: default_text_constraint,
            worker_storage_size_constraint: default_storage_size_constraint,
        }),
        working_group_Instance8: Some(OperationsWorkingGroupGammaConfig {
            phantom: Default::default(),
            working_group_mint_capacity: 0,
            opening_human_readable_text_constraint: default_text_constraint,
            worker_application_human_readable_text_constraint: default_text_constraint,
            worker_exit_rationale_text_constraint: default_text_constraint,
            worker_storage_size_constraint: default_storage_size_constraint,
>>>>>>> f62058ba
        }),
        content: Some({
            ContentConfig {
                next_curator_group_id: 1,
                next_channel_category_id: 1,
                next_channel_id: 1,
                next_video_category_id: 1,
                next_video_id: 1,
                next_playlist_id: 1,
                next_series_id: 1,
                next_person_id: 1,
                next_video_post_id: 1,
                next_channel_transfer_request_id: 1,
                video_migration: node_runtime::content::MigrationConfigRecord {
                    current_id: 1,
                    final_id: 1,
                },
                channel_migration: node_runtime::content::MigrationConfigRecord {
                    current_id: 1,
                    final_id: 1,
                },
                max_reward_allowed: 1000,
                min_cashout_allowed: 1,
                min_auction_duration: 3,
                max_auction_duration: 20,
                min_auction_extension_period: 5,
                max_auction_extension_period: 30,
                min_bid_lock_duration: 2,
                max_bid_lock_duration: 10,
                min_starting_price: 10,
                max_starting_price: 1000,
                min_creator_royalty: Perbill::from_percent(1),
                max_creator_royalty: Perbill::from_percent(5),
                min_bid_step: 10,
                max_bid_step: 100,
                platform_fee_percentage: Perbill::from_percent(1),
                auction_starts_at_max_delta: 90_000,
                max_auction_whitelist_length: 100,
            }
        }),
    }
}

#[cfg(test)]
pub(crate) mod tests {
    use super::*;
    use crate::service::{new_full_base, new_light_base, NewFullBase};
    use sc_service_test;

    fn local_testnet_genesis_instant_single() -> GenesisConfig {
        testnet_genesis(
            vec![get_authority_keys_from_seed("Alice")],
            get_account_id_from_seed::<sr25519::Public>("Alice"),
            vec![
                get_authority_keys_from_seed("Alice").0,
                get_authority_keys_from_seed("Bob").0,
                get_authority_keys_from_seed("Charlie").0,
                get_authority_keys_from_seed("Alice").1,
                get_authority_keys_from_seed("Bob").1,
                get_authority_keys_from_seed("Charlie").1,
            ],
            initial_members::none(),
            forum_config::empty(get_account_id_from_seed::<sr25519::Public>("Alice")),
            vec![],
            content_config::empty_data_directory_config(),
        )
    }

    /// Local testnet config (single validator - Alice)
    pub fn integration_test_config_with_single_authority() -> ChainSpec {
        ChainSpec::from_genesis(
            "Integration Test",
            "test",
            ChainType::Development,
            local_testnet_genesis_instant_single,
            vec![],
            None,
            None,
            None,
            Default::default(),
        )
    }

    fn local_testnet_genesis() -> GenesisConfig {
        testnet_genesis(
            vec![
                get_authority_keys_from_seed("Alice"),
                get_authority_keys_from_seed("Bob"),
            ],
            get_account_id_from_seed::<sr25519::Public>("Alice"),
            vec![
                get_authority_keys_from_seed("Alice").0,
                get_authority_keys_from_seed("Bob").0,
            ],
            initial_members::none(),
            forum_config::empty(get_account_id_from_seed::<sr25519::Public>("Alice")),
            vec![],
            content_config::empty_data_directory_config(),
        )
    }

    /// Local testnet config (multivalidator Alice + Bob)
    pub fn integration_test_config_with_two_authorities() -> ChainSpec {
        ChainSpec::from_genesis(
            "Integration Test",
            "test",
            ChainType::Development,
            local_testnet_genesis,
            vec![],
            None,
            None,
            None,
            Default::default(),
        )
    }

    #[test]
    #[ignore]
    fn test_connectivity() {
        sc_service_test::connectivity(
            integration_test_config_with_two_authorities(),
            |config| {
                let NewFullBase {
                    task_manager,
                    client,
                    network,
                    transaction_pool,
                    ..
                } = new_full_base(config, |_, _| ())?;
                Ok(sc_service_test::TestNetComponents::new(
                    task_manager,
                    client,
                    network,
                    transaction_pool,
                ))
            },
            |config| {
                let (keep_alive, _, client, network, transaction_pool) = new_light_base(config)?;
                Ok(sc_service_test::TestNetComponents::new(
                    keep_alive,
                    client,
                    network,
                    transaction_pool,
                ))
            },
        );
    }
}<|MERGE_RESOLUTION|>--- conflicted
+++ resolved
@@ -32,28 +32,14 @@
 
 use node_runtime::{
     membership, wasm_binary_unwrap, AuthorityDiscoveryConfig, BabeConfig, Balance, BalancesConfig,
-<<<<<<< HEAD
-    ContentConfig, DataDirectoryConfig, DataObjectStorageRegistryConfig,
-    DataObjectTypeRegistryConfig, ForumConfig, GrandpaConfig, ImOnlineConfig, MembersConfig,
-    SessionConfig, SessionKeys, Signature, StakerStatus, StakingConfig, SudoConfig, SystemConfig,
-=======
-    ContentConfig, ContentWorkingGroupConfig, CouncilConfig, CouncilElectionConfig,
-    DistributionWorkingGroupConfig, ElectionParameters, ForumConfig, GatewayWorkingGroupConfig,
-    GrandpaConfig, ImOnlineConfig, MembersConfig, Moment, OperationsWorkingGroupAlphaConfig,
-    OperationsWorkingGroupBetaConfig, OperationsWorkingGroupGammaConfig, ProposalsCodexConfig,
-    SessionConfig, SessionKeys, Signature, StakerStatus, StakingConfig, StorageWorkingGroupConfig,
-    SudoConfig, SystemConfig, DAYS,
->>>>>>> f62058ba
+    ContentConfig, ForumConfig, GrandpaConfig, ImOnlineConfig, MembersConfig, SessionConfig,
+    SessionKeys, Signature, StakerStatus, StakingConfig, SudoConfig, SystemConfig,
 };
 
 // Exported to be used by chain-spec-builder
 pub use node_runtime::{AccountId, GenesisConfig};
 
-<<<<<<< HEAD
-pub mod content_config;
 pub mod council_config;
-=======
->>>>>>> f62058ba
 pub mod forum_config;
 pub mod initial_balances;
 pub mod initial_members;
@@ -147,7 +133,6 @@
                         initial_members::none(),
                         forum_config::empty(get_account_id_from_seed::<sr25519::Public>("Alice")),
                         vec![],
-                        content_config::empty_data_directory_config(),
                     )
                 },
                 Vec::new(),
@@ -184,7 +169,6 @@
                         initial_members::none(),
                         forum_config::empty(get_account_id_from_seed::<sr25519::Public>("Alice")),
                         vec![],
-                        content_config::empty_data_directory_config(),
                     )
                 },
                 Vec::new(),
@@ -226,7 +210,6 @@
     members: Vec<membership::genesis::Member<u64, AccountId>>,
     forum_config: ForumConfig,
     initial_balances: Vec<(AccountId, Balance)>,
-    data_directory_config: DataDirectoryConfig,
 ) -> GenesisConfig {
     const STASH: Balance = 5_000;
     const ENDOWMENT: Balance = 100_000_000;
@@ -286,71 +269,6 @@
         council: Some(council_config::create_council_config()),
         membership: Some(MembersConfig { members }),
         forum: Some(forum_config),
-<<<<<<< HEAD
-        data_directory: Some(data_directory_config),
-        data_object_type_registry: Some(DataObjectTypeRegistryConfig {
-            first_data_object_type_id: 1,
-        }),
-        data_object_storage_registry: Some(DataObjectStorageRegistryConfig {
-            first_relationship_id: 1,
-=======
-        working_group_Instance2: Some(StorageWorkingGroupConfig {
-            phantom: Default::default(),
-            working_group_mint_capacity: 0,
-            opening_human_readable_text_constraint: default_text_constraint,
-            worker_application_human_readable_text_constraint: default_text_constraint,
-            worker_exit_rationale_text_constraint: default_text_constraint,
-            worker_storage_size_constraint: default_storage_size_constraint,
-        }),
-        working_group_Instance3: Some(ContentWorkingGroupConfig {
-            phantom: Default::default(),
-            working_group_mint_capacity: 0,
-            opening_human_readable_text_constraint: default_text_constraint,
-            worker_application_human_readable_text_constraint: default_text_constraint,
-            worker_exit_rationale_text_constraint: default_text_constraint,
-            worker_storage_size_constraint: default_storage_size_constraint,
-        }),
-        working_group_Instance4: Some(OperationsWorkingGroupAlphaConfig {
-            phantom: Default::default(),
-            working_group_mint_capacity: 0,
-            opening_human_readable_text_constraint: default_text_constraint,
-            worker_application_human_readable_text_constraint: default_text_constraint,
-            worker_exit_rationale_text_constraint: default_text_constraint,
-            worker_storage_size_constraint: default_storage_size_constraint,
-        }),
-        working_group_Instance5: Some(GatewayWorkingGroupConfig {
-            phantom: Default::default(),
-            working_group_mint_capacity: 0,
-            opening_human_readable_text_constraint: default_text_constraint,
-            worker_application_human_readable_text_constraint: default_text_constraint,
-            worker_exit_rationale_text_constraint: default_text_constraint,
-            worker_storage_size_constraint: default_storage_size_constraint,
-        }),
-        working_group_Instance6: Some(DistributionWorkingGroupConfig {
-            phantom: Default::default(),
-            working_group_mint_capacity: 0,
-            opening_human_readable_text_constraint: default_text_constraint,
-            worker_application_human_readable_text_constraint: default_text_constraint,
-            worker_exit_rationale_text_constraint: default_text_constraint,
-            worker_storage_size_constraint: default_storage_size_constraint,
-        }),
-        working_group_Instance7: Some(OperationsWorkingGroupBetaConfig {
-            phantom: Default::default(),
-            working_group_mint_capacity: 0,
-            opening_human_readable_text_constraint: default_text_constraint,
-            worker_application_human_readable_text_constraint: default_text_constraint,
-            worker_exit_rationale_text_constraint: default_text_constraint,
-            worker_storage_size_constraint: default_storage_size_constraint,
-        }),
-        working_group_Instance8: Some(OperationsWorkingGroupGammaConfig {
-            phantom: Default::default(),
-            working_group_mint_capacity: 0,
-            opening_human_readable_text_constraint: default_text_constraint,
-            worker_application_human_readable_text_constraint: default_text_constraint,
-            worker_exit_rationale_text_constraint: default_text_constraint,
-            worker_storage_size_constraint: default_storage_size_constraint,
->>>>>>> f62058ba
-        }),
         content: Some({
             ContentConfig {
                 next_curator_group_id: 1,
@@ -414,7 +332,6 @@
             initial_members::none(),
             forum_config::empty(get_account_id_from_seed::<sr25519::Public>("Alice")),
             vec![],
-            content_config::empty_data_directory_config(),
         )
     }
 
@@ -447,7 +364,6 @@
             initial_members::none(),
             forum_config::empty(get_account_id_from_seed::<sr25519::Public>("Alice")),
             vec![],
-            content_config::empty_data_directory_config(),
         )
     }
 
