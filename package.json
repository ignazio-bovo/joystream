{
  "private": true,
  "name": "joystream",
  "version": "1.0.0",
  "license": "GPL-3.0-only",
  "scripts": {
<<<<<<< HEAD
    "postinstall": "./build-packages.sh",
    "build-joystream-cli": "yarn workspace @joystream/cli build",
    "build": "./build.sh",
=======
    "build": "./build-npm-packages.sh && ./build-docker-images.sh",
    "build:packages": "./build-npm-packages.sh",
    "build:docker": "./build-docker-images.sh",
    "setup": "./setup.sh",
>>>>>>> b2765ec0
    "start": "./start.sh",
    "cargo-checks": "devops/git-hooks/pre-commit && devops/git-hooks/pre-push",
    "cargo-build": "scripts/cargo-build.sh"
  },
  "workspaces": [
    "tests/integration-tests",
    "cli",
    "types",
    "storage-node",
    "storage-node/packages/*",
    "devops/eslint-config",
    "devops/prettier-config",
    "pioneer",
    "pioneer/packages/*",
    "utils/api-scripts",
<<<<<<< HEAD
    "content-directory-schemas",
    "metadata-protobuf",
    "query-node",
    "query-node/mappings",
    "query-node/generated/*"
  ],
  "resolutions": {
    "@polkadot/api": "2.4.1",
    "@polkadot/api-derive": "2.4.1",
    "@polkadot/api-contract": "2.4.1",
    "@polkadot/keyring": "3.6.1",
    "@polkadot/networks": "3.6.1",
    "@polkadot/types": "2.4.1",
    "@polkadot/types-known": "2.4.1",
    "@polkadot/util": "3.6.1",
    "@polkadot/util-crypto": "3.6.1",
    "@polkadot/wasm-crypto": "1.4.1",
    "@polkadot/rpc-core": "2.4.1",
    "@polkadot/rpc-provider": "2.4.1",
    "@polkadot/metadata": "2.4.1",
    "babel-core": "^7.0.0-bridge.0",
    "typescript": "^3.9.7",
    "bn.js": "^5.1.2",
    "typeorm": "^0.2.31",
    "pg": "^8.4.0"
=======
    "query-node",
    "query-node/mappings",
    "query-node/generated/*",
    "content-metadata-protobuf"
  ],
  "resolutions": {
    "@polkadot/api": "4.2.1",
    "@polkadot/api-contract": "4.2.1",
    "@polkadot/keyring": "^6.0.5",
    "@polkadot/metadata": "4.2.1",
    "@polkadot/types": "4.2.1",
    "@polkadot/util": "^6.0.5",
    "@polkadot/util-crypto": "^6.0.5",
    "@polkadot/wasm-crypto": "^4.0.2",
    "babel-core": "^7.0.0-bridge.0",
    "typescript": "^3.9.7",
    "bn.js": "^5.1.2",
    "rxjs": "^6.6.2",
    "typeorm": "^0.2.31",
    "pg": "^8.4.0",
    "chalk": "^4.0.0"
>>>>>>> b2765ec0
  },
  "devDependencies": {
    "eslint": "^7.25.0",
    "husky": "^4.2.5",
<<<<<<< HEAD
    "prettier": "2.2.1"
=======
    "prettier": "^2.2.1"
>>>>>>> b2765ec0
  },
  "husky": {
    "hooks": {
      "pre-commit": "devops/git-hooks/pre-commit",
      "pre-push": "devops/git-hooks/pre-push"
    }
  },
  "engines": {
    "node": ">=14.0.0",
    "yarn": "^1.22.0"
  },
  "volta": {
    "node": "14.16.1",
    "yarn": "1.22.4"
  }
}<|MERGE_RESOLUTION|>--- conflicted
+++ resolved
@@ -4,16 +4,10 @@
   "version": "1.0.0",
   "license": "GPL-3.0-only",
   "scripts": {
-<<<<<<< HEAD
-    "postinstall": "./build-packages.sh",
-    "build-joystream-cli": "yarn workspace @joystream/cli build",
-    "build": "./build.sh",
-=======
     "build": "./build-npm-packages.sh && ./build-docker-images.sh",
     "build:packages": "./build-npm-packages.sh",
     "build:docker": "./build-docker-images.sh",
     "setup": "./setup.sh",
->>>>>>> b2765ec0
     "start": "./start.sh",
     "cargo-checks": "devops/git-hooks/pre-commit && devops/git-hooks/pre-push",
     "cargo-build": "scripts/cargo-build.sh"
@@ -29,36 +23,10 @@
     "pioneer",
     "pioneer/packages/*",
     "utils/api-scripts",
-<<<<<<< HEAD
-    "content-directory-schemas",
-    "metadata-protobuf",
-    "query-node",
-    "query-node/mappings",
-    "query-node/generated/*"
-  ],
-  "resolutions": {
-    "@polkadot/api": "2.4.1",
-    "@polkadot/api-derive": "2.4.1",
-    "@polkadot/api-contract": "2.4.1",
-    "@polkadot/keyring": "3.6.1",
-    "@polkadot/networks": "3.6.1",
-    "@polkadot/types": "2.4.1",
-    "@polkadot/types-known": "2.4.1",
-    "@polkadot/util": "3.6.1",
-    "@polkadot/util-crypto": "3.6.1",
-    "@polkadot/wasm-crypto": "1.4.1",
-    "@polkadot/rpc-core": "2.4.1",
-    "@polkadot/rpc-provider": "2.4.1",
-    "@polkadot/metadata": "2.4.1",
-    "babel-core": "^7.0.0-bridge.0",
-    "typescript": "^3.9.7",
-    "bn.js": "^5.1.2",
-    "typeorm": "^0.2.31",
-    "pg": "^8.4.0"
-=======
     "query-node",
     "query-node/mappings",
     "query-node/generated/*",
+    "metadata-protobuf",
     "content-metadata-protobuf"
   ],
   "resolutions": {
@@ -77,16 +45,11 @@
     "typeorm": "^0.2.31",
     "pg": "^8.4.0",
     "chalk": "^4.0.0"
->>>>>>> b2765ec0
   },
   "devDependencies": {
     "eslint": "^7.25.0",
     "husky": "^4.2.5",
-<<<<<<< HEAD
-    "prettier": "2.2.1"
-=======
     "prettier": "^2.2.1"
->>>>>>> b2765ec0
   },
   "husky": {
     "hooks": {
