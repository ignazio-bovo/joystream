--- conflicted
+++ resolved
@@ -4,25 +4,14 @@
   "version": "1.0.0",
   "license": "GPL-3.0-only",
   "scripts": {
-<<<<<<< HEAD
-    "build:packages": "./build-npm-packages.sh",
-    "build:docker": "./build-docker-images.sh",
+    "build:node:docker": "./build-node-docker.sh",
+    "build:packages": "./build-packages.sh",
     "setup": "./setup.sh",
     "start": "./start.sh",
     "cargo-checks": "./devops/git-hooks/pre-commit && ./devops/git-hooks/pre-push",
     "cargo-build": "./scripts/cargo-build.sh",
     "update-chain-metadata": "./scripts/fetch-chain-metadata.sh > chain-metadata.json",
     "verify-chain-metadata": "./scripts/verify-chain-metadata.sh"
-=======
-    "build:node:docker": "./build-node-docker.sh",
-    "build:packages": "./build-packages.sh",
-    "setup": "./setup.sh",
-    "start": "./start.sh",
-    "cargo-checks": "devops/git-hooks/pre-commit && devops/git-hooks/pre-push",
-    "cargo-build": "scripts/cargo-build.sh",
-    "update-chain-metadata": "scripts/fetch-chain-metadata.sh > chain-metadata.json",
-    "verify-chain-metadata": "scripts/verify-chain-metadata.sh"
->>>>>>> f62058ba
   },
   "workspaces": [
     "tests/integration-tests",
@@ -36,25 +25,6 @@
     "utils/migration-scripts",
     "query-node",
     "query-node/mappings",
-<<<<<<< HEAD
-    "query-node/generated/*",
-    "metadata-protobuf"
-  ],
-  "resolutions": {
-    "@polkadot/api": "5.3.2",
-    "@polkadot/api-contract": "5.3.2",
-    "@polkadot/types": "5.3.2",
-    "@polkadot/keyring": "^7.1.1",
-    "@polkadot/util": "^7.1.1",
-    "@polkadot/util-crypto": "^7.1.1",
-    "@polkadot/wasm-crypto": "^4.1.2",
-    "babel-core": "^7.0.0-bridge.0",
-    "typescript": "^4.3.5",
-    "bn.js": "^5.1.2",
-    "rxjs": "^7.2.0",
-    "typeorm": "0.2.34",
-    "@joystream/warthog": "2.39.0",
-=======
     "query-node/generated/graphql-server",
     "metadata-protobuf"
   ],
@@ -76,7 +46,6 @@
     "bn.js": "4.12.0",
     "rxjs": "^7.4.0",
     "typeorm": "0.2.34",
->>>>>>> f62058ba
     "pg": "^8.4.0",
     "chalk": "^4.0.0",
     "@joystream/warthog": "2.41.2"
