--- conflicted
+++ resolved
@@ -26,12 +26,8 @@
     "build:i18n": "i18next-scanner --config i18next-scanner.config.js",
     "docs": "echo \"skipping docs\"",
     "clean": "polkadot-dev-clean-build",
-<<<<<<< HEAD
-    "lint": "eslint --ext .js,.jsx,.ts,.tsx . && tsc --noEmit --pretty packages/joy-roles",
-=======
     "clean:i18n": "rm -rf packages/apps/public/locales/en && mkdir -p packages/apps/public/locales/en",
     "lint": "eslint --ext .js,.jsx,.ts,.tsx . && tsc --noEmit --pretty",
->>>>>>> 3b034ad0
     "postinstall": "polkadot-dev-yarn-only",
     "test": "echo \"skipping tests\"",
     "vanitygen": "node packages/app-accounts/scripts/vanitygen.js",
@@ -47,19 +43,12 @@
     "@polkadot/ts": "^0.1.84",
     "@storybook/addon-knobs": "^5.2.5",
     "@storybook/addon-storysource": "^5.2.5",
-<<<<<<< HEAD
     "@types/jest": "^24.0.22",
-    "autoprefixer": "^9.6.1",
-=======
     "autoprefixer": "^9.7.1",
->>>>>>> 3b034ad0
     "empty": "^0.10.1",
     "html-loader": "^0.5.5",
-<<<<<<< HEAD
     "json-schema-to-typescript": "^7.1.0",
-=======
     "i18next-scanner": "^2.10.3",
->>>>>>> 3b034ad0
     "markdown-loader": "^5.1.0",
     "postcss": "^7.0.21",
     "postcss-clean": "^1.1.0",
