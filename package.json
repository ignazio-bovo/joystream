{
  "private": true,
  "name": "joystream",
  "version": "1.0.0",
  "license": "GPL-3.0-only",
  "scripts": {
    "build:node:docker": "./build-node-docker.sh",
    "build:packages": "./build-packages.sh",
    "setup": "./setup.sh",
    "start": "./start.sh",
    "cargo-checks": "devops/git-hooks/pre-commit && devops/git-hooks/pre-push",
    "cargo-build": "scripts/cargo-build.sh",
    "update-chain-metadata": "scripts/fetch-chain-metadata.sh > chain-metadata.json",
    "verify-chain-metadata": "scripts/verify-chain-metadata.sh"
  },
  "workspaces": [
    "tests/network-tests",
    "cli",
    "types",
<<<<<<< HEAD
    "storage-node-v2",
=======
    "storage-node",
>>>>>>> d89dba25
    "distributor-node",
    "devops/eslint-config",
    "devops/prettier-config",
    "pioneer",
    "pioneer/packages/*",
    "utils/api-scripts",
    "utils/migration-scripts",
    "query-node",
    "query-node/mappings",
    "query-node/generated/graphql-server",
    "metadata-protobuf"
  ],
  "resolutions": {
    "@polkadot/api": "5.9.1",
    "@polkadot/api-contract": "5.9.1",
    "@polkadot/keyring": "7.3.1",
    "@polkadot/types": "5.9.1",
    "@polkadot/types-known": "5.9.1",
    "@polkadot/util": "7.3.1",
    "@polkadot/util-crypto": "7.3.1",
    "@polkadot/api-derive": "5.9.1",
    "@polkadot/rpc-core": "5.9.1",
    "@polkadot/rpc-provider": "5.9.1",
    "@polkadot/x-global": "7.3.1",
    "@polkadot/networks": "7.3.1",
    "babel-core": "^7.0.0-bridge.0",
    "typescript": "^4.4.3",
    "bn.js": "4.12.0",
    "rxjs": "^7.4.0",
    "typeorm": "0.2.34",
    "pg": "^8.4.0",
    "chalk": "^4.0.0",
    "@joystream/warthog": "2.41.2"
  },
  "devDependencies": {
    "eslint": "^7.25.0",
    "husky": "^4.2.5",
    "prettier": "^2.2.1"
  },
  "husky": {
    "hooks": {
      "pre-commit": "devops/git-hooks/pre-commit",
      "pre-push": "devops/git-hooks/pre-push"
    }
  },
  "engines": {
    "node": ">=14.0.0",
    "yarn": "^1.22.0"
  },
  "volta": {
    "node": "14.18.0",
    "yarn": "1.22.4"
  }
}<|MERGE_RESOLUTION|>--- conflicted
+++ resolved
@@ -17,11 +17,7 @@
     "tests/network-tests",
     "cli",
     "types",
-<<<<<<< HEAD
-    "storage-node-v2",
-=======
     "storage-node",
->>>>>>> d89dba25
     "distributor-node",
     "devops/eslint-config",
     "devops/prettier-config",
