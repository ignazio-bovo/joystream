{
  "private": true,
  "name": "joystream",
  "version": "1.0.0",
  "license": "GPL-3.0-only",
  "scripts": {
    "build": "./build-npm-packages.sh && ./build-docker-images.sh",
    "build:packages": "./build-npm-packages.sh",
    "build:docker": "./build-docker-images.sh",
    "setup": "./setup.sh",
    "start": "./start.sh",
    "cargo-checks": "devops/git-hooks/pre-commit && devops/git-hooks/pre-push",
    "cargo-build": "scripts/cargo-build.sh"
  },
  "workspaces": [
    "tests/network-tests",
    "cli",
    "types",
    "storage-node-v2",
    "storage-node",
    "storage-node/packages/*",
    "devops/eslint-config",
    "devops/prettier-config",
    "pioneer",
    "pioneer/packages/*",
    "utils/api-scripts",
    "query-node",
    "query-node/mappings",
<<<<<<< HEAD
    "query-node/generated/*",
=======
    "query-node/generated/graphql-server",
    "content-metadata-protobuf",
>>>>>>> 00c5b036
    "metadata-protobuf"
  ],
  "resolutions": {
    "@polkadot/api": "5.9.1",
    "@polkadot/api-contract": "5.9.1",
    "@polkadot/keyring": "7.3.1",
    "@polkadot/types": "5.9.1",
    "@polkadot/types-known": "5.9.1",
    "@polkadot/util": "7.3.1",
    "@polkadot/util-crypto": "7.3.1",
    "@polkadot/api-derive": "5.9.1",
    "@polkadot/rpc-core": "5.9.1",
    "@polkadot/rpc-provider": "5.9.1",
    "@polkadot/x-global": "7.3.1",
    "@polkadot/networks": "7.3.1",
    "babel-core": "^7.0.0-bridge.0",
    "typescript": "^4.4.3",
    "bn.js": "4.12.0",
    "rxjs": "^7.4.0",
    "typeorm": "^0.2.31",
    "pg": "^8.4.0",
    "chalk": "^4.0.0"
  },
  "devDependencies": {
    "eslint": "^7.25.0",
    "husky": "^4.2.5",
    "prettier": "^2.2.1"
  },
  "husky": {
    "hooks": {
      "pre-commit": "devops/git-hooks/pre-commit",
      "pre-push": "devops/git-hooks/pre-push"
    }
  },
  "engines": {
    "node": ">=14.0.0",
    "yarn": "^1.22.0"
  },
  "volta": {
    "node": "14.16.1",
    "yarn": "1.22.4"
  }
}<|MERGE_RESOLUTION|>--- conflicted
+++ resolved
@@ -26,12 +26,7 @@
     "utils/api-scripts",
     "query-node",
     "query-node/mappings",
-<<<<<<< HEAD
-    "query-node/generated/*",
-=======
     "query-node/generated/graphql-server",
-    "content-metadata-protobuf",
->>>>>>> 00c5b036
     "metadata-protobuf"
   ],
   "resolutions": {
