--- conflicted
+++ resolved
@@ -95,19 +95,11 @@
   private onChangeFile = (file: Uint8Array): void => {
     try {
       const json = JSON.parse(u8aToString(file));
-<<<<<<< HEAD
-      const isFileValid = keyring.decodeAddress(json.address).length === 32 &&
-        isHex(json.encoded) &&
-        isObject(json.meta) &&
-        json.encoding.content[0] === 'pkcs8' &&
-        json.encoding.content[1] === 'ed25519';
-=======
       const isFileValid = keyring.decodeAddress(json.address).length === 32 && isHex(json.encoded) && isObject(json.meta) && (
         Array.isArray(json.encoding.content)
           ? json.encoding.content[0] === 'pkcs8'
           : json.encoding.content === 'pkcs8'
       );
->>>>>>> fa9d4c36
 
       this.setState({
         isFileValid,
