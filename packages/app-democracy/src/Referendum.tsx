--- conflicted
+++ resolved
@@ -11,15 +11,9 @@
 import { ReferendumInfoExtended } from '@polkadot/api-derive/democracy/referendumInfo';
 import { Chart, Static } from '@polkadot/ui-app';
 import VoteThreshold from '@polkadot/ui-params/Param/VoteThreshold';
-<<<<<<< HEAD
-import { withCalls } from '@polkadot/ui-api/index';
-import { formatBalance, formatNumber } from '@polkadot/ui-app/util/index';
-import settings from '@polkadot/joy-settings/index';
-=======
 import { withCalls } from '@polkadot/ui-api';
 import settings from '@polkadot/ui-settings';
 import { formatBalance, formatNumber } from '@polkadot/util';
->>>>>>> fa9d4c36
 
 import Item from './Item';
 import Voting from './Voting';
