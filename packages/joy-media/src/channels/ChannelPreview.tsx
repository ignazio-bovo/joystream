--- conflicted
+++ resolved
@@ -8,11 +8,8 @@
 import { isMusicChannel, isVideoChannel, isAccountAChannelOwner, isVerifiedChannel } from './ChannelHelpers';
 import { useMyMembership } from '@polkadot/joy-utils/MyMembershipContext';
 import { nonEmptyStr } from '@polkadot/joy-utils/';
-<<<<<<< HEAD
 import { CurationPanel } from './CurationPanel';
-=======
 import { ChannelNameAsLink } from './ChannelNameAsLink';
->>>>>>> e5396568
 
 type ChannelPreviewProps = {
   channel: ChannelEntity
@@ -53,15 +50,7 @@
 
       <div className='ChannelDetails'>
         <h3 className='ChannelTitle' style={{ display: 'block' }}>
-<<<<<<< HEAD
-
-          <Link to={`/media/channels/${channel.id}`} style={{ marginRight: '1rem' }}>
-            {channel.title || channel.handle}
-          </Link>
-=======
-          
           <ChannelNameAsLink channel={channel} style={{ marginRight: '1rem' }} />
->>>>>>> e5396568
 
           <CurationPanel channel={channel} />
 
