import React from "react";
import { Item, Header } from "semantic-ui-react";
import { ParsedProposal } from "../runtime/transport";
import { ExtendedProposalStatus } from "./ProposalDetails";

import ProfilePreview from "./ProfilePreview";

type DetailsProps = {
  proposal: ParsedProposal;
  extendedStatus: ExtendedProposalStatus;
};

export default function Details({ proposal, extendedStatus }: DetailsProps) {
  const { type, createdAt, proposer } = proposal;
  const { displayStatus, periodStatus, expiresIn } = extendedStatus;
  return (
    <Item.Group className="details-container">
      <Item>
        <Item.Content>
          <Item.Extra>Proposed By:</Item.Extra>
          <ProfilePreview
            avatar_uri={proposer.avatar_uri}
            root_account={proposer.root_account}
            handle={proposer.handle}
          />
          <Item.Extra>{createdAt.toLocaleString()}</Item.Extra>
        </Item.Content>
      </Item>
      <Item>
        <Item.Content>
          <Item.Extra>Proposal Type:</Item.Extra>
          <Header as="h4">{type}</Header>
        </Item.Content>
      </Item>
      <Item>
        <Item.Content>
          <Item.Extra>Stage:</Item.Extra>
<<<<<<< HEAD
          <Header as="h4">{statusStr}</Header>
        </Item.Content>
      </Item>
      {substage !== null && (
        <Item>
          <Item.Content>
            <Item.Extra>Substage:</Item.Extra>
            <Header as="h4">{substage}</Header>
=======
          <Header as="h4">{ displayStatus }</Header>
        </Item.Content>
      </Item>
      { (periodStatus !== null) && (
        <Item>
          <Item.Content>
            <Item.Extra>Substage:</Item.Extra>
            <Header as="h4">{ periodStatus }</Header>
>>>>>>> 620639bd
          </Item.Content>
        </Item>
      )}
      {expiresIn !== null && (
        <Item>
          <Item.Content>
            <Item.Extra>Expires in:</Item.Extra>
            <Header as="h4">{`${expiresIn.toLocaleString("en-US")} blocks`}</Header>
          </Item.Content>
        </Item>
      )}
    </Item.Group>
  );
}<|MERGE_RESOLUTION|>--- conflicted
+++ resolved
@@ -35,16 +35,6 @@
       <Item>
         <Item.Content>
           <Item.Extra>Stage:</Item.Extra>
-<<<<<<< HEAD
-          <Header as="h4">{statusStr}</Header>
-        </Item.Content>
-      </Item>
-      {substage !== null && (
-        <Item>
-          <Item.Content>
-            <Item.Extra>Substage:</Item.Extra>
-            <Header as="h4">{substage}</Header>
-=======
           <Header as="h4">{ displayStatus }</Header>
         </Item.Content>
       </Item>
@@ -53,7 +43,6 @@
           <Item.Content>
             <Item.Extra>Substage:</Item.Extra>
             <Header as="h4">{ periodStatus }</Header>
->>>>>>> 620639bd
           </Item.Content>
         </Item>
       )}
