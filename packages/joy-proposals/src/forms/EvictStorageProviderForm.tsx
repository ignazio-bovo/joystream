import React from "react";
import { FormikProps } from "formik";
import { getFormErrorLabelsProps } from "./errorHandling";
import * as Yup from "yup";
import { Dropdown, Label } from "semantic-ui-react";
import {
  GenericProposalForm,
  GenericFormValues,
  genericFormDefaultOptions,
  DefaultOuterFormProps,
  genericFormDefaultValues
} from "./GenericProposalForm";
import { FormField } from "./FormFields";
import { withFormContainer } from "./FormContainer";
import "./forms.css";

<<<<<<< HEAD

type FormValues = GenericFormValues & {
  storageProvider: any
=======
type FormValues = GenericFormValues & {
  storageProvider: any;
};

const defaultValues: FormValues = {
  ...genericFormDefaultValues,
  storageProvider: ""
};

type FormAdditionalProps = {
  storageProviders: any[];
>>>>>>> c78852e6
};
type EvictStorageProviderFormProps = FormikProps<FormValues> & FormAdditionalProps;

<<<<<<< HEAD
const defaultValues:FormValues = {
  ...genericFormDefaultValues,
  storageProvider: ''
}

type FormAdditionalProps = {
  storageProviders: any[],
};
type EvictStorageProviderFormProps = FormikProps<FormValues> & FormAdditionalProps;

=======
>>>>>>> c78852e6
const EvictStorageProviderForm: React.FunctionComponent<EvictStorageProviderFormProps> = props => {
  const { handleChange, storageProviders, errors, touched, values } = props;
  const errorLabelsProps = getFormErrorLabelsProps<FormValues>(errors, touched);
  return (
<<<<<<< HEAD
    <div className="Forms">
      <Form className="proposal-form" onSubmit={handleSubmit}>
        <Form.Field error={Boolean(errorLabelsProps.title)}>
          <LabelWithHelp text="Title" help="The title of your proposal" />
          <Form.Input
            onChange={handleChange}
            name="title"
            placeholder="Title for your awesome proposal..."
            error={errorLabelsProps.title}
          />
        </Form.Field>
        <Form.Field error={Boolean(errorLabelsProps.rationale)}>
          <LabelWithHelp text="Rationale" help="The rationale behind your proposal" />
          <Form.TextArea
            onChange={handleChange}
            name="rationale"
            placeholder="This proposal is awesome because..."
            error={errorLabelsProps.rationale}
          />
        </Form.Field>
        <Form.Field error={Boolean(errorLabelsProps.storageProvider)}>
          <LabelWithHelp text="Storage provider" help="The storage provider you propose to evict" />
          <Dropdown
            clearable
            name="storageProvider"
            placeholder="Select Storage Provider"
            fluid
            selection
            options={storageProviders}
            onChange={handleChange}
            value={values.storageProvider}
          />
          {errorLabelsProps.storageProvider && <Label {...errorLabelsProps.storageProvider} prompt />}
        </FormField>
=======
    <GenericProposalForm {...props}>
      <FormField
        error={errorLabelsProps.storageProvider}
        label="Storage provider"
        help="The storage provider you propose to evict"
      >
        <Dropdown
          clearable
          name="storageProvider"
          placeholder="Select Storage Provider"
          fluid
          selection
          options={storageProviders}
          onChange={handleChange}
          value={values.storageProvider}
        />
        {errorLabelsProps.storageProvider && <Label {...errorLabelsProps.storageProvider} prompt />}
      </FormField>
>>>>>>> c78852e6
    </GenericProposalForm>
  );
};

type OuterFormProps = DefaultOuterFormProps<FormAdditionalProps, FormValues>;

export default withFormContainer<OuterFormProps, FormValues>({
<<<<<<< HEAD
  mapPropsToValues: (props:OuterFormProps) => ({
=======
  mapPropsToValues: (props: OuterFormProps) => ({
>>>>>>> c78852e6
    ...defaultValues,
    ...(props.initialData || {})
  }),
  validationSchema: Yup.object().shape({
    ...genericFormDefaultOptions.validationSchema,
    storageProvider: Yup.string().required("Select a storage provider!")
  }),
  handleSubmit: genericFormDefaultOptions.handleSubmit,
  displayName: "EvictStorageProvidersForm"
})(EvictStorageProviderForm);<|MERGE_RESOLUTION|>--- conflicted
+++ resolved
@@ -14,11 +14,6 @@
 import { withFormContainer } from "./FormContainer";
 import "./forms.css";
 
-<<<<<<< HEAD
-
-type FormValues = GenericFormValues & {
-  storageProvider: any
-=======
 type FormValues = GenericFormValues & {
   storageProvider: any;
 };
@@ -30,63 +25,13 @@
 
 type FormAdditionalProps = {
   storageProviders: any[];
->>>>>>> c78852e6
 };
 type EvictStorageProviderFormProps = FormikProps<FormValues> & FormAdditionalProps;
 
-<<<<<<< HEAD
-const defaultValues:FormValues = {
-  ...genericFormDefaultValues,
-  storageProvider: ''
-}
-
-type FormAdditionalProps = {
-  storageProviders: any[],
-};
-type EvictStorageProviderFormProps = FormikProps<FormValues> & FormAdditionalProps;
-
-=======
->>>>>>> c78852e6
 const EvictStorageProviderForm: React.FunctionComponent<EvictStorageProviderFormProps> = props => {
   const { handleChange, storageProviders, errors, touched, values } = props;
   const errorLabelsProps = getFormErrorLabelsProps<FormValues>(errors, touched);
   return (
-<<<<<<< HEAD
-    <div className="Forms">
-      <Form className="proposal-form" onSubmit={handleSubmit}>
-        <Form.Field error={Boolean(errorLabelsProps.title)}>
-          <LabelWithHelp text="Title" help="The title of your proposal" />
-          <Form.Input
-            onChange={handleChange}
-            name="title"
-            placeholder="Title for your awesome proposal..."
-            error={errorLabelsProps.title}
-          />
-        </Form.Field>
-        <Form.Field error={Boolean(errorLabelsProps.rationale)}>
-          <LabelWithHelp text="Rationale" help="The rationale behind your proposal" />
-          <Form.TextArea
-            onChange={handleChange}
-            name="rationale"
-            placeholder="This proposal is awesome because..."
-            error={errorLabelsProps.rationale}
-          />
-        </Form.Field>
-        <Form.Field error={Boolean(errorLabelsProps.storageProvider)}>
-          <LabelWithHelp text="Storage provider" help="The storage provider you propose to evict" />
-          <Dropdown
-            clearable
-            name="storageProvider"
-            placeholder="Select Storage Provider"
-            fluid
-            selection
-            options={storageProviders}
-            onChange={handleChange}
-            value={values.storageProvider}
-          />
-          {errorLabelsProps.storageProvider && <Label {...errorLabelsProps.storageProvider} prompt />}
-        </FormField>
-=======
     <GenericProposalForm {...props}>
       <FormField
         error={errorLabelsProps.storageProvider}
@@ -105,7 +50,6 @@
         />
         {errorLabelsProps.storageProvider && <Label {...errorLabelsProps.storageProvider} prompt />}
       </FormField>
->>>>>>> c78852e6
     </GenericProposalForm>
   );
 };
@@ -113,11 +57,7 @@
 type OuterFormProps = DefaultOuterFormProps<FormAdditionalProps, FormValues>;
 
 export default withFormContainer<OuterFormProps, FormValues>({
-<<<<<<< HEAD
-  mapPropsToValues: (props:OuterFormProps) => ({
-=======
   mapPropsToValues: (props: OuterFormProps) => ({
->>>>>>> c78852e6
     ...defaultValues,
     ...(props.initialData || {})
   }),
