import React from "react";
import { FormikProps } from "formik";
import { getFormErrorLabelsProps } from "./errorHandling";
import * as Yup from "yup";
<<<<<<< HEAD
import LabelWithHelp from "./LabelWithHelp";

=======
import { Dropdown, Label } from "semantic-ui-react";
import {
  GenericProposalForm,
  GenericFormValues,
  genericFormDefaultOptions,
  DefaultOuterFormProps,
  genericFormDefaultValues
} from './GenericProposalForm';
import { FormField } from './FormFields';
>>>>>>> d89f6fd7
import { withFormContainer } from "./FormContainer";
import "./forms.css";


type FormValues = GenericFormValues & {
  storageProvider: any
};

const defaultValues:FormValues = {
  ...genericFormDefaultValues,
  storageProvider: ''
}

type FormAdditionalProps = {
  storageProviders: any[],
};
type EvictStorageProviderFormProps = FormikProps<FormValues> & FormAdditionalProps;

const EvictStorageProviderForm: React.FunctionComponent<EvictStorageProviderFormProps> = props => {
  const { handleChange, storageProviders, errors, touched, values } = props;
  const errorLabelsProps = getFormErrorLabelsProps<FormValues>(errors, touched);
  return (
<<<<<<< HEAD
    <div className="Forms">
      <Form className="proposal-form" onSubmit={handleSubmit}>
        <Form.Field error={Boolean(errorLabelsProps.title)}>
          <LabelWithHelp text="Title" help="The title of your proposal" />
          <Form.Input
            onChange={handleChange}
            name="title"
            placeholder="Title for your awesome proposal..."
            error={errorLabelsProps.title}
          />
        </Form.Field>
        <Form.Field error={Boolean(errorLabelsProps.rationale)}>
          <LabelWithHelp text="Rationale" help="The rationale behind your proposal" />
          <Form.TextArea
            onChange={handleChange}
            name="rationale"
            placeholder="This proposal is awesome because..."
            error={errorLabelsProps.rationale}
          />
        </Form.Field>
        <Form.Field error={Boolean(errorLabelsProps.storageProvider)}>
          <LabelWithHelp text="Storage provider" help="The storage provider you propose to evict" />
=======
    <GenericProposalForm {...props}>
        <FormField
          error={errorLabelsProps.storageProvider}
          label="Storage provider"
          help="The storage provider you propose to evict">
>>>>>>> d89f6fd7
          <Dropdown
            clearable
            name="storageProvider"
            placeholder="Select Storage Provider"
            fluid
            selection
            options={storageProviders}
            onChange={handleChange}
            value={values.storageProvider}
          />
          {errorLabelsProps.storageProvider && <Label {...errorLabelsProps.storageProvider} prompt />}
        </FormField>
    </GenericProposalForm>
  );
}

type OuterFormProps = DefaultOuterFormProps<FormAdditionalProps, FormValues>;

export default withFormContainer<OuterFormProps, FormValues>({
  mapPropsToValues: (props:OuterFormProps) => ({
    ...defaultValues,
    ...(props.initialData || {})
  }),
  validationSchema: Yup.object().shape({
    ...genericFormDefaultOptions.validationSchema,
    storageProvider: Yup.string().required("Select a storage provider!")
  }),
<<<<<<< HEAD
  handleSubmit: (values: FormValues, { setSubmitting, resetForm }: { [k: string]: any }) => {
    setTimeout(() => {
      alert(JSON.stringify(values, null, 2));
      resetForm({});
      setSubmitting(false);
    }, 1000);
  },
=======
  handleSubmit: genericFormDefaultOptions.handleSubmit,
>>>>>>> d89f6fd7
  displayName: "EvictStorageProvidersForm"
})(EvictStorageProviderForm);<|MERGE_RESOLUTION|>--- conflicted
+++ resolved
@@ -2,10 +2,6 @@
 import { FormikProps } from "formik";
 import { getFormErrorLabelsProps } from "./errorHandling";
 import * as Yup from "yup";
-<<<<<<< HEAD
-import LabelWithHelp from "./LabelWithHelp";
-
-=======
 import { Dropdown, Label } from "semantic-ui-react";
 import {
   GenericProposalForm,
@@ -13,24 +9,22 @@
   genericFormDefaultOptions,
   DefaultOuterFormProps,
   genericFormDefaultValues
-} from './GenericProposalForm';
-import { FormField } from './FormFields';
->>>>>>> d89f6fd7
+} from "./GenericProposalForm";
+import { FormField } from "./FormFields";
 import { withFormContainer } from "./FormContainer";
 import "./forms.css";
 
-
 type FormValues = GenericFormValues & {
-  storageProvider: any
+  storageProvider: any;
 };
 
-const defaultValues:FormValues = {
+const defaultValues: FormValues = {
   ...genericFormDefaultValues,
-  storageProvider: ''
-}
+  storageProvider: ""
+};
 
 type FormAdditionalProps = {
-  storageProviders: any[],
+  storageProviders: any[];
 };
 type EvictStorageProviderFormProps = FormikProps<FormValues> & FormAdditionalProps;
 
@@ -38,56 +32,32 @@
   const { handleChange, storageProviders, errors, touched, values } = props;
   const errorLabelsProps = getFormErrorLabelsProps<FormValues>(errors, touched);
   return (
-<<<<<<< HEAD
-    <div className="Forms">
-      <Form className="proposal-form" onSubmit={handleSubmit}>
-        <Form.Field error={Boolean(errorLabelsProps.title)}>
-          <LabelWithHelp text="Title" help="The title of your proposal" />
-          <Form.Input
-            onChange={handleChange}
-            name="title"
-            placeholder="Title for your awesome proposal..."
-            error={errorLabelsProps.title}
-          />
-        </Form.Field>
-        <Form.Field error={Boolean(errorLabelsProps.rationale)}>
-          <LabelWithHelp text="Rationale" help="The rationale behind your proposal" />
-          <Form.TextArea
-            onChange={handleChange}
-            name="rationale"
-            placeholder="This proposal is awesome because..."
-            error={errorLabelsProps.rationale}
-          />
-        </Form.Field>
-        <Form.Field error={Boolean(errorLabelsProps.storageProvider)}>
-          <LabelWithHelp text="Storage provider" help="The storage provider you propose to evict" />
-=======
     <GenericProposalForm {...props}>
-        <FormField
-          error={errorLabelsProps.storageProvider}
-          label="Storage provider"
-          help="The storage provider you propose to evict">
->>>>>>> d89f6fd7
-          <Dropdown
-            clearable
-            name="storageProvider"
-            placeholder="Select Storage Provider"
-            fluid
-            selection
-            options={storageProviders}
-            onChange={handleChange}
-            value={values.storageProvider}
-          />
-          {errorLabelsProps.storageProvider && <Label {...errorLabelsProps.storageProvider} prompt />}
-        </FormField>
+      <FormField
+        error={errorLabelsProps.storageProvider}
+        label="Storage provider"
+        help="The storage provider you propose to evict"
+      >
+        <Dropdown
+          clearable
+          name="storageProvider"
+          placeholder="Select Storage Provider"
+          fluid
+          selection
+          options={storageProviders}
+          onChange={handleChange}
+          value={values.storageProvider}
+        />
+        {errorLabelsProps.storageProvider && <Label {...errorLabelsProps.storageProvider} prompt />}
+      </FormField>
     </GenericProposalForm>
   );
-}
+};
 
 type OuterFormProps = DefaultOuterFormProps<FormAdditionalProps, FormValues>;
 
 export default withFormContainer<OuterFormProps, FormValues>({
-  mapPropsToValues: (props:OuterFormProps) => ({
+  mapPropsToValues: (props: OuterFormProps) => ({
     ...defaultValues,
     ...(props.initialData || {})
   }),
@@ -95,16 +65,6 @@
     ...genericFormDefaultOptions.validationSchema,
     storageProvider: Yup.string().required("Select a storage provider!")
   }),
-<<<<<<< HEAD
-  handleSubmit: (values: FormValues, { setSubmitting, resetForm }: { [k: string]: any }) => {
-    setTimeout(() => {
-      alert(JSON.stringify(values, null, 2));
-      resetForm({});
-      setSubmitting(false);
-    }, 1000);
-  },
-=======
   handleSubmit: genericFormDefaultOptions.handleSubmit,
->>>>>>> d89f6fd7
   displayName: "EvictStorageProvidersForm"
 })(EvictStorageProviderForm);