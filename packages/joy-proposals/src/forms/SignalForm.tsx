import React from "react";
import { FormikProps } from "formik";
import { getFormErrorLabelsProps } from "./errorHandling";
import * as Yup from "yup";
import {
  GenericProposalForm,
  GenericFormValues,
  genericFormDefaultOptions,
  DefaultOuterFormProps,
  genericFormDefaultValues
} from "./GenericProposalForm";
import { TextareaFormField } from "./FormFields";
import { withFormContainer } from "./FormContainer";
import "./forms.css";

type FormValues = GenericFormValues & {
<<<<<<< HEAD
  description: string
};

const defaultValues:FormValues = {
  ...genericFormDefaultValues,
  description: ''
}

type FormAdditionalProps = {};
type SingalFormProps = FormikProps<FormValues> & FormAdditionalProps;

=======
  description: string;
};

const defaultValues: FormValues = {
  ...genericFormDefaultValues,
  description: ""
};

type FormAdditionalProps = {};
type SingalFormProps = FormikProps<FormValues> & FormAdditionalProps;

>>>>>>> c78852e6
const SignalForm: React.FunctionComponent<SingalFormProps> = props => {
  const { handleChange, errors, touched } = props;
  const errorLabelsProps = getFormErrorLabelsProps<FormValues>(errors, touched);
  return (
    <GenericProposalForm {...props}>
      <TextareaFormField
        label="Description"
        help="The extensive description of your proposal"
        onChange={handleChange}
        name="description"
        placeholder="What I would like to propose is..."
        error={errorLabelsProps.description}
      />
    </GenericProposalForm>
  );
<<<<<<< HEAD
}

type OuterFormProps = DefaultOuterFormProps<FormAdditionalProps, FormValues>;
=======
};
>>>>>>> c78852e6

type OuterFormProps = DefaultOuterFormProps<FormAdditionalProps, FormValues>;

export default withFormContainer<OuterFormProps, FormValues>({
<<<<<<< HEAD
  mapPropsToValues: (props:OuterFormProps) => ({
=======
  mapPropsToValues: (props: OuterFormProps) => ({
>>>>>>> c78852e6
    ...defaultValues,
    ...(props.initialData || {})
  }),
  validationSchema: Yup.object().shape({
    ...genericFormDefaultOptions.validationSchema,
    description: Yup.string().required("Description is required!")
  }),
  handleSubmit: genericFormDefaultOptions.handleSubmit,
  displayName: "SignalForm"
})(SignalForm);<|MERGE_RESOLUTION|>--- conflicted
+++ resolved
@@ -14,19 +14,6 @@
 import "./forms.css";
 
 type FormValues = GenericFormValues & {
-<<<<<<< HEAD
-  description: string
-};
-
-const defaultValues:FormValues = {
-  ...genericFormDefaultValues,
-  description: ''
-}
-
-type FormAdditionalProps = {};
-type SingalFormProps = FormikProps<FormValues> & FormAdditionalProps;
-
-=======
   description: string;
 };
 
@@ -38,7 +25,6 @@
 type FormAdditionalProps = {};
 type SingalFormProps = FormikProps<FormValues> & FormAdditionalProps;
 
->>>>>>> c78852e6
 const SignalForm: React.FunctionComponent<SingalFormProps> = props => {
   const { handleChange, errors, touched } = props;
   const errorLabelsProps = getFormErrorLabelsProps<FormValues>(errors, touched);
@@ -54,22 +40,12 @@
       />
     </GenericProposalForm>
   );
-<<<<<<< HEAD
-}
-
-type OuterFormProps = DefaultOuterFormProps<FormAdditionalProps, FormValues>;
-=======
 };
->>>>>>> c78852e6
 
 type OuterFormProps = DefaultOuterFormProps<FormAdditionalProps, FormValues>;
 
 export default withFormContainer<OuterFormProps, FormValues>({
-<<<<<<< HEAD
-  mapPropsToValues: (props:OuterFormProps) => ({
-=======
   mapPropsToValues: (props: OuterFormProps) => ({
->>>>>>> c78852e6
     ...defaultValues,
     ...(props.initialData || {})
   }),
