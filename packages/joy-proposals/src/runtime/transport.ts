--- conflicted
+++ resolved
@@ -1,8 +1,5 @@
-<<<<<<< HEAD
-import { ProposalType } from "../Proposal/ProposalTypePreview";
 import { Profile } from "@joystream/types/members";
-import { ProposalParametersType, ProposalId } from "@joystream/types/proposals";
-=======
+import { ProposalId } from "@joystream/types/proposals";
 // FIXME: Those don't have the same names as in the runtime
 export const ProposalTypes = [
   "Text",
@@ -13,11 +10,10 @@
   "SetContentWorkingGroupMintCapacity",
   "EvictStorageProvider",
   "SetValidatorCount",
-  "SetStorageRoleParams"
+  "SetStorageRoleParameters"
 ] as const;
 
 export type ProposalType = typeof ProposalTypes[number];
->>>>>>> 02724fc2
 
 export type ParsedProposal = {
   id: ProposalId;
