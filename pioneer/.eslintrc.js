--- conflicted
+++ resolved
@@ -17,10 +17,6 @@
     'react/prop-types': 'off',
     'new-cap': 'off',
     '@typescript-eslint/interface-name-prefix': 'off',
-<<<<<<< HEAD
-    '@typescript-eslint/ban-ts-comment': 'error'
-  }
-=======
     '@typescript-eslint/ban-ts-comment': 'error',
     // why only required in VSCode!?!? is eslint plugin not working like eslint commandline?
     // Or are we having to add this because of new versions of eslint-config-* ?
@@ -28,5 +24,4 @@
   },
   // isolate pioneer from monorepo eslint rules
   root: true
->>>>>>> c24aaf05
 };