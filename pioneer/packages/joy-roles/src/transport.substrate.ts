--- conflicted
+++ resolved
@@ -105,12 +105,11 @@
   [WorkingGroups.StorageProviders]: {
     module: 'storageWorkingGroup',
     methods: {
-<<<<<<< HEAD
       query: {
-        nextOpeningId: 'nextWorkerOpeningId',
-        openingById: 'workerOpeningById',
-        nextApplicationId: 'nextWorkerApplicationId',
-        applicationById: 'workerApplicationById',
+        nextOpeningId: 'nextOpeningId',
+        openingById: 'openingById',
+        nextApplicationId: 'nextApplicationId',
+        applicationById: 'applicationById',
         nextWorkerId: 'nextWorkerId',
         workerById: 'workerById'
       },
@@ -119,14 +118,6 @@
         withdrawApplication: 'withdrawWorkerApplication',
         leaveRole: 'leaveWorkerRole'
       }
-=======
-      nextOpeningId: 'nextOpeningId',
-      openingById: 'openingById',
-      nextApplicationId: 'nextApplicationId',
-      applicationById: 'applicationById',
-      nextWorkerId: 'nextWorkerId',
-      workerById: 'workerById'
->>>>>>> 7051fe92
     },
     openingType: WGOpening,
     applicationType: WGApplication,
