{
  "name": "query-node-codegen",
  "version": "0.0.0",
  "description": "Hydra codegen tools for Joystream Query Node",
  "author": "",
  "license": "ISC",
  "dependencies": {
<<<<<<< HEAD
    "@dzlzv/hydra-cli": "3.0.0",
    "@dzlzv/hydra-typegen": "3.0.0"
=======
    "@dzlzv/hydra-cli": "3.1.0-alpha.0",
    "@dzlzv/hydra-typegen": "3.1.0-alpha.0"
>>>>>>> a3cf5ae7
  }
}<|MERGE_RESOLUTION|>--- conflicted
+++ resolved
@@ -5,12 +5,7 @@
   "author": "",
   "license": "ISC",
   "dependencies": {
-<<<<<<< HEAD
-    "@dzlzv/hydra-cli": "3.0.0",
-    "@dzlzv/hydra-typegen": "3.0.0"
-=======
     "@dzlzv/hydra-cli": "3.1.0-alpha.0",
     "@dzlzv/hydra-typegen": "3.1.0-alpha.0"
->>>>>>> a3cf5ae7
   }
 }