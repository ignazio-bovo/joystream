{
  "name": "query-node-mappings",
  "version": "0.1.0",
  "description": "Mappings for hydra-processor",
  "main": "lib/src/index.js",
  "license": "MIT",
  "scripts": {
    "build": "rm -rf lib && tsc --build tsconfig.json && yarn copy-types",
    "copy-types": "cp ../../types/augment/all/defs.json lib/generated/types/typedefs.json",
    "clean": "rm -rf lib",
    "lint": "eslint . --ext .ts",
    "checks": "prettier ./ --check && yarn lint",
    "format": "prettier ./ --write ",
    "bootstrap-data:fetch:members": "yarn ts-node ./bootstrap-data/scripts/fetchMembersData.ts",
    "bootstrap-data:fetch:categories": "yarn ts-node ./bootstrap-data/scripts/fetchCategories.ts",
    "bootstrap-data:fetch:workingGroups": "yarn ts-node ./bootstrap-data/scripts/fetchWorkingGroupsData.ts",
    "bootstrap-data:fetch": "yarn bootstrap-data:fetch:members && yarn bootstrap-data:fetch:workingGroups && yarn bootstrap-data:fetch:categories"
  },
  "dependencies": {
    "@polkadot/types": "5.9.1",
<<<<<<< HEAD
    "@joystream/hydra-common": "3.1.0-alpha.16",
    "@joystream/hydra-db-utils": "3.1.0-alpha.16",
    "@joystream/metadata-protobuf": "^2.0.0",
    "@joystream/types": "^0.18.0",
=======
    "@joystream/hydra-common": "3.1.0-alpha.19",
    "@joystream/hydra-db-utils": "3.1.0-alpha.19",
    "@joystream/metadata-protobuf": "^1.0.0",
    "@joystream/types": "^0.17.2",
>>>>>>> d1a6f1d0
    "@joystream/warthog": "2.41.2",
    "@apollo/client": "^3.2.5"
  },
  "devDependencies": {
    "prettier": "^2.2.1",
    "ts-node": "^10.2.1",
    "typescript": "^4.4.3"
  }
}<|MERGE_RESOLUTION|>--- conflicted
+++ resolved
@@ -18,17 +18,10 @@
   },
   "dependencies": {
     "@polkadot/types": "5.9.1",
-<<<<<<< HEAD
-    "@joystream/hydra-common": "3.1.0-alpha.16",
-    "@joystream/hydra-db-utils": "3.1.0-alpha.16",
+    "@joystream/hydra-common": "3.1.0-alpha.19",
+    "@joystream/hydra-db-utils": "3.1.0-alpha.19",
     "@joystream/metadata-protobuf": "^2.0.0",
     "@joystream/types": "^0.18.0",
-=======
-    "@joystream/hydra-common": "3.1.0-alpha.19",
-    "@joystream/hydra-db-utils": "3.1.0-alpha.19",
-    "@joystream/metadata-protobuf": "^1.0.0",
-    "@joystream/types": "^0.17.2",
->>>>>>> d1a6f1d0
     "@joystream/warthog": "2.41.2",
     "@apollo/client": "^3.2.5"
   },
