--- conflicted
+++ resolved
@@ -1,6 +1,6 @@
 {
   "name": "query-node-mappings",
-  "version": "1.6.0",
+  "version": "1.7.0",
   "description": "Mappings for hydra-processor",
   "main": "lib/src/index.js",
   "license": "MIT",
@@ -19,15 +19,9 @@
     "@apollo/client": "^3.2.5",
     "@joystream/hydra-common": "5.0.0-alpha.4",
     "@joystream/hydra-db-utils": "5.0.0-alpha.4",
-<<<<<<< HEAD
-    "@joystream/js": "^1.4.0",
+    "@joystream/js": "^1.5.0",
     "@joystream/warthog": "^2.41.9",
     "@polkadot/types": "8.9.1"
-=======
-    "@joystream/warthog": "^2.41.9",
-    "@joystream/js": "^1.5.0",
-    "@apollo/client": "^3.2.5"
->>>>>>> e511951f
   },
   "devDependencies": {
     "eslint-plugin-local-rules": "2.0.0",
