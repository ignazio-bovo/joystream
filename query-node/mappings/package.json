--- conflicted
+++ resolved
@@ -16,14 +16,9 @@
     "bootstrap-data:fetch": "yarn bootstrap-data:fetch:members && yarn bootstrap-data:fetch:workingGroups && yarn bootstrap-data:fetch:categories"
   },
   "dependencies": {
+    "@apollo/client": "^3.2.5",
     "@joystream/hydra-common": "5.0.0-alpha.7",
     "@joystream/hydra-db-utils": "5.0.0-alpha.7",
-    "@apollo/client": "^3.2.5",
-<<<<<<< HEAD
-=======
-    "@joystream/hydra-common": "5.0.0-alpha.4",
-    "@joystream/hydra-db-utils": "5.0.0-alpha.4",
->>>>>>> 1289babf
     "@joystream/js": "^1.6.0",
     "@joystream/warthog": "^2.41.9",
     "@polkadot/types": "8.9.1"
