{
  "name": "query-node-mappings",
  "version": "1.7.0",
  "description": "Mappings for hydra-processor",
  "main": "lib/src/index.js",
  "license": "MIT",
  "scripts": {
    "build": "rm -rf lib && tsc --build tsconfig.json",
    "clean": "rm -rf lib",
    "lint": "eslint . --ext .ts",
    "checks": "prettier ./ --check && yarn lint",
    "format": "prettier ./ --write ",
    "bootstrap-data:fetch:members": "yarn ts-node ./bootstrap-data/scripts/fetchMembersData.ts",
    "bootstrap-data:fetch:categories": "yarn ts-node ./bootstrap-data/scripts/fetchCategories.ts",
    "bootstrap-data:fetch:workingGroups": "yarn ts-node ./bootstrap-data/scripts/fetchWorkingGroupsData.ts",
    "bootstrap-data:fetch": "yarn bootstrap-data:fetch:members && yarn bootstrap-data:fetch:workingGroups && yarn bootstrap-data:fetch:categories"
  },
  "dependencies": {
<<<<<<< HEAD
    "@polkadot/types": "8.9.1",
    "@joystream/hydra-common": "5.0.0-alpha.6",
    "@joystream/hydra-db-utils": "5.0.0-alpha.6",
=======
    "@apollo/client": "^3.2.5",
    "@joystream/hydra-common": "5.0.0-alpha.4",
    "@joystream/hydra-db-utils": "5.0.0-alpha.4",
    "@joystream/js": "^1.5.0",
>>>>>>> a2a9ce2f
    "@joystream/warthog": "^2.41.9",
    "@polkadot/types": "8.9.1"
  },
  "devDependencies": {
    "eslint-plugin-local-rules": "2.0.0",
    "prettier": "^2.2.1",
    "ts-node": "^10.2.1",
    "typescript": "^4.4.3"
  }
}<|MERGE_RESOLUTION|>--- conflicted
+++ resolved
@@ -1,6 +1,6 @@
 {
   "name": "query-node-mappings",
-  "version": "1.7.0",
+  "version": "1.8.0",
   "description": "Mappings for hydra-processor",
   "main": "lib/src/index.js",
   "license": "MIT",
@@ -16,16 +16,10 @@
     "bootstrap-data:fetch": "yarn bootstrap-data:fetch:members && yarn bootstrap-data:fetch:workingGroups && yarn bootstrap-data:fetch:categories"
   },
   "dependencies": {
-<<<<<<< HEAD
-    "@polkadot/types": "8.9.1",
     "@joystream/hydra-common": "5.0.0-alpha.6",
     "@joystream/hydra-db-utils": "5.0.0-alpha.6",
-=======
     "@apollo/client": "^3.2.5",
-    "@joystream/hydra-common": "5.0.0-alpha.4",
-    "@joystream/hydra-db-utils": "5.0.0-alpha.4",
-    "@joystream/js": "^1.5.0",
->>>>>>> a2a9ce2f
+    "@joystream/js": "^1.6.0",
     "@joystream/warthog": "^2.41.9",
     "@polkadot/types": "8.9.1"
   },
