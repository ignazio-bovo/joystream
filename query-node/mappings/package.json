{
  "name": "query-node-mappings",
  "version": "1.0.0",
  "description": "Mappings for hydra-processor",
  "main": "lib/src/index.js",
  "license": "MIT",
  "scripts": {
    "build": "rm -rf lib && tsc --build tsconfig.json",
    "clean": "rm -rf lib",
    "lint": "eslint . --ext .ts",
    "checks": "prettier ./ --check && yarn lint",
    "format": "prettier ./ --write ",
    "bootstrap-data:fetch:members": "yarn ts-node ./bootstrap-data/scripts/fetchMembersData.ts",
    "bootstrap-data:fetch:categories": "yarn ts-node ./bootstrap-data/scripts/fetchCategories.ts",
    "bootstrap-data:fetch:workingGroups": "yarn ts-node ./bootstrap-data/scripts/fetchWorkingGroupsData.ts",
    "bootstrap-data:fetch": "yarn bootstrap-data:fetch:members && yarn bootstrap-data:fetch:workingGroups && yarn bootstrap-data:fetch:categories"
  },
  "dependencies": {
    "@polkadot/types": "8.9.1",
<<<<<<< HEAD
    "@joystream/hydra-common": "^4.0.0-alpha.9",
    "@joystream/hydra-db-utils": "^4.0.0-alpha.9",
    "@joystream/metadata-protobuf": "^2.5.0",
    "@joystream/types": "^0.20.6",
=======
    "@joystream/hydra-common": "4.0.0-alpha.11",
    "@joystream/hydra-db-utils": "4.0.0-alpha.11",
    "@joystream/metadata-protobuf": "^2.5.1",
    "@joystream/types": "^0.20.5",
>>>>>>> fb519506
    "@joystream/warthog": "^2.41.9",
    "@apollo/client": "^3.2.5"
  },
  "devDependencies": {
    "prettier": "^2.2.1",
    "ts-node": "^10.2.1",
    "typescript": "^4.4.3"
  }
}<|MERGE_RESOLUTION|>--- conflicted
+++ resolved
@@ -17,17 +17,10 @@
   },
   "dependencies": {
     "@polkadot/types": "8.9.1",
-<<<<<<< HEAD
-    "@joystream/hydra-common": "^4.0.0-alpha.9",
-    "@joystream/hydra-db-utils": "^4.0.0-alpha.9",
+    "@joystream/hydra-common": "4.0.0-alpha.11",
+    "@joystream/hydra-db-utils": "4.0.0-alpha.11",
     "@joystream/metadata-protobuf": "^2.5.0",
     "@joystream/types": "^0.20.6",
-=======
-    "@joystream/hydra-common": "4.0.0-alpha.11",
-    "@joystream/hydra-db-utils": "4.0.0-alpha.11",
-    "@joystream/metadata-protobuf": "^2.5.1",
-    "@joystream/types": "^0.20.5",
->>>>>>> fb519506
     "@joystream/warthog": "^2.41.9",
     "@apollo/client": "^3.2.5"
   },
