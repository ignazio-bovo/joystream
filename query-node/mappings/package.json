{
  "name": "query-node-mappings",
  "version": "0.1.0",
  "description": "Mappings for hydra-processor",
  "main": "lib/mappings/src/index.js",
  "license": "MIT",
  "scripts": {
    "build": "rm -rf lib && tsc --build tsconfig.json && yarn copy-types",
    "copy-types": "cp ../../types/augment/all/defs.json lib/generated/types/typedefs.json",
    "clean": "rm -rf lib",
    "lint": "eslint . --quiet --ext .ts",
    "checks": "prettier ./ --check && yarn lint",
    "format": "prettier ./ --write ",
    "bootstrap-data:fetch:members": "yarn ts-node ./bootstrap-data/scripts/fetchMembersData.ts",
    "bootstrap-data:fetch:categories": "yarn ts-node ./bootstrap-data/scripts/fetchCategories.ts",
    "bootstrap-data:fetch:workingGroups": "yarn ts-node ./bootstrap-data/scripts/fetchWorkingGroupsData.ts",
    "bootstrap-data:fetch": "yarn bootstrap-data:fetch:members && yarn bootstrap-data:fetch:workingGroups && yarn bootstrap-data:fetch:categories"
  },
  "dependencies": {
    "@polkadot/types": "5.9.1",
<<<<<<< HEAD
    "@joystream/hydra-common": "3.1.0-alpha.15",
    "@joystream/hydra-db-utils": "3.1.0-alpha.15",
=======
    "@joystream/hydra-common": "3.1.0-alpha.16",
    "@joystream/hydra-db-utils": "3.1.0-alpha.16",
>>>>>>> 4b539f1b
    "@joystream/metadata-protobuf": "^1.0.0",
    "@joystream/sumer-types": "npm:@joystream/types@^0.16.0",
    "@joystream/types": "^0.17.0",
    "@joystream/warthog": "2.41.1",
    "@apollo/client": "^3.2.5"
  },
  "devDependencies": {
    "prettier": "^2.2.1",
    "ts-node": "^10.2.1",
    "typescript": "^4.4.3"
  }
}<|MERGE_RESOLUTION|>--- conflicted
+++ resolved
@@ -18,13 +18,8 @@
   },
   "dependencies": {
     "@polkadot/types": "5.9.1",
-<<<<<<< HEAD
-    "@joystream/hydra-common": "3.1.0-alpha.15",
-    "@joystream/hydra-db-utils": "3.1.0-alpha.15",
-=======
     "@joystream/hydra-common": "3.1.0-alpha.16",
     "@joystream/hydra-db-utils": "3.1.0-alpha.16",
->>>>>>> 4b539f1b
     "@joystream/metadata-protobuf": "^1.0.0",
     "@joystream/sumer-types": "npm:@joystream/types@^0.16.0",
     "@joystream/types": "^0.17.0",
