/*
eslint-disable @typescript-eslint/naming-convention
*/
import { DatabaseManager, EventContext, StoreContext, SubstrateEvent } from '@joystream/hydra-common'
import {
<<<<<<< HEAD
  ChannelMetadata,
  ChannelModeratorRemarked,
  ChannelOwnerRemarked,
  IMakeChannelPayment,
} from '@joystream/metadata-protobuf'
import { ChannelId, DataObjectId, MemberId } from '@joystream/types/primitives'
=======
  AppAction,
  ChannelMetadata,
  ChannelModeratorRemarked,
  ChannelOwnerRemarked,
} from '@joystream/metadata-protobuf'
import { ChannelId, DataObjectId } from '@joystream/types/primitives'
>>>>>>> f17341b4
import {
  Channel,
  Collaborator,
  ContentActor,
  ContentActorCurator,
  ContentActorMember,
  CuratorGroup,
  Membership,
  MetaprotocolTransactionSuccessful,
  StorageBag,
  StorageDataObject,
  ChannelAssetsDeletedByModeratorEvent,
  ChannelDeletedByModeratorEvent,
  ChannelVisibilitySetByModeratorEvent,
  ChannelPayoutsUpdatedEvent,
  ChannelRewardClaimedAndWithdrawnEvent,
  ChannelRewardClaimedEvent,
  DataObjectTypeChannelPayoutsPayload,
  ChannelFundsWithdrawnEvent,
  PaymentContextVideo,
  PaymentContextChannel,
  ChannelPaymentMadeEvent,
  Video,
  ChannelNftCollectors,
  MemberBannedFromChannelEvent,
} from 'query-node/dist/model'
import { In, FindOptionsWhere } from 'typeorm'
import { Content } from '../../generated/types'
import {
  deserializeMetadata,
  inconsistentState,
  genericEventFields,
  logger,
  saveMetaprotocolTransactionSuccessful,
  saveMetaprotocolTransactionErrored,
  unwrap,
  bytesToString,
  getMemberById,
  invalidMetadata,
  unexpectedData,
} from '../common'
import {
  processBanOrUnbanMemberFromChannelMessage,
  processModerateCommentMessage,
  processPinOrUnpinCommentMessage,
  processVideoReactionsPreferenceMessage,
} from './commentAndReaction'
import {
  convertChannelOwnerToMemberOrCuratorGroup,
  convertContentActor,
  processChannelMetadata,
  unsetAssetRelations,
  mapAgentPermission,
  processAppActionMetadata,
  generateAppActionCommitment,
  u8aToBytes,
} from './utils'
import { BTreeMap, BTreeSet, u64 } from '@polkadot/types'
// Joystream types
import { PalletContentIterableEnumsChannelActionPermission } from '@polkadot/types/lookup'
import BN from 'bn.js'
import { AccountId32, Balance } from '@polkadot/types/interfaces'
import { BaseModel } from '@joystream/warthog'

export async function content_ChannelCreated(ctx: EventContext & StoreContext): Promise<void> {
  const { store, event } = ctx
  // read event data
  const [channelId, { owner, dataObjects, channelStateBloatBond }, channelCreationParameters, rewardAccount] =
    new Content.ChannelCreatedEvent(event).params

  // prepare channel owner (handles fields `ownerMember` and `ownerCuratorGroup`)
  const channelOwner = await convertChannelOwnerToMemberOrCuratorGroup(store, owner)

  // create entity
  const channel = new Channel({
    // main data
    id: channelId.toString(),
    isCensored: false,
    videos: [],
    createdInBlock: event.blockNumber,
    activeVideosCounter: 0,
    ...channelOwner,
    rewardAccount: rewardAccount.toString(),
    channelStateBloatBond: channelStateBloatBond.amount,
  })

  // deserialize & process metadata
  if (channelCreationParameters.meta.isSome) {
    const storageBag = await store.get(StorageBag, { where: { id: `dynamic:channel:${channelId.toString()}` } })

    if (!storageBag) {
      inconsistentState(`storageBag for channel ${channelId} does not exist`)
    }

    const appAction = deserializeMetadata(AppAction, channelCreationParameters.meta.unwrap(), { skipWarning: true })

    if (appAction) {
      const channelMetadataBytes = u8aToBytes(appAction.rawAction)
      const channelMetadata = deserializeMetadata(ChannelMetadata, channelMetadataBytes)
      const appCommitment = generateAppActionCommitment(
        channelOwner.ownerMember?.totalChannelsCreated ?? -1,
        channelOwner.ownerMember?.id ? `m:${channelOwner.ownerMember.id}` : `c:${channelOwner.ownerCuratorGroup?.id}`,
        channelCreationParameters.assets.toU8a(),
        appAction.rawAction ? channelMetadataBytes : undefined,
        appAction.metadata ? u8aToBytes(appAction.metadata) : undefined
      )
      await processAppActionMetadata(
        ctx,
        channel,
        appAction,
        { ownerNonce: channelOwner.ownerMember?.totalChannelsCreated, appCommitment },
        (entity: Channel) => processChannelMetadata(ctx, entity, channelMetadata ?? {}, dataObjects)
      )
    } else {
      const channelMetadata = deserializeMetadata(ChannelMetadata, channelCreationParameters.meta.unwrap()) ?? {}
      await processChannelMetadata(ctx, channel, channelMetadata, dataObjects)
    }
  }

  // save entity
  await store.save<Channel>(channel)
  if (channelOwner.ownerMember) {
    channelOwner.ownerMember.totalChannelsCreated += 1
    await store.save<Membership>(channelOwner.ownerMember)
  }
  // update channel permissions
  await updateChannelAgentsPermissions(store, channel, channelCreationParameters.collaborators)

  // emit log event
  logger.info('Channel has been created', { id: channel.id })
}

export async function content_ChannelUpdated(ctx: EventContext & StoreContext): Promise<void> {
  const { store, event } = ctx
  // read event data
  const [, channelId, channelUpdateParameters, newDataObjects] = new Content.ChannelUpdatedEvent(event).params

  // load channel
  const channel = await store.get(Channel, {
    where: { id: channelId.toString() },
  })

  // ensure channel exists
  if (!channel) {
    return inconsistentState('Non-existing channel update requested', channelId)
  }

  // prepare changed metadata
  const newMetadataBytes = channelUpdateParameters.newMeta.unwrapOr(null)

  //  update metadata if it was changed
  if (newMetadataBytes) {
    const storageBag = await store.get(StorageBag, { where: { id: `dynamic:channel:${channelId.toString()}` } })

    if (!storageBag) {
      inconsistentState(`storageBag for channel ${channelId} does not exist`)
    }

    const newMetadata = deserializeMetadata(AppAction, newMetadataBytes, { skipWarning: true })

    if (newMetadata) {
      const channelMetadataBytes = u8aToBytes(newMetadata.rawAction)
      const channelMetadata = deserializeMetadata(ChannelMetadata, channelMetadataBytes)
      await processChannelMetadata(ctx, channel, channelMetadata ?? {}, newDataObjects)
    } else {
      const realNewMetadata = deserializeMetadata(ChannelMetadata, newMetadataBytes)
      await processChannelMetadata(ctx, channel, realNewMetadata ?? {}, newDataObjects)
    }
  }

  // save channel
  await store.save<Channel>(channel)

  // update channel permissions
  if (channelUpdateParameters.collaborators.isSome) {
    await updateChannelAgentsPermissions(store, channel, channelUpdateParameters.collaborators.unwrap())
  }

  // emit log event
  logger.info('Channel has been updated', { id: channel.id })
}

export async function content_ChannelAssetsRemoved({ store, event }: EventContext & StoreContext): Promise<void> {
  const [, , dataObjectIds] = new Content.ChannelAssetsRemovedEvent(event).params

  await deleteChannelAssets(store, [...dataObjectIds])
}

export async function content_ChannelAssetsDeletedByModerator({
  store,
  event,
}: EventContext & StoreContext): Promise<void> {
  const [actor, channelId, dataObjectIds, rationale] = new Content.ChannelAssetsDeletedByModeratorEvent(event).params

  await deleteChannelAssets(store, [...dataObjectIds])

  // common event processing - second

  const channelAssetsDeletedByModeratorEvent = new ChannelAssetsDeletedByModeratorEvent({
    ...genericEventFields(event),
    actor: await convertContentActor(store, actor),
    channelId: channelId.toNumber(),
    assetIds: Array.from(dataObjectIds).map((item) => Number(item)),
    rationale: bytesToString(rationale),
  })

  await store.save<ChannelAssetsDeletedByModeratorEvent>(channelAssetsDeletedByModeratorEvent)
}

async function deleteChannelAssets(store: DatabaseManager, dataObjectIds: DataObjectId[]) {
  const assets = await store.getMany(StorageDataObject, {
    where: {
      id: In(Array.from(dataObjectIds).map((item) => item.toString())),
    },
  })

  for (const asset of assets) {
    await unsetAssetRelations(store, asset)
  }

  logger.info('Channel assets have been removed', { ids: dataObjectIds })
}

export async function content_ChannelDeleted({ store, event }: EventContext & StoreContext): Promise<void> {
  const [, channelId] = new Content.ChannelDeletedEvent(event).params

  // TODO: remove manual deletion of referencing records after
  // TODO: https://github.com/Joystream/hydra/issues/490 has been implemented

  await removeChannelReferencingRelations(store, channelId.toString())

  await store.remove<Channel>(new Channel({ id: channelId.toString() }))
}

export async function content_ChannelDeletedByModerator({ store, event }: EventContext & StoreContext): Promise<void> {
  const [actor, channelId, rationale] = new Content.ChannelDeletedByModeratorEvent(event).params
  await store.remove<Channel>(new Channel({ id: channelId.toString() }))

  // common event processing - second

  const channelDeletedByModeratorEvent = new ChannelDeletedByModeratorEvent({
    ...genericEventFields(event),

    rationale: bytesToString(rationale),
    actor: await convertContentActor(store, actor),
    channelId: channelId.toNumber(),
  })

  await store.save<ChannelDeletedByModeratorEvent>(channelDeletedByModeratorEvent)
}

export async function content_ChannelVisibilitySetByModerator({
  store,
  event,
}: EventContext & StoreContext): Promise<void> {
  // read event data
  const [actor, channelId, isCensored, rationale] = new Content.ChannelVisibilitySetByModeratorEvent(event).params

  // load channel
  const channel = await store.get(Channel, {
    where: { id: channelId.toString() },
  })

  // ensure channel exists
  if (!channel) {
    return inconsistentState('Non-existing channel censoring requested', channelId)
  }

  // update channel
  channel.isCensored = isCensored.isTrue

  // save channel
  await store.save<Channel>(channel)

  // emit log event
  logger.info('Channel censorship status has been updated', { id: channelId, isCensored: isCensored.isTrue })

  // common event processing - second

  const channelVisibilitySetByModeratorEvent = new ChannelVisibilitySetByModeratorEvent({
    ...genericEventFields(event),

    channelId: channelId.toNumber(),
    isHidden: isCensored.isTrue,
    rationale: bytesToString(rationale),
    actor: await convertContentActor(store, actor),
  })

  await store.save<ChannelVisibilitySetByModeratorEvent>(channelVisibilitySetByModeratorEvent)
}

export async function content_ChannelOwnerRemarked(ctx: EventContext & StoreContext): Promise<void> {
  const { event, store } = ctx
  const [channelId, message] = new Content.ChannelOwnerRemarkedEvent(ctx.event).params

  // load channel
  const channel = await store.get(Channel, {
    where: { id: channelId.toString() },
    relations: ['ownerMember', 'ownerCuratorGroup'],
  })

  // ensure channel exists
  if (!channel) {
    return inconsistentState('Owner Remarked for Non-existing channel', channelId)
  }

  const getContentActor = (ownerMember?: Membership, ownerCuratorGroup?: CuratorGroup) => {
    if (ownerMember) {
      const actor = new ContentActorMember()
      actor.memberId = ownerMember.id
      return actor
    }

    if (ownerCuratorGroup) {
      const actor = new ContentActorCurator()
      actor.curatorId = ownerCuratorGroup.id
      return actor
    }

    return inconsistentState('Unknown content actor', { ownerMember, ownerCuratorGroup })
  }

  try {
    const decodedMessage = ChannelOwnerRemarked.decode(message.toU8a(true))
    const contentActor = getContentActor(channel.ownerMember, channel.ownerCuratorGroup)
    const metaTransactionInfo = await processOwnerRemark(store, event, channelId, contentActor, decodedMessage)

    await saveMetaprotocolTransactionSuccessful(store, event, metaTransactionInfo)
    // emit log event
    logger.info('Channel owner remarked', { decodedMessage })
  } catch (e) {
    // emit log event
    logger.info(`Bad metadata for channel owner's remark`, { e })

    // save metaprotocol info
    await saveMetaprotocolTransactionErrored(store, event, `Bad metadata for channel's owner`)
  }
}

export async function content_ChannelAgentRemarked(ctx: EventContext & StoreContext): Promise<void> {
  const { event, store } = ctx
  const [moderator, channelId, message] = new Content.ChannelAgentRemarkedEvent(ctx.event).params

  try {
    const decodedMessage = ChannelModeratorRemarked.decode(message.toU8a(true))
    const contentActor = await convertContentActor(store, moderator)

    const metaTransactionInfo = await processModeratorRemark(store, event, channelId, contentActor, decodedMessage)

    await saveMetaprotocolTransactionSuccessful(store, event, metaTransactionInfo)
    // emit log event
    logger.info('Channel moderator remarked', { decodedMessage })
  } catch (e) {
    // emit log event
    logger.info(`Bad metadata for channel moderator's remark`, { e })

    // save metaprotocol info
    await saveMetaprotocolTransactionErrored(store, event, `Bad metadata for channel's remark`)
  }
}

async function updateChannelAgentsPermissions(
  store: DatabaseManager,
  channel: Channel,
  collaboratorsPermissions: BTreeMap<u64, BTreeSet<PalletContentIterableEnumsChannelActionPermission>>
) {
  // safest way to update permission is to delete existing and creating new ones

  // delete existing agent permissions
  const collaborators = await store.getMany(Collaborator, {
    where: { channel: { id: channel.id.toString() } },
  })
  for (const agentPermissions of collaborators) {
    await store.remove(agentPermissions)
  }

  // create new records for privledged members
  for (const [memberId, permissions] of Array.from(collaboratorsPermissions)) {
    const permissionsArray = Array.from(permissions)

    const collaborator = new Collaborator({
      channel: new Channel({ id: channel.id.toString() }),
      member: new Membership({ id: memberId.toString() }),
      permissions: Array.from(permissions).map(mapAgentPermission),
    })

    await store.save(collaborator)
  }
}

async function processOwnerRemark(
  store: DatabaseManager,
  event: SubstrateEvent,
  channelId: ChannelId,
  contentActor: typeof ContentActor,
  decodedMessage: ChannelOwnerRemarked
): Promise<Partial<MetaprotocolTransactionSuccessful>> {
  const messageType = decodedMessage.channelOwnerRemarked

  if (messageType === 'pinOrUnpinComment') {
    await processPinOrUnpinCommentMessage(store, event, contentActor, channelId, decodedMessage.pinOrUnpinComment!)

    return {}
  }

  if (messageType === 'banOrUnbanMemberFromChannel') {
    await processBanOrUnbanMemberFromChannelMessage(
      store,
      event,
      contentActor,
      channelId,
      decodedMessage.banOrUnbanMemberFromChannel!
    )

    return {}
  }

  if (messageType === 'videoReactionsPreference') {
    await processVideoReactionsPreferenceMessage(
      store,
      event,
      contentActor,
      channelId,
      decodedMessage.videoReactionsPreference!
    )

    return {}
  }

  if (messageType === 'moderateComment') {
    const comment = await processModerateCommentMessage(
      store,
      event,
      contentActor,
      channelId,
      decodedMessage.moderateComment!
    )
    return { commentModeratedId: comment.id }
  }

  return inconsistentState('Unsupported message type in channel owner remark action', messageType)
}

async function processModeratorRemark(
  store: DatabaseManager,
  event: SubstrateEvent,
  channelId: ChannelId,
  contentActor: typeof ContentActor,
  decodedMessage: ChannelModeratorRemarked
): Promise<Partial<MetaprotocolTransactionSuccessful>> {
  const messageType = decodedMessage.channelModeratorRemarked

  if (messageType === 'moderateComment') {
    const comment = await processModerateCommentMessage(
      store,
      event,
      contentActor,
      channelId,
      decodedMessage.moderateComment!
    )

    return { commentModeratedId: comment.id }
  }

  return inconsistentState('Unsupported message type in moderator remark action', messageType)
}

export async function content_ChannelPayoutsUpdated({ store, event }: EventContext & StoreContext): Promise<void> {
  // read event data
  const [updateChannelPayoutParameters, dataObjectId] = new Content.ChannelPayoutsUpdatedEvent(event).params

  const asDataObjectId = unwrap(dataObjectId)
  const payloadDataObject = await store.get(StorageDataObject, { where: { id: asDataObjectId?.toString() } })

  if (payloadDataObject) {
    payloadDataObject.type = new DataObjectTypeChannelPayoutsPayload()
  }

  const asPayload = unwrap(updateChannelPayoutParameters.payload)?.objectCreationParams
  const payloadSize = asPayload ? new BN(asPayload.size_) : undefined
  const payloadHash = asPayload ? bytesToString(asPayload.ipfsContentId) : undefined
  const minCashoutAllowed = unwrap(updateChannelPayoutParameters.minCashoutAllowed)
  const maxCashoutAllowed = unwrap(updateChannelPayoutParameters.maxCashoutAllowed)
  const channelCashoutsEnabled = unwrap(updateChannelPayoutParameters.channelCashoutsEnabled)?.valueOf()

  const newChannelPayoutsUpdatedEvent = new ChannelPayoutsUpdatedEvent({
    ...genericEventFields(event),
    commitment: unwrap(updateChannelPayoutParameters.commitment)?.toString(),
    payloadSize,
    payloadHash,
    minCashoutAllowed,
    maxCashoutAllowed,
    channelCashoutsEnabled,
    payloadDataObject,
  })

  // save new channel payout parameters record (with new commitment)
  await store.save<ChannelPayoutsUpdatedEvent>(newChannelPayoutsUpdatedEvent)
}

export async function content_ChannelRewardUpdated({ store, event }: EventContext & StoreContext): Promise<void> {
  // load event data
  const [cumulativeRewardEarned, claimedAmount, channelId] = new Content.ChannelRewardUpdatedEvent(event).params

  // load channel
  const channel = await store.get(Channel, { where: { id: channelId.toString() } })

  // ensure channel exists
  if (!channel) {
    return inconsistentState('Non-existing channel reward updated', channelId)
  }

  // common event processing - second

  const rewardClaimedEvent = new ChannelRewardClaimedEvent({
    ...genericEventFields(event),

    amount: claimedAmount,
    channel,
  })

  await store.save<ChannelRewardClaimedEvent>(rewardClaimedEvent)

  channel.cumulativeRewardClaimed = cumulativeRewardEarned

  // save channel
  await store.save<Channel>(channel)
}

export async function content_ChannelRewardClaimedAndWithdrawn({
  store,
  event,
}: EventContext & StoreContext): Promise<void> {
  // load event data
  const [owner, channelId, withdrawnAmount, destination] = new Content.ChannelRewardClaimedAndWithdrawnEvent(event)
    .params

  // load channel
  const channel = await store.get(Channel, { where: { id: channelId.toString() } })

  // ensure channel exists
  if (!channel) {
    return inconsistentState('Non-existing channel reward updated', channelId)
  }

  // common event processing - second

  const rewardClaimedEvent = new ChannelRewardClaimedAndWithdrawnEvent({
    ...genericEventFields(event),

    amount: withdrawnAmount,
    channel,
    account: destination.isAccountId ? destination.asAccountId.toString() : undefined,
    actor: await convertContentActor(store, owner),
  })

  await store.save<ChannelRewardClaimedAndWithdrawnEvent>(rewardClaimedEvent)

  channel.cumulativeRewardClaimed = (channel.cumulativeRewardClaimed || new BN(0)).add(withdrawnAmount)

  // save channel
  await store.save<Channel>(channel)
}

export async function content_ChannelFundsWithdrawn({ store, event }: EventContext & StoreContext): Promise<void> {
  // load event data
  // load event data
  const [owner, channelId, amount, destination] = new Content.ChannelFundsWithdrawnEvent(event).params

  // load channel
  const channel = await store.get(Channel, { where: { id: channelId.toString() } })

  // ensure channel exists
  if (!channel) {
    return inconsistentState('Non-existing channel reward updated', channelId)
  }

  // common event processing - second

  const rewardClaimedEvent = new ChannelFundsWithdrawnEvent({
    ...genericEventFields(event),

    amount,
    channel,
    account: destination.isAccountId ? destination.asAccountId.toString() : undefined,
    actor: await convertContentActor(store, owner),
  })

  await store.save<ChannelFundsWithdrawnEvent>(rewardClaimedEvent)
}

export async function processChannelPaymentFromMember(
  store: DatabaseManager,
  event: SubstrateEvent,
  memberId: MemberId,
  message: IMakeChannelPayment,
  [payeeAccount, amount]: [AccountId32, Balance]
): Promise<ChannelPaymentMadeEvent> {
  const member = await getMemberById(store, memberId)

  // Only channel reward accounts are being checked right now as payment destination.
  // Transfers to any other destination will be ignored by the query node.
  const channel = await store.get(Channel, { where: { rewardAccount: payeeAccount.toString() } })
  if (!channel) {
    unexpectedData('Payment made to unknown channel reward account')
  }

  // Get payment context from the metadata
  const getPaymentContext = async (msg: IMakeChannelPayment) => {
    if (msg.videoId) {
      const paymentContext = new PaymentContextVideo()
      const video = await store.get(Video, {
        where: { id: msg.videoId.toString(), channel: { id: channel.id } },
        relations: ['channel'],
      })
      if (!video) {
        invalidMetadata(
          `payment context video not found in channel that was queried based on reward (or payee) account.`
        )
        return
      }

      paymentContext.videoId = video.id
      return paymentContext
    }

    const paymentContext = new PaymentContextChannel()
    paymentContext.channelId = channel.id
    return paymentContext
  }

  const paymentMadeEvent = new ChannelPaymentMadeEvent({
    ...genericEventFields(event),

    payer: member,
    payeeChannel: channel,
    paymentContext: await getPaymentContext(message),
    rationale: message.rationale || undefined,
    amount: amount,
  })

  await store.save<ChannelPaymentMadeEvent>(paymentMadeEvent)

  return paymentMadeEvent
}

async function removeChannelReferencingRelations(store: DatabaseManager, channelId: string): Promise<void> {
  const loadReferencingEntities = async <T extends BaseModel & { channel: Partial<Channel> }>(
    store: DatabaseManager,
    entityType: { new (): T },
    channelId: string
  ) => {
    return await store.getMany(entityType, {
      where: { channel: { id: channelId } } as FindOptionsWhere<T>,
    })
  }

  const removeRelations = async <T>(store: DatabaseManager, entities: T[]) => {
    await Promise.all(entities.map(async (r) => await store.remove<T>(r)))
  }

  const referencingEntities: { new (): BaseModel & { channel: Partial<Channel> } }[] = [
    Collaborator,
    ChannelNftCollectors,
    MemberBannedFromChannelEvent,
  ]

  // Find all DB records that reference the given channel
  const referencingRecords = await Promise.all(
    referencingEntities.map(async (entity) => await loadReferencingEntities(store, entity, channelId))
  )

  // Remove all relations
  for (const records of referencingRecords) {
    await removeRelations(store, records)
  }
}<|MERGE_RESOLUTION|>--- conflicted
+++ resolved
@@ -3,21 +3,13 @@
 */
 import { DatabaseManager, EventContext, StoreContext, SubstrateEvent } from '@joystream/hydra-common'
 import {
-<<<<<<< HEAD
-  ChannelMetadata,
-  ChannelModeratorRemarked,
-  ChannelOwnerRemarked,
   IMakeChannelPayment,
-} from '@joystream/metadata-protobuf'
-import { ChannelId, DataObjectId, MemberId } from '@joystream/types/primitives'
-=======
   AppAction,
   ChannelMetadata,
   ChannelModeratorRemarked,
   ChannelOwnerRemarked,
 } from '@joystream/metadata-protobuf'
-import { ChannelId, DataObjectId } from '@joystream/types/primitives'
->>>>>>> f17341b4
+import { ChannelId, DataObjectId, MemberId } from '@joystream/types/primitives'
 import {
   Channel,
   Collaborator,
@@ -81,6 +73,7 @@
 import BN from 'bn.js'
 import { AccountId32, Balance } from '@polkadot/types/interfaces'
 import { BaseModel } from '@joystream/warthog'
+import { DecodedMetadataObject } from '@joystream/metadata-protobuf/types'
 
 export async function content_ChannelCreated(ctx: EventContext & StoreContext): Promise<void> {
   const { store, event } = ctx
@@ -613,7 +606,7 @@
   store: DatabaseManager,
   event: SubstrateEvent,
   memberId: MemberId,
-  message: IMakeChannelPayment,
+  message: DecodedMetadataObject<IMakeChannelPayment>,
   [payeeAccount, amount]: [AccountId32, Balance]
 ): Promise<ChannelPaymentMadeEvent> {
   const member = await getMemberById(store, memberId)
@@ -626,7 +619,7 @@
   }
 
   // Get payment context from the metadata
-  const getPaymentContext = async (msg: IMakeChannelPayment) => {
+  const getPaymentContext = async (msg: DecodedMetadataObject<IMakeChannelPayment>) => {
     if (msg.videoId) {
       const paymentContext = new PaymentContextVideo()
       const video = await store.get(Video, {
