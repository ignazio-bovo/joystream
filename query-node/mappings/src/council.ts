--- conflicted
+++ resolved
@@ -8,11 +8,7 @@
 } from '@joystream/hydra-common'
 import { CURRENT_NETWORK, deserializeMetadata, genericEventFields } from './common'
 import BN from 'bn.js'
-<<<<<<< HEAD
-import { FindOneOptions, SelectQueryBuilder } from 'typeorm'
-=======
 import { FindOneOptions } from 'typeorm'
->>>>>>> 3153a3f7
 
 import {
   // Council events
@@ -93,12 +89,6 @@
   electionRound?: ElectionRound,
   relations: string[] = []
 ): Promise<Candidate> {
-<<<<<<< HEAD
-  const event = await store.get<NewCandidateEvent>(NewCandidateEvent, {
-    where: electionRound
-      ? { candidate: { member: { id: memberId }, electionRound: { id: electionRound.id } } }
-      : { candidate: { member: { id: memberId } } },
-=======
   /* TODO: nested filtering is needed here to work properly
            it is better approach then `where` function used below
   */
@@ -113,7 +103,6 @@
 
   const event = await store.get(NewCandidateEvent, {
     where,
->>>>>>> 3153a3f7
     order: { inBlock: 'DESC', indexInBlock: 'DESC' },
     relations: ['candidate'].concat(relations.map((r) => `candidate.${r}`)),
   })
