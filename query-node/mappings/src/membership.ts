--- conflicted
+++ resolved
@@ -66,20 +66,7 @@
 import { createVideoCategory } from './content/videoCategory'
 import { DecodedMetadataObject } from '@joystream/metadata-protobuf/types'
 import { AccountId32, Balance } from '@polkadot/types/interfaces'
-<<<<<<< HEAD
-=======
-import { membershipConfig } from './bootstrap-data'
-import { BN } from 'bn.js'
 import { processCreateAppMessage, processDeleteAppMessage, processUpdateAppMessage } from './content/app'
-
-// FIXME: Should be emitted as part of MemberInvited event, but this requires a runtime upgrade
-async function initialInvitationBalance(store: DatabaseManager) {
-  const lastInitialInviationBalanceUpdateEvent = await store.get(InitialInvitationBalanceUpdatedEvent, {
-    order: { inBlock: 'DESC', indexInBlock: 'DESC' },
-  })
-  return lastInitialInviationBalanceUpdateEvent?.newInitialBalance || new BN(membershipConfig.initialInvitationBalance)
-}
->>>>>>> a9139d20
 
 async function saveMembershipExternalResources(
   store: DatabaseManager,
