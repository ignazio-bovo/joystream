--- conflicted
+++ resolved
@@ -65,14 +65,8 @@
 } from './content'
 import { createVideoCategory } from './content/videoCategory'
 import { DecodedMetadataObject } from '@joystream/metadata-protobuf/types'
-<<<<<<< HEAD
 import { AccountId32, Balance } from '@polkadot/types/interfaces'
-import { processCreateAppMessage, processDeleteAppMessage, processUpdateAppMessage } from './content/app'
-=======
-import { membershipConfig } from './bootstrap-data'
-import { BN } from 'bn.js'
 import { processCreateAppMessage, processUpdateAppMessage } from './content/app'
->>>>>>> 5db2c088
 
 async function saveMembershipExternalResources(
   store: DatabaseManager,
