/*
eslint-disable @typescript-eslint/naming-convention
*/
<<<<<<< HEAD
import { DatabaseManager, EventContext, StoreContext, SubstrateEvent } from '@joystream/hydra-common'
import { ISetNodeOperationalStatus } from '@joystream/metadata-protobuf'
import { isSet } from '@joystream/metadata-protobuf/utils'
=======
import { DatabaseManager, EventContext, StoreContext } from '@joystream/hydra-common'
>>>>>>> fc7a2976
import BN from 'bn.js'
import {
  DistributionBucket,
  DistributionBucketFamily,
  DistributionBucketOperator,
  DistributionBucketOperatorMetadata,
  DistributionBucketOperatorStatus,
<<<<<<< HEAD
  DistributionNodeOperationalStatusSetEvent,
=======
>>>>>>> fc7a2976
  GeoCoordinates,
  NodeLocationMetadata,
  StorageBag,
  StorageBucket,
<<<<<<< HEAD
  StorageBucketOperatorMetadata,
=======
>>>>>>> fc7a2976
  StorageBucketOperatorStatusActive,
  StorageBucketOperatorStatusInvited,
  StorageBucketOperatorStatusMissing,
  StorageDataObject,
<<<<<<< HEAD
  StorageNodeOperationalStatusSetEvent,
  WorkingGroup,
=======
>>>>>>> fc7a2976
} from 'query-node/dist/model'
import {
  Storage_DataObjectsDeletedEvent_V1001 as DataObjectsDeletedEvent_V1001,
  Storage_DataObjectsMovedEvent_V1001 as DataObjectsMovedEvent_V1001,
  Storage_DataObjectsUpdatedEvent_V1001 as DataObjectsUpdatedEvent_V1001,
  Storage_DataObjectsUploadedEvent_V1001 as DataObjectsUploadedEvent_V1001,
  Storage_DistributionBucketCreatedEvent_V1001 as DistributionBucketCreatedEvent_V1001,
  Storage_DistributionBucketDeletedEvent_V1001 as DistributionBucketDeletedEvent_V1001,
  Storage_DistributionBucketFamilyCreatedEvent_V1001 as DistributionBucketFamilyCreatedEvent_V1001,
  Storage_DistributionBucketFamilyDeletedEvent_V1001 as DistributionBucketFamilyDeletedEvent_V1001,
  Storage_DistributionBucketFamilyMetadataSetEvent_V1001 as DistributionBucketFamilyMetadataSetEvent_V1001,
  Storage_DistributionBucketInvitationAcceptedEvent_V1001 as DistributionBucketInvitationAcceptedEvent_V1001,
  Storage_DistributionBucketInvitationCancelledEvent_V1001 as DistributionBucketInvitationCancelledEvent_V1001,
  Storage_DistributionBucketMetadataSetEvent_V1001 as DistributionBucketMetadataSetEvent_V1001,
  Storage_DistributionBucketModeUpdatedEvent_V1001 as DistributionBucketModeUpdatedEvent_V1001,
  Storage_DistributionBucketOperatorInvitedEvent_V1001 as DistributionBucketOperatorInvitedEvent_V1001,
  Storage_DistributionBucketOperatorRemovedEvent_V1001 as DistributionBucketOperatorRemovedEvent_V1001,
  Storage_DistributionBucketStatusUpdatedEvent_V1001 as DistributionBucketStatusUpdatedEvent_V1001,
  Storage_DistributionBucketsUpdatedForBagEvent_V1001 as DistributionBucketsUpdatedForBagEvent_V1001,
  Storage_DynamicBagCreatedEvent_V1001 as DynamicBagCreatedEvent_V1001,
  Storage_DynamicBagDeletedEvent_V1001 as DynamicBagDeletedEvent_V1001,
  Storage_PendingDataObjectsAcceptedEvent_V1001 as PendingDataObjectsAcceptedEvent_V1001,
  Storage_StorageBucketCreatedEvent_V1001 as StorageBucketCreatedEvent_V1001,
  Storage_StorageBucketDeletedEvent_V1001 as StorageBucketDeletedEvent_V1001,
  Storage_StorageBucketInvitationAcceptedEvent_V1001 as StorageBucketInvitationAcceptedEvent_V1001,
  Storage_StorageBucketInvitationCancelledEvent_V1001 as StorageBucketInvitationCancelledEvent_V1001,
  Storage_StorageBucketOperatorInvitedEvent_V1001 as StorageBucketOperatorInvitedEvent_V1001,
  Storage_StorageBucketStatusUpdatedEvent_V1001 as StorageBucketStatusUpdatedEvent_V1001,
  Storage_StorageBucketVoucherLimitsSetEvent_V1001 as StorageBucketVoucherLimitsSetEvent_V1001,
  Storage_StorageBucketsUpdatedForBagEvent_V1001 as StorageBucketsUpdatedForBagEvent_V1001,
  Storage_StorageOperatorMetadataSetEvent_V1001 as StorageOperatorMetadataSetEvent_V1001,
  Storage_VoucherChangedEvent_V1001 as VoucherChangedEvent_V1001,
} from '../../generated/types'
<<<<<<< HEAD
import {
  deterministicEntityId,
  genericEventFields,
  getById,
  getWorker,
  inconsistentState,
  invalidMetadata,
} from '../common'
=======
import { RelationsArr, getById, getByIdOrFail } from '../common'
>>>>>>> fc7a2976
import { unsetAssetRelations, videoRelationsForCounters } from '../content/utils'
import { getAllManagers } from '../derivedPropertiesManager/applications'
import {
  processDistributionBucketFamilyMetadata,
  processDistributionOperatorMetadata,
  processNodeOperationalStatusMetadata,
  processStorageOperatorMetadata,
} from './metadata'
import {
  createDataObjects,
  deleteDataObjects,
  distributionBucketId,
  distributionBucketIdByFamilyAndIndex,
  distributionOperatorId,
  getBag,
  getDataObjectsInBag,
<<<<<<< HEAD
  getDistributionBucketFamilyWithMetadata,
=======
>>>>>>> fc7a2976
  getDistributionBucketOperatorWithMetadata,
  getDynamicBag,
  getDynamicBagId,
  getDynamicBagOwner,
<<<<<<< HEAD
  getStorageBucketWithOperatorMetadata,
=======
>>>>>>> fc7a2976
} from './utils'

// STORAGE BUCKETS

export async function storage_StorageBucketCreated({ event, store }: EventContext & StoreContext): Promise<void> {
  const [bucketId, invitedWorkerId, acceptingNewBags, dataObjectSizeLimit, dataObjectCountLimit] =
    new StorageBucketCreatedEvent_V1001(event).params

  const storageBucket = new StorageBucket({
    id: bucketId.toString(),
    acceptingNewBags: acceptingNewBags.isTrue,
    dataObjectCountLimit: new BN(dataObjectCountLimit.toString()),
    dataObjectsSizeLimit: new BN(dataObjectSizeLimit.toString()),
    dataObjectsCount: new BN(0),
    dataObjectsSize: new BN(0),
  })
  if (invitedWorkerId.isSome) {
    const operatorStatus = new StorageBucketOperatorStatusInvited()
    operatorStatus.workerId = invitedWorkerId.unwrap().toNumber()
    storageBucket.operatorStatus = operatorStatus
  } else {
    storageBucket.operatorStatus = new StorageBucketOperatorStatusMissing()
  }
  await store.save<StorageBucket>(storageBucket)
}

export async function storage_StorageOperatorMetadataSet({ event, store }: EventContext & StoreContext): Promise<void> {
  const [bucketId, , metadataBytes] = new StorageOperatorMetadataSetEvent_V1001(event).params
  const storageBucket = await getByIdOrFail(store, StorageBucket, bucketId.toString(), [
    'operatorMetadata',
    'operatorMetadata.nodeLocation',
    'operatorMetadata.nodeLocation.coordinates',
  ] as RelationsArr<StorageBucket>)
  storageBucket.operatorMetadata = await processStorageOperatorMetadata(
    event,
    store,
    storageBucket.operatorMetadata,
    metadataBytes
  )
  await store.save<StorageBucket>(storageBucket)
}

export async function storage_StorageBucketStatusUpdated({ event, store }: EventContext & StoreContext): Promise<void> {
  const [bucketId, acceptingNewBags] = new StorageBucketStatusUpdatedEvent_V1001(event).params

  const storageBucket = await getByIdOrFail(store, StorageBucket, bucketId.toString())
  storageBucket.acceptingNewBags = acceptingNewBags.isTrue
  await store.save<StorageBucket>(storageBucket)
}

export async function storage_StorageBucketInvitationAccepted({
  event,
  store,
}: EventContext & StoreContext): Promise<void> {
  const [bucketId, workerId, transactorAccountId] = new StorageBucketInvitationAcceptedEvent_V1001(event).params
  const storageBucket = await getByIdOrFail(store, StorageBucket, bucketId.toString())
  const operatorStatus = new StorageBucketOperatorStatusActive()
  operatorStatus.workerId = workerId.toNumber()
  operatorStatus.transactorAccountId = transactorAccountId.toString()
  storageBucket.operatorStatus = operatorStatus
  await store.save<StorageBucket>(storageBucket)
}

export async function storage_StorageBucketInvitationCancelled({
  event,
  store,
}: EventContext & StoreContext): Promise<void> {
  const [bucketId] = new StorageBucketInvitationCancelledEvent_V1001(event).params
  const storageBucket = await getByIdOrFail(store, StorageBucket, bucketId.toString())
  const operatorStatus = new StorageBucketOperatorStatusMissing()
  storageBucket.operatorStatus = operatorStatus
  await store.save<StorageBucket>(storageBucket)
}

export async function storage_StorageBucketOperatorInvited({
  event,
  store,
}: EventContext & StoreContext): Promise<void> {
  const [bucketId, workerId] = new StorageBucketOperatorInvitedEvent_V1001(event).params
  const storageBucket = await getByIdOrFail(store, StorageBucket, bucketId.toString())
  const operatorStatus = new StorageBucketOperatorStatusInvited()
  operatorStatus.workerId = workerId.toNumber()
  storageBucket.operatorStatus = operatorStatus
  await store.save<StorageBucket>(storageBucket)
}

export async function storage_StorageBucketOperatorRemoved({
  event,
  store,
}: EventContext & StoreContext): Promise<void> {
  const [bucketId] = new StorageBucketInvitationCancelledEvent_V1001(event).params
  const storageBucket = await getByIdOrFail(store, StorageBucket, bucketId.toString())
  const operatorStatus = new StorageBucketOperatorStatusMissing()
  storageBucket.operatorStatus = operatorStatus
  await store.save<StorageBucket>(storageBucket)
}

export async function storage_StorageBucketsUpdatedForBag({
  event,
  store,
}: EventContext & StoreContext): Promise<void> {
  const [bagId, addedBucketsSet, removedBucketsSet] = new StorageBucketsUpdatedForBagEvent_V1001(event).params
  // Get or create bag
  const storageBag = await getBag(store, bagId, ['storageBuckets'])
  const removedBucketsIds = Array.from(removedBucketsSet).map((id) => id.toString())
  const addedBucketsIds = Array.from(addedBucketsSet).map((id) => id.toString())
  storageBag.storageBuckets = (storageBag.storageBuckets || [])
    .filter((bucket) => !removedBucketsIds.includes(bucket.id))
    .concat(addedBucketsIds.map((id) => new StorageBucket({ id })))
  await store.save<StorageBag>(storageBag)
}

export async function storage_VoucherChanged({ event, store }: EventContext & StoreContext): Promise<void> {
  const [bucketId, voucher] = new VoucherChangedEvent_V1001(event).params
  const bucket = await getByIdOrFail(store, StorageBucket, bucketId.toString())

  bucket.dataObjectCountLimit = voucher.objectsLimit
  bucket.dataObjectsSizeLimit = voucher.sizeLimit
  bucket.dataObjectsCount = voucher.objectsUsed
  bucket.dataObjectsSize = voucher.sizeUsed

  await store.save<StorageBucket>(bucket)
}

export async function storage_StorageBucketVoucherLimitsSet({
  event,
  store,
}: EventContext & StoreContext): Promise<void> {
  const [bucketId, sizeLimit, countLimit] = new StorageBucketVoucherLimitsSetEvent_V1001(event).params
  const bucket = await getByIdOrFail(store, StorageBucket, bucketId.toString())
  bucket.dataObjectsSizeLimit = sizeLimit
  bucket.dataObjectCountLimit = countLimit

  await store.save<StorageBucket>(bucket)
}

export async function storage_StorageBucketDeleted({ event, store }: EventContext & StoreContext): Promise<void> {
  const [bucketId] = new StorageBucketDeletedEvent_V1001(event).params
  const storageBucket = await getByIdOrFail(store, StorageBucket, bucketId.toString(), [
    'bags',
    'bags.storageBuckets',
  ] as RelationsArr<StorageBucket>)

  // Remove relations
  await Promise.all(
    (storageBucket.bags || []).map((bag) => {
      bag.storageBuckets = (bag.storageBuckets || []).filter((bucket) => bucket.id !== bucketId.toString())
      return store.save<StorageBag>(bag)
    })
  )
  await store.remove<StorageBucket>(storageBucket)
}

// DYNAMIC BAGS
export async function storage_DynamicBagCreated({ event, store }: EventContext & StoreContext): Promise<void> {
  const [
    { bagId, storageBuckets, distributionBuckets, objectCreationList, expectedDataObjectStateBloatBond },
    objectIds,
  ] = new DynamicBagCreatedEvent_V1001(event).params
  const storageBag = new StorageBag({
    id: getDynamicBagId(bagId),
    owner: getDynamicBagOwner(bagId),
    objectsSize: new BN(0),
    storageBuckets: Array.from(storageBuckets).map((id) => new StorageBucket({ id: id.toString() })),
    distributionBuckets: Array.from(distributionBuckets).map(
      (id) => new DistributionBucket({ id: distributionBucketId(id) })
    ),
  })
  await store.save<StorageBag>(storageBag)
  if (objectCreationList.length) {
    await createDataObjects(store, {
      storageBagOrId: storageBag,
      objectCreationList,
      stateBloatBond: expectedDataObjectStateBloatBond,
      objectIds: Array.from(objectIds),
    })
  }
}

export async function storage_DynamicBagDeleted({ event, store }: EventContext & StoreContext): Promise<void> {
  const [bagId] = new DynamicBagDeletedEvent_V1001(event).params

  // first remove all the data objects in storage bucket
  const bagDataObjects = await store.getMany(StorageDataObject, {
    where: { storageBag: { id: getDynamicBagId(bagId) } },
  })

  for (const dataObject of bagDataObjects) {
    await unsetAssetRelations(store, dataObject)
  }

  const storageBag = await getDynamicBag(store, bagId, ['objects'])
  await store.remove<StorageBag>(storageBag)
}

// DATA OBJECTS

// Note: "Uploaded" here actually means "created" (the real upload happens later)
export async function storage_DataObjectsUploaded({ event, store }: EventContext & StoreContext): Promise<void> {
  const [objectIds, { bagId, objectCreationList }, stateBloatBond] = new DataObjectsUploadedEvent_V1001(event).params
  await createDataObjects(store, {
    storageBagOrId: bagId,
    objectCreationList,
    stateBloatBond,
    objectIds: [...objectIds.values()],
  })
}

export async function storage_DataObjectsUpdated({ event, store }: EventContext & StoreContext): Promise<void> {
  const [
    { bagId, objectCreationList, expectedDataObjectStateBloatBond: stateBloatBond },
    uploadedObjectIds,
    objectsToRemove,
  ] = new DataObjectsUpdatedEvent_V1001(event).params

  // create new objects
  await createDataObjects(store, {
    storageBagOrId: bagId,
    objectCreationList,
    stateBloatBond,
    objectIds: [...uploadedObjectIds.values()],
  })

  // remove objects
  await deleteDataObjects(store, bagId, objectsToRemove)
}

export async function storage_PendingDataObjectsAccepted({ event, store }: EventContext & StoreContext): Promise<void> {
  const [, , bagId, dataObjectIds] = new PendingDataObjectsAcceptedEvent_V1001(event).params
  const dataObjects = await getDataObjectsInBag(store, bagId, dataObjectIds, [
    'videoThumbnail',
    ...videoRelationsForCounters.map((item) => `videoThumbnail.${item}`),
    'videoMedia',
    ...videoRelationsForCounters.map((item) => `videoMedia.${item}`),
  ])

  /*
    This function helps to workaround `store.get*` functions not return objects
    shared by mutliple entities (at least now). Because of that when updating for example
    `dataObject.videoThumnail.channel.activeVideoCounter` on dataObject A, this change is not
    reflected on `dataObject.videoMedia.channel.activeVideoCounter` on dataObject B.
  */
  function applyUpdate<Entity extends { id: { toString(): string } }>(
    entities: Entity[],
    updateEntity: (entity: Entity) => void,
    relations: string[][]
  ): void {
    const ids = entities.map((entity) => entity.id.toString())

    for (const entity of entities) {
      updateEntity(entity)

      for (const relation of relations) {
        const target = relation.reduce((acc, relationPart) => {
          if (!acc) {
            return acc
          }

          return acc[relationPart]
        }, entity)

        if (!target || target === entity || !ids.includes(target.id.toString())) {
          continue
        }

        updateEntity(target)
      }
    }
  }

  // ensure update is reflected in all objects
  applyUpdate(dataObjects, (dataObject) => (dataObject.isAccepted = true), [
    ['videoThumbnail', 'thumbnailPhoto'],
    ['videoThumbnail', 'media'],
    ['videoMedia', 'thumbnailPhoto'],
    ['videoMedia', 'media'],
  ])

  // accept storage data objects
  await Promise.all(
    dataObjects.map(async (dataObject) => {
      dataObject.isAccepted = true

      // update video active counters
      await getAllManagers(store).storageDataObjects.onMainEntityUpdate(dataObject)

      await store.save<StorageDataObject>(dataObject)
    })
  )
}

export async function storage_DataObjectsMoved({ event, store }: EventContext & StoreContext): Promise<void> {
  const [srcBagId, destBagId, dataObjectIds] = new DataObjectsMovedEvent_V1001(event).params
  const dataObjects = await getDataObjectsInBag(store, srcBagId, dataObjectIds)
  const srcBag = await getBag(store, srcBagId)
  const destBag = await getBag(store, destBagId)
  await Promise.all(
    dataObjects.map(async (dataObject) => {
      dataObject.storageBag = destBag
      await store.save<StorageDataObject>(dataObject)
    })
  )

  // Update source & destination bags size
  const movedDataObjectsSize = dataObjects.reduce((acc, dataObject) => acc.add(dataObject.size), new BN(0))
  srcBag.objectsSize = srcBag.objectsSize.sub(movedDataObjectsSize)
  destBag.objectsSize = destBag.objectsSize.add(movedDataObjectsSize)
  await store.save<StorageBag>(srcBag)
  await store.save<StorageBag>(destBag)
}

export async function storage_DataObjectsDeleted({ event, store }: EventContext & StoreContext): Promise<void> {
  const [, bagId, dataObjectIds] = new DataObjectsDeletedEvent_V1001(event).params

  await deleteDataObjects(store, bagId, dataObjectIds)
}

// DISTRIBUTION FAMILY

export async function storage_DistributionBucketFamilyCreated({
  event,
  store,
}: EventContext & StoreContext): Promise<void> {
  const [familyId] = new DistributionBucketFamilyCreatedEvent_V1001(event).params

  const family = new DistributionBucketFamily({
    id: familyId.toString(),
  })

  await store.save<DistributionBucketFamily>(family)
}

export async function storage_DistributionBucketFamilyMetadataSet({
  event,
  store,
}: EventContext & StoreContext): Promise<void> {
  const [familyId, metadataBytes] = new DistributionBucketFamilyMetadataSetEvent_V1001(event).params

  const family = await getByIdOrFail(store, DistributionBucketFamily, familyId.toString(), [
    'metadata',
    'metadata.areas',
  ] as RelationsArr<DistributionBucketFamily>)
  family.metadata = await processDistributionBucketFamilyMetadata(event, store, family.metadata, metadataBytes)

  await store.save<DistributionBucketFamily>(family)
}

export async function storage_DistributionBucketFamilyDeleted({
  event,
  store,
}: EventContext & StoreContext): Promise<void> {
  const [familyId] = new DistributionBucketFamilyDeletedEvent_V1001(event).params

  const family = await getById(store, DistributionBucketFamily, familyId.toString())

  await store.remove(family)
}

// DISTRIBUTION BUCKET

export async function storage_DistributionBucketCreated({ event, store }: EventContext & StoreContext): Promise<void> {
  const [familyId, acceptingNewBags, bucketId] = new DistributionBucketCreatedEvent_V1001(event).params

  const family = await getById(store, DistributionBucketFamily, familyId.toString())
  const bucket = new DistributionBucket({
    id: distributionBucketId(bucketId),
    bucketIndex: bucketId.distributionBucketIndex.toNumber(),
    acceptingNewBags: acceptingNewBags.valueOf(),
    distributing: true, // Runtime default
    family,
  })

  await store.save<DistributionBucket>(bucket)
}

export async function storage_DistributionBucketStatusUpdated({
  event,
  store,
}: EventContext & StoreContext): Promise<void> {
  const [bucketId, acceptingNewBags] = new DistributionBucketStatusUpdatedEvent_V1001(event).params

  const bucket = await getByIdOrFail(store, DistributionBucket, distributionBucketId(bucketId))
  bucket.acceptingNewBags = acceptingNewBags.valueOf()

  await store.save<DistributionBucket>(bucket)
}

export async function storage_DistributionBucketDeleted({ event, store }: EventContext & StoreContext): Promise<void> {
  const [bucketId] = new DistributionBucketDeletedEvent_V1001(event).params
  // TODO: Cascade remove on db level (would require changes in Hydra / comitting autogenerated files)
  const distributionBucket = await getByIdOrFail(store, DistributionBucket, distributionBucketId(bucketId), [
    'bags',
    'bags.distributionBuckets',
  ] as RelationsArr<DistributionBucket>)

  // Remove relations
  await Promise.all(
    (distributionBucket.bags || []).map((bag) => {
      bag.distributionBuckets = (bag.distributionBuckets || []).filter(
        (bucket) => bucket.id !== distributionBucketId(bucketId)
      )
      return store.save<StorageBag>(bag)
    })
  )

  // Remove invited bucket operators
  const invitedOperators = await store.getMany(DistributionBucketOperator, {
    where: {
      status: DistributionBucketOperatorStatus.INVITED,
      distributionBucket: { id: distributionBucket.id },
    },
  })
  await Promise.all(invitedOperators.map((operator) => removeDistributionBucketOperator(store, operator)))
  await store.remove<DistributionBucket>(distributionBucket)
}

export async function storage_DistributionBucketsUpdatedForBag({
  event,
  store,
}: EventContext & StoreContext): Promise<void> {
  const [bagId, familyId, addedBucketsIndices, removedBucketsIndices] = new DistributionBucketsUpdatedForBagEvent_V1001(
    event
  ).params
  // Get or create bag
  const storageBag = await getBag(store, bagId, ['distributionBuckets'])
  const removedBucketsIds = Array.from(removedBucketsIndices).map((bucketIndex) =>
    distributionBucketIdByFamilyAndIndex(familyId, bucketIndex)
  )
  const addedBucketsIds = Array.from(addedBucketsIndices).map((bucketIndex) =>
    distributionBucketIdByFamilyAndIndex(familyId, bucketIndex)
  )
  storageBag.distributionBuckets = (storageBag.distributionBuckets || [])
    .filter((bucket) => !removedBucketsIds.includes(bucket.id))
    .concat(addedBucketsIds.map((id) => new DistributionBucket({ id })))
  await store.save<StorageBag>(storageBag)
}

export async function storage_DistributionBucketModeUpdated({
  event,
  store,
}: EventContext & StoreContext): Promise<void> {
  const [bucketId, distributing] = new DistributionBucketModeUpdatedEvent_V1001(event).params

  const bucket = await getByIdOrFail(store, DistributionBucket, distributionBucketId(bucketId))
  bucket.distributing = distributing.valueOf()

  await store.save<DistributionBucket>(bucket)
}

export async function storage_DistributionBucketOperatorInvited({
  event,
  store,
}: EventContext & StoreContext): Promise<void> {
  const [bucketId, workerId] = new DistributionBucketOperatorInvitedEvent_V1001(event).params

  const bucket = await getById(store, DistributionBucket, distributionBucketId(bucketId))
  const invitedOperator = new DistributionBucketOperator({
    id: distributionOperatorId(bucketId, workerId),
    distributionBucket: bucket,
    status: DistributionBucketOperatorStatus.INVITED,
    workerId: workerId.toNumber(),
  })

  await store.save<DistributionBucketOperator>(invitedOperator)
}

export async function storage_DistributionBucketInvitationCancelled({
  event,
  store,
}: EventContext & StoreContext): Promise<void> {
  const [bucketId, workerId] = new DistributionBucketInvitationCancelledEvent_V1001(event).params

  const invitedOperator = await getByIdOrFail(
    store,
    DistributionBucketOperator,
    distributionOperatorId(bucketId, workerId)
  )

  await store.remove<DistributionBucketOperator>(invitedOperator)
}

export async function storage_DistributionBucketInvitationAccepted({
  event,
  store,
}: EventContext & StoreContext): Promise<void> {
  const [workerId, bucketId] = new DistributionBucketInvitationAcceptedEvent_V1001(event).params

  const invitedOperator = await getByIdOrFail(
    store,
    DistributionBucketOperator,
    distributionOperatorId(bucketId, workerId)
  )
  invitedOperator.status = DistributionBucketOperatorStatus.ACTIVE

  await store.save<DistributionBucketOperator>(invitedOperator)
}

export async function storage_DistributionBucketMetadataSet({
  event,
  store,
}: EventContext & StoreContext): Promise<void> {
  const [workerId, bucketId, metadataBytes] = new DistributionBucketMetadataSetEvent_V1001(event).params

  const operator = await getDistributionBucketOperatorWithMetadata(store, distributionOperatorId(bucketId, workerId))
  operator.metadata = await processDistributionOperatorMetadata(event, store, operator.metadata, metadataBytes)

  await store.save<DistributionBucketOperator>(operator)
}

export async function storage_DistributionBucketOperatorRemoved({
  event,
  store,
}: EventContext & StoreContext): Promise<void> {
  const [bucketId, workerId] = new DistributionBucketOperatorRemovedEvent_V1001(event).params

  // TODO: Cascade remove on db level (would require changes in Hydra / comitting autogenerated files)
  const operator = await getDistributionBucketOperatorWithMetadata(store, distributionOperatorId(bucketId, workerId))
  await removeDistributionBucketOperator(store, operator)
}

async function removeDistributionBucketOperator(store: DatabaseManager, operator: DistributionBucketOperator) {
  await store.remove<DistributionBucketOperator>(operator)
  if (operator.metadata) {
    await store.remove<DistributionBucketOperatorMetadata>(operator.metadata)
    if (operator.metadata.nodeLocation) {
      await store.remove<NodeLocationMetadata>(operator.metadata.nodeLocation)
      if (operator.metadata.nodeLocation.coordinates) {
        await store.remove<GeoCoordinates>(operator.metadata.nodeLocation.coordinates)
      }
    }
  }
}

export async function processSetNodeOperationalStatusMessage(
  store: DatabaseManager,
  event: SubstrateEvent,
  workingGroup: WorkingGroup,
  meta: ISetNodeOperationalStatus
): Promise<void> {
  if (workingGroup.name !== 'distributionWorkingGroup' && workingGroup.name !== 'storageWorkingGroup') {
    return invalidMetadata(`The ${workingGroup.name} is incompatible with the remarked setNodeOperationalStatus`)
  }

  const workerId = Number(meta.workerId)
  const bucketId = String(meta.bucketId)

  if ((await getWorker(store, workingGroup.name, workerId)) === undefined) {
    return invalidMetadata(`The worker ${workerId} does not exist in the ${workingGroup.name} working group`)
  }

  // Update the operational status of Storage node
  if (workingGroup.name === 'storageWorkingGroup') {
    const storageBucket = await store.get(StorageBucket, { where: { id: bucketId }, relations: ['operatorMetadata'] })
    if (!storageBucket) {
      return invalidMetadata(`The storage bucket ${bucketId} does not exist`)
    } else if (storageBucket.operatorStatus.isTypeOf !== 'StorageBucketOperatorStatusActive') {
      return invalidMetadata(`The storage bucket ${bucketId} is not active`)
    }

    // create metadata entity if it does not exist already
    const metadataEntity =
      storageBucket.operatorMetadata || new StorageBucketOperatorMetadata({ id: deterministicEntityId(event) })

    if (isSet(meta.operationalStatus)) {
      metadataEntity.nodeOperationalStatus = processNodeOperationalStatusMetadata(
        'lead',
        metadataEntity.nodeOperationalStatus,
        meta.operationalStatus
      )
    }
    await store.save<StorageBucketOperatorMetadata>(metadataEntity)

    // event processing

    const operationalStatusSetEvent = new StorageNodeOperationalStatusSetEvent({
      ...genericEventFields(event),
      storageBucket,
      operationalStatus: metadataEntity.nodeOperationalStatus,
    })

    await store.save<StorageNodeOperationalStatusSetEvent>(operationalStatusSetEvent)
  }

  // Update the operational status of Distribution node
  if (workingGroup.name === 'distributionWorkingGroup') {
    const distributionOperatorId = `${bucketId}-${workerId}`
    const operator = await store.get(DistributionBucketOperator, {
      where: { id: distributionOperatorId },
      relations: ['metadata'],
    })
    if (!operator) {
      return invalidMetadata(`The distribution bucket operator ${distributionOperatorId} does not exist`)
    }

    // create metadata entity if it does not exist already
    const metadataEntity =
      operator.metadata || new DistributionBucketOperatorMetadata({ id: deterministicEntityId(event) })

    if (isSet(meta.operationalStatus)) {
      metadataEntity.nodeOperationalStatus = processNodeOperationalStatusMetadata(
        'lead',
        metadataEntity.nodeOperationalStatus,
        meta.operationalStatus
      )
    }
    await store.save<DistributionBucketOperatorMetadata>(metadataEntity)

    // event processing

    const operationalStatusSetEvent = new DistributionNodeOperationalStatusSetEvent({
      ...genericEventFields(event),
      bucketOperator: operator,
      operationalStatus: metadataEntity.nodeOperationalStatus,
    })

    await store.save<DistributionNodeOperationalStatusSetEvent>(operationalStatusSetEvent)
  }
}<|MERGE_RESOLUTION|>--- conflicted
+++ resolved
@@ -1,13 +1,9 @@
 /*
 eslint-disable @typescript-eslint/naming-convention
 */
-<<<<<<< HEAD
 import { DatabaseManager, EventContext, StoreContext, SubstrateEvent } from '@joystream/hydra-common'
 import { ISetNodeOperationalStatus } from '@joystream/metadata-protobuf'
 import { isSet } from '@joystream/metadata-protobuf/utils'
-=======
-import { DatabaseManager, EventContext, StoreContext } from '@joystream/hydra-common'
->>>>>>> fc7a2976
 import BN from 'bn.js'
 import {
   DistributionBucket,
@@ -15,27 +11,19 @@
   DistributionBucketOperator,
   DistributionBucketOperatorMetadata,
   DistributionBucketOperatorStatus,
-<<<<<<< HEAD
   DistributionNodeOperationalStatusSetEvent,
-=======
->>>>>>> fc7a2976
   GeoCoordinates,
   NodeLocationMetadata,
   StorageBag,
   StorageBucket,
-<<<<<<< HEAD
   StorageBucketOperatorMetadata,
-=======
->>>>>>> fc7a2976
   StorageBucketOperatorStatusActive,
   StorageBucketOperatorStatusInvited,
   StorageBucketOperatorStatusMissing,
   StorageDataObject,
-<<<<<<< HEAD
   StorageNodeOperationalStatusSetEvent,
+  Worker,
   WorkingGroup,
-=======
->>>>>>> fc7a2976
 } from 'query-node/dist/model'
 import {
   Storage_DataObjectsDeletedEvent_V1001 as DataObjectsDeletedEvent_V1001,
@@ -69,18 +57,14 @@
   Storage_StorageOperatorMetadataSetEvent_V1001 as StorageOperatorMetadataSetEvent_V1001,
   Storage_VoucherChangedEvent_V1001 as VoucherChangedEvent_V1001,
 } from '../../generated/types'
-<<<<<<< HEAD
 import {
+  RelationsArr,
   deterministicEntityId,
   genericEventFields,
   getById,
-  getWorker,
-  inconsistentState,
+  getByIdOrFail,
   invalidMetadata,
 } from '../common'
-=======
-import { RelationsArr, getById, getByIdOrFail } from '../common'
->>>>>>> fc7a2976
 import { unsetAssetRelations, videoRelationsForCounters } from '../content/utils'
 import { getAllManagers } from '../derivedPropertiesManager/applications'
 import {
@@ -97,18 +81,10 @@
   distributionOperatorId,
   getBag,
   getDataObjectsInBag,
-<<<<<<< HEAD
-  getDistributionBucketFamilyWithMetadata,
-=======
->>>>>>> fc7a2976
   getDistributionBucketOperatorWithMetadata,
   getDynamicBag,
   getDynamicBagId,
   getDynamicBagOwner,
-<<<<<<< HEAD
-  getStorageBucketWithOperatorMetadata,
-=======
->>>>>>> fc7a2976
 } from './utils'
 
 // STORAGE BUCKETS
@@ -655,7 +631,7 @@
   const workerId = Number(meta.workerId)
   const bucketId = String(meta.bucketId)
 
-  if ((await getWorker(store, workingGroup.name, workerId)) === undefined) {
+  if ((await getById(store, Worker, `${workingGroup.name}-${workerId}`)) === undefined) {
     return invalidMetadata(`The worker ${workerId} does not exist in the ${workingGroup.name} working group`)
   }
 
