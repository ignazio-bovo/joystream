{
	"name": "query-node-root",
	"version": "1.0.0",
	"description": "GraphQL server and Substrate indexer. Generated with ♥ by Hydra-CLI",
	"scripts": {
		"build": "yarn codegen:all && (ln -s ../../../../../node_modules/typeorm/cli.js generated/graphql-server/node_modules/.bin/typeorm || :) && tsc --build tsconfig.json",
		"test": "echo \"Error: no test specified\" && exit 1",
		"clean": "rm -rf ./generated",
		"processor:start": "(cd ./generated/indexer && yarn && DEBUG=${DEBUG} yarn start:processor)",
		"indexer:start": "(cd ./generated/indexer && yarn && DEBUG=${DEBUG} yarn start:indexer)",
		"server:start:dev": "(cd ./generated/graphql-server && yarn start:dev)",
		"server:start:prod": "(cd ./generated/graphql-server && yarn start:prod)",
		"configure": "(cd ./generated/graphql-server && yarn config:dev)",
		"db:up": "docker-compose up -d db",
		"db:drop": "(cd ./generated/graphql-server && yarn db:drop)",
		"db:schema:migrate": "(cd ./generated/graphql-server && yarn db:create && yarn db:sync && yarn db:migrate)",
		"db:indexer:migrate": "(cd ./generated/indexer && yarn db:migrate)",
		"db:migrate": "yarn db:schema:migrate && yarn db:indexer:migrate",
<<<<<<< HEAD
		"codegen:all": "hydra-cli codegen",
		"codegen:indexer": "hydra-cli codegen --no-graphql",
		"codegen:server": "hydra-cli codegen --no-indexer",
		"docker:indexer:build": "docker build -t hydra-indexer -f docker/Dockerfile.indexer .",
		"docker:server:build": "docker build -t hydra-graphql-server -f docker/Dockerfile.server .",
		"docker:up": "docker-compose up -d",
		"cd-classes": "ts-node scripts/get-class-id-and-name.ts"
=======
		"codegen:all": "yarn hydra-cli codegen && cp indexer-tsconfig.json generated/indexer/tsconfig.json",
		"codegen:indexer": "yarn hydra-cli codegen --no-graphql && cp indexer-tsconfig.json generated/indexer/tsconfig.json",
		"codegen:server": "yarn hydra-cli codegen --no-indexer",
		"docker:up": "docker-compose up -d"
>>>>>>> b5b6997d
	},
	"author": "",
	"license": "ISC",
	"devDependencies": {
		"@dzlzv/hydra-cli": "^0.0.17"
	},
	"dependencies": {
		"@joystream/types": "^0.14.0",
		"@types/bn.js": "^4.11.6",
		"@types/debug": "^4.1.5",
		"bn.js": "^5.1.2",
		"debug": "^4.2.0",
		"tslib": "^2.0.0"
	}
}<|MERGE_RESOLUTION|>--- conflicted
+++ resolved
@@ -16,20 +16,11 @@
 		"db:schema:migrate": "(cd ./generated/graphql-server && yarn db:create && yarn db:sync && yarn db:migrate)",
 		"db:indexer:migrate": "(cd ./generated/indexer && yarn db:migrate)",
 		"db:migrate": "yarn db:schema:migrate && yarn db:indexer:migrate",
-<<<<<<< HEAD
-		"codegen:all": "hydra-cli codegen",
-		"codegen:indexer": "hydra-cli codegen --no-graphql",
-		"codegen:server": "hydra-cli codegen --no-indexer",
-		"docker:indexer:build": "docker build -t hydra-indexer -f docker/Dockerfile.indexer .",
-		"docker:server:build": "docker build -t hydra-graphql-server -f docker/Dockerfile.server .",
-		"docker:up": "docker-compose up -d",
-		"cd-classes": "ts-node scripts/get-class-id-and-name.ts"
-=======
 		"codegen:all": "yarn hydra-cli codegen && cp indexer-tsconfig.json generated/indexer/tsconfig.json",
 		"codegen:indexer": "yarn hydra-cli codegen --no-graphql && cp indexer-tsconfig.json generated/indexer/tsconfig.json",
 		"codegen:server": "yarn hydra-cli codegen --no-indexer",
-		"docker:up": "docker-compose up -d"
->>>>>>> b5b6997d
+		"docker:up": "docker-compose up -d",
+    "cd-classes": "ts-node scripts/get-class-id-and-name.ts"
 	},
 	"author": "",
 	"license": "ISC",
