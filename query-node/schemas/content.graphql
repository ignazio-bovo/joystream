"Category of media channel"
type ChannelCategory @entity {
  id: ID!

  "The name of the category"
  name: String @fulltext(query: "channelCategoriesByName")

  "Count of channel's videos with an uploaded asset that are public and not censored."
  activeVideosCounter: Int!

  channels: [Channel!]! @derivedFrom(field: "category")

  createdInBlock: Int!
}

type Language @entity {
  "Runtime entity identifier (EntityId)"
  id: ID!

  "Language identifier ISO 639-1"
  iso: String!

  createdInBlock: Int!
}

type Channel @entity {
  "Runtime entity identifier (EntityId)"
  id: ID!

  "Member owning the channel (if any)"
  ownerMember: Membership

  "Curator group owning the channel (if any)"
  ownerCuratorGroup: CuratorGroup

  category: ChannelCategory

  "The title of the Channel"
  title: String @fulltext(query: "search")

  "The description of a Channel"
  description: String

  "Count of channel's videos with an uploaded asset that are public and not censored."
  activeVideosCounter: Int!

  "Channel's cover (background) photo asset. Recommended ratio: 16:9."
  coverPhoto: StorageDataObject

  "Channel's avatar photo asset."
  avatarPhoto: StorageDataObject

  ##########################

  "Flag signaling whether a channel is public."
  isPublic: Boolean

  "Flag signaling whether a channel is censored."
  isCensored: Boolean!

  "The primary langauge of the channel's content"
  language: Language

  "List of videos that belong to the channel"
  videos: [Video!]! @derivedFrom(field: "channel")

  "Number of the block the channel was created in"
  createdInBlock: Int!

  "List of channel collaborators (members)"
  collaborators: [Membership!]

  "List of members blocked from from participating on any video of the channel."
  bannedMembers: [Membership!]

  "Owners of video NFTs belonging to this channel."
  channelNftCollectors: [ChannelNftCollectors!]! @derivedFrom(field: "channel")

<<<<<<< HEAD
  "Channel's reward account, storing the income from the nft sales and channel payouts."
  rewardAccount: String!
=======
  "Channel's privilege level"
  privilegeLevel: Int
>>>>>>> 04809099
}

type VideoCategory @entity {
  "Runtime identifier"
  id: ID!

  "The name of the category"
  name: String @fulltext(query: "videoCategoriesByName")

  "Count of channel's videos with an uploaded asset that are public and not censored."
  activeVideosCounter: Int!

  videos: [Video!]! @derivedFrom(field: "category")

  createdInBlock: Int!
}

type Video @entity {
  "Runtime identifier"
  id: ID!

  "Reference to videos's channel"
  channel: Channel!

  "Reference to a video category"
  category: VideoCategory

  "The title of the video"
  title: String @fulltext(query: "search")

  "The description of the Video"
  description: String

  "Video duration in seconds"
  duration: Int

  "Video thumbnail asset (recommended ratio: 16:9)"
  thumbnailPhoto: StorageDataObject

  ##########################

  "Video's main langauge"
  language: Language

  "Whether or not Video contains marketing"
  hasMarketing: Boolean

  "If the Video was published on other platform before beeing published on Joystream - the original publication date"
  publishedBeforeJoystream: DateTime

  "Whether the Video is supposed to be publically displayed"
  isPublic: Boolean

  "Flag signaling whether a video is censored."
  isCensored: Boolean!

  "Video NFT details"
  nft: OwnedNft

  "Whether the Video contains explicit material."
  isExplicit: Boolean

  "License under the video is published"
  license: License

  "Video media asset"
  media: StorageDataObject

  ##########################

  "Video file metadata"
  mediaMetadata: VideoMediaMetadata

  createdInBlock: Int!

  "Is video featured or not"
  isFeatured: Boolean!

  ##########################

  "Is comment section enabled (true if enabled)"
  isCommentSectionEnabled: Boolean!

  "channel owner pinned comment"
  pinnedComment: Comment @derivedFrom(field: "video")

  "List of all video comments"
  comments: [Comment!] @derivedFrom(field: "video")

  "Comments count"
  commentsCount: Int!

  "Is reactions feature enabled on video (true if enabled i.e. video can be reacted)"
  isReactionFeatureEnabled: Boolean!

  "List of all video reactions"
  reactions: [VideoReaction!] @derivedFrom(field: "video")

  "Reactions count by reaction Id"
  reactionsCountByReactionId: [VideoReactionsCountByReactionType!] @derivedFrom(field: "video")

  "Reactions count"
  reactionsCount: Int!
}

type VideoMediaMetadata @entity {
  "Unique identifier"
  id: ID!

  "Encoding of the video media object"
  encoding: VideoMediaEncoding

  "Video media width in pixels"
  pixelWidth: Int

  "Video media height in pixels"
  pixelHeight: Int

  "Video media size in bytes"
  size: BigInt

  video: Video @derivedFrom(field: "mediaMetadata")

  createdInBlock: Int!
}

type VideoMediaEncoding @entity {
  "Encoding of the video media object"
  codecName: String

  "Media container format"
  container: String

  "Content MIME type"
  mimeMediaType: String
}

type License @entity {
  "Unique identifier"
  id: ID!

  "License code defined by Joystream"
  code: Int

  "Attribution (if required by the license)"
  attribution: String

  "Custom license content"
  custom_text: String
}

type VideoReactionsCountByReactionType @entity {
  "{videoId}-{reactionId}"
  id: ID!

  "The reaction option"
  reaction: VideoReactionOptions!

  "No of times the video has been reacted with given reaction"
  count: Int!

  "The video which has been react with given reaction"
  video: Video!
}

enum VideoReactionOptions {
  "Reacting again with the same option will cancel the previous reaction"
  LIKE
  UNLIKE
}

type VideoReaction @entity {
  "{memberId}-{videoId}"
  id: ID!

  "The Reaction"
  reaction: VideoReactionOptions!

  "The member that reacted"
  member: Membership!

  "ID of the member that reacted"
  memberId: String!

  "The video that has been reacted to"
  video: Video!
}

type CommentReaction @entity {
  "{memberId}-{commentId}-{reactionId}"
  id: ID!

  "The Reaction id"
  reaction_id: Int!

  "The member that reacted"
  member: Membership!

  "ID of the member that reacted"
  memberId: String!

  "The comment that has been reacted to"
  comment: Comment!

  # Added to efficiently delete all reactions of all
  # (deleted) comments once video has been deleted.
  "The video the comment (that has been reacted) exists"
  video: Video!
}

enum CommentStatus {
  VISIBLE
  DELETED
  MODERATED
}

type CommentReactionsCountByReactionId @entity {
  "{commentId}-{reactionId}"
  id: ID!

  "The reaction id"
  reaction_id: Int!

  "No of times the comment has been reacted with given reaction Id"
  count: Int!

  "The comment which has been react with given reaction Id"
  comment: Comment!

  # Added to efficiently delete all reactions counts of all
  # (deleted) comments once video has been deleted.
  "The video the comment (that has been reacted) exists"
  video: Video!
}

type Comment @entity {
  "METAPROTOCOL-{network}-{blockNumber}-{indexInBlock}"
  id: ID!

  "Author of the video comment"
  author: Membership!

  "Comment text"
  text: String! @fulltext(query: "commentText")

  "Video the comment was added to"
  video: Video!

  "Status of the comment; either it is visible, deleted, or moderated (deleted by moderator)"
  status: CommentStatus!

  "List of all reactions to the comment"
  reactions: [CommentReaction!] @derivedFrom(field: "comment")

  "Reactions count by reaction Id"
  reactionsCountByReactionId: [CommentReactionsCountByReactionId!] @derivedFrom(field: "comment")

  "A (parent) comment that this comment replies to (if any)"
  parentComment: Comment

  "How many comments has replied to this comment"
  repliesCount: Int!

  "Total number of reactions to this comment"
  reactionsCount: Int!

  "Sum of replies and reactions"
  reactionsAndRepliesCount: Int!

  "Whether comment has been edited or not"
  isEdited: Boolean!

  "List of all text update events (edits)"
  edits: [CommentTextUpdatedEvent!] @derivedFrom(field: "comment")

  "The event the comment was deleted in (if any)"
  deletedInEvent: CommentDeletedEvent @derivedFrom(field: "comment")

  "The event the comment was moderated in (if any)"
  moderatedInEvent: CommentModeratedEvent @derivedFrom(field: "comment")
}<|MERGE_RESOLUTION|>--- conflicted
+++ resolved
@@ -76,13 +76,11 @@
   "Owners of video NFTs belonging to this channel."
   channelNftCollectors: [ChannelNftCollectors!]! @derivedFrom(field: "channel")
 
-<<<<<<< HEAD
   "Channel's reward account, storing the income from the nft sales and channel payouts."
   rewardAccount: String!
-=======
+  
   "Channel's privilege level"
   privilegeLevel: Int
->>>>>>> 04809099
 }
 
 type VideoCategory @entity {
