"The final proposal status is not yet decided, the council can still submit votes that may impact the outcome."
type ProposalStatusDeciding @variant {
  "Related ProposalStatusUpdatedEvent"
  proposalStatusUpdatedEvent: ProposalStatusUpdatedEvent
}

"The proposal is awaiting execution until the specified trigger block, or GRACING_LIMIT blocks since start of period if no trigger was provided."
type ProposalStatusGracing @variant {
  "Related ProposalStatusUpdatedEvent"
  proposalStatusUpdatedEvent: ProposalStatusUpdatedEvent
}

"The proposal was approved by current council, but requires further approvals to satisfy CONSTITUTIONALITY requirement. Transitions to Deciding stage when next council is elected."
type ProposalStatusDormant @variant {
  "Related ProposalStatusUpdatedEvent"
  proposalStatusUpdatedEvent: ProposalStatusUpdatedEvent
}

"Was halted by sudo or by council through veto-proposal. "
type ProposalStatusVetoed @variant {
  "Related ProposalDecisionMadeEvent event"
  proposalDecisionMadeEvent: ProposalDecisionMadeEvent
}

"The proposal was successfully executed"
type ProposalStatusExecuted @variant {
  "Related ProposalExecutedEvent"
  proposalExecutedEvent: ProposalExecutedEvent
}

"The proposal executution has failed."
type ProposalStatusExecutionFailed @variant {
  "Related ProposalExecutedEvent"
  proposalExecutedEvent: ProposalExecutedEvent

  "The runtime execution error message"
  errorMessage: String!
}

"The proposal was rejected and the associated stake was slashed."
type ProposalStatusSlashed @variant {
  "Related ProposalDecisionMadeEvent"
  proposalDecisionMadeEvent: ProposalDecisionMadeEvent
}

"The proposal was rejected."
type ProposalStatusRejected @variant {
  "Related ProposalDecisionMadeEvent"
  proposalDecisionMadeEvent: ProposalDecisionMadeEvent
}

"The proposal didn't recieve enough votes and the voting period has expired."
type ProposalStatusExpired @variant {
  "Related ProposalDecisionMadeEvent"
  proposalDecisionMadeEvent: ProposalDecisionMadeEvent
}

"The proposal was cancelled by the original proposer."
type ProposalStatusCancelled @variant {
  "The related ProposalCancelledEvent"
  cancelledInEvent: ProposalCancelledEvent
}

"The proposal was canceled by the runtime (for example, due to runtime upgrade). No cancellation fee was applied."
type ProposalStatusCanceledByRuntime @variant {
  "Related ProposalDecisionMadeEvent"
  proposalDecisionMadeEvent: ProposalDecisionMadeEvent
}

"Intermediate / pending proposal status, the final status is still to be determined"
union ProposalIntermediateStatus = ProposalStatusDeciding | ProposalStatusGracing | ProposalStatusDormant

"Proposal status after the voting stage has finished for the current council."
union ProposalDecisionStatus = # Approved:
    ProposalStatusDormant
  | ProposalStatusGracing # Not approved:
  | ProposalStatusVetoed
  | ProposalStatusSlashed
  | ProposalStatusRejected
  | ProposalStatusExpired
  | ProposalStatusCancelled
  | ProposalStatusCanceledByRuntime

"Statuses representing approved proposal post-execution result"
union ProposalExecutionStatus = ProposalStatusExecuted | ProposalStatusExecutionFailed

"All valid proposal statuses"
union ProposalStatus = # Intermediate statuses:
    ProposalStatusDeciding
  | ProposalStatusGracing
  | ProposalStatusDormant # Final statuses:
  | ProposalStatusVetoed
  | ProposalStatusExecuted
  | ProposalStatusExecutionFailed
  | ProposalStatusSlashed
  | ProposalStatusRejected
  | ProposalStatusExpired
  | ProposalStatusCancelled
  | ProposalStatusCanceledByRuntime

type Proposal @entity {
  "Proposal's runtime id"
  id: ID!

  "Proposal title"
  title: String! @fulltext(query: "proposalsByTitle")

  "Proposal description"
  description: String!

  "Proposal details depending on proposal type"
  details: ProposalDetails!

  "Staking account with proposal stake (in case a stake is required)"
  stakingAccount: String

  "Proposal creator"
  creator: Membership!

  "The event the proposal was created in"
  createdInEvent: ProposalCreatedEvent! @derivedFrom(field: "proposal")

  "Exact block number the proposal is supposed to be executed at (if specified)"
  exactExecutionBlock: Int

  "Proposal's discussion thread"
  discussionThread: ProposalDiscussionThread! @derivedFrom(field: "proposal")

  "How many prior councils have already approved the proposal (starts with 0)"
  councilApprovals: Int!

  "List of proposal (intermediate) status update events (to Deciding, Dormant or Gracing status)"
  proposalStatusUpdates: [ProposalStatusUpdatedEvent!] @derivedFrom(field: "proposal")

  "List of proposal votes (in form of ProposalVotedEvents)"
  votes: [ProposalVotedEvent!] @derivedFrom(field: "proposal")

  "Current proposal status"
  status: ProposalStatus!

  "If true then the proposal status is final and will not change form this point"
  isFinalized: Boolean

  # Additional fileds to avoid the need for complex filtering through status variant relations:

  "Number of the block the current status was set at"
  statusSetAtBlock: Int!

  "Time the current status was set at (based on block timestamp)"
  statusSetAtTime: DateTime!
}

type SignalProposalDetails @variant {
  "Signal proposal content"
  text: String!
}

type RuntimeWasmBytecode @entity {
  "Blake2b hash of the runtime bytecode"
  id: ID!

  "The bytecode itself"
  bytecode: Bytes!
}

type RuntimeUpgradeProposalDetails @variant {
  "Runtime upgrade WASM bytecode"
  newRuntimeBytecode: RuntimeWasmBytecode!
}

type FundingRequestDestination @entity {
  "Amount of funds requested"
  amount: BigInt!

  "Destination account"
  account: String!

  "The list that this funding request destination is part of"
  list: FundingRequestDestinationsList!
}

# We need to have additional intermediate FundingRequestDestinationsList entity,
# because varaints don't directly support One-to-Many relationships
type FundingRequestDestinationsList @entity {
  # Prevents "GraphQLError: Input Object type FundingRequestDestinationsListUpdateInput must define one or more fields."
  _phantom: Int

  "List of funding request destinations"
  destinations: [FundingRequestDestination!] @derivedFrom(field: "list")
}

type FundingRequestProposalDetails @variant {
  # Workaround for lack of direct One-to-Many relationships
  "Related list of funding request destinations"
  destinationsList: FundingRequestDestinationsList!
}

type SetMaxValidatorCountProposalDetails @variant {
  "The new (propsed) max. number of active validators"
  newMaxValidatorCount: Int!
}

type CreateWorkingGroupLeadOpeningProposalDetails @variant {
  "The opening metadata"
  metadata: WorkingGroupOpeningMetadata!

  "Min. application / role stake amount"
  stakeAmount: BigInt!

  "Role stake unstaking period in blocks"
  unstakingPeriod: Int!

  "Initial workers' reward per block"
  rewardPerBlock: BigInt!

  "Related working group"
  group: WorkingGroup!
}

type FillWorkingGroupLeadOpeningProposalDetails @variant {
  "Lead opening to to be filled"
  opening: WorkingGroupOpening!

  "Selected successful application"
  application: WorkingGroupApplication!
}

type UpdateWorkingGroupBudgetProposalDetails @variant {
  "Amount to increase / decrease the working group budget by (will be decudted from / appended to council budget accordingly)"
  amount: BigInt!

  "Related working group"
  group: WorkingGroup!
}

type DecreaseWorkingGroupLeadStakeProposalDetails @variant {
  "The lead that should be affected"
  lead: Worker!

  "Amount to decrease the stake by"
  amount: BigInt!
}

type SlashWorkingGroupLeadProposalDetails @variant {
  "The lead that should be affected"
  lead: Worker!

  "Amount to slash the stake by"
  amount: BigInt!
}

type SetWorkingGroupLeadRewardProposalDetails @variant {
  "The lead that should be affected"
  lead: Worker!

  "Lead's new (proposed) reward per block"
  newRewardPerBlock: BigInt!
}

type TerminateWorkingGroupLeadProposalDetails @variant {
  "Lead that's supposed to be terminated"
  lead: Worker!

  "Optionally - the amount to slash the lead's stake by"
  slashingAmount: BigInt
}

type AmendConstitutionProposalDetails @variant {
  "New (proposed) constitution text (md-formatted)"
  text: String!
}

type CancelWorkingGroupLeadOpeningProposalDetails @variant {
  "Opening to be cancelled"
  opening: WorkingGroupOpening!
}

type SetMembershipPriceProposalDetails @variant {
  "New (proposed) membership price"
  newPrice: BigInt!
}

type SetCouncilBudgetIncrementProposalDetails @variant {
  "New (proposed) amount the council budget should be increased by per each budget period"
  newAmount: BigInt!
}

type SetCouncilorRewardProposalDetails @variant {
  "New (proposed) council members' reward per block"
  newRewardPerBlock: BigInt!
}

type SetInitialInvitationBalanceProposalDetails @variant {
  "The new (proposed) initial balance credited to controller account of an invitee (locked for transaction fee payments only)"
  newInitialInvitationBalance: BigInt!
}

type SetInitialInvitationCountProposalDetails @variant {
  "The new (proposed) initial invitations count for paid memberships"
  newInitialInvitationsCount: Int!
}

type SetMembershipLeadInvitationQuotaProposalDetails @variant {
  "The new (proposed) membership working group lead invitation quota"
  newLeadInvitationQuota: Int!
}

type SetReferralCutProposalDetails @variant {
  "The new (proposed) percentage of tokens diverted to referrer (from referred member's membership price)."
  newReferralCut: Int!
}

type VetoProposalDetails @variant {
  "Proposal to be vetoed"
  proposal: Proposal!
}

type UpdateChannelPayoutsProposalDetails @variant {
  "Merkle root of the channel payouts"
  commitment: String

  "Minimum amount of channel reward cashout allowed at a time"
  minCashoutAllowed: BigInt

  "Maximum amount of channel reward cashout allowed at a time"
  maxCashoutAllowed: BigInt

  "Can channel cashout the rewards"
  channelCashoutsEnabled: Boolean

  "The hash of the channel payout payload file"
  payloadHash: String
}

<<<<<<< HEAD
type UpdatePalletFrozenStatusProposalDetails @variant {
  frozen: Boolean!
  pallet: String!
=======
type UpdateGlobalNftLimitProposalDetails @variant {
  "New daily NFT limit set in the proposal (if any)"
  newDailyNftLimit: Int

  "New weekly NFT limit set in the proposal (if any)"
  newWeeklyNftLimit: Int
>>>>>>> a2a9ce2f
}

union ProposalDetails =
    SignalProposalDetails
  | RuntimeUpgradeProposalDetails
  | FundingRequestProposalDetails
  | SetMaxValidatorCountProposalDetails
  | CreateWorkingGroupLeadOpeningProposalDetails
  | FillWorkingGroupLeadOpeningProposalDetails
  | UpdateWorkingGroupBudgetProposalDetails
  | DecreaseWorkingGroupLeadStakeProposalDetails
  | SlashWorkingGroupLeadProposalDetails
  | SetWorkingGroupLeadRewardProposalDetails
  | TerminateWorkingGroupLeadProposalDetails
  | AmendConstitutionProposalDetails
  | CancelWorkingGroupLeadOpeningProposalDetails
  | SetMembershipPriceProposalDetails
  | SetCouncilBudgetIncrementProposalDetails
  | SetCouncilorRewardProposalDetails
  | SetInitialInvitationBalanceProposalDetails
  | SetInitialInvitationCountProposalDetails
  | SetMembershipLeadInvitationQuotaProposalDetails
  | SetReferralCutProposalDetails
  | VetoProposalDetails
  | UpdateChannelPayoutsProposalDetails
<<<<<<< HEAD
  | UpdatePalletFrozenStatusProposalDetails
=======
  | UpdateGlobalNftLimitProposalDetails
>>>>>>> a2a9ce2f
<|MERGE_RESOLUTION|>--- conflicted
+++ resolved
@@ -332,18 +332,19 @@
   payloadHash: String
 }
 
-<<<<<<< HEAD
 type UpdatePalletFrozenStatusProposalDetails @variant {
+  """New frozen status for pallet"""
   frozen: Boolean!
+  """The pallet to update frozen status on"""
   pallet: String!
-=======
+}
+
 type UpdateGlobalNftLimitProposalDetails @variant {
   "New daily NFT limit set in the proposal (if any)"
   newDailyNftLimit: Int
 
   "New weekly NFT limit set in the proposal (if any)"
   newWeeklyNftLimit: Int
->>>>>>> a2a9ce2f
 }
 
 union ProposalDetails =
@@ -369,8 +370,5 @@
   | SetReferralCutProposalDetails
   | VetoProposalDetails
   | UpdateChannelPayoutsProposalDetails
-<<<<<<< HEAD
   | UpdatePalletFrozenStatusProposalDetails
-=======
-  | UpdateGlobalNftLimitProposalDetails
->>>>>>> a2a9ce2f
+  | UpdateGlobalNftLimitProposalDetails