import { ModelRenderer } from '../../src/generate/ModelRenderer';
import { WarthogModel, Field, ObjectType } from '../../src/model';
import { createModel, fromStringSchema } from './model';
import * as fs from 'fs-extra';
import { expect } from 'chai';
import Debug from 'debug';
import { EnumContextProvider } from '../../src/generate/EnumContextProvider';

const debug = Debug('cli-test:model-renderer');

describe('ModelRenderer', () => {
  let generator: ModelRenderer;
  let warthogModel: WarthogModel;
  let modelTemplate: string;
  let enumCtxProvider: EnumContextProvider;

  before(() => {
    // set timestamp in the context to make the output predictable
    modelTemplate = fs.readFileSync('./src/templates/entities/model.ts.mst', 'utf-8');
  });

  beforeEach(() => {
    warthogModel = createModel();
    enumCtxProvider = new EnumContextProvider();
  });

  it('should transform fields to camelCase', function () {
    warthogModel.addField('Post', new Field('CamelCase', 'String'));
    warthogModel.addField('Post', new Field('snake_case', 'String'));
    warthogModel.addField('Post', new Field('kebab-case', 'String'));

    generator = new ModelRenderer(warthogModel, warthogModel.lookupEntity('Post'), enumCtxProvider);

    const rendered = generator.render(modelTemplate);

    debug(`rendered: ${JSON.stringify(rendered, null, 2)}`);

    expect(rendered).to.include('camelCase?: string', 'Should camelCase correctly');
    expect(rendered).to.include('snakeCase?: string', 'Should camelCase correctly');
    expect(rendered).to.include('kebabCase?: string', 'Should camelCase correctly');
  });

  it('should render ClassName', function () {
    warthogModel.addEntity({
      name: `some_randomEntity`,
      isEntity: true,
      isVariant: false,
      fields: [new Field('a', 'String')],
    } as ObjectType);

    generator = new ModelRenderer(warthogModel, warthogModel.lookupEntity('some_randomEntity'), enumCtxProvider);

    const rendered = generator.render(modelTemplate);
    debug(`rendered: ${JSON.stringify(rendered, null, 2)}`);

    expect(rendered).to.include('export class SomeRandomEntity extends BaseModel', 'Should render ClassName corretly');
  });

  it('should include imports', function () {
    warthogModel.addField('Post', new Field('a', 'ID'));
    warthogModel.addField('Post', new Field('b', 'String'));
    warthogModel.addField('Post', new Field('c', 'Int'));
    warthogModel.addField('Post', new Field('d', 'Date'));
    warthogModel.addField('Post', new Field('e', 'Float'));
    warthogModel.addField('Post', new Field('f', 'BigInt'));
    warthogModel.addField('Post', new Field('g', 'BigDecimal'));
    warthogModel.addField('Post', new Field('h', 'Bytes'));
    warthogModel.addField('Post', new Field('j', 'Boolean'));

    generator = new ModelRenderer(warthogModel, warthogModel.lookupEntity('Post'), enumCtxProvider);

    const rendered = generator.render(modelTemplate);

    expect(rendered).to.include('BooleanField,', 'Should import BooleanField');
    expect(rendered).to.include('DateField,', 'Should import DateField');
    expect(rendered).to.include('FloatField,', 'Should import FloatField');
    expect(rendered).to.include('IntField,', 'Should import IntField');
    expect(rendered).to.include('NumericField,', 'Should import NumericField');
    expect(rendered).to.include('BytesField,', 'Should import BytesField');
  });

  it('should render otm types', function () {
    const model = fromStringSchema(`
    type Author @entity {
      posts: [Post!] @derivedFrom(field: "author")
    }
    
    type Post @entity {
      title: String
      author: Author!
    }`);

    generator = new ModelRenderer(model, model.lookupEntity('Author'), enumCtxProvider);

    const rendered = generator.render(modelTemplate);
    debug(`rendered: ${JSON.stringify(rendered, null, 2)}`);

    expect(rendered).to.include(`import { Post } from '../post/post.model`, `Should render imports`);
    expect(rendered).to.include(`@OneToMany(() => Post, (param: Post) => param.author)`, 'Should render OTM decorator');
    expect(rendered).to.include(`posts?: Post[];`, 'Should render plural references');
  });

  it('should render mto types', function () {
    const model = fromStringSchema(`
    type Author @entity {
      name: String!
    }
    
    type Post @entity {
      title: String
      author: Author! 
    }`);

    generator = new ModelRenderer(model, model.lookupEntity('Post'), enumCtxProvider);
    const rendered = generator.render(modelTemplate);
    debug(`rendered: ${JSON.stringify(rendered, null, 2)}`);

    expect(rendered).to.include(`import { Author } from '../author/author.model`, `Should render imports`);
    expect(rendered).to.include(
      `@ManyToOne(() => Author, (param: Author) => param.posts, {
    skipGraphQLField: true,
  })`,
      'Should render MTO decorator'
    ); // nullable: true is not includered?
    expect(rendered).to.include(`author!: Author;`, 'Should render required referenced field');
  });

  it('should renderer array types', function () {
    const model = fromStringSchema(`
    type Author @entity {
      posts: [String]
    }`);

    generator = new ModelRenderer(model, model.lookupEntity('Author'), enumCtxProvider);

    const rendered = generator.render(modelTemplate);
    debug(`rendered: ${JSON.stringify(rendered, null, 2)}`);
    expect(rendered).to.include('CustomField,', 'Should import CustomField');
    expect(rendered).to.include(`@CustomField`, 'Should decorate arrays with @CustomField');
    expect(rendered).to.include(`db: { type: 'text', array: true, nullable: true }`, 'Should add db option');
    expect(rendered).to.include(`api: { type: 'string', nullable: true }`, 'Should inclued api option');
    expect(rendered).to.include('posts?: string[]', `should add an array field`);
  });

  it('should render enum types', function () {
    const model = fromStringSchema(`
      enum Episode {
        NEWHOPE
        EMPIRE
        JEDI
      }
        
      type Movie @entity {
        episode: Episode
      }`);

    generator = new ModelRenderer(model, model.lookupEntity('Movie'), enumCtxProvider);
    const rendered = generator.render(modelTemplate);
    debug(`rendered: ${JSON.stringify(rendered, null, 2)}`);

    expect(rendered).to.include('EnumField,', 'Should import EnumField');
    expect(rendered).to.include('export { Episode }', 'Should export enum');
    // this will be generated in ../enums/enum.ts
    //expect(rendered).to.include(`NEWHOPE = 'NEWHOPE'`, 'Should render enum values');
    expect(rendered).to.include(`@EnumField`, 'Should decorate with @EnumField');
<<<<<<< HEAD
    expect(rendered).to.include(`'Episode', Episode`);
    expect(rendered).to.include(`nullable: true`, 'Should add enum decorator options');
=======
    expect(rendered).to.include(`'Episode', Episode, {\n    nullable: true,\n  }`, 'Should add enum decorator options');
>>>>>>> f78a4433
    expect(rendered).to.include(`episode?:`, 'Should add nullable');
  });

  it('should decorate field with the correct enum type', function () {
    const model = fromStringSchema(`
      enum episode_Camel_Case {
        NEWHOPE
        EMPIRE
        JEDI
      }
        
      type Movie @entity {
        episode: episode_Camel_Case
      }`);

    generator = new ModelRenderer(model, model.lookupEntity('Movie'), enumCtxProvider);
    const rendered = generator.render(modelTemplate);
    debug(`rendered: ${JSON.stringify(rendered, null, 2)}`);

    expect(rendered).to.include(`import { episode_Camel_Case } from '../enums/enums'`, 'Should import enum');
    expect(rendered).to.include('export { episode_Camel_Case }', 'Should export enum');
    // this will be generated in ../enums/enum.ts
    //expect(rendered).to.include(`NEWHOPE = 'NEWHOPE'`, 'Should render enum values');
<<<<<<< HEAD
    expect(rendered).to.include(`'episode_Camel_Case', episode_Camel_Case,`, 'Should add enum decorator options');
    expect(rendered).to.include(`nullable: true`, 'Should add enum decorator options');

=======
    expect(rendered).to.include(
      `'episode_Camel_Case', episode_Camel_Case, {\n    nullable: true,\n  }`,
      'Should add enum decorator options'
    );
>>>>>>> f78a4433
    expect(rendered).to.include(`episode?: episode_Camel_Case`, 'Should camelCase type');
  });

  it('should import and export both enums', function () {
    const model = fromStringSchema(`
      enum enum1 {
        NEWHOPE
        EMPIRE
        JEDI
      }

      enum enum2 {
        NEWHOPE
        EMPIRE
        JEDI
      }
        
      type Movie @entity {
        field1: enum1,
        field2: enum2
      }`);
    generator = new ModelRenderer(model, model.lookupEntity('Movie'), enumCtxProvider);
    const rendered = generator.render(modelTemplate);
    debug(`rendered: ${JSON.stringify(rendered, null, 2)}`);
    expect(rendered).to.include(`import { enum1 } from '../enums/enums'`, 'Should import enum1');
    expect(rendered).to.include('export { enum1 }', 'Should export enum1');
    expect(rendered).to.include(`import { enum2 } from '../enums/enums'`, 'Should import enum2');
    expect(rendered).to.include('export { enum2 }', 'Should export enum2');
  });

  it('should export enum from a single entity', function () {
    const model = fromStringSchema(`
      enum enum1 {
        NEWHOPE
        EMPIRE
        JEDI
      }
      
      type B @entity {
        field1: enum1,
      }

      type A @entity {
        field1: enum1,
      }`);
    generator = new ModelRenderer(model, model.lookupEntity('A'), enumCtxProvider);
    let rendered = generator.render(modelTemplate);
    debug(`rendered A: ${JSON.stringify(rendered, null, 2)}`);
    expect(rendered).to.include('export { enum1 }', 'Should export enum1');

    generator = new ModelRenderer(model, model.lookupEntity('B'), enumCtxProvider);
    rendered = generator.render(modelTemplate);
    debug(`rendered B: ${JSON.stringify(rendered, null, 2)}`);
    expect(rendered).to.not.include('export { enum1 }', 'B should not export enum1');
  });

  it('should extend interface type', function () {
    const model = fromStringSchema(`
        interface IEntity @entity {
            field1: String
        }
        type A implements IEntity @entity {
            field1: String
            field2: String
    }`);
    generator = new ModelRenderer(model, model.lookupEntity('A'), enumCtxProvider);
    const rendered = generator.render(modelTemplate);
    expect(rendered).to.include('extends IEntity');
    expect(rendered).to.include(`import { IEntity } from '../i-entity/i-entity.model'`, 'should import interface type');
  });

  it('should not include interface field', function () {
    const model = fromStringSchema(`
        interface IEntity @entity {
            field1: String
        }
        type A implements IEntity @entity {
            field1: String
            field2: String
    }`);
    generator = new ModelRenderer(model, model.lookupEntity('A'), enumCtxProvider);
    const rendered = generator.render(modelTemplate);
    expect(rendered).to.not.include('field1');
  });

  it('should render interface', function () {
    const model = fromStringSchema(`
        interface IEntity @entity {
            field1: String
        }
        type A implements IEntity @entity {
            field1: String
            field2: String
    }`);
    generator = new ModelRenderer(model, model.lookupInterface('IEntity'), enumCtxProvider);
    const rendered = generator.render(modelTemplate);
    expect(rendered).to.include('@InterfaceType');
  });

  it('should import unions', function () {
    const model = fromStringSchema(`
    union Poor = HappyPoor | Miserable
    type HappyPoor @variant {
      father: Poor!
      mother: Poor!
    }
    
    type Miserable @variant {
      hates: String!
    }
    
    type MyEntity @entity {
      status: Poor!
    }`);

    generator = new ModelRenderer(model, model.lookupEntity('MyEntity'), enumCtxProvider);
    const rendered = generator.render(modelTemplate);
    expect(rendered).to.include(`import { Poor } from '../variants/variants.model'`);
    // prettier put brackets aroung args
    expect(rendered).to.include('(type) => Poor', 'Should render the correct union type');
    expect(rendered).to.include('status!: typeof Poor', 'Should render the correct union type');
  });
});<|MERGE_RESOLUTION|>--- conflicted
+++ resolved
@@ -163,12 +163,8 @@
     // this will be generated in ../enums/enum.ts
     //expect(rendered).to.include(`NEWHOPE = 'NEWHOPE'`, 'Should render enum values');
     expect(rendered).to.include(`@EnumField`, 'Should decorate with @EnumField');
-<<<<<<< HEAD
     expect(rendered).to.include(`'Episode', Episode`);
     expect(rendered).to.include(`nullable: true`, 'Should add enum decorator options');
-=======
-    expect(rendered).to.include(`'Episode', Episode, {\n    nullable: true,\n  }`, 'Should add enum decorator options');
->>>>>>> f78a4433
     expect(rendered).to.include(`episode?:`, 'Should add nullable');
   });
 
@@ -192,16 +188,9 @@
     expect(rendered).to.include('export { episode_Camel_Case }', 'Should export enum');
     // this will be generated in ../enums/enum.ts
     //expect(rendered).to.include(`NEWHOPE = 'NEWHOPE'`, 'Should render enum values');
-<<<<<<< HEAD
     expect(rendered).to.include(`'episode_Camel_Case', episode_Camel_Case,`, 'Should add enum decorator options');
     expect(rendered).to.include(`nullable: true`, 'Should add enum decorator options');
 
-=======
-    expect(rendered).to.include(
-      `'episode_Camel_Case', episode_Camel_Case, {\n    nullable: true,\n  }`,
-      'Should add enum decorator options'
-    );
->>>>>>> f78a4433
     expect(rendered).to.include(`episode?: episode_Camel_Case`, 'Should camelCase type');
   });
 
