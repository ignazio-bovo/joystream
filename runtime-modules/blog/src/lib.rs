--- conflicted
+++ resolved
@@ -45,6 +45,7 @@
 use frame_support::{
     decl_event, decl_module, decl_storage, ensure, traits::Get, Parameter, StorageDoubleMap,
 };
+use scale_info::TypeInfo;
 use sp_arithmetic::traits::{BaseArithmetic, One};
 use sp_runtime::SaturatedConversion;
 use sp_runtime::{
@@ -89,13 +90,8 @@
 type BlogWeightInfo<T, I> = <T as Config<I>>::WeightInfo;
 
 // The pallet's configuration trait.
-<<<<<<< HEAD
 pub trait Config<I: Instance = DefaultInstance>:
-    frame_system::Config + common::membership::Config + balances::Config
-=======
-pub trait Trait<I: Instance = DefaultInstance>:
-    frame_system::Trait + common::membership::MembershipTypes + balances::Trait
->>>>>>> d9d9b49b
+    frame_system::Config + common::membership::MembershipTypes + balances::Config
 {
     /// Origin from which participant must come.
     type ParticipantEnsureOrigin: MemberOriginValidator<
@@ -136,7 +132,7 @@
 }
 
 /// Type, representing blog related post structure
-#[derive(Encode, Decode, Clone)]
+#[derive(Encode, Decode, Clone, TypeInfo)]
 pub struct Post<T: Config<I>, I: Instance> {
     /// Locking status
     locked: bool,
