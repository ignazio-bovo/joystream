--- conflicted
+++ resolved
@@ -9,17 +9,14 @@
 use frame_support::ensure;
 use frame_support::traits::Currency;
 use frame_system::ensure_root;
+use sp_arithmetic::traits::Saturating;
 
 use common::council::CouncilBudgetManager;
 use common::membership::{MemberId, MemberOriginValidator, MembershipInfoProvider};
 
 // Helper enum for the bounty management.
-<<<<<<< HEAD
 #[derive(Eq, PartialEq)]
-pub(crate) enum BountyActorManager<T: Trait> {
-=======
 pub(crate) enum BountyActorManager<T: Config> {
->>>>>>> 2b063749
     // Bounty was created or funded by a council.
     Council,
 
@@ -143,8 +140,13 @@
 
     // Remove some balance from the council budget and transfer it to the bounty account.
     fn transfer_balance_from_council_budget(bounty_id: T::BountyId, amount: BalanceOf<T>) {
+        let budget = T::CouncilBudgetManager::get_budget();
+        let new_budget = budget.saturating_sub(amount);
+
+        T::CouncilBudgetManager::set_budget(new_budget);
+
         let bounty_account_id = Module::<T>::bounty_account_id(bounty_id);
-        T::CouncilBudgetManager::withdraw(&bounty_account_id, amount);
+        let _ = balances::Pallet::<T>::deposit_creating(&bounty_account_id, amount);
     }
 
     // Add some balance from the council budget and slash from the bounty account.
@@ -152,6 +154,9 @@
         let bounty_account_id = Module::<T>::bounty_account_id(bounty_id);
         let _ = balances::Pallet::<T>::slash(&bounty_account_id, amount);
 
-        T::CouncilBudgetManager::increase_budget(amount);
+        let budget = T::CouncilBudgetManager::get_budget();
+        let new_budget = budget.saturating_add(amount);
+
+        T::CouncilBudgetManager::set_budget(new_budget);
     }
 }