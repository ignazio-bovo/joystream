--- conflicted
+++ resolved
@@ -513,68 +513,6 @@
     }
 }
 
-<<<<<<< HEAD
-pub struct WithdrawWorkEntryFixture {
-    origin: RawOrigin<u128>,
-    entry_id: u64,
-    bounty_id: u64,
-    member_id: u64,
-}
-
-impl WithdrawWorkEntryFixture {
-    pub fn default() -> Self {
-        Self {
-            origin: RawOrigin::Signed(1),
-            entry_id: 1,
-            bounty_id: 1,
-            member_id: 1,
-        }
-    }
-
-    pub fn with_origin(self, origin: RawOrigin<u128>) -> Self {
-        Self { origin, ..self }
-    }
-
-    pub fn with_member_id(self, member_id: u64) -> Self {
-        Self { member_id, ..self }
-    }
-
-    pub fn with_bounty_id(self, bounty_id: u64) -> Self {
-        Self { bounty_id, ..self }
-    }
-
-    pub fn with_entry_id(self, entry_id: u64) -> Self {
-        Self { entry_id, ..self }
-    }
-
-    pub fn call_and_assert(&self, expected_result: DispatchResult) {
-        let old_bounty = Bounty::bounties(self.bounty_id);
-        let actual_result = Bounty::withdraw_work_entry(
-            self.origin.clone().into(),
-            self.member_id,
-            self.bounty_id,
-            self.entry_id,
-        );
-
-        assert_eq!(actual_result, expected_result);
-
-        if actual_result.is_ok() {
-            assert!(!<crate::Entries<Test>>::contains_key(
-                self.bounty_id,
-                &self.entry_id
-            ));
-
-            let new_bounty = Bounty::bounties(self.bounty_id);
-            assert_eq!(
-                new_bounty.active_work_entry_count,
-                old_bounty.active_work_entry_count - 1
-            );
-        }
-    }
-}
-
-=======
->>>>>>> 97149d0c
 pub struct SubmitWorkFixture {
     origin: RawOrigin<u128>,
     entry_id: u64,
@@ -663,10 +601,6 @@
 
     pub fn with_judgment(self, judgment: OracleJudgmentOf<Test>) -> Self {
         Self { judgment, ..self }
-    }
-
-    pub fn with_rationale(self, rationale: Vec<u8>) -> Self {
-        Self { rationale, ..self }
     }
 
     pub fn call_and_assert(&self, expected_result: DispatchResult) {
