[package]
name = 'pallet-content'
<<<<<<< HEAD
version = '5.0.0'
=======
version = '3.2.0'
>>>>>>> f62058ba
authors = ['Joystream contributors']
edition = '2018'

[dependencies]
sp-std = { package = 'sp-std', default-features = false, git = 'https://github.com/paritytech/substrate.git', rev = '2cd20966cc09b059817c3ebe12fc130cdd850d62'}
sp-runtime = { package = 'sp-runtime', default-features = false, git = 'https://github.com/paritytech/substrate.git', rev = '2cd20966cc09b059817c3ebe12fc130cdd850d62'}
frame-support = { package = 'frame-support', default-features = false, git = 'https://github.com/paritytech/substrate.git', rev = '2cd20966cc09b059817c3ebe12fc130cdd850d62'}
frame-system = { package = 'frame-system', default-features = false, git = 'https://github.com/paritytech/substrate.git', rev = '2cd20966cc09b059817c3ebe12fc130cdd850d62'}
sp-arithmetic = { package = 'sp-arithmetic', default-features = false, git = 'https://github.com/paritytech/substrate.git', rev = '2cd20966cc09b059817c3ebe12fc130cdd850d62'}
codec = { package = 'parity-scale-codec', version = '1.3.4', default-features = false, features = ['derive'] }
serde = {version = '1.0.101', features = ['derive'], optional = true}
common = { package = 'pallet-common', default-features = false, path = '../common'}
<<<<<<< HEAD
balances = { package = 'pallet-balances', default-features = false, git = 'https://github.com/paritytech/substrate.git', rev = '2cd20966cc09b059817c3ebe12fc130cdd850d62'}
=======
storage = { package = 'pallet-storage', default-features = false, path = '../storage'}
membership = { package = 'pallet-membership', default-features = false, path = '../membership'}
balances = { package = 'pallet-balances', default-features = false, git = 'https://github.com/paritytech/substrate.git', rev = '2cd20966cc09b059817c3ebe12fc130cdd850d62'}
minting = { package = 'pallet-token-mint', default-features = false, path = '../token-minting' }    

>>>>>>> f62058ba

[dev-dependencies]
sp-io = { package = 'sp-io', default-features = false, git = 'https://github.com/paritytech/substrate.git', rev = '2cd20966cc09b059817c3ebe12fc130cdd850d62'}
sp-core = { package = 'sp-core', default-features = false, git = 'https://github.com/paritytech/substrate.git', rev = '2cd20966cc09b059817c3ebe12fc130cdd850d62'}
pallet-timestamp = { package = 'pallet-timestamp', default-features = false, git = 'https://github.com/paritytech/substrate.git', rev = '2cd20966cc09b059817c3ebe12fc130cdd850d62'}
randomness-collective-flip = { package = 'pallet-randomness-collective-flip', default-features = false, git = 'https://github.com/paritytech/substrate.git', rev = '2cd20966cc09b059817c3ebe12fc130cdd850d62'}


[features]
default = ['std']
std = [
	'sp-std/std',
	'sp-runtime/std',
	'frame-support/std',
	'frame-system/std',
	'sp-arithmetic/std',
	'codec/std',
	'balances/std',
	'serde',
	'common/std',
	'storage/std',
	'balances/std',
	'membership/std',
	'minting/std',    
]<|MERGE_RESOLUTION|>--- conflicted
+++ resolved
@@ -1,10 +1,6 @@
 [package]
 name = 'pallet-content'
-<<<<<<< HEAD
-version = '5.0.0'
-=======
 version = '3.2.0'
->>>>>>> f62058ba
 authors = ['Joystream contributors']
 edition = '2018'
 
@@ -17,15 +13,11 @@
 codec = { package = 'parity-scale-codec', version = '1.3.4', default-features = false, features = ['derive'] }
 serde = {version = '1.0.101', features = ['derive'], optional = true}
 common = { package = 'pallet-common', default-features = false, path = '../common'}
-<<<<<<< HEAD
-balances = { package = 'pallet-balances', default-features = false, git = 'https://github.com/paritytech/substrate.git', rev = '2cd20966cc09b059817c3ebe12fc130cdd850d62'}
-=======
 storage = { package = 'pallet-storage', default-features = false, path = '../storage'}
 membership = { package = 'pallet-membership', default-features = false, path = '../membership'}
 balances = { package = 'pallet-balances', default-features = false, git = 'https://github.com/paritytech/substrate.git', rev = '2cd20966cc09b059817c3ebe12fc130cdd850d62'}
 minting = { package = 'pallet-token-mint', default-features = false, path = '../token-minting' }    
 
->>>>>>> f62058ba
 
 [dev-dependencies]
 sp-io = { package = 'sp-io', default-features = false, git = 'https://github.com/paritytech/substrate.git', rev = '2cd20966cc09b059817c3ebe12fc130cdd850d62'}
@@ -43,7 +35,6 @@
 	'frame-system/std',
 	'sp-arithmetic/std',
 	'codec/std',
-	'balances/std',
 	'serde',
 	'common/std',
 	'storage/std',
