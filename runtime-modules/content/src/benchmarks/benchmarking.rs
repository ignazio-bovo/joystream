--- conflicted
+++ resolved
@@ -4,33 +4,7 @@
 use crate::permissions::*;
 use crate::types::*;
 use crate::{
-<<<<<<< HEAD
     assert_lt,
-    permissions::*,
-    types::{
-        ChannelAgentPermissions, ChannelOwner, ChannelTransferStatus, ChannelUpdateParameters,
-        ContentTreasury, InitTransferParametersOf, ModuleAccount, PendingTransfer, StorageAssets,
-        TransferCommitmentParameters, TransferCommitmentWitnessOf,
-    },
-    Call, ChannelById, Config, ContentActor, Event, Module as Pallet,
-};
-use common::BudgetManager;
-use frame_benchmarking::benchmarks;
-use frame_support::{
-    storage::StorageMap,
-    traits::{Currency, Get},
-    IterableStorageDoubleMap, StorageDoubleMap, StorageValue,
-};
-use frame_system::RawOrigin;
-use project_token::types::{
-    BlockRate, JoyBalanceOf, PatronageData, RevenueSplitInfo, RevenueSplitStateOf, TimelineOf,
-    TokenBalanceOf, TokenDataOf, TokenSale, TransferPolicy, Transfers, Validated,
-};
-use project_token::BloatBond as TokenAccountBloatBond;
-use project_token::{AccountInfoByTokenAndMember, TokenInfoById};
-use sp_arithmetic::traits::{One, Zero};
-use sp_runtime::traits::SaturatedConversion;
-=======
     nft::{NftOwner, TransactionalStatus},
     Call, ChannelById, Config, ContentActor, Event, Module as Pallet,
 };
@@ -40,12 +14,15 @@
 use frame_support::{
     storage::StorageMap,
     traits::{Currency, Get},
+    IterableStorageDoubleMap, StorageDoubleMap, StorageValue,
 };
 use frame_system::RawOrigin;
+use project_token::{
+    types::*, AccountInfoByTokenAndMember, BloatBond as TokenAccountBloatBond, TokenInfoById,
+};
 use sp_arithmetic::traits::One;
 use sp_runtime::traits::Hash;
 use sp_runtime::SaturatedConversion;
->>>>>>> 5e7a1d3a
 use sp_std::{
     cmp::min,
     collections::{btree_map::BTreeMap, btree_set::BTreeSet},
@@ -54,11 +31,6 @@
 };
 use storage::Module as Storage;
 
-<<<<<<< HEAD
-use super::*;
-
-=======
->>>>>>> 5e7a1d3a
 benchmarks! {
     where_clause {
     where
@@ -282,7 +254,8 @@
 
         assert_last_event::<T>(
             <T as Config>::Event::from(
-                Event::<T>::ChannelUpdated(actor,
+                Event::<T>::ChannelUpdated(
+                    actor,
                     channel_id,
                     update_params,
                     BTreeSet::new()
@@ -348,7 +321,6 @@
         true,
         permissions_by_level.clone()
     )
-<<<<<<< HEAD
     verify {
         let group = Pallet::<T>::curator_group_by_id(group_id);
         assert!(group == CuratorGroup::create(true, &permissions_by_level));
@@ -358,13 +330,6 @@
             ).into()
         );
     }
-=======
-        verify {
-            let group = Pallet::<T>::curator_group_by_id(group_id);
-            assert!(group == CuratorGroup::create(true, &permissions_by_level));
-            assert_last_event::<T>(Event::<T>::CuratorGroupCreated(group_id).into());
-        }
->>>>>>> 5e7a1d3a
 
     update_curator_group_permissions {
         let a in 0 .. (T::MaxKeysPerCuratorGroupPermissionsByLevelMap::get() as u32);
@@ -381,7 +346,6 @@
         group_id,
         permissions_by_level.clone()
     )
-<<<<<<< HEAD
     verify {
         let group = Pallet::<T>::curator_group_by_id(group_id);
         assert_eq!(group.get_permissions_by_level(), &permissions_by_level);
@@ -394,16 +358,6 @@
             ).into()
         );
     }
-=======
-        verify {
-            let group = Pallet::<T>::curator_group_by_id(group_id);
-            assert_eq!(group.get_permissions_by_level(), &permissions_by_level);
-            assert_last_event::<T>(Event::<T>::CuratorGroupPermissionsUpdated(
-                group_id,
-                permissions_by_level
-            ).into());
-        }
->>>>>>> 5e7a1d3a
 
     set_curator_group_status {
         let (_, lead_account) = insert_content_leader::<T>();
@@ -417,7 +371,6 @@
         group_id,
         false
     )
-<<<<<<< HEAD
     verify {
         let group = Pallet::<T>::curator_group_by_id(group_id);
         assert!(!group.is_active());
@@ -427,13 +380,6 @@
             ).into()
         );
     }
-=======
-        verify {
-            let group = Pallet::<T>::curator_group_by_id(group_id);
-            assert!(!group.is_active());
-            assert_last_event::<T>(Event::<T>::CuratorGroupStatusSet(group_id, false).into());
-        }
->>>>>>> 5e7a1d3a
 
     add_curator_to_group {
         let (_, lead_account) = insert_content_leader::<T>();
@@ -452,7 +398,6 @@
         curator_id,
         permissions.clone()
     )
-<<<<<<< HEAD
     verify {
         let group = Pallet::<T>::curator_group_by_id(group_id);
         assert_eq!(group.get_curators().get(&curator_id), Some(&permissions));
@@ -462,13 +407,6 @@
             ).into()
         );
     }
-=======
-        verify {
-            let group = Pallet::<T>::curator_group_by_id(group_id);
-            assert_eq!(group.get_curators().get(&curator_id), Some(&permissions));
-            assert_last_event::<T>(Event::<T>::CuratorAdded(group_id, curator_id, permissions).into());
-        }
->>>>>>> 5e7a1d3a
 
     remove_curator_from_group {
         let (_, lead_account) = insert_content_leader::<T>();
@@ -485,7 +423,11 @@
         verify {
             let group = Pallet::<T>::curator_group_by_id(group_id);
             assert!(group.get_curators().get(&curator_id).is_none());
-            assert_last_event::<T>(Event::<T>::CuratorRemoved(group_id, curator_id).into());
+            assert_last_event::<T>(
+                <T as Config>::Event::from(
+                    Event::<T>::CuratorRemoved(group_id, curator_id)
+                ).into()
+            );
         }
 
     /*
@@ -523,27 +465,22 @@
         params.clone()
     )
     verify {
-<<<<<<< HEAD
-        let group = Pallet::<T>::curator_group_by_id(group_id);
-        assert!(group.get_curators().get(&curator_id).is_none());
-        assert_last_event::<T>(
-            <T as Config>::Event::from(
-                Event::<T>::CuratorRemoved(group_id, curator_id)
-            ).into()
-        );
-=======
         let video = Pallet::<T>::video_by_id(expected_video_id);
         assert_eq!(video.in_channel, channel_id);
         assert_eq!(video.nft_status, None);
         assert_eq!(BTreeSet::from(video.data_objects), expected_asset_ids);
         assert_eq!(video.video_state_bloat_bond, Pallet::<T>::video_state_bloat_bond_value());
-        assert_last_event::<T>(Event::<T>::VideoCreated(
-            actor,
-            channel_id,
-            expected_video_id,
-            params,
-            expected_asset_ids
-        ).into());
+        assert_last_event::<T>(
+            <T as Config>::Event::from(
+                Event::<T>::VideoCreated(
+                    actor,
+                    channel_id,
+                    expected_video_id,
+                    params,
+                    expected_asset_ids
+                )
+            ).into()
+        );
     }
 
     // Worst case scenario: initial state - EnglishAuction
@@ -595,13 +532,17 @@
 
         assert_eq!(BTreeSet::from(video.data_objects), expected_asset_ids);
         assert_eq!(video.video_state_bloat_bond, Pallet::<T>::video_state_bloat_bond_value());
-        assert_last_event::<T>(Event::<T>::VideoCreated(
-            actor,
-            channel_id,
-            expected_video_id,
-            params,
-            expected_asset_ids
-        ).into());
+        assert_last_event::<T>(
+            <T as Config>::Event::from(
+                Event::<T>::VideoCreated(
+                    actor,
+                    channel_id,
+                    expected_video_id,
+                    params,
+                    expected_asset_ids
+                )
+            ).into()
+        );
     }
 
     update_video_without_assets_without_nft {
@@ -642,12 +583,16 @@
         let video = Pallet::<T>::video_by_id(video_id);
         assert_eq!(BTreeSet::from(video.data_objects), existing_asset_ids);
         assert!(video.nft_status.is_none());
-        assert_last_event::<T>(Event::<T>::VideoUpdated(
-            actor,
-            video_id,
-            params,
-            BTreeSet::new()
-        ).into());
+        assert_last_event::<T>(
+            <T as Config>::Event::from(
+                Event::<T>::VideoUpdated(
+                    actor,
+                    video_id,
+                    params,
+                    BTreeSet::new()
+                )
+            ).into()
+        );
     }
 
     update_video_with_assets_without_nft {
@@ -707,12 +652,16 @@
         let video = Pallet::<T>::video_by_id(video_id);
         assert!(video.nft_status.is_none());
         assert_eq!(BTreeSet::from(video.data_objects), expected_asset_ids);
-        assert_last_event::<T>(Event::<T>::VideoUpdated(
-            actor,
-            video_id,
-            params,
-            expected_asset_ids
-        ).into());
+        assert_last_event::<T>(
+            <T as Config>::Event::from(
+                Event::<T>::VideoUpdated(
+                    actor,
+                    video_id,
+                    params,
+                    expected_asset_ids
+                )
+            ).into()
+        );
     }
 
     update_video_without_assets_with_nft {
@@ -766,12 +715,16 @@
             },
             _ => panic!("Unexpected video nft transactional status")
         }
-        assert_last_event::<T>(Event::<T>::VideoUpdated(
-            actor,
-            video_id,
-            params,
-            BTreeSet::new()
-        ).into());
+        assert_last_event::<T>(
+            <T as Config>::Event::from(
+                Event::<T>::VideoUpdated(
+                    actor,
+                    video_id,
+                    params,
+                    BTreeSet::new()
+                )
+            ).into()
+        );
     }
 
     update_video_with_assets_with_nft {
@@ -843,12 +796,16 @@
             },
             _ => panic!("Unexpected video nft transactional status")
         }
-        assert_last_event::<T>(Event::<T>::VideoUpdated(
-            actor,
-            video_id,
-            params,
-            expected_asset_ids
-        ).into());
+        assert_last_event::<T>(
+            <T as Config>::Event::from(
+                Event::<T>::VideoUpdated(
+                    actor,
+                    video_id,
+                    params,
+                    expected_asset_ids
+                )
+            ).into()
+        );
     }
 
     delete_video_without_assets {
@@ -867,10 +824,14 @@
         None
     ) verify {
         assert!(Pallet::<T>::ensure_video_exists(&video_id).is_err());
-        assert_last_event::<T>(Event::<T>::VideoDeleted(
-            actor,
-            video_id
-        ).into());
+        assert_last_event::<T>(
+            <T as Config>::Event::from(
+                Event::<T>::VideoDeleted(
+                    actor,
+                    video_id
+                )
+            ).into()
+        );
     }
 
     delete_video_with_assets {
@@ -891,11 +852,14 @@
         Some(witness)
     ) verify {
         assert!(Pallet::<T>::ensure_video_exists(&video_id).is_err());
-        assert_last_event::<T>(Event::<T>::VideoDeleted(
-            actor,
-            video_id
-        ).into());
->>>>>>> 5e7a1d3a
+        assert_last_event::<T>(
+            <T as Config>::Event::from(
+                Event::<T>::VideoDeleted(
+                    actor,
+                    video_id
+                )
+            ).into()
+        );
     }
 
     /*
@@ -1346,7 +1310,6 @@
         );
     }
 
-<<<<<<< HEAD
     issue_revenue_split {
         let (channel_id, group_id, lead_acc_id, curator_id, curator_acc_id) =
             setup_worst_case_scenario_curator_channel_all_max::<T>(false)?;
@@ -1635,7 +1598,7 @@
             ).into(),
         );
     }
-=======
+
     // ================================================================================
     // ======================== CHANNEL PAYOUTS & WITHDRAWALS =========================
     // ================================================================================
@@ -1851,7 +1814,6 @@
                 cumulative_reward_claimed + balances_pre,
             );
         }
->>>>>>> 5e7a1d3a
 }
 
 #[cfg(test)]
@@ -2014,81 +1976,13 @@
     }
 
     #[test]
-<<<<<<< HEAD
-    fn make_creator_token_permissionless() {
-        with_default_mock_builder(|| {
-            assert_ok!(Content::test_benchmark_make_creator_token_permissionless());
-        });
-    }
-
-    #[test]
-    fn deissue_creator_token() {
-        with_default_mock_builder(|| {
-            assert_ok!(Content::test_benchmark_deissue_creator_token());
-        });
-    }
-
-    #[test]
-    fn init_creator_token_sale() {
-        with_default_mock_builder(|| {
-            assert_ok!(Content::test_benchmark_init_creator_token_sale());
-        });
-    }
-
-    #[test]
-    fn update_upcoming_creator_token_sale() {
-        with_default_mock_builder(|| {
-            assert_ok!(Content::test_benchmark_update_upcoming_creator_token_sale());
-=======
     fn update_channel_payouts() {
         with_default_mock_builder(|| {
             assert_ok!(Content::test_benchmark_update_channel_payouts());
->>>>>>> 5e7a1d3a
         })
     }
 
     #[test]
-<<<<<<< HEAD
-    fn finalize_creator_token_sale() {
-        with_default_mock_builder(|| {
-            assert_ok!(Content::test_benchmark_finalize_creator_token_sale());
-        });
-    }
-
-    #[test]
-    fn issue_revenue_split() {
-        with_default_mock_builder(|| {
-            assert_ok!(Content::test_benchmark_issue_revenue_split());
-        });
-    }
-
-    #[test]
-    fn issue_revenue_split_as_collaborator() {
-        with_default_mock_builder(|| {
-            assert_ok!(Content::test_benchmark_issue_revenue_split_as_collaborator());
-        });
-    }
-
-    #[test]
-    fn finalize_revenue_split() {
-        with_default_mock_builder(|| {
-            assert_ok!(Content::test_benchmark_finalize_revenue_split());
-        });
-    }
-
-    #[test]
-    fn reduce_creator_token_patronage_rate_to() {
-        with_default_mock_builder(|| {
-            assert_ok!(Content::test_benchmark_reduce_creator_token_patronage_rate_to());
-        });
-    }
-
-    #[test]
-    fn claim_creator_token_patronage_credit() {
-        with_default_mock_builder(|| {
-            assert_ok!(Content::test_benchmark_claim_creator_token_patronage_credit());
-        });
-=======
     fn withdraw_from_member_channel_balance() {
         with_default_mock_builder(|| {
             assert_ok!(Content::test_benchmark_withdraw_from_member_channel_balance());
@@ -2121,6 +2015,75 @@
         with_default_mock_builder(|| {
             assert_ok!(Content::test_benchmark_claim_and_withdraw_curator_channel_reward());
         })
->>>>>>> 5e7a1d3a
+    }
+
+    #[test]
+    fn make_creator_token_permissionless() {
+        with_default_mock_builder(|| {
+            assert_ok!(Content::test_benchmark_make_creator_token_permissionless());
+        });
+    }
+
+    #[test]
+    fn deissue_creator_token() {
+        with_default_mock_builder(|| {
+            assert_ok!(Content::test_benchmark_deissue_creator_token());
+        });
+    }
+
+    #[test]
+    fn init_creator_token_sale() {
+        with_default_mock_builder(|| {
+            assert_ok!(Content::test_benchmark_init_creator_token_sale());
+        });
+    }
+
+    #[test]
+    fn update_upcoming_creator_token_sale() {
+        with_default_mock_builder(|| {
+            assert_ok!(Content::test_benchmark_update_upcoming_creator_token_sale());
+        });
+    }
+
+    #[test]
+    fn finalize_creator_token_sale() {
+        with_default_mock_builder(|| {
+            assert_ok!(Content::test_benchmark_finalize_creator_token_sale());
+        });
+    }
+
+    #[test]
+    fn issue_revenue_split() {
+        with_default_mock_builder(|| {
+            assert_ok!(Content::test_benchmark_issue_revenue_split());
+        });
+    }
+
+    #[test]
+    fn issue_revenue_split_as_collaborator() {
+        with_default_mock_builder(|| {
+            assert_ok!(Content::test_benchmark_issue_revenue_split_as_collaborator());
+        });
+    }
+
+    #[test]
+    fn finalize_revenue_split() {
+        with_default_mock_builder(|| {
+            assert_ok!(Content::test_benchmark_finalize_revenue_split());
+        });
+    }
+
+    #[test]
+    fn reduce_creator_token_patronage_rate_to() {
+        with_default_mock_builder(|| {
+            assert_ok!(Content::test_benchmark_reduce_creator_token_patronage_rate_to());
+        });
+    }
+
+    #[test]
+    fn claim_creator_token_patronage_credit() {
+        with_default_mock_builder(|| {
+            assert_ok!(Content::test_benchmark_claim_creator_token_patronage_credit());
+        });
     }
 }