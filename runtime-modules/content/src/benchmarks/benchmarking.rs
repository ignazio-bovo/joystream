#![cfg(feature = "runtime-benchmarks")]

use crate::{
    types::{ChannelAgentPermissions, ChannelOwner},
    Call, ChannelById, ChannelUpdateParameters, Config, ContentActor, Event, Module as Pallet,
    StorageAssets,
};
use frame_benchmarking::benchmarks;
use frame_support::{storage::StorageMap, traits::Get};
use frame_system::RawOrigin;
use sp_arithmetic::traits::One;
<<<<<<< HEAD
use sp_std::{
    cmp::min,
    collections::{btree_map::BTreeMap, btree_set::BTreeSet},
    vec,
};
=======
use sp_std::{cmp::min, collections::btree_map::BTreeMap, vec};
>>>>>>> f267bb0f
use storage::{DataObjectStorage, Module as Storage};

use super::{
    assert_last_event, channel_bag_witness, create_data_object_candidates_helper,
    generate_channel_creation_params, insert_content_leader, insert_distribution_leader,
    insert_storage_leader, setup_worst_case_curator_group_with_curators,
    setup_worst_case_scenario_curator_channel, worst_case_channel_agent_permissions,
    ContentWorkingGroupInstance, CreateAccountId, DistributionWorkingGroupInstance,
    StorageWorkingGroupInstance, MAX_BYTES_METADATA,
};

benchmarks! {
    where_clause {
        where
              T: balances::Config,
              T: membership::Config,
              T: storage::Config,
              T: working_group::Config<StorageWorkingGroupInstance>,
              T: working_group::Config<DistributionWorkingGroupInstance>,
              T: working_group::Config<ContentWorkingGroupInstance>,
              T::AccountId: CreateAccountId,
              T: Config ,
    }

    /*
    ============================================================================
    ======================================== CHANNEL CUD GROUP =================
    ============================================================================
    */

    create_channel {

        let a in 1 .. T::MaxNumberOfCollaboratorsPerChannel::get();//max colaborators

        let b in (T::StorageBucketsPerBagValueConstraint::get().min as u32) ..
            (T::StorageBucketsPerBagValueConstraint::get().max() as u32);

        let c in
        (T::DistributionBucketsPerBagValueConstraint::get().min as u32) ..
        (T::DistributionBucketsPerBagValueConstraint::get().max() as u32);

        let d in 1 .. T::MaxNumberOfAssetsPerChannel::get(); //max objs number

        let e in 1 .. MAX_BYTES_METADATA; //max bytes for metadata

        let max_obj_size: u64 = T::MaxDataObjectSize::get();

        let (_, storage_wg_lead_account_id) = insert_storage_leader::<T>();

        let (_, distribution_wg_lead_account_id) =
            insert_distribution_leader::<T>();

        let (_, lead_account_id) = insert_content_leader::<T>();

        let sender = RawOrigin::Signed(lead_account_id);

        let group_id = setup_worst_case_curator_group_with_curators::<T>(
            min(<T as working_group::Config<ContentWorkingGroupInstance>>::
                MaxWorkerNumberLimit::get(),
            T::MaxNumberOfCuratorsPerGroup::get())
        )?;

        let channel_owner = ChannelOwner::CuratorGroup(group_id);

        let params = generate_channel_creation_params::<T>(
            storage_wg_lead_account_id,
            distribution_wg_lead_account_id,
            a, b, c, d, e,
            max_obj_size,
        );

    }: _ (sender, channel_owner, params.clone())
    verify {

        let channel_id: T::ChannelId = One::one();
        assert!(ChannelById::<T>::contains_key(&channel_id));

        let channel = ChannelById::<T>::get(channel_id);

        assert_last_event::<T>(
            Event::<T>::ChannelCreated(
                channel_id,
                channel,
                params).into()
        );
    }

    channel_update_with_assets {

        let a in 1 .. T::MaxNumberOfCollaboratorsPerChannel::get(); //max colaborators

        let b in 1 .. T::MaxNumberOfAssetsPerChannel::get(); //max objs number to upload

        let c in 1 .. T::MaxNumberOfAssetsPerChannel::get(); //max objs number to remove

        let d in 1 .. MAX_BYTES_METADATA; //max bytes for new metadata

        let e in (T::StorageBucketsPerBagValueConstraint::get().min as u32) ..
         (T::StorageBucketsPerBagValueConstraint::get().max() as u32);

        let f in
            (T::DistributionBucketsPerBagValueConstraint::get().min as u32) ..
            (T::DistributionBucketsPerBagValueConstraint::get().max() as u32);

        let max_obj_size: u64 = T::MaxDataObjectSize::get();

        let assets_to_remove =
            Storage::<T>::get_next_data_object_ids(c as usize);

        let (channel_id,
            group_id,
            lead_account_id,
            curator_id,
            curator_account_id) =
        setup_worst_case_scenario_curator_channel::<T>(c, e, f,).unwrap();

        let channel = ChannelById::<T>::get(channel_id);

        let permissions: ChannelAgentPermissions =
            worst_case_channel_agent_permissions()
            .into_iter()
            .skip(1)
            .collect();

<<<<<<< HEAD
        let collaborators = Some(channel.collaborators
            .into_iter()
            .take(a as usize)
=======
        let collaborators = Some(channel.collaborators.into_iter()
>>>>>>> f267bb0f
            .map(|(member_id, _)|{
                (member_id, permissions.clone())
            })
            .collect::<BTreeMap<_, _>>());

        let assets_to_upload = StorageAssets::<T> {
                expected_data_size_fee:
                    Storage::<T>::data_object_per_mega_byte_fee(),
                object_creation_list: create_data_object_candidates_helper(
                    b,
                    max_obj_size
                ),
        };

        let new_data_object_ids =
            Storage::<T>::get_next_data_object_ids(
                assets_to_upload.object_creation_list.len());

        let expected_data_object_state_bloat_bond =
            Storage::<T>::data_object_state_bloat_bond_value();

        let new_meta = Some(vec![1u8].repeat(d as usize));

        let update_params = ChannelUpdateParameters::<T> {
            assets_to_upload: Some(assets_to_upload),
            new_meta,
            assets_to_remove,
            collaborators,
            expected_data_object_state_bloat_bond,
            channel_bag_witness: channel_bag_witness::<T>(channel_id)?,
        };

        let origin = RawOrigin::Signed(curator_account_id);
        let actor = ContentActor::Curator(group_id, curator_id);

    }: update_channel(
        origin, actor, channel_id, update_params.clone())
    verify {

        assert!(ChannelById::<T>::contains_key(&channel_id));

        assert_last_event::<T>(
            Event::<T>::ChannelUpdated(actor,
                channel_id,
                update_params,
                new_data_object_ids).into()
        );
    }

    channel_update_without_assets {

        let a in 1 .. T::MaxNumberOfCollaboratorsPerChannel::get(); //max colaborators

        let b in (T::StorageBucketsPerBagValueConstraint::get().min as u32) ..
         (T::StorageBucketsPerBagValueConstraint::get().max() as u32);

        let c in
            (T::DistributionBucketsPerBagValueConstraint::get().min as u32) ..
            (T::DistributionBucketsPerBagValueConstraint::get().max() as u32);

        let b in (T::StorageBucketsPerBagValueConstraint::get().min as u32) ..
         (T::StorageBucketsPerBagValueConstraint::get().max() as u32);

<<<<<<< HEAD
        let (channel_id,
            group_id,
            lead_account_id,
            curator_id,
            curator_account_id) =
        setup_worst_case_scenario_curator_channel::<T>(
            T::MaxNumberOfAssetsPerChannel::get(),
            b,
            c,).unwrap();

        let channel = ChannelById::<T>::get(channel_id);

        let permissions: ChannelAgentPermissions =
            worst_case_channel_agent_permissions()
            .into_iter()
            .skip(1)
            .collect();

        let collaborators = Some(channel.collaborators
            .into_iter()
            .take(a as usize)
            .map(|(member_id, _)|{
                (member_id, permissions.clone())
            })
            .collect::<BTreeMap<_, _>>());

        let expected_data_object_state_bloat_bond =
            Storage::<T>::data_object_state_bloat_bond_value();

        let update_params = ChannelUpdateParameters::<T> {
            assets_to_upload: None,
            new_meta: None,
            assets_to_remove: BTreeSet::new(),
            collaborators,
            expected_data_object_state_bloat_bond,
            channel_bag_witness: channel_bag_witness::<T>(channel_id)?,
        };

        let origin = RawOrigin::Signed(curator_account_id);
        let actor = ContentActor::Curator(group_id, curator_id);

    }: update_channel(
        origin, actor, channel_id, update_params.clone())
    verify {

        assert!(ChannelById::<T>::contains_key(&channel_id));

        assert_last_event::<T>(
            Event::<T>::ChannelUpdated(actor,
                channel_id,
                update_params,
                BTreeSet::new()).into()
        );
    }

    channel_delete_with_assets {

        let a in 1 .. T::MaxNumberOfAssetsPerChannel::get(); //max objs number

        let b in (T::StorageBucketsPerBagValueConstraint::get().min as u32) ..
         (T::StorageBucketsPerBagValueConstraint::get().max() as u32);

        let c in
            (T::DistributionBucketsPerBagValueConstraint::get().min as u32) ..
            (T::DistributionBucketsPerBagValueConstraint::get().max() as u32);

=======
        let c in
            (T::DistributionBucketsPerBagValueConstraint::get().min as u32) ..
            (T::DistributionBucketsPerBagValueConstraint::get().max() as u32);

>>>>>>> f267bb0f
        let max_obj_size: u64 = T::MaxDataObjectSize::get();

        let (
            channel_id,
            group_id,
            lead_account_id,
            curator_id,
            curator_account_id
        ) =
        setup_worst_case_scenario_curator_channel::<T>(a, b, c,).unwrap();

        let origin = RawOrigin::Signed(curator_account_id);
        let actor = ContentActor::Curator(group_id, curator_id);
        let channel_bag_witness = channel_bag_witness::<T>(channel_id)?;
<<<<<<< HEAD
    }: delete_channel(origin, actor, channel_id, channel_bag_witness, a.into())
    verify {

        assert_last_event::<T>(
            Event::<T>::ChannelDeleted(
                actor,
                channel_id
            ).into()
        );
    }

    channel_delete_without_assets {


        let a in (T::StorageBucketsPerBagValueConstraint::get().min as u32) ..
         (T::StorageBucketsPerBagValueConstraint::get().max() as u32);

        let b in
            (T::DistributionBucketsPerBagValueConstraint::get().min as u32) ..
            (T::DistributionBucketsPerBagValueConstraint::get().max() as u32);

        let max_obj_size: u64 = T::MaxDataObjectSize::get();

        let (
            channel_id,
            group_id,
            lead_account_id,
            curator_id,
            curator_account_id
        ) =
        setup_worst_case_scenario_curator_channel::<T>(0, a, b,).unwrap();

        let origin = RawOrigin::Signed(curator_account_id);
        let actor = ContentActor::Curator(group_id, curator_id);
        let channel_bag_witness = channel_bag_witness::<T>(channel_id)?;
    }: delete_channel(origin, actor, channel_id, channel_bag_witness, 0)
=======
    }: _ (origin, actor, channel_id, channel_bag_witness, a.into())
>>>>>>> f267bb0f
    verify {

        assert_last_event::<T>(
            Event::<T>::ChannelDeleted(
                actor,
                channel_id
            ).into()
        );
    }
}

#[cfg(test)]
pub mod tests {
    use crate::tests::mock::{with_default_mock_builder, Content};
    use frame_support::assert_ok;

    #[test]
    fn create_channel() {
        with_default_mock_builder(|| {
            assert_ok!(Content::test_benchmark_create_channel());
        });
    }

    #[test]
    fn channel_update_with_assets() {
        with_default_mock_builder(|| {
            assert_ok!(Content::test_benchmark_channel_update_with_assets());
        });
    }

    #[test]
    fn channel_update_without_assets() {
        with_default_mock_builder(|| {
            assert_ok!(Content::test_benchmark_channel_update_without_assets());
        });
    }

    #[test]
    fn channel_delete_with_assets() {
        with_default_mock_builder(|| {
            assert_ok!(Content::test_benchmark_channel_delete_with_assets());
        });
    }

    #[test]
    fn channel_delete_without_assets() {
        with_default_mock_builder(|| {
            assert_ok!(Content::test_benchmark_channel_delete_without_assets());
        });
    }
}<|MERGE_RESOLUTION|>--- conflicted
+++ resolved
@@ -9,15 +9,11 @@
 use frame_support::{storage::StorageMap, traits::Get};
 use frame_system::RawOrigin;
 use sp_arithmetic::traits::One;
-<<<<<<< HEAD
 use sp_std::{
     cmp::min,
     collections::{btree_map::BTreeMap, btree_set::BTreeSet},
     vec,
 };
-=======
-use sp_std::{cmp::min, collections::btree_map::BTreeMap, vec};
->>>>>>> f267bb0f
 use storage::{DataObjectStorage, Module as Storage};
 
 use super::{
@@ -142,13 +138,9 @@
             .skip(1)
             .collect();
 
-<<<<<<< HEAD
         let collaborators = Some(channel.collaborators
             .into_iter()
             .take(a as usize)
-=======
-        let collaborators = Some(channel.collaborators.into_iter()
->>>>>>> f267bb0f
             .map(|(member_id, _)|{
                 (member_id, permissions.clone())
             })
@@ -212,7 +204,6 @@
         let b in (T::StorageBucketsPerBagValueConstraint::get().min as u32) ..
          (T::StorageBucketsPerBagValueConstraint::get().max() as u32);
 
-<<<<<<< HEAD
         let (channel_id,
             group_id,
             lead_account_id,
@@ -279,12 +270,6 @@
             (T::DistributionBucketsPerBagValueConstraint::get().min as u32) ..
             (T::DistributionBucketsPerBagValueConstraint::get().max() as u32);
 
-=======
-        let c in
-            (T::DistributionBucketsPerBagValueConstraint::get().min as u32) ..
-            (T::DistributionBucketsPerBagValueConstraint::get().max() as u32);
-
->>>>>>> f267bb0f
         let max_obj_size: u64 = T::MaxDataObjectSize::get();
 
         let (
@@ -299,7 +284,6 @@
         let origin = RawOrigin::Signed(curator_account_id);
         let actor = ContentActor::Curator(group_id, curator_id);
         let channel_bag_witness = channel_bag_witness::<T>(channel_id)?;
-<<<<<<< HEAD
     }: delete_channel(origin, actor, channel_id, channel_bag_witness, a.into())
     verify {
 
@@ -336,9 +320,6 @@
         let actor = ContentActor::Curator(group_id, curator_id);
         let channel_bag_witness = channel_bag_witness::<T>(channel_id)?;
     }: delete_channel(origin, actor, channel_id, channel_bag_witness, 0)
-=======
-    }: _ (origin, actor, channel_id, channel_bag_witness, a.into())
->>>>>>> f267bb0f
     verify {
 
         assert_last_event::<T>(
