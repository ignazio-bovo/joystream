--- conflicted
+++ resolved
@@ -702,13 +702,9 @@
 
     // WORST CASE SCENARIO:
     // COMPLEXITY
-<<<<<<< HEAD
-    // - context = Curator with max permission and channel is s.t. DB operation are as expensive as possible
-=======
     // - curator owned channel
     // - curator number is max
     // - curator has max number of permissions
->>>>>>> d616ac21
     // - max number of paused features (except necessary ones)
     // - English Auction with max whitelisted member & some royalty
     // - nft limits are set
@@ -741,13 +737,9 @@
 
     // WORST CASE SCENARIO:
     // COMPLEXITY
-<<<<<<< HEAD
-    // - context = Curator with max permission and channel is s.t. DB operation are as expensive as possible
-=======
     // - curator owned channel
     // - curator number is max
     // - curator has max number of permissions
->>>>>>> d616ac21
     // - NFT owner == channel owner
     // DB OPERATIONS:
     // - DB Read: Video -> O(1)
@@ -768,13 +760,9 @@
 
     // WORST CASE SCENARIO:
     // COMPLEXITY
-<<<<<<< HEAD
-    // - context = Curator with max permission and channel is s.t. DB operation are as expensive as possible
-=======
     // - curator owned channel
     // - curator number is max
     // - curator has max number of permissions
->>>>>>> d616ac21
     // - NFT owner == channel owner
     // DB OPERATIONS:
     // - DB Read: Video -> O(1)
