mod benchmarking;

use crate::{
<<<<<<< HEAD
    nft::{EnglishAuctionParams, InitTransactionalStatus, NftIssuanceParameters},
    permissions::*,
    types::{
        ChannelActionPermission, ChannelAgentPermissions, ChannelBagWitness,
        ChannelCreationParameters, ChannelOwner, StorageAssets, VideoCreationParameters,
    },
    Config, ContentModerationAction, InitTransferParametersOf, ModerationPermissionsByLevel,
    Module as Pallet,
=======
    permissions::*, types::*, Config, ContentModerationAction, InitTransferParametersOf,
    ModerationPermissionsByLevel, Module as Pallet,
>>>>>>> e368c1ee
};
use balances::Pallet as Balances;
use common::MembershipTypes;
use frame_benchmarking::account;
use frame_support::{
    dispatch::DispatchError,
    storage::{StorageMap, StorageValue},
    traits::{Currency, Get, Instance},
};
use frame_system::{EventRecord, Pallet as System, RawOrigin};
use membership::Module as Membership;
<<<<<<< HEAD
use sp_arithmetic::traits::{One, Zero};
=======
use sp_arithmetic::traits::One;
use sp_runtime::traits::Hash;
>>>>>>> e368c1ee
use sp_runtime::SaturatedConversion;
use storage::{
    DataObjectCreationParameters, DataObjectStorage, DistributionBucketId, DynamicBagType,
    Module as Storage,
};
use working_group::{
    ApplicationById, ApplicationId, ApplyOnOpeningParameters, OpeningById, OpeningId, OpeningType,
    StakeParameters, StakePolicy, WorkerById, WorkerId,
};

use sp_std::{
    cmp::min,
    collections::{btree_map::BTreeMap, btree_set::BTreeSet},
    convert::TryInto,
    iter::FromIterator,
    vec,
    vec::Vec,
};

// The storage working group instance alias.
pub type StorageWorkingGroupInstance = working_group::Instance2;

// The distribution working group instance alias.
pub type DistributionWorkingGroupInstance = working_group::Instance9;

// Content working group instance alias.
pub type ContentWorkingGroupInstance = working_group::Instance3;

const fn gen_array_u128<const N: usize>(init: u128) -> [u128; N] {
    let mut res = [0; N];

    let mut i = 0;
    while i < N as u128 {
        res[i as usize] = init + i;
        i += 1;
    }

    res
}
pub const DEFAULT_MEMBER_ID: u128 = 500;

pub const CURATOR_IDS_INIT: u128 = 600;
pub const MAX_CURATOR_IDS: usize = 100;

pub const CURATOR_IDS: [u128; MAX_CURATOR_IDS] =
    gen_array_u128::<MAX_CURATOR_IDS>(CURATOR_IDS_INIT);

pub const COLABORATOR_IDS_INIT: u128 = 700;
pub const MAX_COLABORATOR_IDS: usize = 100;

pub const COLABORATOR_IDS: [u128; MAX_COLABORATOR_IDS] =
    gen_array_u128::<MAX_COLABORATOR_IDS>(COLABORATOR_IDS_INIT);

pub const MAX_MERKLE_PROOF_HASHES: u32 = 10;

const STORAGE_WG_LEADER_ACCOUNT_ID: u128 = 100001; // must match the mocks
const CONTENT_WG_LEADER_ACCOUNT_ID: u128 = 100005; // must match the mocks LEAD_ACCOUNT_ID
const DISTRIBUTION_WG_LEADER_ACCOUNT_ID: u128 = 100004; // must match the mocks
/**
 * FIXME: Since we have no bounds for this in the runtime, as this value relies solely on the
 * genesis config, we use this arbitrary constant for benchmarking purposes
 */
const MAX_AUCTION_WHITELIST_LENGTH: u32 = 50;
const MAX_BYTES_METADATA: u32 = 3 * 1024 * 1024; // 3 MB is close to max blockspace available for standard extrinsics

const CHANNEL_AGENT_PERMISSIONS: [ChannelActionPermission; 13] = [
    ChannelActionPermission::AddVideo,
    ChannelActionPermission::AgentRemark,
    ChannelActionPermission::ClaimChannelReward,
    ChannelActionPermission::DeleteChannel,
    ChannelActionPermission::DeleteVideo,
    ChannelActionPermission::ManageChannelCollaborators,
    ChannelActionPermission::ManageNonVideoChannelAssets,
    ChannelActionPermission::ManageVideoAssets,
    ChannelActionPermission::ManageVideoNfts,
    ChannelActionPermission::TransferChannel,
    ChannelActionPermission::UpdateChannelMetadata,
    ChannelActionPermission::UpdateVideoMetadata,
    ChannelActionPermission::WithdrawFromChannelBalance,
];

const CONTENT_MODERATION_ACTIONS: [ContentModerationAction; 15] = [
    ContentModerationAction::HideVideo,
    ContentModerationAction::HideChannel,
    ContentModerationAction::ChangeChannelFeatureStatus(
        PausableChannelFeature::ChannelFundsTransfer,
    ),
    ContentModerationAction::ChangeChannelFeatureStatus(PausableChannelFeature::CreatorCashout),
    ContentModerationAction::ChangeChannelFeatureStatus(PausableChannelFeature::VideoNftIssuance),
    ContentModerationAction::ChangeChannelFeatureStatus(PausableChannelFeature::VideoCreation),
    ContentModerationAction::ChangeChannelFeatureStatus(PausableChannelFeature::VideoUpdate),
    ContentModerationAction::ChangeChannelFeatureStatus(PausableChannelFeature::ChannelUpdate),
    ContentModerationAction::ChangeChannelFeatureStatus(
        PausableChannelFeature::CreatorTokenIssuance,
    ),
    ContentModerationAction::DeleteVideo,
    ContentModerationAction::DeleteChannel,
    ContentModerationAction::DeleteVideoAssets(true),
    ContentModerationAction::DeleteVideoAssets(false),
    ContentModerationAction::DeleteNonVideoChannelAssets,
    ContentModerationAction::UpdateChannelNftLimits,
];

fn storage_bucket_objs_number_limit<T: Config>() -> u64 {
    (T::MaxNumberOfAssetsPerChannel::get() as u64) * 100
}

fn storage_bucket_objs_size_limit<T: Config>() -> u64 {
    T::MaxDataObjectSize::get() * storage_bucket_objs_number_limit::<T>() * 1000
}

pub trait CreateAccountId {
    fn create_account_id(id: u128) -> Self;
}

impl CreateAccountId for u128 {
    fn create_account_id(id: u128) -> Self {
        id
    }
}

impl CreateAccountId for u64 {
    fn create_account_id(id: u128) -> Self {
        id.try_into().unwrap()
    }
}

const SEED: u32 = 0;

impl CreateAccountId for sp_core::crypto::AccountId32 {
    fn create_account_id(id: u128) -> Self {
        account::<Self>("default", id.try_into().unwrap(), SEED)
    }
}

pub trait RuntimeConfig:
    Config
    + storage::Config
    + membership::Config
    + balances::Config
    + working_group::Config<StorageWorkingGroupInstance>
    + working_group::Config<DistributionWorkingGroupInstance>
    + working_group::Config<ContentWorkingGroupInstance>
{
}

impl<T> RuntimeConfig for T where
    T: Config
        + storage::Config
        + membership::Config
        + balances::Config
        + working_group::Config<StorageWorkingGroupInstance>
        + working_group::Config<DistributionWorkingGroupInstance>
        + working_group::Config<ContentWorkingGroupInstance>
{
}

fn get_signed_account_id<T>(account_id: u128) -> T::Origin
where
    T::AccountId: CreateAccountId,
    T: Config,
{
    RawOrigin::Signed(T::AccountId::create_account_id(account_id)).into()
}

fn assert_last_event<T: Config>(generic_event: <T as Config>::Event) {
    let events = System::<T>::events();
    let system_event: <T as frame_system::Config>::Event = generic_event.into();
    // compare to the last event record
    let EventRecord { event, .. } = &events[events.len() - 1];
    assert_eq!(event, &system_event);
}

fn get_byte(num: u128, byte_number: u8) -> u8 {
    ((num & (0xff << (8 * byte_number))) >> (8 * byte_number)) as u8
}

// Method to generate a distintic valid handle
// for a membership. For each index.
fn handle_from_id<T: membership::Config>(id: u128) -> Vec<u8> {
    let min_handle_length = 1;

    let mut handle = vec![];

    for i in 0..16 {
        handle.push(get_byte(id, i));
    }

    while handle.len() < (min_handle_length as usize) {
        handle.push(0u8);
    }

    handle
}

fn apply_on_opening_helper<T: Config + working_group::Config<I>, I: Instance>(
    applicant_account_id: &T::AccountId,
    applicant_member_id: &T::MemberId,
    opening_id: &OpeningId,
) -> ApplicationId {
    working_group::Module::<T, I>::apply_on_opening(
        RawOrigin::Signed((*applicant_account_id).clone()).into(),
        ApplyOnOpeningParameters::<T> {
            member_id: *applicant_member_id,
            opening_id: *opening_id,
            role_account_id: applicant_account_id.clone(),
            reward_account_id: applicant_account_id.clone(),
            description: vec![],
            stake_parameters: StakeParameters {
                stake: <T as working_group::Config<I>>::MinimumApplicationStake::get(),
                staking_account_id: applicant_account_id.clone(),
            },
        },
    )
    .unwrap();

    let application_id = working_group::Module::<T, I>::next_application_id() - 1;

    assert!(
        ApplicationById::<T, I>::contains_key(application_id),
        "Application not added"
    );

    application_id
}

fn add_and_apply_opening<T: Config + working_group::Config<I>, I: Instance>(
    add_opening_origin: &T::Origin,
    applicant_account_id: &T::AccountId,
    applicant_member_id: &T::MemberId,
    job_opening_type: &OpeningType,
) -> (OpeningId, ApplicationId) {
    let opening_id = add_opening_helper::<T, I>(add_opening_origin, job_opening_type);

    let application_id =
        apply_on_opening_helper::<T, I>(applicant_account_id, applicant_member_id, &opening_id);

    (opening_id, application_id)
}

fn add_opening_helper<T: Config + working_group::Config<I>, I: Instance>(
    add_opening_origin: &T::Origin,
    job_opening_type: &OpeningType,
) -> OpeningId {
    working_group::Module::<T, I>::add_opening(
        add_opening_origin.clone(),
        vec![],
        *job_opening_type,
        StakePolicy {
            stake_amount: <T as working_group::Config<I>>::MinimumApplicationStake::get(),
            leaving_unstaking_period: <T as working_group::Config<I>>::MinUnstakingPeriodLimit::get(
            ) + One::one(),
        },
        Some(One::one()),
    )
    .unwrap();

    let opening_id = working_group::Module::<T, I>::next_opening_id() - 1;

    assert!(
        OpeningById::<T, I>::contains_key(opening_id),
        "Opening not added"
    );

    opening_id
}

fn insert_worker<T, I>(
    leader_acc: T::AccountId,
    id: u128,
) -> (<T as MembershipTypes>::ActorId, T::AccountId)
where
    T::AccountId: CreateAccountId,
    T: RuntimeConfig + working_group::Config<I>,
    I: Instance,
{
    // let worker_id = working_group::NextWorkerId::<T, I>::get();

    let (account_id, member_id) = member_funded_account::<T>(id);

    let worker_id: WorkerId<T> = WorkerId::<T>::saturated_from(id);
    working_group::NextWorkerId::<T, I>::put(worker_id);

    let (opening_id, application_id) = add_and_apply_opening::<T, I>(
        &T::Origin::from(RawOrigin::Signed(leader_acc.clone())),
        &account_id,
        &member_id,
        &OpeningType::Regular,
    );

    let successful_application_ids = BTreeSet::<ApplicationId>::from_iter(vec![application_id]);

    working_group::Module::<T, I>::fill_opening(
        RawOrigin::Signed(leader_acc).into(),
        opening_id,
        successful_application_ids,
    )
    .unwrap();

    assert!(WorkerById::<T, I>::contains_key(worker_id));

    (worker_id, account_id)
}

fn insert_leader<T, I>(id: u128) -> (<T as MembershipTypes>::ActorId, T::AccountId)
where
    T::AccountId: CreateAccountId,
    T: RuntimeConfig + working_group::Config<I>,
    I: Instance,
{
    let (account_id, member_id) = member_funded_account::<T>(id.saturated_into());

    let (opening_id, application_id) = add_and_apply_opening::<T, I>(
        &T::Origin::from(RawOrigin::Root),
        &account_id,
        &member_id,
        &OpeningType::Leader,
    );

    let successful_application_ids = BTreeSet::<ApplicationId>::from_iter(vec![application_id]);

    let worker_id = working_group::NextWorkerId::<T, I>::get();
    working_group::Module::<T, I>::fill_opening(
        RawOrigin::Root.into(),
        opening_id,
        successful_application_ids,
    )
    .unwrap();

    assert!(WorkerById::<T, I>::contains_key(worker_id));

    (worker_id, account_id)
}

fn insert_storage_leader<T>() -> (<T as MembershipTypes>::ActorId, T::AccountId)
where
    T::AccountId: CreateAccountId,
    T: RuntimeConfig,
{
    insert_leader::<T, StorageWorkingGroupInstance>(STORAGE_WG_LEADER_ACCOUNT_ID)
}

fn insert_distribution_leader<T>() -> (<T as MembershipTypes>::ActorId, T::AccountId)
where
    T::AccountId: CreateAccountId,
    T: RuntimeConfig,
{
    insert_leader::<T, DistributionWorkingGroupInstance>(DISTRIBUTION_WG_LEADER_ACCOUNT_ID)
}

fn insert_content_leader<T>() -> (<T as MembershipTypes>::ActorId, T::AccountId)
where
    T::AccountId: CreateAccountId,
    T: RuntimeConfig,
{
    insert_leader::<T, ContentWorkingGroupInstance>(CONTENT_WG_LEADER_ACCOUNT_ID)
}

fn insert_curator<T>(id: u128) -> (T::CuratorId, T::AccountId)
where
    T::AccountId: CreateAccountId,
    T: RuntimeConfig,
{
    let (actor_id, account_id) = insert_worker::<T, ContentWorkingGroupInstance>(
        T::AccountId::create_account_id(CONTENT_WG_LEADER_ACCOUNT_ID),
        id,
    );

    (
        actor_id.saturated_into::<u64>().saturated_into(),
        account_id,
    )
}

//defines initial balance
fn initial_balance<T: balances::Config>() -> T::Balance {
    1000000u32.into()
}

fn member_funded_account<T: RuntimeConfig>(id: u128) -> (T::AccountId, T::MemberId)
where
    T::AccountId: CreateAccountId,
{
    if membership::MembershipById::<T>::contains_key::<T::MemberId>(id.saturated_into()) {
        panic!("Member {:?} already exists!", id)
    }

    let account_id = T::AccountId::create_account_id(id);

    let handle = handle_from_id::<T>(id);

    // Give balance for buying membership
    let _ = Balances::<T>::make_free_balance_be(&account_id, initial_balance::<T>());

    let params = membership::BuyMembershipParameters {
        root_account: account_id.clone(),
        controller_account: account_id.clone(),
        handle: Some(handle),
        metadata: Vec::new(),
        referrer_id: None,
    };

    let member_id: T::MemberId = T::MemberId::saturated_from(id);
    <membership::NextMemberId<T>>::put(member_id);
    let new_member_id = Membership::<T>::members_created();

    Membership::<T>::buy_membership(RawOrigin::Signed(account_id.clone()).into(), params).unwrap();

    let _ = Balances::<T>::make_free_balance_be(&account_id, initial_balance::<T>());

    Membership::<T>::add_staking_account_candidate(
        RawOrigin::Signed(account_id.clone()).into(),
        new_member_id,
    )
    .unwrap();

    Membership::<T>::confirm_staking_account(
        RawOrigin::Signed(account_id.clone()).into(),
        new_member_id,
        account_id.clone(),
    )
    .unwrap();

    (account_id, new_member_id)
}

fn set_dyn_bag_creation_storage_bucket_numbers<T>(
    lead_account_id: T::AccountId,
    storage_bucket_number: u64,
    bag_type: DynamicBagType,
) where
    T: RuntimeConfig,
{
    let storage_wg_leader_signed = RawOrigin::Signed(lead_account_id);
    Storage::<T>::update_number_of_storage_buckets_in_dynamic_bag_creation_policy(
        T::Origin::from(storage_wg_leader_signed),
        bag_type,
        storage_bucket_number,
    )
    .unwrap();
}

fn update_families_in_dynamic_bag_creation_policy<T>(
    lead_account_id: T::AccountId,
    bag_type: DynamicBagType,
    families: BTreeMap<T::DistributionBucketFamilyId, u32>,
) where
    T: RuntimeConfig,
{
    let storage_wg_leader_signed = RawOrigin::Signed(lead_account_id);
    Storage::<T>::update_families_in_dynamic_bag_creation_policy(
        T::Origin::from(storage_wg_leader_signed),
        bag_type,
        families,
    )
    .unwrap();
}

fn set_storage_buckets_voucher_max_limits<T>(
    lead_account_id: T::AccountId,
    voucher_objects_size_limit: u64,
    voucher_objs_number_limit: u64,
) where
    T: RuntimeConfig,
{
    let storage_wg_leader_signed = RawOrigin::Signed(lead_account_id);
    Storage::<T>::update_storage_buckets_voucher_max_limits(
        T::Origin::from(storage_wg_leader_signed),
        voucher_objects_size_limit,
        voucher_objs_number_limit,
    )
    .unwrap();
}

fn create_storage_bucket<T>(lead_account_id: T::AccountId, accepting_bags: bool)
where
    T: Config + storage::Config,
{
    // Set storage bucket in the dynamic bag creation policy to zero.
    let storage_wg_leader_signed = RawOrigin::Signed(lead_account_id);
    Storage::<T>::create_storage_bucket(
        T::Origin::from(storage_wg_leader_signed),
        None,
        accepting_bags,
        storage_bucket_objs_size_limit::<T>(),
        storage_bucket_objs_number_limit::<T>(),
    )
    .unwrap();
}

fn create_distribution_buckets<T>(
    lead_account_id: T::AccountId,
    distribution_bucket_family_id: T::DistributionBucketFamilyId,
    bucket_number: u32,
) -> BTreeSet<DistributionBucketId<T>>
where
    T: RuntimeConfig,
{
    let storage_wg_leader_signed = RawOrigin::Signed(lead_account_id);
    (0..bucket_number)
        .map(|_| {
            let distribution_bucket_index =
                Storage::<T>::distribution_bucket_family_by_id(distribution_bucket_family_id)
                    .next_distribution_bucket_index;

            Storage::<T>::create_distribution_bucket(
                T::Origin::from(storage_wg_leader_signed.clone()),
                distribution_bucket_family_id,
                true,
            )
            .unwrap();

            DistributionBucketId::<T> {
                distribution_bucket_family_id,
                distribution_bucket_index,
            }
        })
        .collect::<BTreeSet<_>>()
}

fn create_distribution_bucket_with_family<T>(
    lead_account_id: T::AccountId,
    bucket_number: u32,
) -> (
    T::DistributionBucketFamilyId,
    BTreeSet<DistributionBucketId<T>>,
)
where
    T: RuntimeConfig,
{
    let distribution_wg_leader_signed = RawOrigin::Signed(lead_account_id.clone());

    let db_family_id = Storage::<T>::next_distribution_bucket_family_id();

    Storage::<T>::create_distribution_bucket_family(T::Origin::from(distribution_wg_leader_signed))
        .unwrap();

    (
        db_family_id,
        create_distribution_buckets::<T>(lead_account_id, db_family_id, bucket_number),
    )
}

pub fn create_data_object_candidates_helper(
    number: u32,
    size: u64,
) -> Vec<DataObjectCreationParameters> {
    let range = 0..number;

    range
        .into_iter()
        .map(|_| DataObjectCreationParameters {
            size,
            ipfs_content_id: vec![1u8],
        })
        .collect()
}

type BloatBonds<T> = (
    <T as balances::Config>::Balance, // channel_state_bloat_bond
    <T as balances::Config>::Balance, // video_state_bloat_bond
    <T as balances::Config>::Balance, // data_object_state_bloat_bond
    <T as balances::Config>::Balance, // data_size_fee
);

fn setup_bloat_bonds<T>() -> Result<BloatBonds<T>, DispatchError>
where
    T: Config,
    T::AccountId: CreateAccountId,
{
    let content_lead_acc = T::AccountId::create_account_id(CONTENT_WG_LEADER_ACCOUNT_ID);
    let storage_lead_acc = T::AccountId::create_account_id(STORAGE_WG_LEADER_ACCOUNT_ID);
    // FIXME: Must be higher than existential deposit due to https://github.com/Joystream/joystream/issues/4033
    let channel_state_bloat_bond: <T as balances::Config>::Balance = 100u32.into();
    // FIXME: Must be higher than existential deposit due to https://github.com/Joystream/joystream/issues/4033
    let video_state_bloat_bond: <T as balances::Config>::Balance = 100u32.into();
    // FIXME: Must be higher than existential deposit due to https://github.com/Joystream/joystream/issues/4033
    let data_object_state_bloat_bond: <T as balances::Config>::Balance = 100u32.into();
    let data_size_fee = <T as balances::Config>::Balance::one();
    // Set non-zero channel bloat bond
    Pallet::<T>::update_channel_state_bloat_bond(
        RawOrigin::Signed(content_lead_acc.clone()).into(),
        channel_state_bloat_bond,
    )?;
    // Set non-zero video bloat bond
    Pallet::<T>::update_video_state_bloat_bond(
        RawOrigin::Signed(content_lead_acc).into(),
        video_state_bloat_bond,
    )?;
    // Set non-zero data object bloat bond
    storage::Pallet::<T>::update_data_object_state_bloat_bond(
        RawOrigin::Signed(storage_lead_acc.clone()).into(),
        data_object_state_bloat_bond,
    )?;
    // Set non-zero fee per mb
    storage::Pallet::<T>::update_data_size_fee(
        RawOrigin::Signed(storage_lead_acc).into(),
        data_size_fee,
    )?;

    Ok((
        channel_state_bloat_bond,
        video_state_bloat_bond,
        data_object_state_bloat_bond,
        data_size_fee,
    ))
}

#[allow(clippy::too_many_arguments)]
fn generate_channel_creation_params<T>(
    storage_wg_lead_account_id: T::AccountId,
    distribution_wg_lead_account_id: T::AccountId,
    colaborator_num: u32,
    storage_bucket_num: u32,
    distribution_bucket_num: u32,
    objects_num: u32,
    max_bytes_metadata: u32,
    max_obj_size: u64,
) -> ChannelCreationParameters<T>
where
    T: RuntimeConfig,
    T::AccountId: CreateAccountId,
{
    set_dyn_bag_creation_storage_bucket_numbers::<T>(
        storage_wg_lead_account_id.clone(),
        storage_bucket_num.into(),
        DynamicBagType::Channel,
    );
    set_storage_buckets_voucher_max_limits::<T>(
        storage_wg_lead_account_id.clone(),
        storage_bucket_objs_size_limit::<T>(),
        storage_bucket_objs_number_limit::<T>(),
    );

    setup_bloat_bonds::<T>().unwrap();

    let assets = Some(StorageAssets::<T> {
        expected_data_size_fee: Storage::<T>::data_object_per_mega_byte_fee(),
        object_creation_list: create_data_object_candidates_helper(objects_num, max_obj_size),
    });

    let collaborators = worst_case_scenario_collaborators::<T>(0, colaborator_num);

    let storage_buckets = (0..storage_bucket_num)
        .map(|id| {
            create_storage_bucket::<T>(storage_wg_lead_account_id.clone(), true);
            id.saturated_into()
        })
        .collect::<BTreeSet<_>>();

    let (db_family_id, distribution_buckets) = create_distribution_bucket_with_family::<T>(
        distribution_wg_lead_account_id.clone(),
        distribution_bucket_num,
    );

    let distribution_buckets_families_policy =
        BTreeMap::from_iter([(db_family_id, distribution_buckets.len() as u32)]);

    update_families_in_dynamic_bag_creation_policy::<T>(
        distribution_wg_lead_account_id,
        DynamicBagType::Channel,
        distribution_buckets_families_policy,
    );

    let expected_data_object_state_bloat_bond = Storage::<T>::data_object_state_bloat_bond_value();

    let expected_channel_state_bloat_bond = Pallet::<T>::channel_state_bloat_bond_value();

    let meta = Some(vec![0xff].repeat(max_bytes_metadata as usize));

    ChannelCreationParameters::<T> {
        assets,
        meta,
        collaborators,
        storage_buckets,
        distribution_buckets,
        expected_data_object_state_bloat_bond,
        expected_channel_state_bloat_bond,
    }
}

fn worst_case_content_moderation_actions_set() -> BTreeSet<ContentModerationAction> {
    CONTENT_MODERATION_ACTIONS.iter().cloned().collect()
}

fn worst_case_channel_agent_permissions() -> ChannelAgentPermissions {
    CHANNEL_AGENT_PERMISSIONS.iter().cloned().collect()
}

fn worst_case_scenario_collaborators<T: RuntimeConfig>(
    start_id: u32,
    num: u32,
) -> BTreeMap<T::MemberId, ChannelAgentPermissions>
where
    T::AccountId: CreateAccountId,
{
    assert!(
        start_id + num <= MAX_COLABORATOR_IDS as u32,
        "Too many collaborators created"
    );
    (0..num)
        .map(|i| {
            let (_, collaborator_id) =
                member_funded_account::<T>(COLABORATOR_IDS[(start_id + i) as usize]);
            (collaborator_id, worst_case_channel_agent_permissions())
        })
        .collect()
}

fn setup_worst_case_scenario_channel<T: Config>(
    sender: T::AccountId,
    channel_owner: ChannelOwner<T::MemberId, T::CuratorGroupId>,
    objects_num: u32,
    storage_buckets_num: u32,
    distribution_buckets_num: u32,
    // benchmarks should always use "true" if possible (ie. the benchmarked tx
    // is allowed during active transfer, for example - delete_channel)
    with_transfer: bool,
) -> Result<T::ChannelId, DispatchError>
where
    T: RuntimeConfig,
    T::AccountId: CreateAccountId,
{
    let (_, storage_wg_lead_account_id) = insert_storage_leader::<T>();
    let (_, distribution_wg_lead_account_id) = insert_distribution_leader::<T>();
    let origin = RawOrigin::Signed(sender);

    let params = generate_channel_creation_params::<T>(
        storage_wg_lead_account_id,
        distribution_wg_lead_account_id,
        T::MaxNumberOfCollaboratorsPerChannel::get(),
        storage_buckets_num,
        distribution_buckets_num,
        objects_num,
        MAX_BYTES_METADATA,
        T::MaxDataObjectSize::get(),
    );

    let channel_id = Pallet::<T>::next_channel_id();

    Pallet::<T>::create_channel(origin.clone().into(), channel_owner.clone(), params)?;

    // initialize worst-case-scenario transfer
    if with_transfer {
        let (_, new_owner_id) = member_funded_account::<T>(0);
        let new_owner = ChannelOwner::Member(new_owner_id);
        let new_collaborators = worst_case_scenario_collaborators::<T>(
            T::MaxNumberOfCollaboratorsPerChannel::get(), // start id
            T::MaxNumberOfCollaboratorsPerChannel::get(), // number of collaborators
        );
        let price = <T as balances::Config>::Balance::one();
        let actor = match channel_owner {
            ChannelOwner::Member(member_id) => ContentActor::Member(member_id),
            ChannelOwner::CuratorGroup(_) => ContentActor::Lead,
        };
        let transfer_params = InitTransferParametersOf::<T> {
            new_owner,
            new_collaborators,
            price,
        };
        Pallet::<T>::initialize_channel_transfer(
            origin.into(),
            channel_id,
            actor,
            transfer_params,
        )?;
    }

    Ok(channel_id)
}

fn setup_worst_case_scenario_member_channel<T: Config>(
    objects_num: u32,
    storage_buckets_num: u32,
    distribution_buckets_num: u32,
    // benchmarks should always use "true" if possible (ie. the benchmarked tx
    // is allowed during active transfer, for example - delete_channel)
    with_transfer: bool,
) -> Result<(T::ChannelId, T::MemberId, T::AccountId, T::AccountId), DispatchError>
where
    T: RuntimeConfig,
    T::AccountId: CreateAccountId,
{
    let (_, lead_account_id) = insert_content_leader::<T>();

    let (member_account_id, member_id) = member_funded_account::<T>(DEFAULT_MEMBER_ID);

    let channel_id = setup_worst_case_scenario_channel::<T>(
        member_account_id.clone(),
        ChannelOwner::Member(member_id),
        objects_num,
        storage_buckets_num,
        distribution_buckets_num,
        with_transfer,
    )?;

    Ok((channel_id, member_id, member_account_id, lead_account_id))
}

fn setup_worst_case_curator_group_with_curators<T>(
    curators_len: u32,
) -> Result<T::CuratorGroupId, DispatchError>
where
    T: RuntimeConfig,
    T::AccountId: CreateAccountId,
{
    let permissions_by_level: ModerationPermissionsByLevel<T> = (0
        ..T::MaxKeysPerCuratorGroupPermissionsByLevelMap::get())
        .map(|i| {
            (
                i.saturated_into(),
                worst_case_content_moderation_actions_set(),
            )
        })
        .collect();

    let group_id = Pallet::<T>::next_curator_group_id();

    Pallet::<T>::create_curator_group(
        get_signed_account_id::<T>(CONTENT_WG_LEADER_ACCOUNT_ID),
        true,
        permissions_by_level,
    )?;

    // We substract 1 from `next_worker_id`, because we're not counting the lead
    let already_existing_curators_num =
        working_group::Pallet::<T, ContentWorkingGroupInstance>::next_worker_id()
            .saturated_into::<u32>()
            .saturating_sub(1);

    assert!(
        already_existing_curators_num + curators_len <= MAX_COLABORATOR_IDS as u32,
        "Too many curators created"
    );

    for c in CURATOR_IDS
        .iter()
        .skip(already_existing_curators_num as usize)
        .take(curators_len as usize)
    {
        let (curator_id, _) = insert_curator::<T>(*c);

        Pallet::<T>::add_curator_to_group(
            get_signed_account_id::<T>(CONTENT_WG_LEADER_ACCOUNT_ID),
            group_id,
            curator_id.saturated_into::<u64>().saturated_into(),
            worst_case_channel_agent_permissions(),
        )?;
    }
    Ok(group_id)
}

type CuratorChannelData<T> = (
    <T as storage::Config>::ChannelId,                // channel id
    <T as ContentActorAuthenticator>::CuratorGroupId, // curator group id
    <T as frame_system::Config>::AccountId,           // lead_account_id
    <T as ContentActorAuthenticator>::CuratorId,      // curator_id
    <T as frame_system::Config>::AccountId,           // curator_account_id
);

fn setup_worst_case_scenario_curator_channel<T>(
    objects_num: u32,
    storage_buckets_num: u32,
    distribution_buckets_num: u32,
    // benchmarks should always use "true" unless initializing a transfer
    // is part of the benchmarks itself
    with_transfer: bool,
) -> Result<CuratorChannelData<T>, DispatchError>
where
    T: RuntimeConfig,
    T::AccountId: CreateAccountId,
{
    let (_, lead_account_id) = insert_content_leader::<T>();

    let group_id =
        setup_worst_case_curator_group_with_curators::<T>(max_curators_per_group::<T>())?;

    let channel_id = setup_worst_case_scenario_channel::<T>(
        lead_account_id.clone(),
        ChannelOwner::CuratorGroup(group_id),
        objects_num,
        storage_buckets_num,
        distribution_buckets_num,
        with_transfer,
    )?;

    let group = Pallet::<T>::curator_group_by_id(group_id);
    let curator_id: T::CuratorId = *group.get_curators().keys().next().unwrap();
    let curator_account_id = T::AccountId::create_account_id(CURATOR_IDS[0]);

    Ok((
        channel_id,
        group_id,
        lead_account_id,
        curator_id,
        curator_account_id,
    ))
}

fn worst_case_scenario_assets<T: RuntimeConfig>(num: u32) -> StorageAssets<T> {
    StorageAssets::<T> {
        expected_data_size_fee: storage::Pallet::<T>::data_object_per_mega_byte_fee(),
        object_creation_list: create_data_object_candidates_helper(
            num,                         // number of objects
            T::MaxDataObjectSize::get(), // object size
        ),
    }
}

fn setup_worst_case_scenario_curator_channel_all_max<T>(
    with_transfer: bool,
) -> Result<CuratorChannelData<T>, DispatchError>
where
    T: RuntimeConfig,
    T::AccountId: CreateAccountId,
{
    setup_worst_case_scenario_curator_channel::<T>(
        T::MaxNumberOfAssetsPerChannel::get(),
        T::StorageBucketsPerBagValueConstraint::get().max() as u32,
        T::DistributionBucketsPerBagValueConstraint::get().max() as u32,
        with_transfer,
    )
}

fn setup_worst_case_scenario_member_channel_all_max<T>(
    with_transfer: bool,
) -> Result<(T::ChannelId, T::MemberId, T::AccountId, T::AccountId), DispatchError>
where
    T: RuntimeConfig,
    T::AccountId: CreateAccountId,
{
    setup_worst_case_scenario_member_channel::<T>(
        T::MaxNumberOfAssetsPerChannel::get(),
        T::StorageBucketsPerBagValueConstraint::get().max() as u32,
        T::DistributionBucketsPerBagValueConstraint::get().max() as u32,
        with_transfer,
    )
}

fn clone_curator_group<T>(group_id: T::CuratorGroupId) -> Result<T::CuratorGroupId, DispatchError>
where
    T: RuntimeConfig,
    T::AccountId: CreateAccountId,
{
    let new_group_id = Pallet::<T>::next_curator_group_id();
    let group = Pallet::<T>::curator_group_by_id(group_id);

    let lead_acc_id = T::AccountId::create_account_id(CONTENT_WG_LEADER_ACCOUNT_ID);
    Pallet::<T>::create_curator_group(
        RawOrigin::Signed(lead_acc_id.clone()).into(),
        group.is_active(),
        group.get_permissions_by_level().clone(),
    )?;

    for (curator_id, permissions) in group.get_curators() {
        Pallet::<T>::add_curator_to_group(
            RawOrigin::Signed(lead_acc_id.clone()).into(),
            new_group_id,
            *curator_id,
            permissions.clone(),
        )?;
    }

    Ok(new_group_id)
}

pub fn all_channel_pausable_features_except(
    except: BTreeSet<crate::PausableChannelFeature>,
) -> BTreeSet<crate::PausableChannelFeature> {
    [
        crate::PausableChannelFeature::ChannelFundsTransfer,
        crate::PausableChannelFeature::CreatorCashout,
        crate::PausableChannelFeature::ChannelUpdate,
        crate::PausableChannelFeature::VideoNftIssuance,
        crate::PausableChannelFeature::VideoCreation,
        crate::PausableChannelFeature::ChannelUpdate,
        crate::PausableChannelFeature::CreatorTokenIssuance,
    ]
    .iter()
    .filter(|&&x| !except.contains(&x))
    .map(|&x| x)
    .collect::<BTreeSet<_>>()
}

pub fn create_pull_payments_with_reward<T: Config>(
    payments_number: u32,
    cumulative_reward_earned: BalanceOf<T>,
) -> Vec<PullPayment<T>> {
    let mut payments = Vec::new();
    for i in 1..=payments_number {
        payments.push(PullPayment::<T> {
            channel_id: (i as u64).into(),
            cumulative_reward_earned,
            reason: T::Hashing::hash_of(&b"reason".to_vec()),
        });
    }
    payments
}

fn channel_bag_witness<T: Config>(
    channel_id: T::ChannelId,
) -> Result<ChannelBagWitness, DispatchError> {
    let bag_id = Pallet::<T>::bag_id_for_channel(&channel_id);
    let channel_bag = <T as Config>::DataObjectStorage::ensure_bag_exists(&bag_id)?;
    Ok(ChannelBagWitness {
        storage_buckets_num: channel_bag.stored_by.len() as u32,
        distribution_buckets_num: channel_bag.distributed_by.len() as u32,
    })
}

fn worst_case_scenario_video_nft_issuance_params<T>(whitelist_size: u32) -> NftIssuanceParameters<T>
where
    T: RuntimeConfig,
    T::AccountId: CreateAccountId,
{
    let mut next_member_id = membership::Pallet::<T>::members_created();
    NftIssuanceParameters::<T> {
        nft_metadata: Vec::new(),
        non_channel_owner: Some(T::MemberId::zero()),
        royalty: Some(Pallet::<T>::max_creator_royalty()),
        // most complex InitTransactionalStatus is EnglishAuction
        init_transactional_status: InitTransactionalStatus::<T>::EnglishAuction(
            EnglishAuctionParams::<T> {
                buy_now_price: Some(
                    Pallet::<T>::min_starting_price() + Pallet::<T>::min_bid_step(),
                ),
                duration: Pallet::<T>::min_auction_duration(),
                extension_period: Pallet::<T>::min_auction_extension_period(),
                min_bid_step: Pallet::<T>::min_bid_step(),
                starting_price: Pallet::<T>::min_starting_price(),
                starts_at: Some(System::<T>::block_number() + T::BlockNumber::one()),
                whitelist: (0..whitelist_size)
                    .map(|_| {
                        let (_, member_id) =
                            member_funded_account::<T>(next_member_id.saturated_into());
                        next_member_id += T::MemberId::one();
                        member_id
                    })
                    .collect(),
            },
        ),
    }
}

type VideoCreationInputParameters<T> = (
    <T as frame_system::Config>::AccountId,
    ContentActor<
        <T as ContentActorAuthenticator>::CuratorGroupId,
        <T as ContentActorAuthenticator>::CuratorId,
        <T as MembershipTypes>::MemberId,
    >,
    <T as storage::Config>::ChannelId,
    VideoCreationParameters<T>,
);

fn prepare_worst_case_scenario_video_creation_parameters<T>(
    assets_num: Option<u32>,
    storage_buckets_num: u32,
    nft_auction_whitelist_size: Option<u32>,
    metadata_length: u32,
) -> Result<VideoCreationInputParameters<T>, DispatchError>
where
    T: RuntimeConfig,
    T::AccountId: CreateAccountId,
{
    let (channel_id, group_id, _, curator_id, curator_account_id) =
        setup_worst_case_scenario_curator_channel::<T>(
            T::MaxNumberOfAssetsPerChannel::get(),
            storage_buckets_num,
            T::DistributionBucketsPerBagValueConstraint::get().max() as u32,
            false,
        )?;
    let actor = ContentActor::Curator(group_id, curator_id);
    let (_, video_state_bloat_bond, data_object_state_bloat_bond, _) = setup_bloat_bonds::<T>()?;
    let assets = assets_num.map(|n| worst_case_scenario_assets::<T>(n));
    let auto_issue_nft =
        nft_auction_whitelist_size.map(|s| worst_case_scenario_video_nft_issuance_params::<T>(s));

    Ok((
        curator_account_id,
        actor,
        channel_id,
        VideoCreationParameters::<T> {
            assets,
            meta: Some(vec![0xff].repeat(metadata_length as usize)),
            auto_issue_nft,
            expected_video_state_bloat_bond: video_state_bloat_bond,
            expected_data_object_state_bloat_bond: data_object_state_bloat_bond,
            storage_buckets_num_witness: storage_buckets_num_witness::<T>(channel_id)?,
        },
    ))
}

fn setup_worst_case_scenario_mutable_video<T>(
    assets_num: Option<u32>,
    storage_buckets_num: u32,
) -> Result<(T::VideoId, VideoCreationInputParameters<T>), DispatchError>
where
    T: RuntimeConfig,
    T::AccountId: CreateAccountId,
{
    let p = prepare_worst_case_scenario_video_creation_parameters::<T>(
        assets_num,
        storage_buckets_num,
        None,
        MAX_BYTES_METADATA,
    )?;
    let video_id = Pallet::<T>::next_video_id();
    Pallet::<T>::create_video(RawOrigin::Signed(p.0.clone()).into(), p.1, p.2, p.3.clone())?;

    Ok((video_id, p))
}

fn storage_buckets_num_witness<T: Config>(channel_id: T::ChannelId) -> Result<u32, DispatchError> {
    let bag_id = Pallet::<T>::bag_id_for_channel(&channel_id);
    let channel_bag = <T as Config>::DataObjectStorage::ensure_bag_exists(&bag_id)?;
    Ok(channel_bag.stored_by.len() as u32)
}

fn max_curators_per_group<T: RuntimeConfig>() -> u32 {
    min(
        <T as working_group::Config<ContentWorkingGroupInstance>>::MaxWorkerNumberLimit::get(),
        T::MaxNumberOfCuratorsPerGroup::get(),
    )
}

fn set_all_channel_paused_features_except<T: Config>(
    origin: RawOrigin<T::AccountId>,
    channel_id: T::ChannelId,
    exceptions: Vec<crate::PausableChannelFeature>,
) {
    Pallet::<T>::set_channel_paused_features_as_moderator(
        origin.into(),
        crate::ContentActor::Lead,
        channel_id,
        all_channel_pausable_features_except(BTreeSet::from_iter(exceptions)),
        b"reason".to_vec(),
    )
    .unwrap();
}<|MERGE_RESOLUTION|>--- conflicted
+++ resolved
@@ -1,19 +1,11 @@
 mod benchmarking;
 
 use crate::{
-<<<<<<< HEAD
     nft::{EnglishAuctionParams, InitTransactionalStatus, NftIssuanceParameters},
     permissions::*,
-    types::{
-        ChannelActionPermission, ChannelAgentPermissions, ChannelBagWitness,
-        ChannelCreationParameters, ChannelOwner, StorageAssets, VideoCreationParameters,
-    },
+    types::*,
     Config, ContentModerationAction, InitTransferParametersOf, ModerationPermissionsByLevel,
     Module as Pallet,
-=======
-    permissions::*, types::*, Config, ContentModerationAction, InitTransferParametersOf,
-    ModerationPermissionsByLevel, Module as Pallet,
->>>>>>> e368c1ee
 };
 use balances::Pallet as Balances;
 use common::MembershipTypes;
@@ -25,13 +17,8 @@
 };
 use frame_system::{EventRecord, Pallet as System, RawOrigin};
 use membership::Module as Membership;
-<<<<<<< HEAD
 use sp_arithmetic::traits::{One, Zero};
-=======
-use sp_arithmetic::traits::One;
-use sp_runtime::traits::Hash;
->>>>>>> e368c1ee
-use sp_runtime::SaturatedConversion;
+use sp_runtime::{traits::Hash, SaturatedConversion};
 use storage::{
     DataObjectCreationParameters, DataObjectStorage, DistributionBucketId, DynamicBagType,
     Module as Storage,
