--- conflicted
+++ resolved
@@ -1,27 +1,8 @@
-<<<<<<< HEAD
 #![cfg(feature = "runtime-benchmarks")]
 
-mod benchmarking;
-
-use crate::permissions::*;
-use crate::types::{
-    ChannelActionPermission, ChannelAgentPermissions, ChannelCreationParameters, ChannelOwner,
-    StorageAssets,
-};
-use crate::{Config, Module as Pallet};
-use balances::Pallet as Balances;
-use common::MembershipTypes;
-use frame_benchmarking::account;
-use frame_support::storage::{StorageMap, StorageValue};
-use frame_support::traits::{Currency, Get, Instance};
-use frame_system::EventRecord;
-use frame_system::Pallet as System;
-use frame_system::RawOrigin;
-=======
-#[cfg(feature = "runtime-benchmarks")]
 mod benchmarking;
 use crate::{
-    permissions::PausableChannelFeature,
+    permissions::*,
     types::{
         ChannelActionPermission, ChannelAgentPermissions, ChannelBagWitness,
         ChannelCreationParameters, ChannelOwner, StorageAssets,
@@ -37,10 +18,8 @@
     traits::{Currency, Get, Instance},
 };
 use frame_system::{EventRecord, Pallet as System, RawOrigin};
->>>>>>> 51e5ae47
 use membership::Module as Membership;
 use sp_arithmetic::traits::One;
-use sp_runtime::DispatchError;
 use sp_runtime::SaturatedConversion;
 use sp_std::{
     cmp::min,
@@ -79,44 +58,22 @@
     res
 }
 
-<<<<<<< HEAD
-pub const MEMBER_IDS_INIT: u128 = 500;
-pub const MAX_MEMBER_IDS: usize = 100;
-
-pub const MEMBER_IDS: [u128; MAX_MEMBER_IDS] = gen_array_u128::<MAX_MEMBER_IDS>(MEMBER_IDS_INIT);
-=======
 pub const CURATOR_IDS_INIT: u128 = 600;
 pub const MAX_CURATOR_IDS: usize = 100;
 
 pub const CURATOR_IDS: [u128; MAX_CURATOR_IDS] =
     gen_array_u128::<MAX_CURATOR_IDS>(CURATOR_IDS_INIT);
->>>>>>> 51e5ae47
 
 pub const COLABORATOR_IDS_INIT: u128 = 700;
 pub const MAX_COLABORATOR_IDS: usize = 100;
 
 pub const COLABORATOR_IDS: [u128; MAX_COLABORATOR_IDS] =
     gen_array_u128::<MAX_COLABORATOR_IDS>(COLABORATOR_IDS_INIT);
-<<<<<<< HEAD
-
-pub const CURATOR_IDS_INIT: u128 = 800;
-pub const MAX_CURATOR_IDS: usize = 100;
-
-pub const CURATOR_IDS: [u128; MAX_CURATOR_IDS] =
-    gen_array_u128::<MAX_CURATOR_IDS>(CURATOR_IDS_INIT);
-
-const DEFAULT_MEMBER_ID: u128 = MEMBER_IDS[1];
-const STORAGE_WG_LEADER_ACCOUNT_ID: u128 = 100001; // must match the mocks
-const CONTENT_WG_LEADER_ACCOUNT_ID: u128 = 100002;
-const DISTRIBUTION_WG_LEADER_ACCOUNT_ID: u128 = 100004; // must match the mocks
-const MAX_BYTES: u32 = 50000;
-=======
 
 const STORAGE_WG_LEADER_ACCOUNT_ID: u128 = 100001; // must match the mocks
 const CONTENT_WG_LEADER_ACCOUNT_ID: u128 = 100005; // must match the mocks LEAD_ACCOUNT_ID
 const DISTRIBUTION_WG_LEADER_ACCOUNT_ID: u128 = 100004; // must match the mocks
 const MAX_BYTES_METADATA: u32 = 5000;
->>>>>>> 51e5ae47
 
 const CHANNEL_AGENT_PERMISSIONS: [ChannelActionPermission; 13] = [
     ChannelActionPermission::AddVideo,
@@ -156,8 +113,6 @@
     ContentModerationAction::UpdateChannelNftLimits,
 ];
 
-<<<<<<< HEAD
-=======
 fn storage_bucket_objs_number_limit<T: Config>() -> u64 {
     (T::MaxNumberOfAssetsPerChannel::get() as u64) * 100
 }
@@ -166,7 +121,6 @@
     T::MaxDataObjectSize::get() * storage_bucket_objs_number_limit::<T>() * 1000
 }
 
->>>>>>> 51e5ae47
 pub trait CreateAccountId {
     fn create_account_id(id: u128) -> Self;
 }
@@ -174,15 +128,12 @@
 impl CreateAccountId for u128 {
     fn create_account_id(id: u128) -> Self {
         id
-<<<<<<< HEAD
-=======
     }
 }
 
 impl CreateAccountId for u64 {
     fn create_account_id(id: u128) -> Self {
         id.try_into().unwrap()
->>>>>>> 51e5ae47
     }
 }
 
@@ -194,7 +145,6 @@
     }
 }
 
-<<<<<<< HEAD
 pub trait RuntimeConfig:
     Config
     + storage::Config
@@ -217,7 +167,6 @@
 {
 }
 
-=======
 fn get_signed_account_id<T>(account_id: u128) -> T::Origin
 where
     T::AccountId: CreateAccountId,
@@ -234,14 +183,6 @@
     assert_eq!(event, &system_event);
 }
 
-// fn assert_was_fired<T: Config>(generic_event: <T as Config>::Event) {
-//     let events = System::<T>::events();
-//     let system_event: <T as frame_system::Config>::Event = generic_event.into();
-
-//     assert!(events.iter().any(|ev| ev.event == system_event));
-// }
-
->>>>>>> 51e5ae47
 fn get_byte(num: u128, byte_number: u8) -> u8 {
     ((num & (0xff << (8 * byte_number))) >> (8 * byte_number)) as u8
 }
@@ -342,34 +283,11 @@
 ) -> (<T as MembershipTypes>::ActorId, T::AccountId)
 where
     T::AccountId: CreateAccountId,
-<<<<<<< HEAD
-    T: RuntimeConfig,
-=======
-    T: Config + working_group::Config<I>,
+    T: RuntimeConfig + working_group::Config<I>,
     I: Instance,
->>>>>>> 51e5ae47
 {
     // let worker_id = working_group::NextWorkerId::<T, I>::get();
 
-<<<<<<< HEAD
-fn insert_distribution_leader<T>() -> T::AccountId
-where
-    T::AccountId: CreateAccountId,
-    T: RuntimeConfig,
-{
-    insert_leader::<T, DistributionWorkingGroupInstance>(DISTRIBUTION_WG_LEADER_ACCOUNT_ID)
-}
-
-fn insert_content_leader<T>() -> T::AccountId
-where
-    T::AccountId: CreateAccountId,
-    T: RuntimeConfig,
-{
-    insert_leader::<T, ContentWorkingGroupInstance>(CONTENT_WG_LEADER_ACCOUNT_ID)
-}
-
-fn insert_leader<T, I>(id: u128) -> T::AccountId
-=======
     let (account_id, member_id) = member_funded_account::<T>(id);
 
     let worker_id: WorkerId<T> = WorkerId::<T>::saturated_from(id);
@@ -397,17 +315,12 @@
 }
 
 fn insert_leader<T, I>(id: u128) -> (<T as MembershipTypes>::ActorId, T::AccountId)
->>>>>>> 51e5ae47
 where
     T::AccountId: CreateAccountId,
     T: RuntimeConfig + working_group::Config<I>,
     I: Instance,
 {
-<<<<<<< HEAD
-    let (caller_id, member_id) = member_funded_account::<T>(id);
-=======
     let (account_id, member_id) = member_funded_account::<T>(id.saturated_into());
->>>>>>> 51e5ae47
 
     let (opening_id, application_id) = add_and_apply_opening::<T, I>(
         &T::Origin::from(RawOrigin::Root),
@@ -434,10 +347,7 @@
 fn insert_storage_leader<T>() -> (<T as MembershipTypes>::ActorId, T::AccountId)
 where
     T::AccountId: CreateAccountId,
-    T: Config
-        + membership::Config
-        + working_group::Config<StorageWorkingGroupInstance>
-        + balances::Config,
+    T: RuntimeConfig,
 {
     insert_leader::<T, StorageWorkingGroupInstance>(STORAGE_WG_LEADER_ACCOUNT_ID)
 }
@@ -445,10 +355,7 @@
 fn insert_distribution_leader<T>() -> (<T as MembershipTypes>::ActorId, T::AccountId)
 where
     T::AccountId: CreateAccountId,
-    T: Config
-        + membership::Config
-        + working_group::Config<DistributionWorkingGroupInstance>
-        + balances::Config,
+    T: RuntimeConfig,
 {
     insert_leader::<T, DistributionWorkingGroupInstance>(DISTRIBUTION_WG_LEADER_ACCOUNT_ID)
 }
@@ -456,10 +363,7 @@
 fn insert_content_leader<T>() -> (<T as MembershipTypes>::ActorId, T::AccountId)
 where
     T::AccountId: CreateAccountId,
-    T: Config
-        + membership::Config
-        + working_group::Config<ContentWorkingGroupInstance>
-        + balances::Config,
+    T: RuntimeConfig,
 {
     insert_leader::<T, ContentWorkingGroupInstance>(CONTENT_WG_LEADER_ACCOUNT_ID)
 }
@@ -467,10 +371,7 @@
 fn insert_curator<T>(id: u128) -> (T::CuratorId, T::AccountId)
 where
     T::AccountId: CreateAccountId,
-    T: Config
-        + membership::Config
-        + working_group::Config<ContentWorkingGroupInstance>
-        + balances::Config,
+    T: RuntimeConfig,
 {
     let (actor_id, account_id) = insert_worker::<T, ContentWorkingGroupInstance>(
         T::AccountId::create_account_id(CONTENT_WG_LEADER_ACCOUNT_ID),
@@ -483,68 +384,12 @@
     )
 }
 
-fn insert_curator<T>(id: u128) -> (T::CuratorId, T::AccountId)
-where
-    T::AccountId: CreateAccountId,
-    T: RuntimeConfig,
-{
-    let (actor_id, account_id) = insert_worker::<T, ContentWorkingGroupInstance>(
-        T::AccountId::create_account_id(CONTENT_WG_LEADER_ACCOUNT_ID),
-        id,
-    );
-
-    (
-        actor_id.saturated_into::<u64>().saturated_into(),
-        account_id,
-    )
-}
-
-fn insert_worker<T, I>(
-    leader_acc: T::AccountId,
-    id: u128,
-) -> (<T as MembershipTypes>::ActorId, T::AccountId)
-where
-    T::AccountId: CreateAccountId,
-    T: RuntimeConfig + working_group::Config<I>,
-    I: Instance,
-{
-    let worker_id = working_group::NextWorkerId::<T, I>::get();
-
-    let (account_id, member_id) = member_funded_account::<T>(id);
-
-    let (opening_id, application_id) = add_and_apply_opening::<T, I>(
-        &T::Origin::from(RawOrigin::Signed(leader_acc.clone())),
-        &account_id,
-        &member_id,
-        &OpeningType::Regular,
-    );
-
-    let successful_application_ids = BTreeSet::<ApplicationId>::from_iter(vec![application_id]);
-
-    working_group::Module::<T, I>::fill_opening(
-        RawOrigin::Signed(leader_acc).into(),
-        opening_id,
-        successful_application_ids,
-    )
-    .unwrap();
-
-    assert!(WorkerById::<T, I>::contains_key(worker_id));
-
-    (worker_id, account_id)
-}
-
 //defines initial balance
 fn initial_balance<T: balances::Config>() -> T::Balance {
     1000000u32.into()
 }
 
-<<<<<<< HEAD
 fn member_funded_account<T: RuntimeConfig>(id: u128) -> (T::AccountId, T::MemberId)
-=======
-fn member_funded_account<T: Config + membership::Config + balances::Config>(
-    id: u128,
-) -> (T::AccountId, T::MemberId)
->>>>>>> 51e5ae47
 where
     T::AccountId: CreateAccountId,
 {
@@ -635,19 +480,9 @@
     .unwrap();
 }
 
-<<<<<<< HEAD
-fn create_storage_bucket<T>(
-    lead_account_id: T::AccountId,
-    accepting_bags: bool,
-    bucket_objs_size_limit: u64,
-    bucket_objs_number_limit: u64,
-) where
-    T: RuntimeConfig,
-=======
 fn create_storage_bucket<T>(lead_account_id: T::AccountId, accepting_bags: bool)
 where
     T: Config + storage::Config,
->>>>>>> 51e5ae47
 {
     // Set storage bucket in the dynamic bag creation policy to zero.
     let storage_wg_leader_signed = RawOrigin::Signed(lead_account_id);
@@ -791,30 +626,14 @@
     max_obj_size: u64,
 ) -> ChannelCreationParameters<T>
 where
-<<<<<<< HEAD
-    T: RuntimeConfig,
-    T::AccountId: CreateAccountId,
-{
-    let total_objs_size: u64 = max_obj_size.saturating_mul(objects_num.into());
-    let metadata = vec![0u8].repeat(MAX_BYTES as usize);
-
-=======
-    T: Config
-        + storage::Config
-        + membership::Config
-        + balances::Config
-        + working_group::Config<ContentWorkingGroupInstance>
-        + working_group::Config<StorageWorkingGroupInstance>
-        + working_group::Config<DistributionWorkingGroupInstance>,
-    T::AccountId: CreateAccountId,
-{
->>>>>>> 51e5ae47
+    T: RuntimeConfig,
+    T::AccountId: CreateAccountId,
+{
     set_dyn_bag_creation_storage_bucket_numbers::<T>(
         storage_wg_lead_account_id.clone(),
         storage_bucket_num.into(),
         DynamicBagType::Channel,
     );
-
     set_storage_buckets_voucher_max_limits::<T>(
         storage_wg_lead_account_id.clone(),
         storage_bucket_objs_size_limit::<T>(),
@@ -868,17 +687,6 @@
     }
 }
 
-<<<<<<< HEAD
-fn assert_last_event<T: Config>(generic_event: <T as Config>::Event) {
-    let events = System::<T>::events();
-    let system_event: <T as frame_system::Config>::Event = generic_event.into();
-    // compare to the last event record
-    let EventRecord { event, .. } = &events[events.len() - 1];
-    assert_eq!(event, &system_event);
-}
-
-=======
->>>>>>> 51e5ae47
 fn worst_case_content_moderation_actions_set() -> BTreeSet<ContentModerationAction> {
     CONTENT_MODERATION_ACTIONS.iter().cloned().collect()
 }
@@ -887,11 +695,7 @@
     CHANNEL_AGENT_PERMISSIONS.iter().cloned().collect()
 }
 
-<<<<<<< HEAD
 fn worst_case_scenario_collaborators<T: RuntimeConfig>(
-=======
-fn worst_case_scenario_collaborators<T: Config>(
->>>>>>> 51e5ae47
     start_id: u32,
     num: u32,
 ) -> BTreeMap<T::MemberId, ChannelAgentPermissions>
@@ -907,18 +711,6 @@
         .collect()
 }
 
-<<<<<<< HEAD
-#[allow(dead_code)] // TODO: Just temporarly, remove once it's actually used
-fn setup_worst_case_scenario_channel<T: RuntimeConfig>(
-    sender: T::AccountId,
-    channel_owner: ChannelOwner<T::MemberId, T::CuratorGroupId>,
-) -> Result<T::ChannelId, DispatchError>
-where
-    T::AccountId: CreateAccountId,
-{
-    let storage_wg_lead_account_id = insert_storage_leader::<T>();
-    let distribution_wg_lead_account_id = insert_distribution_leader::<T>();
-=======
 fn setup_worst_case_scenario_channel<T: Config>(
     sender: T::AccountId,
     channel_owner: ChannelOwner<T::MemberId, T::CuratorGroupId>,
@@ -927,34 +719,21 @@
     distribution_buckets_num: u32,
 ) -> Result<T::ChannelId, DispatchError>
 where
-    T: Config
-        + storage::Config
-        + membership::Config
-        + balances::Config
-        + working_group::Config<ContentWorkingGroupInstance>
-        + working_group::Config<StorageWorkingGroupInstance>
-        + working_group::Config<DistributionWorkingGroupInstance>,
+    T: RuntimeConfig,
     T::AccountId: CreateAccountId,
 {
     let (_, storage_wg_lead_account_id) = insert_storage_leader::<T>();
     let (_, distribution_wg_lead_account_id) = insert_distribution_leader::<T>();
->>>>>>> 51e5ae47
     let origin = RawOrigin::Signed(sender);
 
     let params = generate_channel_creation_params::<T>(
         storage_wg_lead_account_id,
         distribution_wg_lead_account_id,
         T::MaxNumberOfCollaboratorsPerChannel::get(),
-<<<<<<< HEAD
-        T::StorageBucketsPerBagValueConstraint::get().max() as u32,
-        T::DistributionBucketsPerBagValueConstraint::get().max() as u32,
-        T::MaxNumberOfAssetsPerChannel::get(),
-=======
         storage_buckets_num,
         distribution_buckets_num,
         objects_num,
         MAX_BYTES_METADATA,
->>>>>>> 51e5ae47
         T::MaxDataObjectSize::get(),
     );
 
@@ -969,13 +748,8 @@
     curators_len: u32,
 ) -> Result<T::CuratorGroupId, DispatchError>
 where
-<<<<<<< HEAD
-    T::AccountId: CreateAccountId,
-    T: RuntimeConfig,
-=======
-    T: Config + working_group::Config<ContentWorkingGroupInstance>,
-    T::AccountId: CreateAccountId,
->>>>>>> 51e5ae47
+    T: RuntimeConfig,
+    T::AccountId: CreateAccountId,
 {
     let permissions_by_level: ModerationPermissionsByLevel<T> = (0
         ..T::MaxKeysPerCuratorGroupPermissionsByLevelMap::get())
@@ -990,14 +764,7 @@
     let group_id = Pallet::<T>::next_curator_group_id();
 
     Pallet::<T>::create_curator_group(
-<<<<<<< HEAD
-        RawOrigin::Signed(T::AccountId::create_account_id(
-            CONTENT_WG_LEADER_ACCOUNT_ID,
-        ))
-        .into(),
-=======
         get_signed_account_id::<T>(CONTENT_WG_LEADER_ACCOUNT_ID),
->>>>>>> 51e5ae47
         true,
         permissions_by_level,
     )?;
@@ -1005,9 +772,8 @@
     // We substract 1 from `next_worker_id`, because we're not counting the lead
     let already_existing_curators_num =
         working_group::Pallet::<T, ContentWorkingGroupInstance>::next_worker_id()
-<<<<<<< HEAD
             .saturated_into::<u32>()
-            - 1;
+            .saturating_sub(1);
 
     for c in CURATOR_IDS
         .iter()
@@ -1015,37 +781,14 @@
         .take(curators_len as usize)
     {
         let (curator_id, _) = insert_curator::<T>(*c);
-        Pallet::<T>::add_curator_to_group(
-            RawOrigin::Signed(T::AccountId::create_account_id(
-                CONTENT_WG_LEADER_ACCOUNT_ID,
-            ))
-            .into(),
-=======
-            .saturated_into::<u32>();
-
-    for c in CURATOR_IDS
-        .iter()
-        .skip((already_existing_curators_num - 1) as usize)
-        .take((curators_len - already_existing_curators_num) as usize)
-    {
-        let (curator_id, _) = insert_curator::<T>(*c);
 
         Pallet::<T>::add_curator_to_group(
             get_signed_account_id::<T>(CONTENT_WG_LEADER_ACCOUNT_ID),
->>>>>>> 51e5ae47
             group_id,
             curator_id.saturated_into::<u64>().saturated_into(),
             worst_case_channel_agent_permissions(),
         )?;
     }
-<<<<<<< HEAD
-
-    Ok(group_id)
-}
-
-#[allow(dead_code)] // TODO: Just temporarly, remove once it's actually used
-fn setup_worst_case_scenario_curator_channel<T>() -> Result<
-=======
     Ok(group_id)
 }
 
@@ -1055,7 +798,6 @@
     storage_buckets_num: u32,
     distribution_buckets_num: u32,
 ) -> Result<
->>>>>>> 51e5ae47
     (
         T::ChannelId,
         T::CuratorGroupId,
@@ -1066,22 +808,7 @@
     DispatchError,
 >
 where
-<<<<<<< HEAD
-    T: RuntimeConfig,
-    T::AccountId: CreateAccountId,
-{
-    let lead_account_id = insert_content_leader::<T>();
-    let group_id =
-        setup_worst_case_curator_group_with_curators::<T>(T::MaxNumberOfCuratorsPerGroup::get())?;
-    let channel_id = setup_worst_case_scenario_channel::<T>(
-        lead_account_id.clone(),
-        ChannelOwner::CuratorGroup(group_id),
-    )?;
-=======
-    T: Config
-        + working_group::Config<ContentWorkingGroupInstance>
-        + working_group::Config<StorageWorkingGroupInstance>
-        + working_group::Config<DistributionWorkingGroupInstance>,
+    T: RuntimeConfig,
     T::AccountId: CreateAccountId,
 {
     let (_, lead_account_id) = insert_content_leader::<T>();
@@ -1099,7 +826,6 @@
         distribution_buckets_num,
     )?;
 
->>>>>>> 51e5ae47
     let group = Pallet::<T>::curator_group_by_id(group_id);
     let curator_id: T::CuratorId = *group.get_curators().keys().next().unwrap();
     let curator_account_id = T::AccountId::create_account_id(CURATOR_IDS[0]);
@@ -1111,9 +837,6 @@
         curator_id,
         curator_account_id,
     ))
-<<<<<<< HEAD
-}
-=======
 }
 
 fn channel_bag_witness<T: Config>(
@@ -1131,15 +854,4 @@
     let bag_id = Pallet::<T>::bag_id_for_channel(&channel_id);
     let channel_bag = <T as Config>::DataObjectStorage::ensure_bag_exists(&bag_id)?;
     Ok(channel_bag.stored_by.len() as u32)
-}
-
-// fn worst_case_scenario_assets<T: Config>(num: u32) -> StorageAssets<T> {
-//     StorageAssets::<T> {
-//         expected_data_size_fee: storage::Pallet::<T>::data_object_per_mega_byte_fee(),
-//         object_creation_list: create_data_object_candidates_helper(
-//             num,                         // number of objects
-//             T::MaxDataObjectSize::get(), // object size
-//         ),
-//     }
-// }
->>>>>>> 51e5ae47
+}