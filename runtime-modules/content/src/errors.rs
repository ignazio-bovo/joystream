--- conflicted
+++ resolved
@@ -290,12 +290,10 @@
         /// channel pending transfer parameters.
         InvalidChannelTransferCommitmentParams,
 
-<<<<<<< HEAD
         // Insufficient permissions to perform given action as a channel agent
         ChannelAgentInsufficientPermissions,
-=======
+
         /// Cannot transfer the channel: channel owner has insufficient balance (budget for WGs)
         InsufficientBalanceForTransfer,
->>>>>>> de394c5c
     }
 }