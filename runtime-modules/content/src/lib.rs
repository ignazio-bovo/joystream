// Ensure we're `no_std` when compiling for Wasm.
#![cfg_attr(not(feature = "std"), no_std)]
#![allow(clippy::unused_unit)]
#![recursion_limit = "512"]
#![allow(clippy::unused_unit)]

#[cfg(test)]
mod tests;

#[cfg(feature = "runtime-benchmarks")]
mod benchmarks;

mod errors;
mod nft;
mod permissions;
mod types;
pub mod weights;

use core::marker::PhantomData;
use project_token::traits::PalletToken;
use project_token::types::{
    TokenIssuanceParametersOf, TokenSaleParamsOf, TransfersWithVestingOf, UploadContextOf,
    YearlyRate,
};
use sp_std::vec;
pub use weights::WeightInfo;

pub use errors::*;
pub use nft::*;
pub use permissions::*;
use scale_info::TypeInfo;
pub use types::*;

use codec::{Codec, Decode, Encode};
use frame_support::weights::Weight;
pub use storage::{
    BagId, BagIdType, DataObjectCreationParameters, DataObjectStorage, DynBagCreationParameters,
    DynamicBagId, DynamicBagIdType, StaticBagId, UploadParameters,
};

pub use common::{
    council::CouncilBudgetManager,
    membership::MembershipInfoProvider,
    working_group::{WorkingGroup, WorkingGroupBudgetHandler},
    MembershipTypes, StorageOwnership, Url,
};
use frame_support::{
    decl_event, decl_module, decl_storage,
    dispatch::{DispatchError, DispatchResult},
    ensure,
    traits::{Currency, ExistenceRequirement, Get},
    PalletId, Parameter,
};

use sp_std::convert::TryInto;

use frame_system::{ensure_root, ensure_signed};

#[cfg(feature = "std")]
use serde::{Deserialize, Serialize};
use sp_arithmetic::{
    traits::{BaseArithmetic, One, Saturating, Zero},
    Perbill,
};
use sp_runtime::traits::{AccountIdConversion, Hash, MaybeSerializeDeserialize, Member};
use sp_std::{borrow::ToOwned, collections::btree_set::BTreeSet, vec::Vec};

type WeightInfoContent<T> = <T as Config>::WeightInfo;

/// Module configuration trait for Content Directory Module
pub trait Config:
    frame_system::Config
    + ContentActorAuthenticator
    + Clone
    + membership::Config
    + balances::Config
    + storage::Config
    + project_token::Config
{
    /// Weight information for extrinsics in this pallet.
    type WeightInfo: WeightInfo;

    /// The overarching event type.
    type Event: From<Event<Self>> + Into<<Self as frame_system::Config>::Event>;

    /// Type of identifier for Videos
    type VideoId: NumericIdentifier;

    /// Type of identifier for OpenAuction
    type OpenAuctionId: NumericIdentifier;

    /// Type of identifier for TransferId
    type TransferId: NumericIdentifier;

    /// The maximum number of curators per group constraint
    type MaxNumberOfCuratorsPerGroup: Get<MaxNumber>;

    /// The storage type used
    type DataObjectStorage: storage::DataObjectStorage<Self>;

    /// Price per byte
    type PricePerByte: Get<<Self as balances::Config>::Balance>;

    /// Content Module Id
    type ModuleId: Get<PalletId>;

    /// Type in order to retrieve controller account from channel member owner
    type MemberAuthenticator: MembershipInfoProvider<Self>;

    /// Max number of keys per curator_group.permissions_by_level map instance
    type MaxKeysPerCuratorGroupPermissionsByLevelMap: Get<u8>;

    /// The maximum number of assets that can be assigned to a single channel
    type MaxNumberOfAssetsPerChannel: Get<MaxNumber>;

    /// The maximum number of assets that can be assigned to a signle video
    type MaxNumberOfAssetsPerVideo: Get<MaxNumber>;

    /// The maximum number of collaborators per channel
    type MaxNumberOfCollaboratorsPerChannel: Get<MaxNumber>;

    // Channel's privilege level
    type ChannelPrivilegeLevel: Parameter
        + Member
        + BaseArithmetic
        + Codec
        + Default
        + Copy
        + MaybeSerializeDeserialize
        + PartialEq;

    /// Content working group pallet integration.
    type ContentWorkingGroup: common::working_group::WorkingGroupBudgetHandler<
        Self::AccountId,
        BalanceOf<Self>,
    >;

    /// Provides an access for the council budget.
    type CouncilBudgetManager: CouncilBudgetManager<Self::AccountId, BalanceOf<Self>>;

    /// Default global daily NFT limit.
    type DefaultGlobalDailyNftLimit: Get<LimitPerPeriod<Self::BlockNumber>>;

    /// Default global weekly NFT limit.
    type DefaultGlobalWeeklyNftLimit: Get<LimitPerPeriod<Self::BlockNumber>>;

    /// Default channel daily NFT limit.
    type DefaultChannelDailyNftLimit: Get<LimitPerPeriod<Self::BlockNumber>>;

    /// Default channel weekly NFT limit.
    type DefaultChannelWeeklyNftLimit: Get<LimitPerPeriod<Self::BlockNumber>>;

    /// Interface for Creator Tokens functionality
    type ProjectToken: PalletToken<
        Self::TokenId,
        Self::MemberId,
        Self::AccountId,
        BalanceOf<Self>,
        TokenIssuanceParametersOf<Self>,
        Self::BlockNumber,
        TokenSaleParamsOf<Self>,
        UploadContextOf<Self>,
        TransfersWithVestingOf<Self>,
    >;

    /// Minimum cashout allowed limit
    type MinimumCashoutAllowedLimit: Get<BalanceOf<Self>>;

    /// Max cashout allowed limit
    type MaximumCashoutAllowedLimit: Get<BalanceOf<Self>>;
}

decl_storage! {
    trait Store for Module<T: Config> as Content {
        pub ChannelById get(fn channel_by_id):
        map hasher(blake2_128_concat) T::ChannelId => Channel<T>;

        pub VideoById get(fn video_by_id): map hasher(blake2_128_concat) T::VideoId => Video<T>;

        pub NextChannelId get(fn next_channel_id) config(): T::ChannelId;

        pub NextVideoId get(fn next_video_id) config(): T::VideoId;

        pub NextTransferId get(fn next_transfer_id) config(): T::TransferId;

        pub NextCuratorGroupId get(fn next_curator_group_id) config(): T::CuratorGroupId;

        pub CuratorGroupById get(fn curator_group_by_id):
        map hasher(blake2_128_concat) T::CuratorGroupId => CuratorGroup<T>;

        pub Commitment get(fn commitment): <T as frame_system::Config>::Hash;

        /// The state bloat bond for the channel (helps preventing the state bloat).
        pub ChannelStateBloatBondValue get (fn channel_state_bloat_bond_value): BalanceOf<T>;

        ///The state bloat bond for the video (helps preventing the state bloat).
        pub VideoStateBloatBondValue get (fn video_state_bloat_bond_value): BalanceOf<T>;

        pub MaxCashoutAllowed get(fn max_cashout_allowed) config(): BalanceOf<T>;

        pub MinCashoutAllowed get(fn min_cashout_allowed) config(): BalanceOf<T>;

        pub ChannelCashoutsEnabled get(fn channel_cashouts_enabled) config(): bool;

        /// Min auction duration
        pub MinAuctionDuration get(fn min_auction_duration) config(): T::BlockNumber;

        /// Max auction duration
        pub MaxAuctionDuration get(fn max_auction_duration) config(): T::BlockNumber;

        /// Min auction extension period
        pub MinAuctionExtensionPeriod
        get(fn min_auction_extension_period) config(): T::BlockNumber;

        /// Max auction extension period
        pub MaxAuctionExtensionPeriod
        get(fn max_auction_extension_period) config(): T::BlockNumber;

        /// Min bid lock duration
        pub MinBidLockDuration get(fn min_bid_lock_duration) config(): T::BlockNumber;

        /// Max bid lock duration
        pub MaxBidLockDuration get(fn max_bid_lock_duration) config(): T::BlockNumber;

        /// Min auction staring price
        pub MinStartingPrice get(fn min_starting_price) config(): BalanceOf<T>;

        /// Max auction staring price
        pub MaxStartingPrice get(fn max_starting_price) config(): BalanceOf<T>;

        /// Min creator royalty percentage
        pub MinCreatorRoyalty get(fn min_creator_royalty) config(): Perbill;

        /// Max creator royalty percentage
        pub MaxCreatorRoyalty get(fn max_creator_royalty) config(): Perbill;

        /// Min auction bid step
        pub MinBidStep get(fn min_bid_step) config(): BalanceOf<T>;

        /// Max auction bid step
        pub MaxBidStep get(fn max_bid_step) config(): BalanceOf<T>;

        /// Platform fee percentage
        pub PlatfromFeePercentage get(fn platform_fee_percentage) config(): Perbill;

        /// Max delta between current block and starts at
        pub AuctionStartsAtMaxDelta get(fn auction_starts_at_max_delta) config(): T::BlockNumber;

        /// Max nft auction whitelist length
        pub MaxAuctionWhiteListLength get(fn max_auction_whitelist_length) config(): MaxNumber;

        /// Bids for open auctions
        pub OpenAuctionBidByVideoAndMember get(fn open_auction_bid_by_video_and_member):
        double_map hasher(blake2_128_concat) T::VideoId,
        hasher(blake2_128_concat) T::MemberId => OpenAuctionBid<T>;

        /// Global daily NFT counter.
        pub GlobalDailyNftCounter get(fn global_daily_nft_counter):
            NftCounter<T::BlockNumber>;

        /// Global weekly NFT counter.
        pub GlobalWeeklyNftCounter get(fn global_weekly_nft_counter):
            NftCounter<T::BlockNumber>;

        /// Global daily NFT limit.
        pub GlobalDailyNftLimit get(fn global_daily_nft_limit):
            LimitPerPeriod<T::BlockNumber>;

        /// Global weekly NFT limit.
        pub GlobalWeeklyNftLimit get(fn global_weekly_nft_limit):
        LimitPerPeriod<T::BlockNumber>;

        /// NFT limits enabled or not
        /// Can be updated in flight by the Council
        pub NftLimitsEnabled get(fn nft_limits_enabled) config(): bool;

    }
    add_extra_genesis {
        build(|_| {
            // We set initial global NFT limits.
            GlobalDailyNftLimit::<T>::put(T::DefaultGlobalDailyNftLimit::get());
            GlobalWeeklyNftLimit::<T>::put(T::DefaultGlobalWeeklyNftLimit::get());
        });
    }
}

decl_module! {
    pub struct Module<T: Config> for enum Call where origin: T::Origin {
        /// Predefined errors
        type Error = Error<T>;

        /// Initializing events
        fn deposit_event() = default;

        /// Exports const -  max number of curators per group
        const MaxNumberOfCuratorsPerGroup: MaxNumber = T::MaxNumberOfCuratorsPerGroup::get();

        /// Exports const -  max number of keys per curator_group.permissions_by_level map instance
        const MaxKeysPerCuratorGroupPermissionsByLevelMap: u8 = T::MaxKeysPerCuratorGroupPermissionsByLevelMap::get();

        /// Exports const - default global daily NFT limit.
        const DefaultGlobalDailyNftLimit: LimitPerPeriod<T::BlockNumber> =
            T::DefaultGlobalDailyNftLimit::get();

        /// Exports const - default global weekly NFT limit.
        const DefaultGlobalWeeklyNftLimit: LimitPerPeriod<T::BlockNumber> =
            T::DefaultGlobalDailyNftLimit::get();

        /// Exports const - default channel daily NFT limit.
        const DefaultChannelDailyNftLimit: LimitPerPeriod<T::BlockNumber> =
            T::DefaultGlobalDailyNftLimit::get();

        /// Exports const - default channel weekly NFT limit.
        const DefaultChannelWeeklyNftLimit: LimitPerPeriod<T::BlockNumber> =
            T::DefaultGlobalDailyNftLimit::get();

        // ======
        // Next set of extrinsics can only be invoked by lead.
        // ======

        /// Add new curator group to runtime storage
        ///
        /// <weight>
        ///
        /// ## Weight
        /// `O (A)` where:
        /// - `A` is the number of entries in `permissions_by_level` map
        /// - DB:
        ///    - O(1) doesn't depend on the state or parameters
        /// # </weight>
        #[weight = WeightInfoContent::<T>::create_curator_group(permissions_by_level.len() as u32)]
        pub fn create_curator_group(
            origin,
            is_active: bool,
            permissions_by_level: ModerationPermissionsByLevel<T>
        ) {

            let sender = ensure_signed(origin)?;
            // Ensure given origin is lead
            ensure_lead_auth_success::<T>(&sender)?;
            // Ensure permissions_by_level map max. allowed size is not exceeded
            Self::ensure_permissions_by_level_map_size_not_exceeded(&permissions_by_level)?;

            //
            // == MUTATION SAFE ==
            //

            let curator_group_id = Self::next_curator_group_id();

            // Insert curator group with provided permissions
            <CuratorGroupById<T>>::insert(curator_group_id, CuratorGroup::create(is_active, &permissions_by_level));

            // Increment the next curator curator_group_id:
            <NextCuratorGroupId<T>>::mutate(|n| *n += T::CuratorGroupId::one());

            // Trigger event
            Self::deposit_event(RawEvent::CuratorGroupCreated(curator_group_id));
        }

        /// Update existing curator group's permissions
        ///
        /// <weight>
        ///
        /// ## Weight
        /// `O (A)` where:
        /// - `A` is the number of entries in `permissions_by_level` map
        /// - DB:
        ///    - O(1) doesn't depend on the state or parameters
        /// # </weight>
        #[weight = WeightInfoContent::<T>::update_curator_group_permissions(permissions_by_level.len() as u32)]
        pub fn update_curator_group_permissions(
            origin,
            curator_group_id: T::CuratorGroupId,
            permissions_by_level: ModerationPermissionsByLevel<T>
        ) {
            let sender = ensure_signed(origin)?;
            // Ensure given origin is lead
            ensure_lead_auth_success::<T>(&sender)?;
            // Ensure curator group under provided curator_group_id already exist
            Self::ensure_curator_group_under_given_id_exists(&curator_group_id)?;
            // Ensure permissions_by_level map max. allowed size is not exceeded
            Self::ensure_permissions_by_level_map_size_not_exceeded(&permissions_by_level)?;

            //
            // == MUTATION SAFE ==
            //

            // Set `permissions` for curator group under given `curator_group_id`
            <CuratorGroupById<T>>::mutate(curator_group_id, |curator_group| {
                curator_group.set_permissions_by_level(&permissions_by_level)
            });

            // Trigger event
            Self::deposit_event(RawEvent::CuratorGroupPermissionsUpdated(curator_group_id, permissions_by_level))
        }

        /// Set `is_active` status for curator group under given `curator_group_id`
        ///
        /// <weight>
        ///
        /// ## Weight
        /// `O (1)`
        /// - DB:
        ///    - O(1) doesn't depend on the state or parameters
        /// # </weight>
        #[weight = WeightInfoContent::<T>::set_curator_group_status()]
        pub fn set_curator_group_status(
            origin,
            curator_group_id: T::CuratorGroupId,
            is_active: bool,
        ) {

            // Ensure given origin is lead
            let sender = ensure_signed(origin)?;
            // Ensure given origin is lead
            ensure_lead_auth_success::<T>(&sender)?;

            // Ensure curator group under provided curator_group_id already exist
            Self::ensure_curator_group_under_given_id_exists(&curator_group_id)?;

            //
            // == MUTATION SAFE ==
            //

            // Set `is_active` status for curator group under given `curator_group_id`
            <CuratorGroupById<T>>::mutate(curator_group_id, |curator_group| {
                curator_group.set_status(is_active)
            });

            // Trigger event
            Self::deposit_event(RawEvent::CuratorGroupStatusSet(curator_group_id, is_active));
        }

        /// Add curator to curator group under given `curator_group_id`
        ///
        /// <weight>
        ///
        /// ## Weight
        /// `O (1)`
        /// - DB:
        ///    - O(1) doesn't depend on the state or parameters
        /// # </weight>
        #[weight = WeightInfoContent::<T>::add_curator_to_group()]
        pub fn add_curator_to_group(
            origin,
            curator_group_id: T::CuratorGroupId,
            curator_id: T::CuratorId,
            permissions: ChannelAgentPermissions,
        ) {

            // Ensure given origin is lead
            let sender = ensure_signed(origin)?;
            // Ensure given origin is lead
            ensure_lead_auth_success::<T>(&sender)?;

            // Ensure curator group under provided curator_group_id already exist,
            // retrieve corresponding one
            let curator_group = Self::ensure_curator_group_exists(&curator_group_id)?;

            // Ensure that curator_id is infact a worker in content working group
            ensure_is_valid_curator_id::<T>(&curator_id)?;

            // Ensure max number of curators per group limit not reached yet
            curator_group.ensure_max_number_of_curators_limit_not_reached()?;

            // Ensure curator under provided curator_id isn`t a CuratorGroup member yet
            curator_group.ensure_curator_in_group_does_not_exist(&curator_id)?;

            //
            // == MUTATION SAFE ==
            //

            // Insert curator_id into curator_group under given curator_group_id
            <CuratorGroupById<T>>::mutate(curator_group_id, |curator_group| {
                curator_group.get_curators_mut().insert(curator_id, permissions.clone());
            });

            // Trigger event
            Self::deposit_event(RawEvent::CuratorAdded(curator_group_id, curator_id, permissions));
        }

        /// Remove curator from a given curator group
        ///
        /// <weight>
        ///
        /// ## Weight
        /// `O (1)`
        /// - DB:
        ///    - O(1) doesn't depend on the state or parameters
        /// # </weight>
        #[weight = WeightInfoContent::<T>::remove_curator_from_group()]
        pub fn remove_curator_from_group(
            origin,
            curator_group_id: T::CuratorGroupId,
            curator_id: T::CuratorId,
        ) {

            // Ensure given origin is lead
            let sender = ensure_signed(origin)?;
            // Ensure given origin is lead
            ensure_lead_auth_success::<T>(&sender)?;

            // Ensure curator group under provided curator_group_id already exist,
            // retrieve corresponding one
            let curator_group = Self::ensure_curator_group_exists(&curator_group_id)?;

            // Ensure curator under provided curator_id is CuratorGroup member
            curator_group.ensure_curator_in_group_exists(&curator_id)?;

            //
            // == MUTATION SAFE ==
            //

            // Remove curator_id from curator_group under given curator_group_id
            <CuratorGroupById<T>>::mutate(curator_group_id, |curator_group| {
                curator_group.get_curators_mut().remove(&curator_id);
            });

            // Trigger event
            Self::deposit_event(RawEvent::CuratorRemoved(curator_group_id, curator_id));
        }

        /// <weight>
        ///
        /// ## Weight
        /// `O (A + B + C + D + E)` where:
        /// - `A` is the number of entries in `params.collaborators`
        /// - `B` is the number of items in `params.storage_buckets`
        /// - `C` is the number of items in `params.distribution_buckets`
        /// - `D` is the number of items in `params.assets.object_creation_list`
        /// - `E` is the length of  `params.meta`
        /// - DB:
        ///    - `O(A + B + C + D)` - from the the generated weights
        /// # </weight>
        #[weight = Module::<T>::create_channel_weight(params)]
        pub fn create_channel(
            origin,
            channel_owner: ChannelOwner<T::MemberId, T::CuratorGroupId>,
            params: ChannelCreationParameters<T>,
        ) {
            // channel creator account
            let sender = ensure_signed(origin)?;

            ensure_is_authorized_to_act_as_channel_owner::<T>(
                &sender,
                &channel_owner,
            )?;

            let channel_state_bloat_bond = Self::channel_state_bloat_bond_value();

            // ensure channel state bloat bond
            ensure!(
                params.expected_channel_state_bloat_bond
                    == channel_state_bloat_bond,
                Error::<T>::ChannelStateBloatBondChanged,
            );

            // ensure collaborator member ids are valid
            Self::validate_member_set(&params.collaborators.keys().cloned().collect())?;

            // next channel id
            let channel_id = NextChannelId::<T>::get();

            let storage_assets = params.assets.clone().unwrap_or_default();
            let num_objs = storage_assets.object_creation_list.len();

            let total_size = storage_assets.object_creation_list.iter().fold(0, |acc, obj_param| acc.saturating_add(obj_param.size));
            let funds_needed = <T as Config>::DataObjectStorage::funds_needed_for_upload(num_objs, total_size);
            let total_funds_needed = channel_state_bloat_bond.saturating_add(funds_needed);

            Self::ensure_channel_creation_sufficient_balance(&sender, total_funds_needed)?;

            ensure!(
                storage_assets.object_creation_list.len()
                    <= T::MaxNumberOfAssetsPerChannel::get() as usize,
                Error::<T>::MaxNumberOfChannelAssetsExceeded
            );

            let bag_creation_params = DynBagCreationParameters::<T> {
                bag_id: DynBagId::<T>::Channel(channel_id),
                object_creation_list: storage_assets.object_creation_list,
                state_bloat_bond_source_account_id: sender.clone(),
                expected_data_size_fee: storage_assets.expected_data_size_fee,
                expected_data_object_state_bloat_bond: params.expected_data_object_state_bloat_bond,
                storage_buckets: params.storage_buckets.clone(),
                distribution_buckets: params.distribution_buckets.clone(),
            };

            let collaborators: ChannelCollaboratorsMap<T> = params
                .collaborators
                .clone()
                .try_into()
                .map_err(|_| DispatchError::from(Error::<T>::MaxNumberOfChannelCollaboratorsExceeded))?;

            //
            // == MUTATION SAFE ==
            //

            let _ = Balances::<T>::slash(&sender, channel_state_bloat_bond);

            // create channel bag
            let (_, data_objects_ids) = Storage::<T>::create_dynamic_bag(bag_creation_params)?;

            // Only increment next channel id if adding content was successful
            NextChannelId::<T>::mutate(|id| *id += T::ChannelId::one());

            // channel creation
            let data_objects = data_objects_ids
                .try_into()
                .map_err(|_| DispatchError::from(Error::<T>::MaxNumberOfChannelAssetsExceeded))?;
            let channel: Channel<T> = ChannelRecord {
                owner: channel_owner,
                num_videos: 0u64,
                collaborators,
                cumulative_reward_claimed: BalanceOf::<T>::zero(),
                transfer_status: ChannelTransferStatus::NoActiveTransfer,
                privilege_level: Zero::zero(),
                paused_features: BTreeSet::new(),
                data_objects,
                daily_nft_limit: T::DefaultChannelDailyNftLimit::get(),
                weekly_nft_limit: T::DefaultChannelWeeklyNftLimit::get(),
                daily_nft_counter: Default::default(),
                weekly_nft_counter: Default::default(),
                creator_token_id: None,
                channel_state_bloat_bond
            };

            // add channel to onchain state
            ChannelById::<T>::insert(channel_id, channel.clone());

            // retrieve channel account and emit it as part of the event
            let channel_account = ContentTreasury::<T>::account_for_channel(channel_id);

            Self::deposit_event(RawEvent::ChannelCreated(channel_id, channel, params, channel_account));
        }

        /// <weight>
        ///
        /// ## Weight
        /// `O (A + B + C + D + E)` where:
        /// - `A` is the number of entries in `params.collaborators`
        /// - `B` is the number of items in `params.assets_to_upload.object_creation_list` (if provided)
        /// - `C` is the number of items in `params.assets_to_remove`
        /// - `D` is the length `params.new_meta`
        /// - `E` is `params.storage_buckets_num_witness` (if provided)
        /// - DB:
        ///    - `O(A + B + C + E)` - from the the generated weights
        /// # </weight>
        #[weight = Module::<T>::update_channel_weight(params)]
        pub fn update_channel(
            origin,
            actor: ContentActor<T::CuratorGroupId, T::CuratorId, T::MemberId>,
            channel_id: T::ChannelId,
            params: ChannelUpdateParameters<T>,
        ) {
            let sender = ensure_signed(origin)?;

            // check that channel exists
            let channel = Self::ensure_channel_exists(&channel_id)?;

            channel.ensure_has_no_active_transfer::<T>()?;

            // permissions check
            ensure_actor_authorized_to_perform_channel_update::<T>(
                &sender,
                &actor,
                &channel,
                &params
            )?;

            channel.ensure_feature_not_paused::<T>(PausableChannelFeature::ChannelUpdate)?;

            if let Some(new_collabs) = params.collaborators.as_ref() {
                Self::validate_member_set(&new_collabs.keys().cloned().collect())?;
            }

            let new_collabs: Option<ChannelCollaboratorsMap<T>> = params
                .collaborators
                .clone()
                .map(|c| c
                    .try_into()
                    .map_err(|_| DispatchError::from(Error::<T>::MaxNumberOfChannelCollaboratorsExceeded))
                ).transpose()?;

            let upload_parameters =
                if !params.assets_to_remove.is_empty() || params.assets_to_upload.is_some() {
                    // verify storage buckets num witness
                    match params.storage_buckets_num_witness {
                        Some(witness) => Self::verify_storage_buckets_num_witness(channel_id, witness),
                        None => Err(Error::<T>::MissingStorageBucketsNumWitness.into())
                    }?;

                    Self::ensure_assets_to_remove_are_part_of_assets_set(&params.assets_to_remove, &channel.data_objects)?;

                    let assets_to_upload = params.assets_to_upload.clone().unwrap_or_default();

                    Self::ensure_max_channel_assets_not_exceeded(&channel.data_objects, &assets_to_upload, &params.assets_to_remove)?;

                    let upload_parameters = UploadParameters::<T> {
                        bag_id: Self::bag_id_for_channel(&channel_id),
                        object_creation_list: assets_to_upload.object_creation_list,
                        state_bloat_bond_source_account_id: sender,
                        expected_data_size_fee: assets_to_upload.expected_data_size_fee,
                        expected_data_object_state_bloat_bond: params.expected_data_object_state_bloat_bond};

                    Some(upload_parameters)
                }
                else {
                    None
                };

            //
            // == MUTATION SAFE ==
            //

            let new_data_object_ids = if let Some(upload_parameters) = upload_parameters {
                // Upload/remove data objects and update channel assets set
                let new_data_object_ids = Storage::<T>::upload_and_delete_data_objects(
                    upload_parameters,
                    params.assets_to_remove.clone(),
                )?;
                let updated_assets_set = Self::create_updated_channel_assets_set(
                    &channel.data_objects,
                    &new_data_object_ids,
                    &params.assets_to_remove
                )?;
                ChannelById::<T>::mutate(channel_id, |channel| {
                    channel.data_objects = updated_assets_set;
                });
                new_data_object_ids
            } else {
                BTreeSet::new()
            };

            // Update channel collaborators
            ChannelById::<T>::mutate(channel_id, |channel| {
                if let Some(new_collabs) = new_collabs {
                    channel.collaborators = new_collabs;
                }
            });

            Self::deposit_event(RawEvent::ChannelUpdated(actor, channel_id, params, new_data_object_ids));
        }

        // Extrinsic for updating channel privilege level (requires lead access)
        #[weight = 10_000_000] // TODO: adjust weight
        pub fn update_channel_privilege_level(
            origin,
            channel_id: T::ChannelId,
            new_privilege_level: T::ChannelPrivilegeLevel,
        ) {
            let sender = ensure_signed(origin)?;

            ensure_lead_auth_success::<T>(&sender)?;

            // check that channel exists
            Self::ensure_channel_exists(&channel_id)?;

            //
            // == MUTATION SAFE ==
            //

            // Update the channel
            ChannelById::<T>::mutate(channel_id, |channel| { channel.privilege_level = new_privilege_level });

            Self::deposit_event(RawEvent::ChannelPrivilegeLevelUpdated(channel_id, new_privilege_level));
        }

        // extrinsics for pausing/re-enabling channel features
        #[weight = 10_000_000] // TODO: adjust weight
        pub fn set_channel_paused_features_as_moderator(
            origin,
            actor: ContentActor<T::CuratorGroupId, T::CuratorId, T::MemberId>,
            channel_id: T::ChannelId,
            new_paused_features: BTreeSet<PausableChannelFeature>,
            rationale: Vec<u8>,
        ) -> DispatchResult {
            let sender = ensure_signed(origin)?;
            // check that channel exists
            let channel = Self::ensure_channel_exists(&channel_id)?;

            // Check permissions for moderation actions
            let required_permissions = channel.paused_features
                .symmetric_difference(&new_paused_features)
                .map(|f| { ContentModerationAction::ChangeChannelFeatureStatus(*f) })
                .collect::<Vec<_>>();
            ensure_actor_authorized_to_perform_moderation_actions::<T>(&sender, &actor, &required_permissions, channel.privilege_level)?;

            //
            // == MUTATION SAFE ==
            //
            ChannelById::<T>::mutate(channel_id, |channel| { channel.paused_features = new_paused_features.clone() });


            // deposit event
            Self::deposit_event(RawEvent::ChannelPausedFeaturesUpdatedByModerator(actor, channel_id, new_paused_features, rationale));

            Ok(())
        }

        // extrinsics for channel deletion

        /// <weight>
        ///
        /// ## Weight
        /// `O (A + B + C)` where:
        /// - `A` is `num_objects_to_delete`
        /// - `B` is `channel_bag_witness.storage_buckets_num`
        /// - `C` is `channel_bag_witness.distribution_buckets_num`
        /// - DB:
        ///    - `O(A + B + C)` - from the the generated weights
        /// # </weight>
        #[weight = Module::<T>::delete_channel_weight(channel_bag_witness, num_objects_to_delete)]
        pub fn delete_channel(
            origin,
            actor: ContentActor<T::CuratorGroupId, T::CuratorId, T::MemberId>,
            channel_id: T::ChannelId,
            channel_bag_witness: ChannelBagWitness,
            num_objects_to_delete: u64,
        ) -> DispatchResult {
            let sender = ensure_signed(origin)?;

            // check that channel exists
            let channel = Self::ensure_channel_exists(&channel_id)?;

            // verify channel bag witness
            Self::verify_channel_bag_witness(channel_id, &channel_bag_witness)?;

            // ensure no creator token is issued for the channel
            channel.ensure_creator_token_not_issued::<T>()?;

            // permissions check
            ensure_actor_authorized_to_delete_channel::<T>(&sender, &actor, &channel)?;

            // check that channel videos are 0
            ensure!(channel.num_videos == 0, Error::<T>::ChannelContainsVideos);

            // ensure channel bag exists and num_objects_to_delete is valid
            Self::ensure_channel_bag_can_be_dropped(channel_id, num_objects_to_delete)?;

            // try to remove the channel
            Self::try_to_perform_channel_deletion(sender.clone(), channel_id)?;

            //
            // == MUTATION SAFE ==
            //

            //rewards the sender a state bloat bond amount for the work to delete the channel.
            let _ = Balances::<T>::deposit_creating(&sender, channel.channel_state_bloat_bond);

            // deposit event
            Self::deposit_event(RawEvent::ChannelDeleted(actor, channel_id));

            Ok(())
        }

        #[weight = 10_000_000] // TODO: adjust weight
        pub fn delete_channel_assets_as_moderator(
            origin,
            actor: ContentActor<T::CuratorGroupId, T::CuratorId, T::MemberId>,
            channel_id: T::ChannelId,
            assets_to_remove: BTreeSet<DataObjectId<T>>,
            rationale: Vec<u8>,
        ) {
            let sender = ensure_signed(origin)?;

            // check that channel exists
            let channel = Self::ensure_channel_exists(&channel_id)?;

            // permissions check
            let actions_to_perform = vec![ContentModerationAction::DeleteNonVideoChannelAssets];
            ensure_actor_authorized_to_perform_moderation_actions::<T>(&sender, &actor, &actions_to_perform, channel.privilege_level)?;

            // ensure provided assets belong to the channel
            Self::ensure_assets_to_remove_are_part_of_assets_set(&assets_to_remove, &channel.data_objects)?;

            let updated_assets = Self::create_updated_channel_assets_set(
                &channel.data_objects,
                &BTreeSet::new(),
                &assets_to_remove
            )?;

            //
            // == MUTATION SAFE ==
            //

            // remove the assets
            if !assets_to_remove.is_empty() {
                Storage::<T>::delete_data_objects(
                    sender,
                    Self::bag_id_for_channel(&channel_id),
                    assets_to_remove.clone(),
                )?;
            }

            // update channel's data_objects set
            ChannelById::<T>::mutate(channel_id, |channel| {
                channel.data_objects = updated_assets;
            });

            // emit the event
            Self::deposit_event(RawEvent::ChannelAssetsDeletedByModerator(actor, channel_id, assets_to_remove, rationale));
        }

        // extrinsics for channel deletion as moderator
        #[weight = 10_000_000] // TODO: adjust weight
        pub fn delete_channel_as_moderator(
            origin,
            actor: ContentActor<T::CuratorGroupId, T::CuratorId, T::MemberId>,
            channel_id: T::ChannelId,
            num_objects_to_delete: u64,
            rationale: Vec<u8>,
        ) -> DispatchResult {

            let sender = ensure_signed(origin)?;

            // check that channel exists
            let channel = Self::ensure_channel_exists(&channel_id)?;

            // Permissions check
            let actions_to_perform = vec![ContentModerationAction::DeleteChannel];
            ensure_actor_authorized_to_perform_moderation_actions::<T>(&sender, &actor, &actions_to_perform, channel.privilege_level)?;

            // check that channel videos are 0
            ensure!(channel.num_videos == 0, Error::<T>::ChannelContainsVideos);

            // ensure channel bag exists and num_objects_to_delete is valid
            Self::ensure_channel_bag_can_be_dropped(channel_id, num_objects_to_delete)?;

            // try to remove the channel
            Self::try_to_perform_channel_deletion(sender.clone(), channel_id)?;

            //
            // == MUTATION SAFE ==
            //

            //rewards the sender a state bloat bond amount for the work to delete the channel.
            let _ = Balances::<T>::deposit_creating(&sender, channel.channel_state_bloat_bond);

            // deposit event
            Self::deposit_event(RawEvent::ChannelDeletedByModerator(actor, channel_id, rationale));

            Ok(())
        }

        // extrinsics for channel visibility status (hidden/visible) setting by moderator
        #[weight = 10_000_000] // TODO: adjust weight
        pub fn set_channel_visibility_as_moderator(
            origin,
            actor: ContentActor<T::CuratorGroupId, T::CuratorId, T::MemberId>,
            channel_id: T::ChannelId,
            is_hidden: bool,
            rationale: Vec<u8>,
        ) -> DispatchResult {

            let sender = ensure_signed(origin)?;
            // check that channel exists
            let channel = Self::ensure_channel_exists(&channel_id)?;

            // Permissions check
            let actions_to_perform = vec![ContentModerationAction::HideChannel];
            ensure_actor_authorized_to_perform_moderation_actions::<T>(&sender, &actor, &actions_to_perform, channel.privilege_level)?;

            //
            // == MUTATION SAFE ==
            //

            // deposit event
            Self::deposit_event(RawEvent::ChannelVisibilitySetByModerator(actor, channel_id, is_hidden, rationale));

            Ok(())
        }

        /// <weight>
        ///
        /// ## Weight
        /// `O (A + B + C)` where:
        /// - `A` is the number of items in `params.assets.object_creation_list`
        /// - `B` is `params.storage_buckets_num_witness`
        /// - `C` is the length of open auction / english auction whitelist (if provided)
        /// - DB:
        ///    - `O(A + B + C)` - from the the generated weights
        /// # </weight>
        #[weight = Module::<T>::create_video_weight(params)]
        pub fn create_video(
            origin,
            actor: ContentActor<T::CuratorGroupId, T::CuratorId, T::MemberId>,
            channel_id: T::ChannelId,
            params: VideoCreationParameters<T>,
        ) {
            let sender = ensure_signed(origin)?;

            // check that channel exists
            let channel = Self::ensure_channel_exists(&channel_id)?;
            channel.ensure_has_no_active_transfer::<T>()?;

            // permissions check
            ensure_actor_authorized_to_create_video::<T>(&sender, &actor, &channel, &params)?;

            channel.ensure_feature_not_paused::<T>(PausableChannelFeature::VideoCreation)?;
            if params.auto_issue_nft.is_some() {
                channel.ensure_feature_not_paused::<T>(PausableChannelFeature::VideoNftIssuance)?;
            }

<<<<<<< HEAD
            // verify channel bag witness
=======
            // verify storage buckets num witness
>>>>>>> 0a854888
            Self::verify_storage_buckets_num_witness(channel_id, params.storage_buckets_num_witness)?;

            // next video id
            let video_id = NextVideoId::<T>::get();

            let nft_status = params.auto_issue_nft
                .as_ref()
                .map_or(
                    Ok(None),
                    |issuance_params| {
                        Some(Self::construct_owned_nft(issuance_params)).transpose()
                    }
                )?;

            let video_state_bloat_bond = Self::video_state_bloat_bond_value();

            // ensure expected video state bloat bond
            ensure!(
                params.expected_video_state_bloat_bond
                    == video_state_bloat_bond,
                Error::<T>::VideoStateBloatBondChanged,
            );

            let storage_assets = params.assets.clone().unwrap_or_default();
            let num_objs = storage_assets.object_creation_list.len();

            ensure!(
                storage_assets.object_creation_list.len() <= T::MaxNumberOfAssetsPerVideo::get() as usize,
                Error::<T>::MaxNumberOfVideoAssetsExceeded
            );

            let total_size = storage_assets.object_creation_list.iter().fold(0, |acc, obj_param| acc.saturating_add(obj_param.size));
            let funds_needed = <T as Config>::DataObjectStorage::funds_needed_for_upload(num_objs, total_size);
            let total_funds_needed = video_state_bloat_bond.saturating_add(funds_needed);

            Self::ensure_video_creation_sufficient_balance(&sender, total_funds_needed)?;

            if nft_status.is_some() {
                Self::check_nft_limits(&channel)?;
            }

            //
            // == MUTATION SAFE ==
            //

            let _ = Balances::<T>::slash(&sender, video_state_bloat_bond);

            // Upload data objects
            let data_objects_ids = if let Some(upload_assets) = params.assets.as_ref() {
                let params = Self::construct_upload_parameters(
                    upload_assets,
                    &channel_id,
                    &sender,
                    params.expected_data_object_state_bloat_bond,
                );
                Storage::<T>::upload_data_objects(params)
            } else {
                Ok(BTreeSet::new())
            }?;

            let data_objects = data_objects_ids
                .clone()
                .try_into()
                .map_err(|_| DispatchError::from(Error::<T>::MaxNumberOfVideoAssetsExceeded))?;

            // create the video struct
            let video: Video<T> = VideoRecord {
                in_channel: channel_id,
                nft_status: nft_status.clone(),
                data_objects,
                video_state_bloat_bond
            };

            // add it to the onchain state
            VideoById::<T>::insert(video_id, video);

            // Only increment next video id
            NextVideoId::<T>::mutate(|id| *id += T::VideoId::one());

            // Add recently added video id to the channel

            ChannelById::<T>::mutate(channel_id, |channel| {
                channel.num_videos = channel.num_videos.saturating_add(1);
                if nft_status.is_some() {
                    Self::increment_nft_counters(channel);
                }
            });

            Self::deposit_event(RawEvent::VideoCreated(actor, channel_id, video_id, params, data_objects_ids));

        }

        /// <weight>
        ///
        /// ## Weight
        /// `O (A + B + C + D)` where:
        /// - `A` is params.assets_to_upload.object_creation_list.len() (if provided)
        /// - `B` is params.assets_to_remove.len()
        /// - `C` is `params.storage_buckets_num_witness` (if provided)
        /// - `D` is the length of open auction / english auction whitelist (if provided)
        /// - DB:
<<<<<<< HEAD
        ///    - `O(A + B + C + D)` - from the the generated weights
=======
        ///    - `O(A + B + C)` - from the the generated weights
>>>>>>> 0a854888
        /// # </weight>
        #[weight = Module::<T>::update_video_weight(params)]
        pub fn update_video(
            origin,
            actor: ContentActor<T::CuratorGroupId, T::CuratorId, T::MemberId>,
            video_id: T::VideoId,
            params: VideoUpdateParameters<T>,
        ) {
            let sender = ensure_signed(origin)?;
            // check that video exists, retrieve corresponding channel id.
            let video = Self::ensure_video_exists(&video_id)?;

            // get associated channel and ensure it has no active transfer
            let channel_id = video.in_channel;
            let channel = Self::get_channel_from_video(&video);

            channel.ensure_has_no_active_transfer::<T>()?;

            // permissions check
            ensure_actor_authorized_to_perform_video_update::<T>(
                &sender,
                &actor,
                &channel,
                &params
            )?;

            // Ensure nft is not issued for the video. Videos with issued nfts are immutable.
            video.ensure_nft_is_not_issued::<T>()?;

            channel.ensure_feature_not_paused::<T>(PausableChannelFeature::VideoUpdate)?;
            if params.auto_issue_nft.is_some() {
                channel.ensure_feature_not_paused::<T>(PausableChannelFeature::VideoNftIssuance)?;
            }

            let upload_parameters =
                if !params.assets_to_remove.is_empty() || params.assets_to_upload.is_some() {
                    // verify storage buckets num witness
                    match params.storage_buckets_num_witness {
                        Some(witness) => Self::verify_storage_buckets_num_witness(channel_id, witness),
                        None => Err(Error::<T>::MissingStorageBucketsNumWitness.into())
                    }?;
                    // ensure assets to remove are part of the existing video assets set
                    Self::ensure_assets_to_remove_are_part_of_assets_set(
                        &params.assets_to_remove,
                        &video.data_objects
                    )?;
<<<<<<< HEAD
                    // ensure max. video assets not exceeded
                    let assets_to_upload = params.assets_to_upload.clone().unwrap_or_default();
                    Self::ensure_max_video_assets_not_exceeded(&video.data_objects, &assets_to_upload, &params.assets_to_remove)?;

                    let upload_parameters = UploadParameters::<T> {
                        bag_id: Self::bag_id_for_channel(&channel_id),
                        object_creation_list: assets_to_upload.object_creation_list,
                        state_bloat_bond_source_account_id: sender,
                        expected_data_size_fee: assets_to_upload.expected_data_size_fee,
                        expected_data_object_state_bloat_bond:
                            params.expected_data_object_state_bloat_bond,
                    };
                    Some(upload_parameters)
                } else {
                    None
                };

=======
                    // ensure max number of assets not exceeded
                    let assets_to_upload = params.assets_to_upload.clone().unwrap_or_default();
                    Self::ensure_max_video_assets_not_exceeded(
                        &video.data_objects,
                        &assets_to_upload,
                        &params.assets_to_remove
                    )?;

                    let upload_parameters = UploadParameters::<T> {
                        bag_id: Self::bag_id_for_channel(&channel_id),
                        object_creation_list: assets_to_upload.object_creation_list,
                        state_bloat_bond_source_account_id: sender,
                        expected_data_size_fee: assets_to_upload.expected_data_size_fee,
                        expected_data_object_state_bloat_bond:
                            params.expected_data_object_state_bloat_bond,
                    };
                    Some(upload_parameters)
                } else {
                    None
                };
>>>>>>> 0a854888

            let nft_status = params.auto_issue_nft
                .as_ref()
                .map_or(
                    Ok(None),
                    |issuance_params| {
                        Some(Self::construct_owned_nft(issuance_params)).transpose()
                    }
                )?;

            if nft_status.is_some() {
                Self::check_nft_limits(&channel)?;
            }

            //
            // == MUTATION SAFE ==
            //

<<<<<<< HEAD
            let new_data_objects_ids = if let Some(upload_parameters) = upload_parameters {
=======
            let new_data_object_ids = if let Some(upload_parameters) = upload_parameters {
>>>>>>> 0a854888
                // upload/delete video assets from storage with commit or rollback semantics
                let new_data_object_ids = Storage::<T>::upload_and_delete_data_objects(
                    upload_parameters,
                    params.assets_to_remove.clone(),
                )?;
<<<<<<< HEAD
                // update video assets set
=======
                // update assets set
>>>>>>> 0a854888
                let updated_assets = Self::create_updated_video_assets_set(
                    &video.data_objects,
                    &new_data_object_ids,
                    &params.assets_to_remove
                )?;
                VideoById::<T>::mutate(video_id, |video| {
                    video.data_objects = updated_assets;
                });
                new_data_object_ids
            } else {
                BTreeSet::new()
            };

            if nft_status.is_some() {
                ChannelById::<T>::mutate(channel_id, |channel| {
                    Self::increment_nft_counters(channel);
                });
                VideoById::<T>::mutate(&video_id, |video| video.nft_status = nft_status);
            }

<<<<<<< HEAD
            Self::deposit_event(RawEvent::VideoUpdated(actor, video_id, params, new_data_objects_ids));
=======
            Self::deposit_event(RawEvent::VideoUpdated(actor, video_id, params, new_data_object_ids));
>>>>>>> 0a854888
        }

        /// <weight>
        ///
        /// ## Weight
        /// `O (A + B)` where:
        /// - `A` is num_objects_to_delete
        /// - `B` is `params.storage_buckets_num_witness` (if provided)
        /// - DB:
        ///    - `O(A + B)` - from the the generated weights
        /// # </weight>
<<<<<<< HEAD
        #[weight = Module::<T>::delete_video_weight(num_objects_to_delete, storage_buckets_num_witness)]
=======
        #[weight = Module::<T>::delete_video_weight(
            num_objects_to_delete,
            storage_buckets_num_witness
        )]
>>>>>>> 0a854888
        pub fn delete_video(
            origin,
            actor: ContentActor<T::CuratorGroupId, T::CuratorId, T::MemberId>,
            video_id: T::VideoId,
            num_objects_to_delete: u64,
            storage_buckets_num_witness: Option<u32>
        ) {
            let sender = ensure_signed(origin)?;

            // check that video exists
            let video = Self::ensure_video_exists(&video_id)?;

            // get associated channel and ensure it has no active transfer
            let channel_id = video.in_channel;
            let channel = Self::get_channel_from_video(&video);

            channel.ensure_has_no_active_transfer::<T>()?;

            // permissions check
            ensure_actor_authorized_to_delete_video::<T>(
                &sender,
                &actor,
                &channel,
                &video,
            )?;

            // ensure video can be removed
            Self::ensure_video_can_be_removed(&video)?;

            // ensure provided num_objects_to_delete is valid
            Self::ensure_valid_video_num_objects_to_delete(&video, num_objects_to_delete)?;

<<<<<<< HEAD
            // Verify channel_bag_witness
=======
            // Verify storage buckets num witness
>>>>>>> 0a854888
            if !num_objects_to_delete.is_zero() {
                match storage_buckets_num_witness {
                    Some(witness) => Self::verify_storage_buckets_num_witness(channel_id, witness),
                    None => Err(Error::<T>::MissingStorageBucketsNumWitness.into()),
                }?;
            }

            // Try removing the video
            Self::try_to_perform_video_deletion(&sender, channel_id, video_id, &video)?;

            //
            // == MUTATION SAFE ==
            //

            //rewards the sender a state bloat bond amount for the work to delete the video.
            let _ = Balances::<T>::deposit_creating(&sender, video.video_state_bloat_bond);

            Self::deposit_event(RawEvent::VideoDeleted(actor, video_id));
        }

        #[weight = 10_000_000] // TODO: adjust weight
        pub fn delete_video_assets_as_moderator(
            origin,
            actor: ContentActor<T::CuratorGroupId, T::CuratorId, T::MemberId>,
            video_id: T::VideoId,
            assets_to_remove: BTreeSet<DataObjectId<T>>,
            rationale: Vec<u8>,
        ) {
            let sender = ensure_signed(origin)?;

            // check that video exists
            let video = Self::ensure_video_exists(&video_id)?;

            // get information regarding channel
            let channel_id = video.in_channel;
            let channel = Self::get_channel_from_video(&video);

            // permissions check
            let is_nft = video.nft_status.is_some();
            let actions_to_perform = vec![ContentModerationAction::DeleteVideoAssets(is_nft)];
            ensure_actor_authorized_to_perform_moderation_actions::<T>(&sender, &actor, &actions_to_perform, channel.privilege_level)?;

            // ensure provided assets belong to the video
            Self::ensure_assets_to_remove_are_part_of_assets_set(&assets_to_remove, &video.data_objects)?;

            let updated_assets = Self::create_updated_video_assets_set(
                &video.data_objects,
                &BTreeSet::new(),
                &assets_to_remove
            )?;

            //
            // == MUTATION SAFE ==
            //

            // remove the assets
            if !assets_to_remove.is_empty() {
                Storage::<T>::delete_data_objects(
                    sender,
                    Self::bag_id_for_channel(&channel_id),
                    assets_to_remove.clone(),
                )?;
            }

            // update video's data_objects set
            VideoById::<T>::mutate(video_id, |video| {
                video.data_objects = updated_assets;
            });

            // emit the event
            Self::deposit_event(RawEvent::VideoAssetsDeletedByModerator(actor, video_id, assets_to_remove, is_nft, rationale));
        }

        #[weight = 10_000_000] // TODO: adjust weight
        pub fn delete_video_as_moderator(
            origin,
            actor: ContentActor<T::CuratorGroupId, T::CuratorId, T::MemberId>,
            video_id: T::VideoId,
            num_objects_to_delete: u64,
            rationale: Vec<u8>,
        ) {
            let sender = ensure_signed(origin)?;

            // check that video exists
            let video = Self::ensure_video_exists(&video_id)?;

            // get information regarding channel
            let channel_id = video.in_channel;
            let channel = Self::get_channel_from_video(&video);

            // Permissions check
            let actions_to_perform = vec![ContentModerationAction::DeleteVideo];
            ensure_actor_authorized_to_perform_moderation_actions::<T>(&sender, &actor, &actions_to_perform, channel.privilege_level)?;

            // ensure video can be removed
            Self::ensure_video_can_be_removed(&video)?;

            // ensure provided num_objects_to_delete is valid
            Self::ensure_valid_video_num_objects_to_delete(&video, num_objects_to_delete)?;

            // Try removing the video
            Self::try_to_perform_video_deletion(&sender, channel_id, video_id, &video)?;

            //
            // == MUTATION SAFE ==
            //

            //rewards the sender a state bloat bond amount for the work to delete the video.
            let _ = Balances::<T>::deposit_creating(&sender, video.video_state_bloat_bond);

            Self::deposit_event(RawEvent::VideoDeletedByModerator(actor, video_id, rationale));
        }

        // extrinsics for video visibility status (hidden/visible) setting by moderator
        #[weight = 10_000_000] // TODO: adjust weight
        pub fn set_video_visibility_as_moderator(
            origin,
            actor: ContentActor<T::CuratorGroupId, T::CuratorId, T::MemberId>,
            video_id: T::VideoId,
            is_hidden: bool,
            rationale: Vec<u8>,
        ) -> DispatchResult {

            let sender = ensure_signed(origin)?;

            // check that video exists
            let video = Self::ensure_video_exists(&video_id)?;

            // get information regarding channel
            let channel = Self::get_channel_from_video(&video);

            // Permissions check
            let actions_to_perform = vec![ContentModerationAction::HideVideo];
            ensure_actor_authorized_to_perform_moderation_actions::<T>(&sender, &actor, &actions_to_perform, channel.privilege_level)?;

            //
            // == MUTATION SAFE ==
            //

            // deposit event
            Self::deposit_event(RawEvent::VideoVisibilitySetByModerator(actor, video_id, is_hidden, rationale));

            Ok(())
        }

        #[weight = 10_000_000] // TODO: adjust Weight
        pub fn update_channel_payouts(
            origin,
            params: UpdateChannelPayoutsParameters<T>
        ) {
            ensure_root(origin)?;

            Self::verify_cashout_limits(&params)?;

            let new_min_cashout_allowed = params.min_cashout_allowed
                .unwrap_or_else(Self::min_cashout_allowed);
            let new_max_cashout_allowed = params.max_cashout_allowed
                .unwrap_or_else(Self::max_cashout_allowed);

            ensure!(
                new_min_cashout_allowed <= new_max_cashout_allowed,
                Error::<T>::MinCashoutAllowedExceedsMaxCashoutAllowed
            );

            let payload_data_object_id = params.payload
                .as_ref()
                .map(|_| { Storage::<T>::next_data_object_id() });

            if let Some(payload) = params.payload.as_ref() {
                let upload_params = UploadParameters::<T> {
                    bag_id: storage::BagId::<T>::from(StaticBagId::Council),
                    object_creation_list: vec![payload.object_creation_params.clone()],
                    state_bloat_bond_source_account_id: payload.uploader_account.clone(),
                    expected_data_size_fee: payload.expected_data_size_fee,
                    expected_data_object_state_bloat_bond: payload.expected_data_object_state_bloat_bond,
                };
                Storage::<T>::upload_data_objects(upload_params)?;
            }

            //
            // == MUTATION_SAFE ==
            //

            if let Some(min_cashout_allowed) = params.min_cashout_allowed.as_ref() {
                <MinCashoutAllowed<T>>::put(min_cashout_allowed);
            }

            if let Some(max_cashout_allowed) = params.max_cashout_allowed.as_ref() {
                <MaxCashoutAllowed<T>>::put(max_cashout_allowed);
            }

            if let Some(channel_cashouts_enabled) = params.channel_cashouts_enabled.as_ref() {
                ChannelCashoutsEnabled::put(channel_cashouts_enabled);
            }

            if let Some(commitment) = params.commitment.as_ref() {
                <Commitment<T>>::put(*commitment);
            }

            Self::deposit_event(RawEvent::ChannelPayoutsUpdated(
                params,
                payload_data_object_id
            ));
        }

        #[weight = 10_000_000] // TODO: adjust Weight
        pub fn claim_channel_reward(
            origin,
            actor: ContentActor<T::CuratorGroupId, T::CuratorId, T::MemberId>,
            proof: Vec<ProofElement<T>>,
            item: PullPayment<T>,
        ) -> DispatchResult {
            let (.., reward_account, amount) =
                Self::ensure_can_claim_channel_reward(&origin, &actor, &item, &proof)?;

            //
            // == MUTATION_SAFE ==
            //

            Self::execute_channel_reward_claim(item.channel_id, &reward_account, amount);

            Self::deposit_event(
                RawEvent::ChannelRewardUpdated(item.cumulative_reward_earned, item.channel_id)
            );

            Ok(())
        }

        #[weight = 10_000_000] // TODO: adjust Weight
        pub fn withdraw_from_channel_balance(
            origin,
            actor: ContentActor<T::CuratorGroupId, T::CuratorId, T::MemberId>,
            channel_id: T::ChannelId,
            amount: BalanceOf<T>
        ) -> DispatchResult {
            let channel = Self::ensure_channel_exists(&channel_id)?;

            channel.ensure_has_no_active_transfer::<T>()?;

            let reward_account = ContentTreasury::<T>::account_for_channel(channel_id);
            ensure_actor_authorized_to_withdraw_from_channel::<T>(origin, &actor, &channel)?;

            // Ensure channel funds transfer feature is not paused
            channel.ensure_feature_not_paused::<T>(PausableChannelFeature::ChannelFundsTransfer)?;

            ensure!(
                !amount.is_zero(),
                Error::<T>::WithdrawFromChannelAmountIsZero
            );

            ensure!(
                <Balances<T>>::usable_balance(&reward_account)
                    .saturating_sub(T::ExistentialDeposit::get()) >= amount,
                Error::<T>::WithdrawFromChannelAmountExceedsBalanceMinusExistentialDeposit
            );

            ensure!(
                channel.creator_token_id.is_none(),
                Error::<T>::CannotWithdrawFromChannelWithCreatorTokenIssued
            );

            let destination = Self::channel_funds_destination(&channel)?;

            //
            // == MUTATION_SAFE ==
            //

            Self::execute_channel_balance_withdrawal(&reward_account, &destination, amount)?;

            Self::deposit_event(RawEvent::ChannelFundsWithdrawn(
                actor,
                channel_id,
                amount,
                destination,
            ));

            Ok(())
        }

        /// Updates channel state bloat bond value.
        /// Only lead can upload this value
        #[weight = 10_000_000] // TODO: adjust weight
        pub fn update_channel_state_bloat_bond(
            origin,
            new_channel_state_bloat_bond: BalanceOf<T>,
        ) {
            let sender = ensure_signed(origin)?;
            ensure_authorized_to_update_channel_state_bloat_bond::<T>(&sender)?;

            //
            // == MUTATION_SAFE ==
            //

            ChannelStateBloatBondValue::<T>::put(new_channel_state_bloat_bond);
            Self::deposit_event(
                RawEvent::ChannelStateBloatBondValueUpdated(
                    new_channel_state_bloat_bond));
        }

        /// Updates video state bloat bond value.
        /// Only lead can upload this value
        #[weight = 10_000_000] // TODO: adjust weight
        pub fn update_video_state_bloat_bond(
            origin,
            new_video_state_bloat_bond: BalanceOf<T>,
        ) {
            let sender = ensure_signed(origin)?;
            ensure_authorized_to_update_video_state_bloat_bond::<T>(&sender)?;

            //
            // == MUTATION_SAFE ==
            //

            VideoStateBloatBondValue::<T>::put(new_video_state_bloat_bond);
            Self::deposit_event(
                RawEvent::VideoStateBloatBondValueUpdated(
                    new_video_state_bloat_bond));
        }

        #[weight = 10_000_000] // TODO: adjust Weight
        pub fn claim_and_withdraw_channel_reward(
            origin,
            actor: ContentActor<T::CuratorGroupId, T::CuratorId, T::MemberId>,
            proof: Vec<ProofElement<T>>,
            item: PullPayment<T>
        ) -> DispatchResult {
            let (channel, reward_account, amount) =
                Self::ensure_can_claim_channel_reward(&origin, &actor, &item, &proof)?;

            // Ensure withdrawals are not paused
            channel.ensure_feature_not_paused::<T>(PausableChannelFeature::ChannelFundsTransfer)?;

            ensure_actor_authorized_to_withdraw_from_channel::<T>(origin, &actor, &channel)?;

            let destination = Self::channel_funds_destination(&channel)?;

            //
            // == MUTATION_SAFE ==
            //
            Self::execute_channel_reward_claim(item.channel_id, &reward_account, amount);
            // This call should (and is assumed to) never fail:
            Self::execute_channel_balance_withdrawal(&reward_account, &destination, amount)?;

            Self::deposit_event(RawEvent::ChannelRewardClaimedAndWithdrawn(
                actor,
                item.channel_id,
                amount,
                destination,
            ));

            Ok(())
        }

        /// Issue NFT
        #[weight = 10_000_000] // TODO: adjust weight
        pub fn issue_nft(
            origin,
            actor: ContentActor<T::CuratorGroupId, T::CuratorId, T::MemberId>,
            video_id: T::VideoId,
            params: NftIssuanceParameters<T>
        ) {

            let sender = ensure_signed(origin)?;

            // Ensure given video exists
            let video = Self::ensure_video_exists(&video_id)?;

            // Get associated channel
            let channel = Self::get_channel_from_video(&video);

            // block extrinsics during transfers
            channel.ensure_has_no_active_transfer::<T>()?;

            // permissions check
            ensure_actor_authorized_to_manage_video_nfts::<T>(&sender, &actor, &channel)?;

            // Ensure have not been issued yet
            video.ensure_nft_is_not_issued::<T>()?;

            // Ensure nft issuance is not paused
            channel.ensure_feature_not_paused::<T>(PausableChannelFeature::VideoNftIssuance)?;

            // The content owner will be..
            let nft_status = Self::construct_owned_nft(&params)?;

            // Check channel's nft limits
            Self::check_nft_limits(&channel)?;

            //
            // == MUTATION SAFE ==
            //

            ChannelById::<T>::mutate(video.in_channel, |channel| {
                Self::increment_nft_counters(channel);
            });

            // Update the video
            VideoById::<T>::mutate(video_id, |v| v.set_nft_status(nft_status));

            Self::deposit_event(RawEvent::NftIssued(
                actor,
                video_id,
                params,
            ));
        }

        /// Destroy NFT
        #[weight = 10_000_000] // TODO: adjust weight
        pub fn destroy_nft(
            origin,
            actor: ContentActor<T::CuratorGroupId, T::CuratorId, T::MemberId>,
            video_id: T::VideoId
        ) {
            // Ensure given video exists
            let video = Self::ensure_video_exists(&video_id)?;

            // Ensure nft is already issued
            let nft = video.ensure_nft_is_issued::<T>()?;

            // block extrinsics during transfers
            Self::channel_by_id(video.in_channel).ensure_has_no_active_transfer::<T>()?;

            // Authorize nft destruction
            ensure_actor_authorized_to_manage_nft::<T>(origin, &actor, &nft.owner, video.in_channel)?;

            // Ensure there nft transactional status is set to idle.
            Self::ensure_nft_transactional_status_is_idle(&nft)?;

            //
            // == MUTATION SAFE ==
            //

            // Update the video
            VideoById::<T>::mutate(video_id, |v| v.destroy_nft());

            Self::deposit_event(RawEvent::NftDestroyed(
                actor,
                video_id,
            ));
        }

        /// Start video nft open auction
        #[weight = 10_000_000] // TODO: adjust weight
        pub fn start_open_auction(
            origin,
            owner_id: ContentActor<T::CuratorGroupId, T::CuratorId, T::MemberId>,
            video_id: T::VideoId,
            auction_params: OpenAuctionParams<T>,
        ) {
            // Ensure given video exists
            let video = Self::ensure_video_exists(&video_id)?;

            // Ensure nft is already issued
            let nft = video.ensure_nft_is_issued::<T>()?;

            // block extrinsics during transfers
            Self::channel_by_id(video.in_channel).ensure_has_no_active_transfer::<T>()?;

            // Authorize nft owner
            ensure_actor_authorized_to_manage_nft::<T>(
                origin,
                &owner_id,
                &nft.owner,
                video.in_channel
            )?;

            // Ensure there nft transactional status is set to idle.
            Self::ensure_nft_transactional_status_is_idle(&nft)?;

            // Validate round_duration & starting_price
            Self::validate_open_auction_params(&auction_params)?;

            //
            // == MUTATION SAFE ==
            //

            // Create new auction
            let new_nonce = nft.open_auctions_nonce.saturating_add(One::one());
            let current_block = <frame_system::Pallet<T>>::block_number();
            let auction = OpenAuction::<T>::new(auction_params.clone(), new_nonce, current_block);

            // Update the video
            let new_nft = nft
                .with_transactional_status(TransactionalStatus::<T>::OpenAuction(auction))
                .increment_open_auction_count();

            VideoById::<T>::mutate(
                video_id,
                |v| v.set_nft_status(new_nft)
            );

            // Trigger event
            Self::deposit_event(
                RawEvent::OpenAuctionStarted(owner_id, video_id, auction_params, new_nonce)
            );
        }

        /// Start video nft english auction
        #[weight = 10_000_000] // TODO: adjust weight
        pub fn start_english_auction(
            origin,
            owner_id: ContentActor<T::CuratorGroupId, T::CuratorId, T::MemberId>,
            video_id: T::VideoId,
            auction_params: EnglishAuctionParams<T>,
        ) {
            // Ensure given video exists
            let video = Self::ensure_video_exists(&video_id)?;

            // Ensure nft is already issued
            let nft = video.ensure_nft_is_issued::<T>()?;

            // block extrinsics during transfers
            Self::channel_by_id(video.in_channel).ensure_has_no_active_transfer::<T>()?;

            // Authorize nft owner
            ensure_actor_authorized_to_manage_nft::<T>(
                origin,
                &owner_id,
                &nft.owner,
                video.in_channel
            )?;

            // Ensure there nft transactional status is set to idle.
            Self::ensure_nft_transactional_status_is_idle(&nft)?;

            // Validate round_duration & starting_price
            Self::validate_english_auction_params(&auction_params)?;

            //
            // == MUTATION SAFE ==
            //

            // Create new auction
            let current_block = <frame_system::Pallet<T>>::block_number();
            let auction = EnglishAuction::<T>::new(auction_params.clone(), current_block);

            // Update the video
            VideoById::<T>::mutate(
                video_id,
                |v| v.set_nft_status(
                    nft.with_transactional_status(
                        TransactionalStatus::<T>::EnglishAuction(auction)
                    )
                )
            );

            // Trigger event
            Self::deposit_event(
                RawEvent::EnglishAuctionStarted(owner_id, video_id, auction_params)
            );
        }

        // Cancel video nft english auction
        #[weight = 10_000_000] // TODO: adjust weight
        pub fn cancel_english_auction(
            origin,
            owner_id: ContentActor<T::CuratorGroupId, T::CuratorId, T::MemberId>,
            video_id: T::VideoId,
        ) {
            // Ensure given video exists
            let video = Self::ensure_video_exists(&video_id)?;

            // Ensure nft is already issued
            let nft = video.ensure_nft_is_issued::<T>()?;

            // block extrinsics during transfers
            Self::channel_by_id(video.in_channel).ensure_has_no_active_transfer::<T>()?;

            // Authorize nft owner
            ensure_actor_authorized_to_manage_nft::<T>(
                origin,
                &owner_id,
                &nft.owner,
                video.in_channel
            )?;

            // Ensure auction state that can be canceled
            Self::ensure_in_english_auction_state(&nft)
                .and_then(|eng| eng.ensure_auction_can_be_canceled::<T>())?;

            //
            // == MUTATION SAFE ==
            //

            // Cancel auction
            let updated_nft = nft.with_transactional_status(TransactionalStatus::<T>::Idle);

            VideoById::<T>::mutate(video_id, |v| v.set_nft_status(updated_nft));

            // Trigger event
            Self::deposit_event(RawEvent::AuctionCanceled(owner_id, video_id));
        }

        // Cancel video nft english auction
        #[weight = 10_000_000] // TODO: adjust weight
        pub fn cancel_open_auction(
            origin,
            owner_id: ContentActor<T::CuratorGroupId, T::CuratorId, T::MemberId>,
            video_id: T::VideoId,
        ) {
            // Ensure given video exists
            let video = Self::ensure_video_exists(&video_id)?;

            // Ensure nft is already issued
            let nft = video.ensure_nft_is_issued::<T>()?;

            // block extrinsics during transfers
            Self::channel_by_id(video.in_channel).ensure_has_no_active_transfer::<T>()?;

            // Authorize nft owner
            ensure_actor_authorized_to_manage_nft::<T>(
                origin,
                &owner_id,
                &nft.owner,
                video.in_channel
            )?;

            // Ensure auction state that can be canceled
            Self::ensure_in_open_auction_state(&nft)?;

            //
            // == MUTATION SAFE ==
            //

            // Cancel auction
            let updated_nft = nft.with_transactional_status(TransactionalStatus::<T>::Idle);

            VideoById::<T>::mutate(video_id, |v| v.set_nft_status(updated_nft));

            // Trigger event
            Self::deposit_event(RawEvent::AuctionCanceled(owner_id, video_id));
        }

        /// Cancel Nft offer
        #[weight = 10_000_000] // TODO: adjust weight
        pub fn cancel_offer(
            origin,
            owner_id: ContentActor<T::CuratorGroupId, T::CuratorId, T::MemberId>,
            video_id: T::VideoId,
        ) {
            // Ensure given video exists
            let video = Self::ensure_video_exists(&video_id)?;

            // Ensure nft is already issued
            let nft = video.ensure_nft_is_issued::<T>()?;


            // block extrinsics during transfers
            Self::channel_by_id(video.in_channel).ensure_has_no_active_transfer::<T>()?;

            // Authorize nft owner
            ensure_actor_authorized_to_manage_nft::<T>(
                origin,
                &owner_id,
                &nft.owner,
                video.in_channel
            )?;

            // Ensure nft in pending offer state
            Self::ensure_in_pending_offer_state(&nft)?;

            //
            // == MUTATION SAFE ==
            //

            // Cancel pending offer
            let updated_nft = nft.with_transactional_status(TransactionalStatus::<T>::Idle);
            VideoById::<T>::mutate(video_id, |v| v.set_nft_status(updated_nft));

            // Trigger event
            Self::deposit_event(RawEvent::OfferCanceled(video_id, owner_id));
        }

        /// Cancel Nft sell order
        #[weight = 10_000_000] // TODO: adjust weight
        pub fn cancel_buy_now(
            origin,
            owner_id: ContentActor<T::CuratorGroupId, T::CuratorId, T::MemberId>,
            video_id: T::VideoId,
        ) {
            // Ensure given video exists
            let video = Self::ensure_video_exists(&video_id)?;

            // Ensure nft is already issued
            let nft = video.ensure_nft_is_issued::<T>()?;

            // block extrinsics during transfers
            Self::channel_by_id(video.in_channel).ensure_has_no_active_transfer::<T>()?;

            // Authorize nft owner
            ensure_actor_authorized_to_manage_nft::<T>(
                origin,
                &owner_id,
                &nft.owner,
                video.in_channel
            )?;

            // Ensure nft in buy now state
            Self::ensure_in_buy_now_state(&nft)?;

            //
            // == MUTATION SAFE ==
            //

            // Cancel sell order
            let updated_nft = nft.with_transactional_status(TransactionalStatus::<T>::Idle);
            VideoById::<T>::mutate(video_id, |v| v.set_nft_status(updated_nft));

            // Trigger event
            Self::deposit_event(RawEvent::BuyNowCanceled(video_id, owner_id));
        }

        /// Update Buy now nft price
        #[weight = 10_000_000] // TODO: adjust weight
        pub fn update_buy_now_price(
            origin,
            owner_id: ContentActor<T::CuratorGroupId, T::CuratorId, T::MemberId>,
            video_id: T::VideoId,
            new_price: BalanceOf<T>,
        ) {
            // Ensure given video exists
            let video = Self::ensure_video_exists(&video_id)?;

            // Ensure nft is already issued
            let nft = video.ensure_nft_is_issued::<T>()?;

            // block extrinsics during transfers
            Self::channel_by_id(video.in_channel).ensure_has_no_active_transfer::<T>()?;

            // Authorize nft owner
            ensure_actor_authorized_to_manage_nft::<T>(
                origin,
                &owner_id,
                &nft.owner,
                video.in_channel
            )?;

            // Ensure nft in buy now state
            Self::ensure_in_buy_now_state(&nft)?;

            //
            // == MUTATION SAFE ==
            //

            // Cancel sell order & update nft
            VideoById::<T>::mutate(video_id, |v| v.set_nft_status(Nft::<T> {
                transactional_status: TransactionalStatus::<T>::BuyNow(new_price),
                ..nft
            }));

            // Trigger event
            Self::deposit_event(RawEvent::BuyNowPriceUpdated(video_id, owner_id, new_price));
        }


        /// Make auction bid
        #[weight = 10_000_000] // TODO: adjust weight
        pub fn make_open_auction_bid(
            origin,
            participant_id: T::MemberId,
            video_id: T::VideoId,
            bid_amount: BalanceOf<T>,
        ) {
            // Authorize participant under given member id
            let participant_account_id = ensure_signed(origin)?;
            ensure_member_auth_success::<T>(&participant_account_id, &participant_id)?;

            // Balance check
            let maybe_old_bid = Self::ensure_open_bid_exists(video_id, participant_id).ok();
            let old_bid_value = maybe_old_bid.as_ref().map(|bid| bid.amount);
            Self::ensure_has_sufficient_balance_for_bid(&participant_account_id,
                bid_amount,
                old_bid_value
            )?;

            // Ensure nft is already issued
            let video = Self::ensure_video_exists(&video_id)?;
            let nft = video.ensure_nft_is_issued::<T>()?;

            // block during transfers
            Self::channel_by_id(video.in_channel).ensure_has_no_active_transfer::<T>()?;

            // Validate parameters & return english auction
            let open_auction =  Self::ensure_in_open_auction_state(&nft)?;

            // check whitelisted participant
            open_auction.ensure_whitelisted_participant::<T>(participant_id)?;

            // ensure auction started
            let current_block = <frame_system::Pallet<T>>::block_number();
            open_auction.ensure_auction_started::<T>(current_block)?;

            // ensure bid can be made
            let maybe_old_bid = Self::ensure_open_bid_exists(video_id, participant_id).ok();
            open_auction.ensure_can_make_bid::<T>(current_block, bid_amount, &maybe_old_bid)?;

            //
            // == MUTATION_SAFE ==
            //

            let (nft, event) = match open_auction.buy_now_price {
                Some(buy_now_price) if bid_amount >= buy_now_price => {
                    // Make a new bid considering the old one (if any) and the "buy-now-price".
                    Self::transfer_bid_to_treasury(
                        &participant_account_id,
                        buy_now_price,
                        old_bid_value
                    )?;

                    // complete auction @ buy_now_price
                    let royalty_payment = Self::build_royalty_payment(&video, nft.creator_royalty);
                    let updated_nft = Self::complete_auction(
                        nft,
                        &video,
                        royalty_payment,
                        participant_id,
                        buy_now_price,
                    );

                    (
                        updated_nft,
                        RawEvent::BidMadeCompletingAuction(participant_id, video_id, None),
                    )
                },
                _ =>  {
                    // Make a new bid considering the old one (if any).
                    Self::transfer_bid_to_treasury(
                        &participant_account_id,
                        bid_amount,
                        old_bid_value
                    )?;

                    OpenAuctionBidByVideoAndMember::<T>::insert(
                        video_id,
                        participant_id,
                        open_auction.make_bid(bid_amount, current_block),
                    );

                    (nft,RawEvent::AuctionBidMade(participant_id, video_id, bid_amount, None))
                }
            };

            // update video
            VideoById::<T>::mutate(video_id, |v| v.set_nft_status(nft));

            // Trigger event
            Self::deposit_event(event);

        }

        /// Make auction bid
        #[weight = 10_000_000] // TODO: adjust weight
        pub fn make_english_auction_bid(
            origin,
            participant_id: T::MemberId,
            video_id: T::VideoId,
            bid_amount: BalanceOf<T>,
        ) {
            // Authorize participant under given member id
            let participant_account_id = ensure_signed(origin)?;
            ensure_member_auth_success::<T>(&participant_account_id, &participant_id)?;

            // Ensure nft is already issued
            let video = Self::ensure_video_exists(&video_id)?;
            let nft = video.ensure_nft_is_issued::<T>()?;

            // block during tranfers
            Self::channel_by_id(video.in_channel).ensure_has_no_active_transfer::<T>()?;

            // Validate parameters & return english auction
            let eng_auction =  Self::ensure_in_english_auction_state(&nft)?;

            // Balance check
            let old_bid_value = eng_auction.top_bid.as_ref().map(|bid| {
                if bid.bidder_id == participant_id {
                    bid.amount
                } else{
                    Zero::zero()
                }
            });
            Self::ensure_has_sufficient_balance_for_bid(
                &participant_account_id,
                bid_amount,
                old_bid_value
            )?;

            // Ensure auction is not expired
            let current_block = <frame_system::Pallet<T>>::block_number();
            eng_auction.ensure_auction_is_not_expired::<T>(current_block)?;

            // ensure auctio started
            eng_auction.ensure_auction_started::<T>(current_block)?;

            // ensure bidder is whitelisted
            eng_auction.ensure_whitelisted_participant::<T>(participant_id)?;

            // ensure constraints on bid amount are satisfied
            eng_auction.ensure_constraints_on_bid_amount::<T>(bid_amount)?;

            let prev_top_bidder = eng_auction.top_bid.as_ref().map(|b| b.bidder_id);

            //
            // == MUTATION_SAFE ==
            //

            if let Some(bid) = eng_auction.top_bid.as_ref() {
                let bidder_account_id =
                    T::MemberAuthenticator::controller_account_id(bid.bidder_id)?;
                Self::withdraw_bid_payment(&bidder_account_id, bid.amount)?;
            };

            let (updated_nft, event) = match eng_auction.buy_now_price {
                Some(buy_now_price) if bid_amount >= buy_now_price => {
                    // Make a new bid considering the "buy-now-price".
                    Self::transfer_bid_to_treasury(
                        &participant_account_id,
                        buy_now_price,
                        None
                    )?;

                    // complete auction @ buy_now_price
                    let royalty_payment = Self::build_royalty_payment(&video, nft.creator_royalty);
                    let updated_nft = Self::complete_auction(
                        nft,
                        &video,
                        royalty_payment,
                        participant_id,
                        buy_now_price,
                    );


                    (
                        updated_nft,
                        RawEvent::BidMadeCompletingAuction(participant_id, video_id, prev_top_bidder),
                    )
                },
                _ => {

                    // Make a new bid.
                    Self::transfer_bid_to_treasury(
                        &participant_account_id,
                        bid_amount,
                        None
                    )?;

                    // update nft auction state
                    let updated_auction =
                        eng_auction.with_bid(bid_amount, participant_id, current_block);

                    (
                        nft.with_transactional_status(
                            TransactionalStatus::<T>::EnglishAuction(updated_auction)),
                        RawEvent::AuctionBidMade(participant_id, video_id, bid_amount, prev_top_bidder)
                    )
                }
            };

            // update video
            VideoById::<T>::mutate(video_id, |v| v.set_nft_status(updated_nft));

            // Trigger event
            Self::deposit_event(event);

        }

        /// Cancel open auction bid
        #[weight = 10_000_000] // TODO: adjust weight
        pub fn cancel_open_auction_bid(
            origin,
            participant_id: T::MemberId,
            video_id: T::VideoId,
        ) {

            // Authorize participant under given member id
            let participant_account_id = ensure_signed(origin)?;
            ensure_member_auth_success::<T>(&participant_account_id, &participant_id)?;

            // block during channel transfers
            let video = Self::ensure_video_exists(&video_id)?;
            Self::channel_by_id(video.in_channel).ensure_has_no_active_transfer::<T>()?;

            // ensure nft exists
            let nft = Self::ensure_nft_exists(video_id)?;

            // ensure bid exists
            let old_bid = Self::ensure_open_bid_exists(video_id, participant_id)?;

            // if open auction is ongoing
            if let Ok(open_auction) = Self::ensure_in_open_auction_state(&nft) {

                // ensure conditions for canceling a bid are met
                let current_block = <frame_system::Pallet<T>>::block_number();
                open_auction.ensure_bid_can_be_canceled::<T>(current_block, &old_bid)?;
            } // else old bid

            //
            // == MUTATION SAFE ==
            //

            Self::withdraw_bid_payment(&participant_account_id, old_bid.amount)?;

            // remove
            OpenAuctionBidByVideoAndMember::<T>::remove(&video_id, &participant_id);

            // Trigger event
            Self::deposit_event(RawEvent::AuctionBidCanceled(participant_id, video_id));
        }

        /// Claim won english auction
        /// Can be called by anyone
        #[weight = 10_000_000] // TODO: adjust weight
        pub fn settle_english_auction(
            origin,
            video_id: T::VideoId,
        ) {
            // Authorize member under given member id
            let sender = ensure_signed(origin)?;

            // Ensure nft is already issued
            let video = Self::ensure_video_exists(&video_id)?;
            let nft = video.ensure_nft_is_issued::<T>()?;

            // block during channel transfers
            Self::channel_by_id(video.in_channel).ensure_has_no_active_transfer::<T>()?;

            // Ensure nft & english auction validity for nft exists, retrieve top bid
            let english_auction = Self::ensure_in_english_auction_state(&nft)?;

            // Ensure top bid exists
            let top_bid = english_auction.ensure_top_bid_exists::<T>()?;
            let top_bidder_id = top_bid.bidder_id;

            // Ensure auction expired
            let current_block = <frame_system::Pallet<T>>::block_number();
            english_auction.ensure_auction_can_be_completed::<T>(current_block)?;

            //
            // == MUTATION SAFE ==
            //

            // Complete auction
            let royalty_payment = Self::build_royalty_payment(&video, nft.creator_royalty);
            let updated_nft = Self::complete_auction(
                nft,
                &video,
                royalty_payment,
                top_bidder_id,
                top_bid.amount
            );

            // Update the video
            VideoById::<T>::mutate(video_id, |v| v.set_nft_status(updated_nft));

            // Trigger event
            Self::deposit_event(RawEvent::EnglishAuctionSettled(top_bidder_id, sender, video_id));
        }

        /// Accept open auction bid
        /// Should only be called by auctioneer
        #[weight = 10_000_000] // TODO: adjust weight
        pub fn pick_open_auction_winner(
            origin,
            owner_id: ContentActor<T::CuratorGroupId, T::CuratorId, T::MemberId>,
            video_id: T::VideoId,
            winner_id: T::MemberId,
            commit: BalanceOf<T>, // amount the auctioner is committed to
        ) {
            T::MemberAuthenticator::controller_account_id(winner_id).map(|_| ())?;

            // Ensure video exists
            let video = Self::ensure_video_exists(&video_id)?;

            // Ensure nft is issued
            let nft = video.ensure_nft_is_issued::<T>()?;

            // block extrinsics during transfers
            Self::channel_by_id(video.in_channel).ensure_has_no_active_transfer::<T>()?;

            // Ensure actor is authorized to accept open auction bid
            ensure_actor_authorized_to_manage_nft::<T>(
                origin,
                &owner_id,
                &nft.owner,
                video.in_channel
            )?;

            // Ensure auction for given video id exists, retrieve corresponding one
            let auction = Self::ensure_in_open_auction_state(&nft)?;

            // Ensure open auction bid exists
            let bid = Self::ensure_open_bid_exists(video_id, winner_id)?;

            // Ensure bid is related to ongoing auction
            bid.ensure_bid_is_relevant::<T>(auction.auction_id)?;

            // Ensure commit matches amount
            bid.ensure_valid_bid_commit::<T>(commit)?;

            //
            // == MUTATION SAFE ==
            //

            let royalty_payment = Self::build_royalty_payment(&video, nft.creator_royalty);
            let updated_nft = Self::complete_auction(
                nft,
                &video,
                royalty_payment,
                winner_id,
                bid.amount,
            );

            // remove bid
            OpenAuctionBidByVideoAndMember::<T>::remove(video_id, winner_id);

            // Update the video
            VideoById::<T>::mutate(video_id, |v| v.set_nft_status(updated_nft));

            // Trigger event
            Self::deposit_event(RawEvent::OpenAuctionBidAccepted(owner_id, video_id, winner_id, bid.amount));
        }

        /// Offer Nft
        #[weight = 10_000_000] // TODO: adjust weight
        pub fn offer_nft(
            origin,
            video_id: T::VideoId,
            owner_id: ContentActor<T::CuratorGroupId, T::CuratorId, T::MemberId>,
            to: T::MemberId,
            price: Option<BalanceOf<T>>,
        ) {

            // Ensure given video exists
            let video = Self::ensure_video_exists(&video_id)?;

            // Ensure nft is already issued
            let nft = video.ensure_nft_is_issued::<T>()?;

            // block extrinsics during transfers
            Self::channel_by_id(video.in_channel).ensure_has_no_active_transfer::<T>()?;

            // Authorize nft owner
            ensure_actor_authorized_to_manage_nft::<T>(
                origin,
                &owner_id,
                &nft.owner,
                video.in_channel
            )?;

            // Ensure there is no pending offer or existing auction for given nft.
            Self::ensure_nft_transactional_status_is_idle(&nft)?;

            // Ensure target member exists
            ensure!(
                T::MemberAuthenticator::controller_account_id(to).is_ok(),
                Error::<T>::TargetMemberDoesNotExist
            );

            //
            // == MUTATION SAFE ==
            //

            // Set nft transactional status to InitiatedOfferToMember
            VideoById::<T>::mutate(
                video_id,
                |v| v.set_nft_status(Nft::<T> {
                    transactional_status:
                    TransactionalStatus::<T>::InitiatedOfferToMember(to, price),
                    ..nft
                })
            );

            // Trigger event
            Self::deposit_event(RawEvent::OfferStarted(video_id, owner_id, to, price));
        }

        /// Return Nft back to the original artist at no cost
        #[weight = 10_000_000] // TODO: adjust weight
        pub fn sling_nft_back(
            origin,
            video_id: T::VideoId,
            owner_id: ContentActor<T::CuratorGroupId, T::CuratorId, T::MemberId>,
        ) {

            // Ensure given video exists
            let video = Self::ensure_video_exists(&video_id)?;

            // Ensure nft is already issued
            let nft = video.ensure_nft_is_issued::<T>()?;

            // block extrinsics during transfers
            Self::channel_by_id(video.in_channel).ensure_has_no_active_transfer::<T>()?;

            // Authorize nft owner
            ensure_actor_authorized_to_manage_nft::<T>(
                origin,
                &owner_id,
                &nft.owner,
                video.in_channel
            )?;

            // Ensure there is no pending offer or existing auction for given nft.
            Self::ensure_nft_transactional_status_is_idle(&nft)?;

            //
            // == MUTATION SAFE ==
            //

            // Set nft owner to ChannelOwner
            VideoById::<T>::mutate(
                video_id,
                |v| v.set_nft_status(Nft::<T> {
                    owner: NftOwner::ChannelOwner,
                    ..nft
                })
            );

            // Trigger event
            Self::deposit_event(RawEvent::NftSlingedBackToTheOriginalArtist(video_id, owner_id));
        }

        /// Accept incoming Nft offer
        #[weight = 10_000_000] // TODO: adjust weight
        pub fn accept_incoming_offer(
            origin,
            video_id: T::VideoId,
            witness_price: Option<<T as balances::Config>::Balance>
        ) {
            let receiver_account_id = ensure_signed(origin)?;

            // Ensure given video exists
            let video = Self::ensure_video_exists(&video_id)?;

            Self::channel_by_id(video.in_channel).ensure_has_no_active_transfer::<T>()?;

            // Ensure nft is already issued
            let nft = video.ensure_nft_is_issued::<T>()?;

            // Ensure new pending offer is available to proceed
            Self::ensure_new_pending_offer_available_to_proceed(&nft, &receiver_account_id, witness_price)?;

            // account_id where the nft offer price is deposited
            let nft_owner_account = Self::ensure_nft_owner_has_beneficiary_account(&video, &nft).ok();

            //
            // == MUTATION SAFE ==
            //

            // Complete nft offer
            let royalty_payment = Self::build_royalty_payment(&video, nft.creator_royalty);
            let nft = Self::complete_nft_offer(
                nft,
                royalty_payment,
                nft_owner_account,
                receiver_account_id
            );

            VideoById::<T>::mutate(video_id, |v| v.set_nft_status(nft));

            // Trigger event
            Self::deposit_event(RawEvent::OfferAccepted(video_id));
        }

        /// Sell Nft
        #[weight = 10_000_000] // TODO: adjust weight
        pub fn sell_nft(
            origin,
            video_id: T::VideoId,
            owner_id: ContentActor<T::CuratorGroupId, T::CuratorId, T::MemberId>,
            price: BalanceOf<T>,
        ) {

            // Ensure given video exists
            let video = Self::ensure_video_exists(&video_id)?;

            // Ensure nft is already issued
            let nft = video.ensure_nft_is_issued::<T>()?;

            // block extrinsics during transfers
            Self::channel_by_id(video.in_channel).ensure_has_no_active_transfer::<T>()?;

            // Authorize nft owner
            ensure_actor_authorized_to_manage_nft::<T>(
                origin,
                &owner_id,
                &nft.owner,
                video.in_channel
            )?;

            // Ensure there is no pending transfer or existing auction for given nft.
            Self::ensure_nft_transactional_status_is_idle(&nft)?;

            //
            // == MUTATION SAFE ==
            //

            // Place nft sell order
            VideoById::<T>::mutate(
                video_id,
                |v| v.set_nft_status(Nft::<T> {
                    transactional_status: TransactionalStatus::<T>::BuyNow(price),
                    ..nft
                })
            );

            // Trigger event
            Self::deposit_event(RawEvent::NftSellOrderMade(video_id, owner_id, price));
        }

        /// Buy Nft
        #[weight = 10_000_000] // TODO: adjust weight
        pub fn buy_nft(
            origin,
            video_id: T::VideoId,
            participant_id: T::MemberId,
            witness_price: BalanceOf<T>, // in order to avoid front running
        ) {

            // Authorize participant under given member id
            let participant_account_id = ensure_signed(origin)?;
            ensure_member_auth_success::<T>(&participant_account_id, &participant_id)?;

            // Ensure given video exists
            let video = Self::ensure_video_exists(&video_id)?;

            // block during channel transfer
            Self::channel_by_id(video.in_channel).ensure_has_no_active_transfer::<T>()?;

            // Ensure nft is already issued
            let nft = video.ensure_nft_is_issued::<T>()?;

            // Ensure given participant can buy nft now
            Self::ensure_can_buy_now(&nft, &participant_account_id, witness_price)?;

            // seller account
            let old_nft_owner_account_id = Self::ensure_nft_owner_has_beneficiary_account(&video, &nft).ok();

            //
            // == MUTATION SAFE ==
            //

            // Buy nft
            let royalty_payment = Self::build_royalty_payment(&video, nft.creator_royalty);
            let nft = Self::buy_now(
                nft,
                royalty_payment,
                old_nft_owner_account_id,
                participant_account_id,
                participant_id
            );

            VideoById::<T>::mutate(video_id, |v| v.set_nft_status(nft));

            // Trigger event
            Self::deposit_event(RawEvent::NftBought(video_id, participant_id));
        }

        /// Only Council can toggle nft issuance limits constraints
        #[weight = 10_000_000] // TODO: adjust weight
        pub fn toggle_nft_limits(
            origin,
            enabled: bool
        ) {
            ensure_root(origin)?;

            //
            // == MUTATION SAFE ==
            //

            NftLimitsEnabled::mutate(|nft_limits| *nft_limits = enabled);

            Self::deposit_event(RawEvent::ToggledNftLimits(enabled));
        }

        /// Channel owner remark
        #[weight = 10_000_000] // TODO: adjust weight
        pub fn channel_owner_remark(origin, channel_id: T::ChannelId, msg: Vec<u8>) {
            let sender = ensure_signed(origin)?;
            let channel = Self::ensure_channel_exists(&channel_id)?;
            ensure_is_authorized_to_act_as_channel_owner::<T>(&sender, &channel.owner)?;

            //
            // == MUTATION SAFE ==
            //

            Self::deposit_event(RawEvent::ChannelOwnerRemarked(channel_id, msg));
        }

        /// Channel collaborator remark
        #[weight = 10_000_000] // TODO: adjust weight
        pub fn channel_agent_remark(origin, actor: ContentActor<T::CuratorGroupId, T::CuratorId, T::MemberId>, channel_id: T::ChannelId, msg: Vec<u8>) {
            let sender = ensure_signed(origin)?;
            let channel = Self::ensure_channel_exists(&channel_id)?;
            ensure_actor_authorized_to_send_channel_agent_remark::<T>(&sender, &actor, &channel)?;
            //
            // == MUTATION SAFE ==
            //

            Self::deposit_event(RawEvent::ChannelAgentRemarked(actor, channel_id, msg));
        }

        /// NFT owner remark
        #[weight = 10_000_000] // TODO: adjust weight
        pub fn nft_owner_remark(origin, actor: ContentActor<T::CuratorGroupId, T::CuratorId, T::MemberId>, video_id: T::VideoId, msg: Vec<u8>) {
            let video = Self::ensure_video_exists(&video_id)?;
            let nft = video.ensure_nft_is_issued::<T>()?;
            ensure_actor_authorized_to_manage_nft::<T>(origin, &actor, &nft.owner, video.in_channel)?;

            //
            // == MUTATION SAFE ==
            //

            Self::deposit_event(RawEvent::NftOwnerRemarked(actor, video_id, msg));
        }

        /// Start a channel transfer with specified characteristics
        ///
        /// <weight>
        ///
        /// ## Weight
        /// `O (A)` where:
        /// - `A` is the number of entries in `transfer_params.new_collaborators` map
        /// - DB:
        ///    - O(A) - from the the generated weights
        /// # </weight>
        #[weight = WeightInfoContent::<T>::initialize_channel_transfer(
            transfer_params.new_collaborators.len() as u32
        )]
        pub fn initialize_channel_transfer(
            origin,
            channel_id: T::ChannelId,
            actor: ContentActor<T::CuratorGroupId, T::CuratorId, T::MemberId>,
            transfer_params: InitTransferParametersOf<T>,
        ) {
            let channel = Self::ensure_channel_exists(&channel_id)?;

            channel.ensure_has_no_active_transfer::<T>()?;

            ensure_actor_authorized_to_transfer_channel::<T>(origin, &actor, &channel)?;

            let pending_transfer = Self::try_initialize_transfer(transfer_params)?;

            if let Ok(token_id) = channel.ensure_creator_token_issued::<T>() {
                ensure!(
                    T::ProjectToken::is_revenue_split_inactive(token_id),
                    Error::<T>::ChannelTransfersBlockedDuringRevenueSplits
                );

                ensure!(
                    T::ProjectToken::is_sale_unscheduled(token_id),
                    Error::<T>::ChannelTransfersBlockedDuringTokenSales,
                );
            }

            //
            // == MUTATION SAFE ==
            //

            ChannelById::<T>::mutate(
                &channel_id,
                |channel| channel.transfer_status = ChannelTransferStatus::PendingTransfer(pending_transfer.clone())
            );

            NextTransferId::<T>::mutate(|id| *id = id.saturating_add(T::TransferId::one()));

            Self::deposit_event(
                RawEvent::InitializedChannelTransfer(channel_id, actor, pending_transfer)
            );
        }

        /// cancel channel transfer
        ///
        /// <weight>
        ///
        /// ## Weight
        /// `O (1)`
        /// - DB:
        ///    - O(1) doesn't depend on the state or parameters
        /// # </weight>
        #[weight = WeightInfoContent::<T>::cancel_channel_transfer()]
        pub fn cancel_channel_transfer(
            origin,
            channel_id: T::ChannelId,
            actor: ContentActor<T::CuratorGroupId, T::CuratorId, T::MemberId>,
        ) {
            let channel = Self::ensure_channel_exists(&channel_id)?;
            ensure_actor_authorized_to_cancel_channel_transfer::<T>(origin, &actor, &channel)?;

            //
            // ==MUTATION SAFE ==
            //

            if channel.transfer_status.is_pending() {
                ChannelById::<T>::mutate(
                    &channel_id,
                    |channel| {
                        channel.transfer_status = ChannelTransferStatus::NoActiveTransfer;
                    });

                Self::deposit_event(
                    RawEvent::CancelChannelTransfer(channel_id, actor)
                );
            }

        }


        /// Accepts channel transfer.
        /// `commitment_params` is required to prevent changing the transfer conditions.
        ///
        /// <weight>
        ///
        /// ## Weight
        /// `O (A)` where:
        /// - `A` is the number of entries in `commitment_params.new_collaborators` map
        /// - DB:
        ///    - O(1) doesn't depend on the state or parameters
        /// # </weight>
        #[weight = WeightInfoContent::<T>::accept_channel_transfer(
            commitment_params.new_collaborators.len() as u32
        )]
        pub fn accept_channel_transfer(
            origin,
            channel_id: T::ChannelId,
            commitment_params: TransferCommitmentWitnessOf<T>
        ) {
            let sender = ensure_signed(origin)?;
            let channel = Self::ensure_channel_exists(&channel_id)?;

           let params = if let ChannelTransferStatus::PendingTransfer(ref params) = channel.transfer_status {
                ensure_is_authorized_to_act_as_channel_owner::<T>(&sender, &params.new_owner)?;
                Self::validate_channel_transfer_acceptance(&commitment_params, params)?;
                Ok(params)
            } else {
                Err(Error::<T>::InvalidChannelTransferStatus)
            }?;

            let new_owner = params.new_owner.clone();
            let new_collaborators: ChannelCollaboratorsMap<T> = commitment_params
                .new_collaborators
                .clone()
                .try_into()
                .map_err(|_| DispatchError::from(Error::<T>::MaxNumberOfChannelCollaboratorsExceeded))?;

            //
            // == MUTATION SAFE ==
            //

            if !params.transfer_params.is_free_of_charge() {
                Self::pay_for_channel_swap(&channel.owner, &new_owner, commitment_params.price)?;
            }

            ChannelById::<T>::mutate(&channel_id, |channel| {
                channel.transfer_status = ChannelTransferStatus::NoActiveTransfer;
                channel.owner = new_owner;
                channel.collaborators = new_collaborators;
            });

            Self::deposit_event(
                RawEvent::ChannelTransferAccepted(channel_id, commitment_params)
            );
        }

        /// Updates global NFT limit.
        #[weight = 10_000_000] // TODO: adjust weight
        pub fn update_global_nft_limit(
            origin,
            nft_limit_period: NftLimitPeriod,
            limit: u64,
        ) {
            ensure_root(origin)?;

            let nft_limit_id: NftLimitId<T::ChannelId> = match nft_limit_period {
                NftLimitPeriod::Daily => NftLimitId::GlobalDaily,
                NftLimitPeriod::Weekly => NftLimitId::GlobalWeekly,
            };

            //
            // == MUTATION SAFE ==
            //

            Self::set_nft_limit(nft_limit_id, limit);

            Self::deposit_event(RawEvent::GlobalNftLimitUpdated(nft_limit_period, limit));
        }

        /// Updates channel's NFT limit.
        #[weight = 10_000_000] // TODO: adjust weight
        pub fn update_channel_nft_limit(
            origin,
            actor: ContentActor<T::CuratorGroupId, T::CuratorId, T::MemberId>,
            nft_limit_period: NftLimitPeriod,
            channel_id: T::ChannelId,
            limit: u64,
        ) {
            let channel = Self::ensure_channel_exists(&channel_id)?;
            ensure_actor_authorized_to_update_channel_nft_limits::<T>(origin, &actor, &channel)?;

            let nft_limit_id: NftLimitId<T::ChannelId> = match nft_limit_period {
                NftLimitPeriod::Daily => NftLimitId::ChannelDaily(channel_id),
                NftLimitPeriod::Weekly => NftLimitId::ChannelWeekly(channel_id),
            };

            //
            // == MUTATION SAFE ==
            //

            Self::set_nft_limit(nft_limit_id, limit);

            Self::deposit_event(RawEvent::ChannelNftLimitUpdated(actor, nft_limit_period, channel_id, limit));
        }

        /// Issue creator token
        #[weight = 10_000_000] // TODO: adjust weight
        pub fn issue_creator_token(
            origin,
            actor: ContentActor<T::CuratorGroupId, T::CuratorId, T::MemberId>,
            channel_id: T::ChannelId,
            params: TokenIssuanceParametersOf<T>,
        ) {
            let channel = Self::ensure_channel_exists(&channel_id)?;

            // Ensure channel is not in transfer status
            channel.ensure_has_no_active_transfer::<T>()?;

            // Ensure issue creator token feature is not paused
            channel.ensure_feature_not_paused::<T>(PausableChannelFeature::CreatorTokenIssuance)?;

            // Permissions check
            let sender = ensure_actor_authorized_to_issue_creator_token::<T>(
                origin,
                &actor,
                &channel
            )?;

            // Ensure token not already issued
            channel.ensure_creator_token_not_issued::<T>()?;

            // Call to ProjectToken - should be the first call before MUTATION SAFE!
            let token_id = T::ProjectToken::issue_token(
                sender.clone(),
                params,
                UploadContextOf::<T> {
                    bag_id: Self::bag_id_for_channel(&channel_id),
                    uploader_account: sender,
                }
            )?;

            //
            // == MUTATION SAFE ==
            //

            ChannelById::<T>::mutate(&channel_id, |channel| {
                channel.creator_token_id = Some(token_id);
            });

            Self::deposit_event(RawEvent::CreatorTokenIssued(actor, channel_id, token_id));
        }

        /// Initialize creator token sale
        #[weight = 10_000_000] // TODO: adjust weight
        pub fn init_creator_token_sale(
            origin,
            actor: ContentActor<T::CuratorGroupId, T::CuratorId, T::MemberId>,
            channel_id: T::ChannelId,
            params: TokenSaleParamsOf<T>,
        ) {
            let channel = Self::ensure_channel_exists(&channel_id)?;

            channel.ensure_has_no_active_transfer::<T>()?;

            // Permissions check
            let (sender, _) = ensure_actor_authorized_to_init_and_manage_creator_token_sale::<T>(
                origin,
                &actor,
                &channel
            )?;

            // Retrieve member_id based on actor
            let member_id = get_member_id_of_actor::<T>(&actor)?;

            // Establish earnings destination based on channel owner and sender
            let earnings_dst = Self::establish_creator_token_sale_earnings_destination(
                &channel.owner,
                &sender
            );

            // Ensure token was issued
            let token_id = channel.ensure_creator_token_issued::<T>()?;

            // Auto-finalize the sale only if channel owner is a member
            let auto_finalize = matches!(channel.owner, ChannelOwner::Member { .. });

            // Call to ProjectToken - should be the first call before MUTATION SAFE!
            T::ProjectToken::init_token_sale(
                token_id,
                member_id,
                earnings_dst,
                auto_finalize,
                params
            )?;
        }

        /// Update upcoming creator token sale
        #[weight = 10_000_000] // TODO: adjust weight
        pub fn update_upcoming_creator_token_sale(
            origin,
            actor: ContentActor<T::CuratorGroupId, T::CuratorId, T::MemberId>,
            channel_id: T::ChannelId,
            new_start_block: Option<T::BlockNumber>,
            new_duration: Option<T::BlockNumber>,
        ) {
            let channel = Self::ensure_channel_exists(&channel_id)?;

            channel.ensure_has_no_active_transfer::<T>()?;

            // Permissions check
            let (_, permissions) = ensure_actor_authorized_to_init_and_manage_creator_token_sale::<T>(
                origin,
                &actor,
                &channel
            )?;


            // Ensure token was issued
            let token_id = channel.ensure_creator_token_issued::<T>()?;

            // If channel agent - make sure the sale was initialized by this agent!
            if permissions.is_some() {
                let member_id = get_member_id_of_actor::<T>(&actor)?;
                ensure!(
                    project_token::Module::<T>::token_info_by_id(token_id)
                        .sale
                        .map_or(false, |s| s.tokens_source == member_id),
                    Error::<T>::ChannelAgentInsufficientPermissions
                );
            }

            // Call to ProjectToken - should be the first call before MUTATION SAFE!
            T::ProjectToken::update_upcoming_sale(
                token_id,
                new_start_block,
                new_duration
            )?;
        }

        /// Perform transfer of tokens as creator token issuer
        #[weight = 10_000_000] // TODO: adjust weight
        pub fn creator_token_issuer_transfer(
            origin,
            actor: ContentActor<T::CuratorGroupId, T::CuratorId, T::MemberId>,
            channel_id: T::ChannelId,
            outputs: TransfersWithVestingOf<T>,
        ) {
            let channel = Self::ensure_channel_exists(&channel_id)?;

            channel.ensure_has_no_active_transfer::<T>()?;

            // Permissions check
            let sender = ensure_actor_authorized_to_perform_creator_token_issuer_transfer::<T>(
                origin,
                &actor,
                &channel
            )?;

            // Ensure token was issued
            let token_id = channel.ensure_creator_token_issued::<T>()?;

            // Retrieve member_id based on actor
            let member_id = get_member_id_of_actor::<T>(&actor)?;

            // Call to ProjectToken - should be the first call before MUTATION SAFE!
            T::ProjectToken::issuer_transfer(
                token_id,
                member_id,
                sender,
                outputs
            )?;
        }


        /// Make channel's creator token permissionless
        #[weight = 10_000_000] // TODO: adjust weight
        pub fn make_creator_token_permissionless(
            origin,
            actor: ContentActor<T::CuratorGroupId, T::CuratorId, T::MemberId>,
            channel_id: T::ChannelId,
        ) {
            let channel = Self::ensure_channel_exists(&channel_id)?;

            channel.ensure_has_no_active_transfer::<T>()?;

            // Permissions check
            ensure_actor_authorized_to_make_creator_token_permissionless::<T>(
                origin,
                &actor,
                &channel
            )?;

            // Ensure token was issued
            let token_id = channel.ensure_creator_token_issued::<T>()?;

            // Call to ProjectToken - should be the first call before MUTATION SAFE!
            T::ProjectToken::change_to_permissionless(token_id)?;
        }

        /// Reduce channel's creator token patronage rate to given value
        #[weight = 10_000_000] // TODO: adjust weight
        pub fn reduce_creator_token_patronage_rate_to(
            origin,
            actor: ContentActor<T::CuratorGroupId, T::CuratorId, T::MemberId>,
            channel_id: T::ChannelId,
            target_rate: YearlyRate
        ) {
            let channel = Self::ensure_channel_exists(&channel_id)?;

            channel.ensure_has_no_active_transfer::<T>()?;

            // Permissions check
            ensure_actor_authorized_to_reduce_creator_token_patronage_rate::<T>(
                origin,
                &actor,
                &channel
            )?;

            // Ensure token was issued
            let token_id = channel.ensure_creator_token_issued::<T>()?;

            // Call to ProjectToken - should be the first call before MUTATION SAFE!
            T::ProjectToken::reduce_patronage_rate_to(token_id, target_rate)?;
        }

        /// Claim channel's creator token patronage credit
        #[weight = 10_000_000] // TODO: adjust weight
        pub fn claim_creator_token_patronage_credit(
            origin,
            actor: ContentActor<T::CuratorGroupId, T::CuratorId, T::MemberId>,
            channel_id: T::ChannelId
        ) {
            let channel = Self::ensure_channel_exists(&channel_id)?;

            channel.ensure_has_no_active_transfer::<T>()?;

            // Permissions check
            ensure_actor_authorized_to_claim_creator_token_patronage::<T>(
                origin,
                &actor,
                &channel
            )?;

            // Ensure token was issued
            let token_id = channel.ensure_creator_token_issued::<T>()?;

            // Ensure channel is a member-owned channel
            ensure!(
                matches!(channel.owner, ChannelOwner::Member { .. }),
                Error::<T>::PatronageCanOnlyBeClaimedForMemberOwnedChannels
            );

            // Retrieve member_id based on actor
            let member_id = get_member_id_of_actor::<T>(&actor)?;

            // Call to ProjectToken - should be the first call before MUTATION SAFE!
            T::ProjectToken::claim_patronage_credit(
                token_id,
                member_id
            )?;
        }

        /// Issue revenue split for a channel
        #[weight = 10_000_000] // TODO: adjust weight
        pub fn issue_revenue_split(
            origin,
            actor: ContentActor<T::CuratorGroupId, T::CuratorId, T::MemberId>,
            channel_id: T::ChannelId,
            start: Option<T::BlockNumber>,
            duration: T::BlockNumber
        ) {
            let channel = Self::ensure_channel_exists(&channel_id)?;

            channel.ensure_has_no_active_transfer::<T>()?;

            // Permissions check
            ensure_actor_authorized_to_manage_revenue_splits::<T>(
                origin,
                &actor,
                &channel
            )?;

            // Ensure token was issued
            let token_id = channel.ensure_creator_token_issued::<T>()?;

            // Get channel's reward account and its balance
            let reward_account = ContentTreasury::<T>::account_for_channel(channel_id);
            let reward_account_balance = Balances::<T>::usable_balance(&reward_account);

            // Get leftover funds destination
            let leftover_destination = Self::channel_funds_destination(&channel)?;

            // Call to ProjectToken - should be the first call before MUTATION SAFE!
            let leftover_amount = T::ProjectToken::issue_revenue_split(
                token_id,
                start,
                duration,
                reward_account.clone(),
                reward_account_balance.saturating_sub(<T as balances::Config>::ExistentialDeposit::get())
            )?;


            Self::execute_channel_balance_withdrawal(&reward_account, &leftover_destination, leftover_amount)?
        }

        /// Finalize an ended revenue split
        #[weight = 10_000_000] // TODO: adjust weight
        pub fn finalize_revenue_split(
            origin,
            actor: ContentActor<T::CuratorGroupId, T::CuratorId, T::MemberId>,
            channel_id: T::ChannelId,
        ) {
            let channel = Self::ensure_channel_exists(&channel_id)?;

            channel.ensure_has_no_active_transfer::<T>()?;

            // Permissions check
            ensure_actor_authorized_to_manage_revenue_splits::<T>(
                origin,
                &actor,
                &channel
            )?;

            // Ensure token was issued
            let token_id = channel.ensure_creator_token_issued::<T>()?;

            // Get channel's reward account
            let reward_account = ContentTreasury::<T>::account_for_channel(channel_id);

            // Call to ProjectToken - should be the first call before MUTATION SAFE!
            T::ProjectToken::finalize_revenue_split(
                token_id,
                reward_account, // send any leftovers back to reward_account
            )?;
        }

        /// Finalize an ended creator token sale
        #[weight = 10_000_000] // TODO: adjust weight
        pub fn finalize_creator_token_sale(
            origin,
            actor: ContentActor<T::CuratorGroupId, T::CuratorId, T::MemberId>,
            channel_id: T::ChannelId,
        ) {
            let channel = Self::ensure_channel_exists(&channel_id)?;

            channel.ensure_has_no_active_transfer::<T>()?;

            // Permissions check
            let (_, permissions) = ensure_actor_authorized_to_init_and_manage_creator_token_sale::<T>(
                origin,
                &actor,
                &channel
            )?;

            // Ensure token was issued
            let token_id = channel.ensure_creator_token_issued::<T>()?;

            // If channel agent - make sure the sale was initialized by this agent!
            if permissions.is_some() {
                let member_id = get_member_id_of_actor::<T>(&actor)?;
                ensure!(
                    project_token::Module::<T>::token_info_by_id(token_id)
                        .sale
                        .map_or(false, |s| s.tokens_source == member_id),
                    Error::<T>::ChannelAgentInsufficientPermissions
                );
            }

            // Call to ProjectToken - should be the first call before MUTATION SAFE!
            let joy_collected = T::ProjectToken::finalize_token_sale(token_id)?;

            //
            // == MUTATION SAFE ==
            //

            // Curator channels - increase council budget by the amount of tokens collected
            // and burned during the sale
            if let ChannelOwner::CuratorGroup(_) = channel.owner {
                T::CouncilBudgetManager::increase_budget(joy_collected);
            }
        }

        /// Deissue channel's creator token
        #[weight = 10_000_000] // TODO: adjust weight
        pub fn deissue_creator_token(
            origin,
            actor: ContentActor<T::CuratorGroupId, T::CuratorId, T::MemberId>,
            channel_id: T::ChannelId,
        ) {
            let channel = Self::ensure_channel_exists(&channel_id)?;

            channel.ensure_has_no_active_transfer::<T>()?;

            // Permissions check
            ensure_actor_authorized_to_deissue_creator_token::<T>(
                origin,
                &actor,
                &channel
            )?;

            // Ensure token was issued
            let token_id = channel.ensure_creator_token_issued::<T>()?;

            // Call to ProjectToken - should be the first call before MUTATION SAFE!
            T::ProjectToken::deissue_token(
                token_id
            )?;

            //
            // == MUTATION SAFE ==
            //

            ChannelById::<T>::mutate(&channel_id, |channel| {
                channel.creator_token_id = None;
            });
        }
    }
}

impl<T: Config> Module<T> {
    /// Ensure `CuratorGroup` under given id exists
    fn ensure_curator_group_under_given_id_exists(
        curator_group_id: &T::CuratorGroupId,
    ) -> Result<(), Error<T>> {
        ensure!(
            <CuratorGroupById<T>>::contains_key(curator_group_id),
            Error::<T>::CuratorGroupDoesNotExist
        );
        Ok(())
    }

    /// Ensure `CuratorGroup` under given id exists, return corresponding one
    fn ensure_curator_group_exists(
        curator_group_id: &T::CuratorGroupId,
    ) -> Result<CuratorGroup<T>, Error<T>> {
        Self::ensure_curator_group_under_given_id_exists(curator_group_id)?;
        Ok(Self::curator_group_by_id(curator_group_id))
    }

    // Ensure given video has no associated nft
    fn ensure_video_can_be_removed(video: &Video<T>) -> DispatchResult {
        // Ensure nft for this video have not been issued
        video.ensure_nft_is_not_issued::<T>()?;
        Ok(())
    }

    fn ensure_video_exists(video_id: &T::VideoId) -> Result<Video<T>, Error<T>> {
        ensure!(
            VideoById::<T>::contains_key(video_id),
            Error::<T>::VideoDoesNotExist
        );
        Ok(VideoById::<T>::get(video_id))
    }

    fn ensure_channel_exists(channel_id: &T::ChannelId) -> Result<Channel<T>, Error<T>> {
        ensure!(
            ChannelById::<T>::contains_key(channel_id),
            Error::<T>::ChannelDoesNotExist
        );
        Ok(ChannelById::<T>::get(channel_id))
    }

    fn get_channel_from_video(video: &Video<T>) -> Channel<T> {
        ChannelById::<T>::get(video.in_channel)
    }

    /// Convert InitTransactionalStatus to TransactionalStatus after checking requirements on the Auction variant
    fn ensure_valid_init_transactional_status(
        init_status: &InitTransactionalStatus<T>,
    ) -> Result<TransactionalStatus<T>, DispatchError> {
        match init_status {
            InitTransactionalStatus::<T>::Idle => Ok(TransactionalStatus::<T>::Idle),
            InitTransactionalStatus::<T>::InitiatedOfferToMember(member, balance) => Ok(
                TransactionalStatus::<T>::InitiatedOfferToMember(*member, *balance),
            ),
            InitTransactionalStatus::<T>::BuyNow(balance) => {
                Ok(TransactionalStatus::<T>::BuyNow(*balance))
            }
            InitTransactionalStatus::<T>::EnglishAuction(ref params) => {
                Self::validate_english_auction_params(params)?;
                let current_block = <frame_system::Pallet<T>>::block_number();
                Ok(TransactionalStatus::<T>::EnglishAuction(
                    EnglishAuction::<T>::new(params.clone(), current_block),
                ))
            }
            InitTransactionalStatus::<T>::OpenAuction(ref params) => {
                Self::validate_open_auction_params(params)?;
                let current_block = <frame_system::Pallet<T>>::block_number();
                Ok(TransactionalStatus::<T>::OpenAuction(
                    OpenAuction::<T>::new(params.clone(), T::OpenAuctionId::zero(), current_block),
                ))
            }
        }
    }

    /// Construct the Nft that is intended to be issued
    pub fn construct_owned_nft(
        issuance_params: &NftIssuanceParameters<T>,
    ) -> Result<Nft<T>, DispatchError> {
        let transactional_status = Self::ensure_valid_init_transactional_status(
            &issuance_params.init_transactional_status,
        )?;
        // The content owner will be..
        let nft_owner = if let Some(to) = issuance_params.non_channel_owner {
            NftOwner::Member(to)
        } else {
            // if `to` set to None, actor issues to ChannelOwner
            NftOwner::ChannelOwner
        };

        // Enure royalty bounds satisfied, if provided
        if let Some(ref royalty) = issuance_params.royalty {
            Self::ensure_royalty_bounds_satisfied(royalty.to_owned())?;
        }

        Ok(Nft::<T>::new(
            nft_owner,
            issuance_params.royalty,
            transactional_status,
        ))
    }

    fn bag_id_for_channel(channel_id: &T::ChannelId) -> storage::BagId<T> {
        // retrieve bag id from channel id
        let dyn_bag = DynamicBagIdType::<T::MemberId, T::ChannelId>::Channel(*channel_id);
        BagIdType::from(dyn_bag)
    }

    // construct parameters to be upload to storage
    fn construct_upload_parameters(
        assets: &StorageAssets<T>,
        channel_id: &T::ChannelId,
        obj_state_bloat_bond_source_account: &T::AccountId,
        expected_data_object_state_bloat_bond: BalanceOf<T>,
    ) -> UploadParameters<T> {
        UploadParameters::<T> {
            bag_id: Self::bag_id_for_channel(channel_id),
            object_creation_list: assets.object_creation_list.clone(),
            state_bloat_bond_source_account_id: obj_state_bloat_bond_source_account.clone(),
            expected_data_size_fee: assets.expected_data_size_fee,
            expected_data_object_state_bloat_bond,
        }
    }

    fn validate_member_set(members: &BTreeSet<T::MemberId>) -> DispatchResult {
        // check if all members are valid
        let res = members
            .iter()
            .all(|member_id| <T as ContentActorAuthenticator>::validate_member_id(member_id));
        ensure!(res, Error::<T>::InvalidMemberProvided);
        Ok(())
    }

    fn try_initialize_transfer(
        params: InitTransferParametersOf<T>,
    ) -> Result<PendingTransferOf<T>, DispatchError> {
        Self::validate_member_set(&params.new_collaborators.keys().cloned().collect())?;
        let transfer_id = Self::next_transfer_id();
        let new_collaborators: ChannelCollaboratorsMap<T> =
            params.new_collaborators.try_into().map_err(|_| {
                DispatchError::from(Error::<T>::MaxNumberOfChannelCollaboratorsExceeded)
            })?;
        Ok(PendingTransferOf::<T> {
            new_owner: params.new_owner,
            transfer_params: TransferCommitmentOf::<T> {
                price: params.price,
                new_collaborators,
                transfer_id,
            },
        })
    }

    fn verify_proof(proof: &[ProofElement<T>], item: &PullPayment<T>) -> DispatchResult {
        let candidate_root = proof.iter().fold(
            <T as frame_system::Config>::Hashing::hash_of(item),
            |hash_v, el| match el.side {
                Side::Right => <T as frame_system::Config>::Hashing::hash_of(&[hash_v, el.hash]),
                Side::Left => <T as frame_system::Config>::Hashing::hash_of(&[el.hash, hash_v]),
            },
        );
        ensure!(
            candidate_root == Commitment::<T>::get(),
            Error::<T>::PaymentProofVerificationFailed
        );

        Ok(())
    }

    fn try_to_perform_video_deletion(
        sender: &T::AccountId,
        channel_id: T::ChannelId,
        video_id: T::VideoId,
        video: &Video<T>,
    ) -> DispatchResult {
        // delete assets from storage with upload and rollback semantics
        if !video.data_objects.is_empty() {
            Storage::<T>::delete_data_objects(
                sender.clone(),
                Self::bag_id_for_channel(&channel_id),
                video.data_objects.clone().into(),
            )?;
        }

        // Remove video
        VideoById::<T>::remove(video_id);

        // Update corresponding channel
        // Remove recently deleted video from the channel
        ChannelById::<T>::mutate(channel_id, |channel| {
            channel.num_videos = channel.num_videos.saturating_sub(1)
        });

        Ok(())
    }

    fn ensure_channel_bag_can_be_dropped(
        channel_id: T::ChannelId,
        num_objects_to_delete: u64,
    ) -> DispatchResult {
        let dynamic_bag_id = storage::DynamicBagId::<T>::Channel(channel_id);
        let bag_id = storage::BagIdType::from(dynamic_bag_id);

        if let Ok(bag) = <T as Config>::DataObjectStorage::ensure_bag_exists(&bag_id) {
            // channel has a dynamic bag associated
            // ensure that bag size provided is valid
            ensure!(
                bag.objects_number == num_objects_to_delete,
                Error::<T>::InvalidBagSizeSpecified
            );

            Ok(())
        } else {
            debug_assert!(false, "Channel bag missing for channel {:?}", channel_id);
            Err(Error::<T>::ChannelBagMissing.into())
        }
    }

    fn try_to_perform_channel_deletion(
        sender: T::AccountId,
        channel_id: T::ChannelId,
    ) -> DispatchResult {
        let dynamic_bag_id = storage::DynamicBagId::<T>::Channel(channel_id);

        // try to delete channel dynamic bag with objects
        Storage::<T>::delete_dynamic_bag(sender, dynamic_bag_id)?;

        //
        // == MUTATION SAFE ==
        //

        // remove channel from on chain state
        ChannelById::<T>::remove(channel_id);

        Ok(())
    }

    fn ensure_permissions_by_level_map_size_not_exceeded(
        permissions_by_level: &ModerationPermissionsByLevel<T>,
    ) -> DispatchResult {
        ensure!(
            permissions_by_level.len()
                <= T::MaxKeysPerCuratorGroupPermissionsByLevelMap::get().into(),
            Error::<T>::CuratorGroupMaxPermissionsByLevelMapSizeExceeded
        );
        Ok(())
    }

    pub(crate) fn ensure_open_bid_exists(
        video_id: T::VideoId,
        member_id: T::MemberId,
    ) -> Result<OpenAuctionBid<T>, DispatchError> {
        ensure!(
            OpenAuctionBidByVideoAndMember::<T>::contains_key(video_id, member_id),
            Error::<T>::BidDoesNotExist,
        );
        Ok(Self::open_auction_bid_by_video_and_member(
            video_id, member_id,
        ))
    }

    fn ensure_assets_to_remove_are_part_of_assets_set(
        assets_to_remove: &BTreeSet<DataObjectId<T>>,
        assets_set: &BTreeSet<DataObjectId<T>>,
    ) -> DispatchResult {
        ensure!(
            assets_to_remove.is_subset(assets_set),
            Error::<T>::AssetsToRemoveBeyondEntityAssetsSet,
        );
        Ok(())
    }

    fn ensure_valid_video_num_objects_to_delete(
        video: &Video<T>,
        num_objects_to_delete: u64,
    ) -> DispatchResult {
        ensure!(
            (video.data_objects.len() as u64) == num_objects_to_delete,
            Error::<T>::InvalidVideoDataObjectsCountProvided
        );
        Ok(())
    }

    fn ensure_max_channel_assets_not_exceeded(
        current_set: &ChannelAssetsSet<T>,
        assets_to_upload: &StorageAssets<T>,
        assets_to_remove: &BTreeSet<DataObjectId<T>>,
    ) -> DispatchResult {
        ensure!(
            current_set
                .len()
                .saturating_sub(assets_to_remove.len())
                .saturating_add(assets_to_upload.object_creation_list.len())
                <= T::MaxNumberOfAssetsPerChannel::get() as usize,
            Error::<T>::MaxNumberOfChannelAssetsExceeded
        );
        Ok(())
    }

    fn create_updated_channel_assets_set(
        current_set: &ChannelAssetsSet<T>,
        ids_to_add: &BTreeSet<DataObjectId<T>>,
        ids_to_remove: &BTreeSet<DataObjectId<T>>,
    ) -> Result<ChannelAssetsSet<T>, DispatchError> {
        current_set
            .union(ids_to_add)
            .cloned()
            .collect::<BTreeSet<_>>()
            .difference(ids_to_remove)
            .cloned()
            .collect::<BTreeSet<_>>()
            .try_into()
            .map_err(|_| Error::<T>::MaxNumberOfChannelAssetsExceeded.into())
    }

    fn ensure_max_video_assets_not_exceeded(
        current_set: &VideoAssetsSet<T>,
        assets_to_upload: &StorageAssets<T>,
        assets_to_remove: &BTreeSet<DataObjectId<T>>,
    ) -> DispatchResult {
        ensure!(
            current_set
                .len()
                .saturating_sub(assets_to_remove.len())
                .saturating_add(assets_to_upload.object_creation_list.len())
                <= T::MaxNumberOfAssetsPerVideo::get() as usize,
            Error::<T>::MaxNumberOfVideoAssetsExceeded
        );
        Ok(())
    }

    fn create_updated_video_assets_set(
        current_set: &VideoAssetsSet<T>,
        ids_to_add: &BTreeSet<DataObjectId<T>>,
        ids_to_remove: &BTreeSet<DataObjectId<T>>,
    ) -> Result<VideoAssetsSet<T>, DispatchError> {
        current_set
            .union(ids_to_add)
            .cloned()
            .collect::<BTreeSet<_>>()
            .difference(ids_to_remove)
            .cloned()
            .collect::<BTreeSet<_>>()
            .try_into()
            .map_err(|_| Error::<T>::MaxNumberOfVideoAssetsExceeded.into())
    }

    fn ensure_channel_creation_sufficient_balance(
        account_id: &T::AccountId,
        amount: BalanceOf<T>,
    ) -> DispatchResult {
        let balance = Balances::<T>::usable_balance(account_id);

        ensure!(
            balance >= amount,
            Error::<T>::InsufficientBalanceForChannelCreation
        );
        Ok(())
    }

    fn ensure_video_creation_sufficient_balance(
        account_id: &T::AccountId,
        amount: BalanceOf<T>,
    ) -> DispatchResult {
        let balance = Balances::<T>::usable_balance(account_id);

        ensure!(
            balance >= amount,
            Error::<T>::InsufficientBalanceForVideoCreation
        );
        Ok(())
    }

    fn ensure_sufficient_balance_for_channel_transfer(
        owner: &ChannelOwner<T::MemberId, T::CuratorGroupId>,
        transfer_cost: BalanceOf<T>,
    ) -> DispatchResult {
        let balance = match owner {
            ChannelOwner::Member(member_id) => {
                let controller_account_id =
                    T::MemberAuthenticator::controller_account_id(*member_id)?;

                // Funds received from the member invitation cannot be used!!
                Balances::<T>::usable_balance(&controller_account_id)
            }
            ChannelOwner::CuratorGroup(_) => T::ContentWorkingGroup::get_budget(),
        };

        ensure!(
            balance >= transfer_cost,
            Error::<T>::InsufficientBalanceForTransfer
        );
        Ok(())
    }

    // Validates channel transfer acceptance parameters: commitment params, new owner balance.
    fn validate_channel_transfer_acceptance(
        witness: &TransferCommitmentWitnessOf<T>,
        params: &PendingTransferOf<T>,
    ) -> DispatchResult {
        ensure!(
            witness.transfer_id == params.transfer_params.transfer_id
                && witness.new_collaborators
                    == params.transfer_params.new_collaborators.clone().into()
                && witness.price == params.transfer_params.price,
            Error::<T>::InvalidChannelTransferCommitmentParams
        );

        // Check for new owner balance only if the transfer is not free.
        if !params.transfer_params.is_free_of_charge() {
            Self::ensure_sufficient_balance_for_channel_transfer(
                &params.new_owner,
                params.transfer_params.price,
            )?;
        }

        Ok(())
    }
    // Transfers balance from the new channel owner to the old channel owner.
    fn pay_for_channel_swap(
        old_owner: &ChannelOwner<T::MemberId, T::CuratorGroupId>,
        new_owner: &ChannelOwner<T::MemberId, T::CuratorGroupId>,
        price: BalanceOf<T>,
    ) -> DispatchResult {
        // Decrease (or slash) balance for the new owner
        match new_owner {
            ChannelOwner::Member(member_id) => {
                let controller_account_id =
                    T::MemberAuthenticator::controller_account_id(*member_id)?;

                let _ = Balances::<T>::slash(&controller_account_id, price);
            }
            ChannelOwner::CuratorGroup(_) => {
                // The budget is sufficient. It was checked previously in functions:
                // validate_channel_transfer_acceptance() ->
                // ensure_sufficient_balance_for_channel_transfer()
                let new_budget = T::ContentWorkingGroup::get_budget().saturating_sub(price);
                T::ContentWorkingGroup::set_budget(new_budget);
            }
        };

        // Increase (deposit) balance for the old owner
        match old_owner {
            ChannelOwner::Member(member_id) => {
                let controller_account_id =
                    T::MemberAuthenticator::controller_account_id(*member_id)?;

                let _ = Balances::<T>::deposit_creating(&controller_account_id, price);
            }
            ChannelOwner::CuratorGroup(_) => {
                let new_budget = T::ContentWorkingGroup::get_budget().saturating_add(price);
                T::ContentWorkingGroup::set_budget(new_budget);
            }
        };

        Ok(())
    }

    // Increment NFT numbers for a channel and global counters.
    fn increment_nft_counters(channel: &mut Channel<T>) {
        Self::increment_global_nft_counters();
        channel.increment_channel_nft_counters(frame_system::Pallet::<T>::block_number());
    }

    // Increment global NFT counters (daily and weekly).
    fn increment_global_nft_counters() {
        let current_block = frame_system::Pallet::<T>::block_number();

        let daily_limit = Self::global_daily_nft_limit();
        GlobalDailyNftCounter::<T>::mutate(|nft_counter| {
            nft_counter.update_for_current_period(current_block, daily_limit.block_number_period);
        });

        let weekly_limit = Self::global_weekly_nft_limit();
        GlobalWeeklyNftCounter::<T>::mutate(|nft_counter| {
            nft_counter.update_for_current_period(current_block, weekly_limit.block_number_period);
        });
    }

    // Checks all NFT-limits
    fn check_nft_limits(channel: &Channel<T>) -> DispatchResult {
        if Self::nft_limits_enabled() {
            // Global daily limit.
            Self::check_generic_nft_limit(
                &Self::global_daily_nft_limit(),
                &Self::global_daily_nft_counter(),
                Error::<T>::GlobalNftDailyLimitExceeded,
            )?;

            // Global weekly limit.
            Self::check_generic_nft_limit(
                &Self::global_weekly_nft_limit(),
                &Self::global_weekly_nft_counter(),
                Error::<T>::GlobalNftWeeklyLimitExceeded,
            )?;

            // Channel daily limit.
            Self::check_generic_nft_limit(
                &channel.daily_nft_limit,
                &channel.daily_nft_counter,
                Error::<T>::ChannelNftDailyLimitExceeded,
            )?;

            // Channel weekly limit.
            Self::check_generic_nft_limit(
                &channel.weekly_nft_limit,
                &channel.weekly_nft_counter,
                Error::<T>::ChannelNftWeeklyLimitExceeded,
            )?;
        }
        Ok(())
    }

    // Checks generic NFT-limit.
    fn check_generic_nft_limit(
        nft_limit: &LimitPerPeriod<T::BlockNumber>,
        nft_counter: &NftCounter<T::BlockNumber>,
        error: Error<T>,
    ) -> DispatchResult {
        ensure!(!nft_limit.limit.is_zero(), error);

        let current_block = frame_system::Pallet::<T>::block_number();
        if nft_counter.is_current_period(current_block, nft_limit.block_number_period) {
            ensure!(nft_counter.counter < nft_limit.limit, error);
        }

        Ok(())
    }

    // Set global and channel NFT limit
    pub(crate) fn set_nft_limit(limit_id: NftLimitId<T::ChannelId>, limit: u64) {
        match limit_id {
            NftLimitId::GlobalDaily => GlobalDailyNftLimit::<T>::mutate(|l| l.limit = limit),
            NftLimitId::GlobalWeekly => GlobalWeeklyNftLimit::<T>::mutate(|l| l.limit = limit),
            NftLimitId::ChannelDaily(channel_id) => {
                ChannelById::<T>::mutate(channel_id, |channel| {
                    channel.daily_nft_limit.limit = limit;
                });
            }
            NftLimitId::ChannelWeekly(channel_id) => {
                ChannelById::<T>::mutate(channel_id, |channel| {
                    channel.weekly_nft_limit.limit = limit;
                });
            }
        }
    }

    fn ensure_can_claim_channel_reward(
        origin: &T::Origin,
        actor: &ContentActor<T::CuratorGroupId, T::CuratorId, T::MemberId>,
        item: &PullPayment<T>,
        proof: &[ProofElement<T>],
    ) -> Result<ChannelRewardClaimInfo<T>, DispatchError> {
        let channel = Self::ensure_channel_exists(&item.channel_id)?;

        channel.ensure_has_no_active_transfer::<T>()?;
        channel.ensure_feature_not_paused::<T>(PausableChannelFeature::CreatorCashout)?;

        ensure_actor_authorized_to_claim_payment::<T>(origin.clone(), actor, &channel)?;

        ensure!(
            Self::channel_cashouts_enabled(),
            Error::<T>::ChannelCashoutsDisabled
        );

        let reward_account = ContentTreasury::<T>::account_for_channel(item.channel_id);

        let cashout = item
            .cumulative_reward_earned
            .saturating_sub(channel.cumulative_reward_claimed);

        ensure!(
            <MaxCashoutAllowed<T>>::get() >= cashout,
            Error::<T>::CashoutAmountExceedsMaximumAmount
        );
        ensure!(
            <MinCashoutAllowed<T>>::get() <= cashout,
            Error::<T>::CashoutAmountBelowMinimumAmount
        );

        ensure!(
            cashout <= T::CouncilBudgetManager::get_budget(),
            Error::<T>::InsufficientCouncilBudget
        );

        Self::verify_proof(proof, item)?;

        Ok((channel, reward_account, cashout))
    }

    fn verify_cashout_limits(params: &UpdateChannelPayoutsParameters<T>) -> DispatchResult {
        if let Some(ref min_cashout) = params.min_cashout_allowed {
            ensure!(
                *min_cashout >= T::MinimumCashoutAllowedLimit::get(),
                Error::<T>::MinCashoutValueTooLow
            );
        }
        if let Some(ref max_cashout) = params.max_cashout_allowed {
            ensure!(
                *max_cashout <= T::MaximumCashoutAllowedLimit::get(),
                Error::<T>::MaxCashoutValueTooHigh
            );
        }
        Ok(())
    }

    fn execute_channel_reward_claim(
        channel_id: T::ChannelId,
        reward_account: &T::AccountId,
        amount: BalanceOf<T>,
    ) {
        T::CouncilBudgetManager::withdraw(reward_account, amount);
        ChannelById::<T>::mutate(&channel_id, |channel| {
            channel.cumulative_reward_claimed =
                channel.cumulative_reward_claimed.saturating_add(amount)
        });
    }

    fn execute_channel_balance_withdrawal(
        reward_account: &T::AccountId,
        destination: &ChannelFundsDestination<T::AccountId>,
        amount: BalanceOf<T>,
    ) -> DispatchResult {
        match destination {
            ChannelFundsDestination::AccountId(account_id) => {
                <Balances<T> as Currency<T::AccountId>>::transfer(
                    reward_account,
                    account_id,
                    amount,
                    ExistenceRequirement::AllowDeath,
                )
            }
            ChannelFundsDestination::CouncilBudget => {
                let _ = Balances::<T>::slash(reward_account, amount);
                T::CouncilBudgetManager::increase_budget(amount);
                Ok(())
            }
        }
    }

    fn establish_creator_token_sale_earnings_destination(
        channel_owner: &ChannelOwner<T::MemberId, T::CuratorGroupId>,
        sender: &T::AccountId,
    ) -> Option<T::AccountId> {
        match channel_owner {
            // Channel owned by member - earnings destination is `sender`
            // (controller account of either the owner member
            // or a collaborator with sufficient permissions)
            ChannelOwner::Member(_) => Some(sender.clone()),
            // Channel owned by curators - earnings are burned
            ChannelOwner::CuratorGroup(_) => None,
        }
    }

    fn channel_funds_destination(
        channel: &Channel<T>,
    ) -> Result<ChannelFundsDestination<T::AccountId>, DispatchError> {
        match channel.owner {
            ChannelOwner::Member(member_id) => {
                let controller_account =
                    T::MembershipInfoProvider::controller_account_id(member_id)?;
                Ok(ChannelFundsDestination::AccountId(controller_account))
            }
            ChannelOwner::CuratorGroup(..) => Ok(ChannelFundsDestination::CouncilBudget),
        }
    }

    fn verify_channel_bag_witness(
        channel_id: T::ChannelId,
        witness: &ChannelBagWitness,
    ) -> DispatchResult {
        let bag_id = Self::bag_id_for_channel(&channel_id);
        let channel_bag = <T as Config>::DataObjectStorage::ensure_bag_exists(&bag_id)?;

        ensure!(
            channel_bag.stored_by.len() == witness.storage_buckets_num as usize,
            Error::<T>::InvalidChannelBagWitnessProvided
        );
        ensure!(
            channel_bag.distributed_by.len() == witness.distribution_buckets_num as usize,
            Error::<T>::InvalidChannelBagWitnessProvided
        );

        Ok(())
    }

    fn extract_nft_auction_whitelist_size_len(nft_params: &NftIssuanceParameters<T>) -> u32 {
        (match &nft_params.init_transactional_status {
            InitTransactionalStatus::<T>::EnglishAuction(params) => params.whitelist.len(),
            InitTransactionalStatus::<T>::OpenAuction(params) => params.whitelist.len(),
            _ => 0,
        }) as u32
    }

    fn verify_storage_buckets_num_witness(
        channel_id: T::ChannelId,
        witness_num: u32,
    ) -> DispatchResult {
        let bag_id = Self::bag_id_for_channel(&channel_id);
        let channel_bag = <T as Config>::DataObjectStorage::ensure_bag_exists(&bag_id)?;

        ensure!(
            channel_bag.stored_by.len() as u32 == witness_num,
            Error::<T>::InvalidStorageBucketsNumWitnessProvided
        );

        Ok(())
    }

    //Weight functions

    // Calculates weight for create_channel extrinsic.
    fn create_channel_weight(params: &ChannelCreationParameters<T>) -> Weight {
        //collaborators
        let a = params.collaborators.len() as u32;

        //storage_buckets
        let b = params.storage_buckets.len() as u32;

        //distribution_buckets
        let c = params.distribution_buckets.len() as u32;

        // assets
        let d = params
            .assets
            .as_ref()
            .map_or(0, |v| v.object_creation_list.len()) as u32;

        //metadata
        let e = params.meta.as_ref().map_or(0, |v| v.len()) as u32;

        WeightInfoContent::<T>::create_channel(a, b, c, d, e)
    }

    // Calculates weight for update_channel extrinsic.
    fn update_channel_weight(params: &ChannelUpdateParameters<T>) -> Weight {
        let assets_touched =
            !params.assets_to_remove.is_empty() || params.assets_to_upload.is_some();

        if assets_touched {
            //collaborators
            let a = params.collaborators.as_ref().map_or(0, |v| v.len()) as u32;

            // assets_to_upload
            let b = params
                .assets_to_upload
                .as_ref()
                .map_or(0, |v| v.object_creation_list.len()) as u32;

            //assets_to_remove
            let c = params.assets_to_remove.len() as u32;

            //new metadata
            let d = params.new_meta.as_ref().map_or(0, |v| v.len()) as u32;

            // storage_buckets_num witness
            let e = params.storage_buckets_num_witness.unwrap_or(0);

            WeightInfoContent::<T>::channel_update_with_assets(a, b, c, d, e)
        } else {
            //collaborators
            let a = params.collaborators.as_ref().map_or(0, |v| v.len()) as u32;

            //new metadata
            let b = params.new_meta.as_ref().map_or(0, |v| v.len()) as u32;

            WeightInfoContent::<T>::channel_update_without_assets(a, b)
        }
    }

    // Calculates weight for delete_channel extrinsic.
    fn delete_channel_weight(
        channel_bag_witness: &ChannelBagWitness,
        num_objects_to_delete: &u64,
    ) -> Weight {
        //num_objects_to_delete
        let a = (*num_objects_to_delete) as u32;

        //channel_bag_witness storage_buckets_num
        let b = (*channel_bag_witness).storage_buckets_num;

        //channel_bag_witness distribution_buckets_num
        let c = (*channel_bag_witness).distribution_buckets_num;

        WeightInfoContent::<T>::delete_channel(a, b, c)
    }

    // Calculates weight for create_video extrinsic.
    fn create_video_weight(params: &VideoCreationParameters<T>) -> Weight {
        // assets
        let a = params
            .assets
            .as_ref()
            .map_or(0, |v| v.object_creation_list.len()) as u32;

        // storage buckets in channel bag
        let b = params.storage_buckets_num_witness;

        if let Some(nft_params) = params.auto_issue_nft.as_ref() {
            let c = Self::extract_nft_auction_whitelist_size_len(nft_params);
            return WeightInfoContent::<T>::create_video_with_nft(a, b, c);
        }

        WeightInfoContent::<T>::create_video_without_nft(a, b)
    }

    // Calculates weight for update_video extrinsic.
    fn update_video_weight(params: &VideoUpdateParameters<T>) -> Weight {
        let assets_touched =
            !params.assets_to_remove.is_empty() || params.assets_to_upload.is_some();

        match (assets_touched, params.auto_issue_nft.as_ref()) {
            (false, None) => WeightInfoContent::<T>::update_video_without_assets_without_nft(),
            (false, Some(nft_params)) => {
                let a = Self::extract_nft_auction_whitelist_size_len(nft_params);
                WeightInfoContent::<T>::update_video_without_assets_with_nft(a)
            }
            (true, nft_params) => {
                let a = params
                    .assets_to_upload
                    .as_ref()
                    .map_or(0u32, |v| v.object_creation_list.len() as u32);
                let b = params.assets_to_remove.len() as u32;
                let c = params.storage_buckets_num_witness.unwrap_or(0u32);
                if let Some(nft_params) = nft_params {
                    let d = Self::extract_nft_auction_whitelist_size_len(nft_params);
                    WeightInfoContent::<T>::update_video_with_assets_with_nft(a, b, c, d)
                } else {
                    WeightInfoContent::<T>::update_video_with_assets_without_nft(a, b, c)
                }
            }
        }
    }

    // Calculates weight for delete_video extrinsic.
    fn delete_video_weight(
        num_objects_to_delete: &u64,
        storage_buckets_num_witness: &Option<u32>,
    ) -> Weight {
        if !num_objects_to_delete.is_zero() {
            let a = *num_objects_to_delete as u32;
            let b = storage_buckets_num_witness.unwrap_or(0u32);
            WeightInfoContent::<T>::delete_video_with_assets(a, b)
        } else {
            WeightInfoContent::<T>::delete_video_without_assets()
        }
    }
}

decl_event!(
    pub enum Event<T>
    where
        ContentActor = ContentActor<
            <T as ContentActorAuthenticator>::CuratorGroupId,
            <T as ContentActorAuthenticator>::CuratorId,
            <T as common::MembershipTypes>::MemberId,
        >,
        MemberId = <T as common::MembershipTypes>::MemberId,
        CuratorGroupId = <T as ContentActorAuthenticator>::CuratorGroupId,
        CuratorId = <T as ContentActorAuthenticator>::CuratorId,
        VideoId = <T as Config>::VideoId,
        ChannelId = <T as storage::Config>::ChannelId,
        Channel = Channel<T>,
        DataObjectId = DataObjectId<T>,
        EnglishAuctionParams = EnglishAuctionParams<T>,
        OpenAuctionParams = OpenAuctionParams<T>,
        OpenAuctionId = <T as Config>::OpenAuctionId,
        NftIssuanceParameters = NftIssuanceParameters<T>,
        Balance = BalanceOf<T>,
        ChannelCreationParameters = ChannelCreationParameters<T>,
        ChannelUpdateParameters = ChannelUpdateParameters<T>,
        VideoCreationParameters = VideoCreationParameters<T>,
        VideoUpdateParameters = VideoUpdateParameters<T>,
        ChannelPrivilegeLevel = <T as Config>::ChannelPrivilegeLevel,
        ModerationPermissionsByLevel = ModerationPermissionsByLevel<T>,
        TransferCommitmentWitness = TransferCommitmentWitnessOf<T>,
        PendingTransfer = PendingTransferOf<T>,
        AccountId = <T as frame_system::Config>::AccountId,
        UpdateChannelPayoutsParameters = UpdateChannelPayoutsParameters<T>,
        TokenId = <T as project_token::Config>::TokenId,
        ChannelFundsDestination = ChannelFundsDestination<<T as frame_system::Config>::AccountId>,
    {
        // Curators
        CuratorGroupCreated(CuratorGroupId),
        CuratorGroupPermissionsUpdated(CuratorGroupId, ModerationPermissionsByLevel),
        CuratorGroupStatusSet(CuratorGroupId, bool /* active status */),
        CuratorAdded(CuratorGroupId, CuratorId, ChannelAgentPermissions),
        CuratorRemoved(CuratorGroupId, CuratorId),

        // Channels
        ChannelCreated(ChannelId, Channel, ChannelCreationParameters, AccountId),
        ChannelUpdated(
            ContentActor,
            ChannelId,
            ChannelUpdateParameters,
            BTreeSet<DataObjectId>,
        ),
        ChannelPrivilegeLevelUpdated(ChannelId, ChannelPrivilegeLevel),
        ChannelStateBloatBondValueUpdated(Balance),
        VideoStateBloatBondValueUpdated(Balance),
        ChannelAssetsRemoved(ContentActor, ChannelId, BTreeSet<DataObjectId>, Channel),
        ChannelDeleted(ContentActor, ChannelId),
        ChannelDeletedByModerator(ContentActor, ChannelId, Vec<u8> /* rationale */),
        ChannelVisibilitySetByModerator(
            ContentActor,
            ChannelId,
            bool,
            Vec<u8>, /* rationale */
        ),
        ChannelPausedFeaturesUpdatedByModerator(
            ContentActor,
            ChannelId,
            BTreeSet<PausableChannelFeature>,
            Vec<u8>, /* rationale */
        ),
        ChannelAssetsDeletedByModerator(
            ContentActor,
            ChannelId,
            BTreeSet<DataObjectId>,
            Vec<u8>, /* rationale */
        ),

        ChannelFundsWithdrawn(ContentActor, ChannelId, Balance, ChannelFundsDestination),
        ChannelRewardClaimedAndWithdrawn(ContentActor, ChannelId, Balance, ChannelFundsDestination),

        // Videos
        VideoCreated(
            ContentActor,
            ChannelId,
            VideoId,
            VideoCreationParameters,
            BTreeSet<DataObjectId>,
        ),
        VideoUpdated(
            ContentActor,
            VideoId,
            VideoUpdateParameters,
            BTreeSet<DataObjectId>,
        ),
        VideoDeleted(ContentActor, VideoId),
        VideoDeletedByModerator(ContentActor, VideoId, Vec<u8> /* rationale */),
        VideoVisibilitySetByModerator(ContentActor, VideoId, bool, Vec<u8> /* rationale */),
        VideoAssetsDeletedByModerator(
            ContentActor,
            VideoId,
            BTreeSet<DataObjectId>,
            bool,
            Vec<u8>, /* rationale */
        ),

        // Rewards
        ChannelPayoutsUpdated(UpdateChannelPayoutsParameters, Option<DataObjectId>),
        ChannelRewardUpdated(Balance, ChannelId),
        CouncilRewardClaimed(ChannelId, Balance),
        // Nft auction
        EnglishAuctionStarted(ContentActor, VideoId, EnglishAuctionParams),
        OpenAuctionStarted(ContentActor, VideoId, OpenAuctionParams, OpenAuctionId),
        NftIssued(ContentActor, VideoId, NftIssuanceParameters),
        NftDestroyed(ContentActor, VideoId),
        AuctionBidMade(MemberId, VideoId, Balance, Option<MemberId>),
        AuctionBidCanceled(MemberId, VideoId),
        AuctionCanceled(ContentActor, VideoId),
        EnglishAuctionSettled(MemberId, AccountId, VideoId),
        BidMadeCompletingAuction(MemberId, VideoId, Option<MemberId>),
        OpenAuctionBidAccepted(ContentActor, VideoId, MemberId, Balance),
        OfferStarted(VideoId, ContentActor, MemberId, Option<Balance>),
        OfferAccepted(VideoId),
        OfferCanceled(VideoId, ContentActor),
        NftSellOrderMade(VideoId, ContentActor, Balance),
        NftBought(VideoId, MemberId),
        BuyNowCanceled(VideoId, ContentActor),
        BuyNowPriceUpdated(VideoId, ContentActor, Balance),
        NftSlingedBackToTheOriginalArtist(VideoId, ContentActor),

        /// Metaprotocols related event
        ChannelOwnerRemarked(ChannelId, Vec<u8>),
        ChannelAgentRemarked(ContentActor, ChannelId, Vec<u8>),
        NftOwnerRemarked(ContentActor, VideoId, Vec<u8>),

        // Channel transfer
        InitializedChannelTransfer(ChannelId, ContentActor, PendingTransfer),
        CancelChannelTransfer(ChannelId, ContentActor),
        ChannelTransferAccepted(ChannelId, TransferCommitmentWitness),

        // Nft limits
        GlobalNftLimitUpdated(NftLimitPeriod, u64),
        ChannelNftLimitUpdated(ContentActor, NftLimitPeriod, ChannelId, u64),
        ToggledNftLimits(bool),
        // Creator tokens
        CreatorTokenIssued(ContentActor, ChannelId, TokenId),
    }
);<|MERGE_RESOLUTION|>--- conflicted
+++ resolved
@@ -1002,11 +1002,7 @@
                 channel.ensure_feature_not_paused::<T>(PausableChannelFeature::VideoNftIssuance)?;
             }
 
-<<<<<<< HEAD
-            // verify channel bag witness
-=======
             // verify storage buckets num witness
->>>>>>> 0a854888
             Self::verify_storage_buckets_num_witness(channel_id, params.storage_buckets_num_witness)?;
 
             // next video id
@@ -1108,11 +1104,7 @@
         /// - `C` is `params.storage_buckets_num_witness` (if provided)
         /// - `D` is the length of open auction / english auction whitelist (if provided)
         /// - DB:
-<<<<<<< HEAD
         ///    - `O(A + B + C + D)` - from the the generated weights
-=======
-        ///    - `O(A + B + C)` - from the the generated weights
->>>>>>> 0a854888
         /// # </weight>
         #[weight = Module::<T>::update_video_weight(params)]
         pub fn update_video(
@@ -1159,10 +1151,14 @@
                         &params.assets_to_remove,
                         &video.data_objects
                     )?;
-<<<<<<< HEAD
-                    // ensure max. video assets not exceeded
+
+                    // ensure max number of assets not exceeded
                     let assets_to_upload = params.assets_to_upload.clone().unwrap_or_default();
-                    Self::ensure_max_video_assets_not_exceeded(&video.data_objects, &assets_to_upload, &params.assets_to_remove)?;
+                    Self::ensure_max_video_assets_not_exceeded(
+                        &video.data_objects,
+                        &assets_to_upload,
+                        &params.assets_to_remove
+                    )?;
 
                     let upload_parameters = UploadParameters::<T> {
                         bag_id: Self::bag_id_for_channel(&channel_id),
@@ -1177,29 +1173,6 @@
                     None
                 };
 
-=======
-                    // ensure max number of assets not exceeded
-                    let assets_to_upload = params.assets_to_upload.clone().unwrap_or_default();
-                    Self::ensure_max_video_assets_not_exceeded(
-                        &video.data_objects,
-                        &assets_to_upload,
-                        &params.assets_to_remove
-                    )?;
-
-                    let upload_parameters = UploadParameters::<T> {
-                        bag_id: Self::bag_id_for_channel(&channel_id),
-                        object_creation_list: assets_to_upload.object_creation_list,
-                        state_bloat_bond_source_account_id: sender,
-                        expected_data_size_fee: assets_to_upload.expected_data_size_fee,
-                        expected_data_object_state_bloat_bond:
-                            params.expected_data_object_state_bloat_bond,
-                    };
-                    Some(upload_parameters)
-                } else {
-                    None
-                };
->>>>>>> 0a854888
-
             let nft_status = params.auto_issue_nft
                 .as_ref()
                 .map_or(
@@ -1217,30 +1190,22 @@
             // == MUTATION SAFE ==
             //
 
-<<<<<<< HEAD
             let new_data_objects_ids = if let Some(upload_parameters) = upload_parameters {
-=======
-            let new_data_object_ids = if let Some(upload_parameters) = upload_parameters {
->>>>>>> 0a854888
                 // upload/delete video assets from storage with commit or rollback semantics
-                let new_data_object_ids = Storage::<T>::upload_and_delete_data_objects(
+                let new_data_objects_ids = Storage::<T>::upload_and_delete_data_objects(
                     upload_parameters,
                     params.assets_to_remove.clone(),
                 )?;
-<<<<<<< HEAD
                 // update video assets set
-=======
-                // update assets set
->>>>>>> 0a854888
                 let updated_assets = Self::create_updated_video_assets_set(
                     &video.data_objects,
-                    &new_data_object_ids,
+                    &new_data_objects_ids,
                     &params.assets_to_remove
                 )?;
                 VideoById::<T>::mutate(video_id, |video| {
                     video.data_objects = updated_assets;
                 });
-                new_data_object_ids
+                new_data_objects_ids
             } else {
                 BTreeSet::new()
             };
@@ -1252,11 +1217,7 @@
                 VideoById::<T>::mutate(&video_id, |video| video.nft_status = nft_status);
             }
 
-<<<<<<< HEAD
             Self::deposit_event(RawEvent::VideoUpdated(actor, video_id, params, new_data_objects_ids));
-=======
-            Self::deposit_event(RawEvent::VideoUpdated(actor, video_id, params, new_data_object_ids));
->>>>>>> 0a854888
         }
 
         /// <weight>
@@ -1268,14 +1229,10 @@
         /// - DB:
         ///    - `O(A + B)` - from the the generated weights
         /// # </weight>
-<<<<<<< HEAD
-        #[weight = Module::<T>::delete_video_weight(num_objects_to_delete, storage_buckets_num_witness)]
-=======
         #[weight = Module::<T>::delete_video_weight(
             num_objects_to_delete,
             storage_buckets_num_witness
         )]
->>>>>>> 0a854888
         pub fn delete_video(
             origin,
             actor: ContentActor<T::CuratorGroupId, T::CuratorId, T::MemberId>,
@@ -1308,11 +1265,7 @@
             // ensure provided num_objects_to_delete is valid
             Self::ensure_valid_video_num_objects_to_delete(&video, num_objects_to_delete)?;
 
-<<<<<<< HEAD
-            // Verify channel_bag_witness
-=======
             // Verify storage buckets num witness
->>>>>>> 0a854888
             if !num_objects_to_delete.is_zero() {
                 match storage_buckets_num_witness {
                     Some(witness) => Self::verify_storage_buckets_num_witness(channel_id, witness),
