--- conflicted
+++ resolved
@@ -45,57 +45,6 @@
     traits::{BaseArithmetic, One, Saturating, Zero},
     Perbill,
 };
-<<<<<<< HEAD
-
-use common::membership::MemberOriginValidator;
-pub use common::working_group::{WorkingGroup, WorkingGroupAuthenticator};
-pub use common::{MemberId, MembershipTypes, StorageOwnership, Url};
-
-// Balance type alias
-type BalanceOf<T> = <T as balances::Trait>::Balance;
-
-pub(crate) type ContentId<T> = <T as StorageOwnership>::ContentId;
-
-pub(crate) type DataObjectTypeId<T> = <T as StorageOwnership>::DataObjectTypeId;
-
-pub(crate) type ContentParameters<T> = ContentParametersRecord<ContentId<T>, DataObjectTypeId<T>>;
-
-pub(crate) type StorageObjectOwner<T> = StorageObjectOwnerRecord<
-    <T as MembershipTypes>::MemberId,
-    <T as StorageOwnership>::ChannelId,
-    <T as StorageOwnership>::DAOId,
->;
-
-/// Type, used in diffrent numeric constraints representations
-pub type MaxNumber = u32;
-
-/// A numeric identifier trait
-pub trait NumericIdentifier:
-    Parameter
-    + Member
-    + BaseArithmetic
-    + Codec
-    + Default
-    + Copy
-    + Clone
-    + Hash
-    + MaybeSerializeDeserialize
-    + Eq
-    + PartialEq
-    + Ord
-    + Zero
-{
-}
-
-impl NumericIdentifier for u64 {}
-
-/// Curator ID alias for the actor of the system.
-pub type CuratorId<T> = common::ActorId<T>;
-
-/// Module configuration trait for Content Directory Module
-pub trait Trait:
-    frame_system::Trait + balances::Trait + Clone + StorageOwnership + MembershipTypes
-=======
 use sp_runtime::{
     traits::{AccountIdConversion, Hash, MaybeSerializeDeserialize, Member},
     ModuleId,
@@ -109,7 +58,6 @@
     + MembershipTypes
     + balances::Trait
     + storage::Trait
->>>>>>> f62058ba
 {
     /// The overarching event type.
     type Event: From<Event<Self>> + Into<<Self as frame_system::Trait>::Event>;
@@ -141,33 +89,8 @@
     /// The maximum number of curators per group constraint
     type MaxNumberOfCuratorsPerGroup: Get<MaxNumber>;
 
-<<<<<<< HEAD
-    // Type that handles asset uploads to storage frame_system
-    type StorageSystem: StorageSystem<Self>;
-
-    /// Working group pallet integration.
-    type WorkingGroup: common::working_group::WorkingGroupAuthenticator<Self>;
-
-    /// Validates member ID and origin combination.
-    type Membership: MemberOriginValidator<Self::Origin, MemberId<Self>, Self::AccountId>;
-
-    /// Curator group identifier
-    type CuratorGroupId: Parameter
-        + Member
-        + BaseArithmetic
-        + Codec
-        + Default
-        + Copy
-        + Clone
-        + MaybeSerializeDeserialize
-        + Eq
-        + PartialEq
-        + Ord;
-}
-=======
     /// The storage type used
     type DataObjectStorage: storage::DataObjectStorage<Self>;
->>>>>>> f62058ba
 
     /// Type of VideoPostId
     type VideoPostId: NumericIdentifier;
@@ -175,30 +98,8 @@
     /// Type of VideoPostId
     type ReactionId: NumericIdentifier;
 
-<<<<<<< HEAD
-// simplification type
-pub(crate) type ActorToChannelOwnerResult<T> = Result<
-    ChannelOwner<
-        <T as MembershipTypes>::MemberId,
-        <T as Trait>::CuratorGroupId,
-        <T as StorageOwnership>::DAOId,
-    >,
-    Error<T>,
->;
-
-// Default trait implemented only because its used in a Channel which needs to implement a Default trait
-// since it is a StorageValue.
-impl<MemberId: Default, CuratorGroupId, DAOId> Default
-    for ChannelOwner<MemberId, CuratorGroupId, DAOId>
-{
-    fn default() -> Self {
-        ChannelOwner::Member(MemberId::default())
-    }
-}
-=======
     /// Max Number of moderators
     type MaxModerators: Get<u64>;
->>>>>>> f62058ba
 
     /// Price per byte
     type PricePerByte: Get<<Self as balances::Trait>::Balance>;
@@ -213,63 +114,11 @@
     /// Content Module Id
     type ModuleId: Get<ModuleId>;
 
-<<<<<<< HEAD
-// Channel alias type for simplification.
-pub type Channel<T> = ChannelRecord<
-    <T as MembershipTypes>::MemberId,
-    <T as Trait>::CuratorGroupId,
-    <T as StorageOwnership>::DAOId,
-    <T as frame_system::Trait>::AccountId,
-    <T as Trait>::VideoId,
-    <T as Trait>::PlaylistId,
-    <T as Trait>::SeriesId,
->;
-
-/// A request to buy a channel by a new ChannelOwner.
-#[cfg_attr(feature = "std", derive(Serialize, Deserialize))]
-#[derive(Encode, Decode, Default, Clone, PartialEq, Eq, Debug)]
-pub struct ChannelOwnershipTransferRequestRecord<
-    ChannelId,
-    MemberId,
-    CuratorGroupId,
-    DAOId,
-    Balance,
-    AccountId,
-> {
-    channel_id: ChannelId,
-    new_owner: ChannelOwner<MemberId, CuratorGroupId, DAOId>,
-    payment: Balance,
-    new_reward_account: Option<AccountId>,
-}
-
-// ChannelOwnershipTransferRequest type alias for simplification.
-pub type ChannelOwnershipTransferRequest<T> = ChannelOwnershipTransferRequestRecord<
-    <T as StorageOwnership>::ChannelId,
-    <T as MembershipTypes>::MemberId,
-    <T as Trait>::CuratorGroupId,
-    <T as StorageOwnership>::DAOId,
-    BalanceOf<T>,
-    <T as frame_system::Trait>::AccountId,
->;
-
-/// Information about channel being created.
-#[cfg_attr(feature = "std", derive(Serialize, Deserialize))]
-#[derive(Encode, Decode, Clone, PartialEq, Eq, Debug)]
-pub struct ChannelCreationParameters<ContentParameters, AccountId> {
-    /// Assets referenced by metadata
-    assets: Vec<NewAsset<ContentParameters>>,
-    /// Metadata about the channel.
-    meta: Vec<u8>,
-    /// optional reward account
-    reward_account: Option<AccountId>,
-}
-=======
     /// Refund cap during cleanup
     type BloatBondCap: Get<u32>;
 
     /// Video migrated in each block during migration
     type VideosMigrationsEachBlock: Get<u64>;
->>>>>>> f62058ba
 
     /// Channel migrated in each block during migration
     type ChannelsMigrationsEachBlock: Get<u64>;
@@ -455,7 +304,7 @@
         pub fn add_curator_to_group(
             origin,
             curator_group_id: T::CuratorGroupId,
-            curator_id: CuratorId<T>,
+            curator_id: T::CuratorId,
         ) {
 
             // Ensure given origin is lead
@@ -493,7 +342,7 @@
         pub fn remove_curator_from_group(
             origin,
             curator_group_id: T::CuratorGroupId,
-            curator_id: CuratorId<T>,
+            curator_id: T::CuratorId,
         ) {
 
             // Ensure given origin is lead
@@ -523,13 +372,8 @@
         #[weight = 10_000_000] // TODO: adjust weight
         pub fn create_channel(
             origin,
-<<<<<<< HEAD
-            actor: ContentActor<T::CuratorGroupId, CuratorId<T>, T::MemberId>,
-            params: ChannelCreationParameters<ContentParameters<T>, T::AccountId>,
-=======
             actor: ContentActor<T::CuratorGroupId, T::CuratorId, T::MemberId>,
             params: ChannelCreationParameters<T>,
->>>>>>> f62058ba
         ) {
             // ensure migration is done
             ensure!(Self::is_migration_done(), Error::<T>::MigrationNotFinished);
@@ -630,7 +474,7 @@
         #[weight = 10_000_000] // TODO: adjust weight
         pub fn update_channel(
             origin,
-            actor: ContentActor<T::CuratorGroupId, CuratorId<T>, T::MemberId>,
+            actor: ContentActor<T::CuratorGroupId, T::CuratorId, T::MemberId>,
             channel_id: T::ChannelId,
             params: ChannelUpdateParameters<T>,
         ) {
@@ -709,7 +553,7 @@
         #[weight = 10_000_000] // TODO: adjust weight
         pub fn delete_channel(
             origin,
-            actor: ContentActor<T::CuratorGroupId, CuratorId<T>, T::MemberId>,
+            actor: ContentActor<T::CuratorGroupId, T::CuratorId, T::MemberId>,
             channel_id: T::ChannelId,
             num_objects_to_delete: u64,
         ) -> DispatchResult {
@@ -789,7 +633,7 @@
         #[weight = 10_000_000] // TODO: adjust weight
         pub fn update_channel_censorship_status(
             origin,
-            actor: ContentActor<T::CuratorGroupId, CuratorId<T>, T::MemberId>,
+            actor: ContentActor<T::CuratorGroupId, T::CuratorId, T::MemberId>,
             channel_id: T::ChannelId,
             is_censored: bool,
             rationale: Vec<u8>,
@@ -820,7 +664,7 @@
         #[weight = 10_000_000] // TODO: adjust weight
         pub fn create_channel_category(
             origin,
-            actor: ContentActor<T::CuratorGroupId, CuratorId<T>, T::MemberId>,
+            actor: ContentActor<T::CuratorGroupId, T::CuratorId, T::MemberId>,
             params: ChannelCategoryCreationParameters,
         ) {
             ensure_actor_authorized_to_manage_categories::<T>(
@@ -844,7 +688,7 @@
         #[weight = 10_000_000] // TODO: adjust weight
         pub fn update_channel_category(
             origin,
-            actor: ContentActor<T::CuratorGroupId, CuratorId<T>, T::MemberId>,
+            actor: ContentActor<T::CuratorGroupId, T::CuratorId, T::MemberId>,
             category_id: T::ChannelCategoryId,
             params: ChannelCategoryUpdateParameters,
         ) {
@@ -861,7 +705,7 @@
         #[weight = 10_000_000] // TODO: adjust weight
         pub fn delete_channel_category(
             origin,
-            actor: ContentActor<T::CuratorGroupId, CuratorId<T>, T::MemberId>,
+            actor: ContentActor<T::CuratorGroupId, T::CuratorId, T::MemberId>,
             category_id: T::ChannelCategoryId,
         ) {
             ensure_actor_authorized_to_manage_categories::<T>(
@@ -877,41 +721,9 @@
         }
 
         #[weight = 10_000_000] // TODO: adjust weight
-<<<<<<< HEAD
-        pub fn request_channel_transfer(
-            _origin,
-            _actor: ContentActor<T::CuratorGroupId, CuratorId<T>, T::MemberId>,
-            _request: ChannelOwnershipTransferRequest<T>,
-        ) {
-            // requester must be new_owner
-            Self::not_implemented()?;
-        }
-
-        #[weight = 10_000_000] // TODO: adjust weight
-        pub fn cancel_channel_transfer_request(
-            _origin,
-            _request_id: T::ChannelOwnershipTransferRequestId,
-        ) {
-            // origin must be original requester (ie. proposed new channel owner)
-            Self::not_implemented()?;
-        }
-
-        #[weight = 10_000_000] // TODO: adjust weight
-        pub fn accept_channel_transfer(
-            _origin,
-            _actor: ContentActor<T::CuratorGroupId, CuratorId<T>, T::MemberId>,
-            _request_id: T::ChannelOwnershipTransferRequestId,
-        ) {
-            // only current owner of channel can approve
-            Self::not_implemented()?;
-        }
-
-        #[weight = 10_000_000] // TODO: adjust weight
-=======
->>>>>>> f62058ba
         pub fn create_video(
             origin,
-            actor: ContentActor<T::CuratorGroupId, CuratorId<T>, T::MemberId>,
+            actor: ContentActor<T::CuratorGroupId, T::CuratorId, T::MemberId>,
             channel_id: T::ChannelId,
             params: VideoCreationParameters<T>,
         ) {
@@ -973,7 +785,7 @@
         #[weight = 10_000_000] // TODO: adjust weight
         pub fn update_video(
             origin,
-            actor: ContentActor<T::CuratorGroupId, CuratorId<T>, T::MemberId>,
+            actor: ContentActor<T::CuratorGroupId, T::CuratorId, T::MemberId>,
             video_id: T::VideoId,
             params: VideoUpdateParameters<T>,
         ) {
@@ -1034,7 +846,7 @@
         #[weight = 10_000_000] // TODO: adjust weight
         pub fn delete_video(
             origin,
-            actor: ContentActor<T::CuratorGroupId, CuratorId<T>, T::MemberId>,
+            actor: ContentActor<T::CuratorGroupId, T::CuratorId, T::MemberId>,
             video_id: T::VideoId,
             assets_to_remove: BTreeSet<DataObjectId<T>>,
         ) {
@@ -1111,7 +923,7 @@
         #[weight = 10_000_000] // TODO: adjust weight
         pub fn create_playlist(
             _origin,
-            _actor: ContentActor<T::CuratorGroupId, CuratorId<T>, T::MemberId>,
+            _actor: ContentActor<T::CuratorGroupId, T::CuratorId, T::MemberId>,
             _channel_id: T::ChannelId,
             _params: PlaylistCreationParameters,
         ) {
@@ -1121,7 +933,7 @@
         #[weight = 10_000_000] // TODO: adjust weight
         pub fn update_playlist(
             _origin,
-            _actor: ContentActor<T::CuratorGroupId, CuratorId<T>, T::MemberId>,
+            _actor: ContentActor<T::CuratorGroupId, T::CuratorId, T::MemberId>,
             _playlist: T::PlaylistId,
             _params: PlaylistUpdateParameters,
         ) {
@@ -1131,7 +943,7 @@
         #[weight = 10_000_000] // TODO: adjust weight
         pub fn delete_playlist(
             _origin,
-            _actor: ContentActor<T::CuratorGroupId, CuratorId<T>, T::MemberId>,
+            _actor: ContentActor<T::CuratorGroupId, T::CuratorId, T::MemberId>,
             _channel_id: T::ChannelId,
             _playlist: T::PlaylistId,
         ) {
@@ -1141,7 +953,7 @@
         #[weight = 10_000_000] // TODO: adjust weight
         pub fn set_featured_videos(
             origin,
-            actor: ContentActor<T::CuratorGroupId, CuratorId<T>, T::MemberId>,
+            actor: ContentActor<T::CuratorGroupId, T::CuratorId, T::MemberId>,
             list: Vec<T::VideoId>
         ) {
             // can only be set by lead
@@ -1160,7 +972,7 @@
         #[weight = 10_000_000] // TODO: adjust weight
         pub fn create_video_category(
             origin,
-            actor: ContentActor<T::CuratorGroupId, CuratorId<T>, T::MemberId>,
+            actor: ContentActor<T::CuratorGroupId, T::CuratorId, T::MemberId>,
             params: VideoCategoryCreationParameters,
         ) {
             ensure_actor_authorized_to_manage_categories::<T>(
@@ -1184,7 +996,7 @@
         #[weight = 10_000_000] // TODO: adjust weight
         pub fn update_video_category(
             origin,
-            actor: ContentActor<T::CuratorGroupId, CuratorId<T>, T::MemberId>,
+            actor: ContentActor<T::CuratorGroupId, T::CuratorId, T::MemberId>,
             category_id: T::VideoCategoryId,
             params: VideoCategoryUpdateParameters,
         ) {
@@ -1201,7 +1013,7 @@
         #[weight = 10_000_000] // TODO: adjust weight
         pub fn delete_video_category(
             origin,
-            actor: ContentActor<T::CuratorGroupId, CuratorId<T>, T::MemberId>,
+            actor: ContentActor<T::CuratorGroupId, T::CuratorId, T::MemberId>,
             category_id: T::VideoCategoryId,
         ) {
             ensure_actor_authorized_to_manage_categories::<T>(
@@ -1219,13 +1031,8 @@
         #[weight = 10_000_000] // TODO: adjust weight
         pub fn create_person(
             _origin,
-<<<<<<< HEAD
-            _actor: PersonActor<T::MemberId, CuratorId<T>>,
-            _params: PersonCreationParameters<ContentParameters<T>>,
-=======
             _actor: PersonActor<T::MemberId, T::CuratorId>,
             _params: PersonCreationParameters<StorageAssets<T>>,
->>>>>>> f62058ba
         ) {
             Self::not_implemented()?;
         }
@@ -1233,7 +1040,7 @@
         #[weight = 10_000_000] // TODO: adjust weight
         pub fn update_person(
             _origin,
-            _actor: PersonActor<T::MemberId, CuratorId<T>>,
+            _actor: PersonActor<T::MemberId, T::CuratorId>,
             _person: T::PersonId,
             _params: PersonUpdateParameters<StorageAssets<T>>,
         ) {
@@ -1243,7 +1050,7 @@
         #[weight = 10_000_000] // TODO: adjust weight
         pub fn delete_person(
             _origin,
-            _actor: PersonActor<T::MemberId, CuratorId<T>>,
+            _actor: PersonActor<T::MemberId, T::CuratorId>,
             _person: T::PersonId,
         ) {
             Self::not_implemented()?;
@@ -1252,7 +1059,7 @@
         #[weight = 10_000_000] // TODO: adjust weight
         pub fn add_person_to_video(
             _origin,
-            _actor: ContentActor<T::CuratorGroupId, CuratorId<T>, T::MemberId>,
+            _actor: ContentActor<T::CuratorGroupId, T::CuratorId, T::MemberId>,
             _video_id: T::VideoId,
             _person: T::PersonId
         ) {
@@ -1262,7 +1069,7 @@
         #[weight = 10_000_000] // TODO: adjust weight
         pub fn remove_person_from_video(
             _origin,
-            _actor: ContentActor<T::CuratorGroupId, CuratorId<T>, T::MemberId>,
+            _actor: ContentActor<T::CuratorGroupId, T::CuratorId, T::MemberId>,
             _video_id: T::VideoId
         ) {
             Self::not_implemented()?;
@@ -1271,7 +1078,7 @@
         #[weight = 10_000_000] // TODO: adjust weight
         pub fn update_video_censorship_status(
             origin,
-            actor: ContentActor<T::CuratorGroupId, CuratorId<T>, T::MemberId>,
+            actor: ContentActor<T::CuratorGroupId, T::CuratorId, T::MemberId>,
             video_id: T::VideoId,
             is_censored: bool,
             rationale: Vec<u8>,
@@ -1312,7 +1119,7 @@
         #[weight = 10_000_000] // TODO: adjust weight
         pub fn create_series(
             _origin,
-            _actor: ContentActor<T::CuratorGroupId, CuratorId<T>, T::MemberId>,
+            _actor: ContentActor<T::CuratorGroupId, T::CuratorId, T::MemberId>,
             _channel_id: T::ChannelId,
             _params: SeriesParameters<T::VideoId, StorageAssets<T>>
         ) {
@@ -1322,7 +1129,7 @@
         #[weight = 10_000_000] // TODO: adjust weight
         pub fn update_series(
             _origin,
-            _actor: ContentActor<T::CuratorGroupId, CuratorId<T>, T::MemberId>,
+            _actor: ContentActor<T::CuratorGroupId, T::CuratorId, T::MemberId>,
             _channel_id: T::ChannelId,
             _params: SeriesParameters<T::VideoId, StorageAssets<T>>
         ) {
@@ -1332,7 +1139,7 @@
         #[weight = 10_000_000] // TODO: adjust weight
         pub fn delete_series(
             _origin,
-            _actor: ContentActor<T::CuratorGroupId, CuratorId<T>, T::MemberId>,
+            _actor: ContentActor<T::CuratorGroupId, T::CuratorId, T::MemberId>,
             _series: T::SeriesId,
         ) {
             Self::not_implemented()?;
@@ -2405,19 +2212,6 @@
         Err(Error::<T>::FeatureNotImplemented.into())
     }
 
-<<<<<<< HEAD
-    fn actor_to_channel_owner(
-        actor: &ContentActor<T::CuratorGroupId, CuratorId<T>, T::MemberId>,
-    ) -> ActorToChannelOwnerResult<T> {
-        match actor {
-            // Lead should use their member or curator role to create channels
-            ContentActor::Lead => Err(Error::<T>::ActorCannotOwnChannel),
-            ContentActor::Curator(
-                curator_group_id,
-                _curator_id
-            ) => {
-                Ok(ChannelOwner::CuratorGroup(*curator_group_id))
-=======
     fn refund(
         sender: &<T as frame_system::Trait>::AccountId,
         cleanup_actor: CleanupActor,
@@ -2434,7 +2228,6 @@
                 } else {
                     ContentTreasury::<T>::withdraw(sender, bloat_bond)?;
                 }
->>>>>>> f62058ba
             }
             _ => {
                 let _ = balances::Module::<T>::burn(bloat_bond);
@@ -2548,14 +2341,6 @@
     pub enum Event<T>
     where
         ContentActor = ContentActor<
-<<<<<<< HEAD
-            <T as Trait>::CuratorGroupId,
-            CuratorId<T>,
-            <T as MembershipTypes>::MemberId,
-        >,
-        CuratorGroupId = <T as Trait>::CuratorGroupId,
-        CuratorId = CuratorId<T>,
-=======
             <T as ContentActorAuthenticator>::CuratorGroupId,
             <T as ContentActorAuthenticator>::CuratorId,
             <T as common::MembershipTypes>::MemberId,
@@ -2563,7 +2348,6 @@
         MemberId = <T as common::MembershipTypes>::MemberId,
         CuratorGroupId = <T as ContentActorAuthenticator>::CuratorGroupId,
         CuratorId = <T as ContentActorAuthenticator>::CuratorId,
->>>>>>> f62058ba
         VideoId = <T as Trait>::VideoId,
         VideoCategoryId = <T as Trait>::VideoCategoryId,
         ChannelId = <T as storage::Trait>::ChannelId,
