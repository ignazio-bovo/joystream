mod types;
use sp_std::borrow::ToOwned;
pub use types::*;

use crate::*;

impl<T: Trait> Module<T> {
<<<<<<< HEAD
    /// Authorize nft owner
    pub(crate) fn authorize_nft_owner(
        origin: T::Origin,
        actor: &ContentActor<CuratorGroupId<T>, CuratorId<T>, MemberId<T>>,
        video: &Video<T>,
    ) -> DispatchResult {
        ensure_actor_authorized_to_create_channel::<T>(origin, actor)?;

        // The nft owner will be..
        let content_owner = Self::actor_to_nft_owner(&actor)?;

        video.ensure_nft_ownership::<T>(&content_owner)
    }

    /// Check whether nft auction expired
    pub(crate) fn is_nft_auction_expired(auction: &Auction<T>) -> bool {
        if let AuctionType::English(EnglishAuctionDetails {
            auction_duration, ..
        }) = auction.auction_type
        {
            let now = <frame_system::Module<T>>::block_number();

            // Check whether auction time expired.
            (now - auction.starts_at) >= auction_duration
        } else {
            // Open auction never expires
            false
        }
    }

    /// Ensure nft auction not expired
    pub(crate) fn ensure_nft_auction_not_expired(auction: &Auction<T>) -> DispatchResult {
        ensure!(
            !Self::is_nft_auction_expired(auction),
            Error::<T>::NFTAuctionIsAlreadyExpired
        );
        Ok(())
    }

=======
>>>>>>> d00d6c00
    /// Ensure nft auction can be completed
    pub(crate) fn ensure_auction_can_be_completed(auction: &Auction<T>) -> DispatchResult {
        let can_be_completed = if let AuctionType::English(EnglishAuctionDetails {
            auction_duration,
            ..
        }) = auction.auction_type
        {
            let now = <frame_system::Module<T>>::block_number();

            // Check whether auction time expired.
            (now - auction.starts_at) >= auction_duration
        } else {
            // Open auction can be completed at any time
            true
        };

        ensure!(can_be_completed, Error::<T>::AuctionCannotBeCompleted);

        Ok(())
    }

    /// Ensure
    pub(crate) fn ensure_actor_is_last_bidder(
        origin: T::Origin,
        member_id: MemberId<T>,
        auction: &Auction<T>,
    ) -> DispatchResult {
        let account_id = ensure_signed(origin)?;

        ensure_member_auth_success::<T>(&member_id, &account_id)?;

        auction.ensure_caller_is_last_bidder::<T>(member_id)
    }

    /// Ensure auction participant has sufficient balance to make bid
    pub(crate) fn ensure_has_sufficient_balance(
        participant: &T::AccountId,
        bid: BalanceOf<T>,
    ) -> DispatchResult {
        ensure!(
            T::Currency::can_reserve(participant, bid),
            Error::<T>::InsufficientBalance
        );
        Ok(())
    }

    /// Safety/bound checks for auction parameters
    pub(crate) fn validate_auction_params(
        auction_params: &AuctionParams<T::VideoId, T::BlockNumber, BalanceOf<T>, MemberId<T>>,
    ) -> DispatchResult {
        match auction_params.auction_type {
            AuctionType::English(EnglishAuctionDetails {
                extension_period,
                auction_duration,
            }) => {
                Self::ensure_auction_duration_bounds_satisfied(auction_duration)?;
                Self::ensure_extension_period_bounds_satisfied(extension_period)?;
            }
            AuctionType::Open(OpenAuctionDetails { bid_lock_duration }) => {
                Self::ensure_bid_lock_duration_bounds_satisfied(bid_lock_duration)?;
            }
        }

        Self::ensure_starting_price_bounds_satisfied(auction_params.starting_price)?;
        Self::ensure_bid_step_bounds_satisfied(auction_params.minimal_bid_step)?;

        if let Some(starts_at) = auction_params.starts_at {
            Self::ensure_starts_at_delta_bounds_satisfied(starts_at)?;
        }

        Ok(())
    }

    /// Ensure starts at bounds satisfied
    pub(crate) fn ensure_starts_at_delta_bounds_satisfied(
        starts_at: T::BlockNumber,
    ) -> DispatchResult {
        ensure!(
            starts_at > <frame_system::Module<T>>::block_number(),
            Error::<T>::StartsAtLowerBoundExceeded
        );

        ensure!(
            starts_at
                <= <frame_system::Module<T>>::block_number() + Self::auction_starts_at_max_delta(),
            Error::<T>::StartsAtUpperBoundExceeded
        );

        Ok(())
    }

    /// Ensure royalty bounds satisfied
    pub(crate) fn ensure_royalty_bounds_satisfied(royalty: Perbill) -> DispatchResult {
        ensure!(
            royalty <= Self::max_creator_royalty(),
            Error::<T>::RoyaltyUpperBoundExceeded
        );
        ensure!(
            royalty >= Self::min_creator_royalty(),
            Error::<T>::RoyaltyLowerBoundExceeded
        );
        Ok(())
    }

    /// Ensure bid step bounds satisfied
    pub(crate) fn ensure_bid_step_bounds_satisfied(bid_step: BalanceOf<T>) -> DispatchResult {
        ensure!(
            bid_step <= Self::max_bid_step(),
            Error::<T>::AuctionBidStepUpperBoundExceeded
        );
        ensure!(
            bid_step >= Self::min_bid_step(),
            Error::<T>::AuctionBidStepLowerBoundExceeded
        );
        Ok(())
    }

    /// Ensure auction duration bounds satisfied
    pub(crate) fn ensure_auction_duration_bounds_satisfied(
        duration: T::BlockNumber,
    ) -> DispatchResult {
        ensure!(
            duration <= Self::max_auction_duration(),
            Error::<T>::AuctionDurationUpperBoundExceeded
        );
        ensure!(
            duration >= Self::min_auction_duration(),
            Error::<T>::AuctionDurationLowerBoundExceeded
        );

        Ok(())
    }

    /// Ensure auction extension period bounds satisfied
    pub(crate) fn ensure_extension_period_bounds_satisfied(
        extension_period: T::BlockNumber,
    ) -> DispatchResult {
        ensure!(
            extension_period <= Self::max_auction_extension_period(),
            Error::<T>::ExtensionPeriodUpperBoundExceeded
        );
        ensure!(
            extension_period >= Self::min_auction_extension_period(),
            Error::<T>::ExtensionPeriodLowerBoundExceeded
        );

        Ok(())
    }

    /// Ensure bid lock duration bounds satisfied
    pub(crate) fn ensure_bid_lock_duration_bounds_satisfied(
        bid_lock_duration: T::BlockNumber,
    ) -> DispatchResult {
        ensure!(
            bid_lock_duration <= Self::max_bid_lock_duration(),
            Error::<T>::BidLockDurationUpperBoundExceeded
        );
        ensure!(
            bid_lock_duration >= Self::min_bid_lock_duration(),
            Error::<T>::BidLockDurationLowerBoundExceeded
        );
        Ok(())
    }

    /// Ensure royalty bounds satisfied
    pub(crate) fn ensure_starting_price_bounds_satisfied(
        starting_price: BalanceOf<T>,
    ) -> DispatchResult {
        ensure!(
            starting_price >= Self::max_starting_price(),
            Error::<T>::StartingPriceUpperBoundExceeded
        );
        ensure!(
            starting_price <= Self::min_starting_price(),
            Error::<T>::StartingPriceLowerBoundExceeded
        );
        Ok(())
    }

    /// Ensure given participant have sufficient free balance
    pub fn ensure_sufficient_free_balance(
        participant_account_id: &T::AccountId,
        balance: BalanceOf<T>,
    ) -> DispatchResult {
        ensure!(
            T::Currency::can_slash(participant_account_id, balance),
            Error::<T>::InsufficientBalance
        );
        Ok(())
    }

    /// Ensure given participant can buy nft now
    pub fn ensure_can_buy_now(
        nft: &Nft<T>,
        participant_account_id: &T::AccountId,
    ) -> DispatchResult {
        if let TransactionalStatus::BuyNow(price) = &nft.transactional_status {
            Self::ensure_sufficient_free_balance(participant_account_id, *price)
        } else {
            Err(Error::<T>::NFTNotInBuyNowState.into())
        }
    }

    /// Ensure new pending offer for given participant is available to proceed
    pub fn ensure_new_pending_offer_available_to_proceed(
        nft: &Nft<T>,
        participant: T::MemberId,
        participant_account_id: &T::AccountId,
    ) -> DispatchResult {
        match &nft.transactional_status {
            TransactionalStatus::InitiatedOfferToMember(to, price) if participant == *to => {
                if let Some(price) = price {
                    Self::ensure_sufficient_free_balance(participant_account_id, *price)?;
                }
                Ok(())
            }
            _ => Err(Error::<T>::NoIncomingTransfers.into()),
        }
    }

    /// Buy nft
    pub fn buy_now(
        mut nft: Nft<T>,
        owner_account_id: T::AccountId,
        new_owner_account_id: T::AccountId,
        new_owner: T::MemberId,
    ) -> Nft<T> {
        if let TransactionalStatus::BuyNow(price) = &nft.transactional_status {
            T::Currency::slash(&new_owner_account_id, *price);

            T::Currency::deposit_creating(&owner_account_id, *price);

            nft.owner = NFTOwner::Member(new_owner);
        }

        nft.set_idle_transactional_status()
    }

    /// Completes nft offer
    pub fn complete_nft_offer(
        mut nft: Nft<T>,
        owner_account_id: T::AccountId,
        new_owner_account_id: T::AccountId,
    ) -> Nft<T> {
        if let TransactionalStatus::InitiatedOfferToMember(to, price) = &nft.transactional_status {
            if let Some(price) = price {
                T::Currency::slash(&new_owner_account_id, *price);

                T::Currency::deposit_creating(&owner_account_id, *price);
            }

            nft.owner = NFTOwner::Member(*to);
        }

        nft.set_idle_transactional_status()
    }

    /// Complete auction
    pub(crate) fn complete_auction(
        in_channel: T::ChannelId,
        mut nft: Nft<T>,
        auction: Auction<T>,
        last_bidder_account_id: T::AccountId,
        owner_account_id: T::AccountId,
    ) -> Nft<T> {
        if let Some(last_bid) = auction.last_bid {
            let last_bid_amount = last_bid.amount;
            let last_bidder = last_bid.bidder;
            let auction_fee = Self::auction_fee_percentage() * last_bid_amount;

            if let Some(creator_royalty) = nft.creator_royalty {
                let royalty = creator_royalty * last_bid_amount;

                // Slash last bidder bid
                T::Currency::slash_reserved(&last_bidder_account_id, last_bid_amount);

                // Deposit bid, exluding royalty amount and auction fee into auctioneer account
                if last_bid_amount > royalty + auction_fee {
                    T::Currency::deposit_creating(
                        &owner_account_id,
                        last_bid_amount - royalty - auction_fee,
                    );
                } else {
                    T::Currency::deposit_creating(&owner_account_id, last_bid_amount - auction_fee);
                }

                // Should always be Some(_) at this stage, because of previously made check.
                if let Some(creator_account_id) = Self::channel_by_id(in_channel).reward_account {
                    // Deposit royalty into creator account
                    T::Currency::deposit_creating(&creator_account_id, royalty);
                }
            } else {
                // Slash last bidder bid and deposit it into auctioneer account
                T::Currency::slash_reserved(&last_bidder_account_id, last_bid_amount);

                // Deposit bid, exluding auction fee into auctioneer account
                T::Currency::deposit_creating(&owner_account_id, last_bid_amount - auction_fee);
            }

            nft.owner = NFTOwner::Member(last_bidder);
            nft.transactional_status = TransactionalStatus::Idle;
        }
        nft
    }
}<|MERGE_RESOLUTION|>--- conflicted
+++ resolved
@@ -5,48 +5,6 @@
 use crate::*;
 
 impl<T: Trait> Module<T> {
-<<<<<<< HEAD
-    /// Authorize nft owner
-    pub(crate) fn authorize_nft_owner(
-        origin: T::Origin,
-        actor: &ContentActor<CuratorGroupId<T>, CuratorId<T>, MemberId<T>>,
-        video: &Video<T>,
-    ) -> DispatchResult {
-        ensure_actor_authorized_to_create_channel::<T>(origin, actor)?;
-
-        // The nft owner will be..
-        let content_owner = Self::actor_to_nft_owner(&actor)?;
-
-        video.ensure_nft_ownership::<T>(&content_owner)
-    }
-
-    /// Check whether nft auction expired
-    pub(crate) fn is_nft_auction_expired(auction: &Auction<T>) -> bool {
-        if let AuctionType::English(EnglishAuctionDetails {
-            auction_duration, ..
-        }) = auction.auction_type
-        {
-            let now = <frame_system::Module<T>>::block_number();
-
-            // Check whether auction time expired.
-            (now - auction.starts_at) >= auction_duration
-        } else {
-            // Open auction never expires
-            false
-        }
-    }
-
-    /// Ensure nft auction not expired
-    pub(crate) fn ensure_nft_auction_not_expired(auction: &Auction<T>) -> DispatchResult {
-        ensure!(
-            !Self::is_nft_auction_expired(auction),
-            Error::<T>::NFTAuctionIsAlreadyExpired
-        );
-        Ok(())
-    }
-
-=======
->>>>>>> d00d6c00
     /// Ensure nft auction can be completed
     pub(crate) fn ensure_auction_can_be_completed(auction: &Auction<T>) -> DispatchResult {
         let can_be_completed = if let AuctionType::English(EnglishAuctionDetails {
@@ -68,8 +26,8 @@
         Ok(())
     }
 
-    /// Ensure
-    pub(crate) fn ensure_actor_is_last_bidder(
+    /// Ensure member is last bidder
+    pub(crate) fn ensure_member_is_last_bidder(
         origin: T::Origin,
         member_id: MemberId<T>,
         auction: &Auction<T>,
