use super::*;

/// Metadata for NFT issuance
pub type Metadata = Vec<u8>;

pub type CuratorGroupId<T> = <T as ContentActorAuthenticator>::CuratorGroupId;
pub type CuratorId<T> = <T as ContentActorAuthenticator>::CuratorId;
pub type MemberId<T> = <T as membership::Trait>::MemberId;

/// Owner royalty
pub type Royalty = Perbill;

/// NFT transactional status
#[cfg_attr(feature = "std", derive(Serialize, Deserialize))]
#[derive(Encode, Decode, Clone, PartialEq, Eq, Debug)]
pub enum TransactionalStatus<
    BlockNumber: BaseArithmetic + Copy + Default,
    MemberId: Default + Copy + Ord,
    AccountId: Default + Clone + Ord,
    Balance: Default + Clone + BaseArithmetic,
> {
    Idle,
    InitiatedOfferToMember(MemberId, Option<Balance>),
    Auction(AuctionRecord<BlockNumber, Balance, MemberId, AccountId>),
    BuyNow(Balance),
}

impl<
        BlockNumber: BaseArithmetic + Copy + Default,
        MemberId: Default + Copy + Ord,
        AccountId: Default + Clone + Ord,
        Balance: Default + Clone + BaseArithmetic,
    > Default for TransactionalStatus<BlockNumber, MemberId, AccountId, Balance>
{
    fn default() -> Self {
        Self::Idle
    }
}

/// Owned NFT representation
#[cfg_attr(feature = "std", derive(Serialize, Deserialize))]
#[derive(Encode, Decode, Default, Clone, PartialEq, Eq, Debug)]
pub struct OwnedNFT<
    BlockNumber: BaseArithmetic + Copy + Default,
    MemberId: Default + Copy + Ord,
    AccountId: Default + Clone + Ord,
    Balance: Default + Clone + BaseArithmetic,
> {
    pub owner: NFTOwner<MemberId>,
    pub transactional_status: TransactionalStatus<BlockNumber, MemberId, AccountId, Balance>,
    pub creator_royalty: Option<Royalty>,
}

impl<
        BlockNumber: BaseArithmetic + Copy + Default,
        MemberId: Default + Copy + PartialEq + Ord,
        AccountId: Default + Clone + PartialEq + Ord,
        Balance: Default + Clone + BaseArithmetic,
    > OwnedNFT<BlockNumber, MemberId, AccountId, Balance>
{
    /// Create new NFT
    pub fn new(owner: NFTOwner<MemberId>, creator_royalty: Option<Royalty>) -> Self {
        Self {
            owner,
            transactional_status: TransactionalStatus::Idle,
            creator_royalty,
        }
    }

    /// Get nft auction record
    pub fn ensure_auction_state<T: Trait>(
        &self,
    ) -> Result<AuctionRecord<BlockNumber, Balance, MemberId, AccountId>, Error<T>> {
        if let TransactionalStatus::Auction(auction) = &self.transactional_status {
            Ok(auction.to_owned())
        } else {
            Err(Error::<T>::NotInAuctionState)
        }
    }

    ///  Ensure nft transactional status is set to `Idle`
    pub fn ensure_nft_transactional_status_is_idle<T: Trait>(&self) -> DispatchResult {
        if let TransactionalStatus::Idle = self.transactional_status {
            Ok(())
        } else {
            Err(Error::<T>::NftIsNotIdle.into())
        }
    }

    /// Sets nft transactional status to `BuyNow`
    pub fn set_buy_now_transactionl_status(mut self, buy_now_price: Balance) -> Self {
        self.transactional_status = TransactionalStatus::BuyNow(buy_now_price);
        self
    }

    /// Sets nft transactional status to provided `Auction`
    pub fn set_auction_transactional_status(
        mut self,
        auction: AuctionRecord<BlockNumber, Balance, MemberId, AccountId>,
    ) -> Self {
        self.transactional_status = TransactionalStatus::Auction(auction);
        self
    }

    /// Set nft transactional status to `Idle`
    pub fn set_idle_transactional_status(mut self) -> Self {
        self.transactional_status = TransactionalStatus::Idle;
        self
    }

    /// Set nft transactional status to `InitiatedOfferToMember`
    pub fn set_pending_offer_transactional_status(
        mut self,
        to: MemberId,
        balance: Option<Balance>,
    ) -> Self {
        self.transactional_status = TransactionalStatus::InitiatedOfferToMember(to, balance);
        self
    }

<<<<<<< HEAD
    /// Ensure NFT transaction can be canceled
    pub fn ensure_transaction_can_be_canceled<T: Trait>(&self) -> DispatchResult {
        match &self.transactional_status {
            TransactionalStatus::Auction(auction) => {
                // Ensure given auction can be canceled
                auction.ensure_auction_can_be_canceled::<T>()
            }
            TransactionalStatus::Idle => Err(Error::<T>::NoPendingTransaction.into()),
            _ => Ok(()),
        }
=======
    /// Ensure NFT has pending offer
    pub fn ensure_pending_offer_state<T: Trait>(&self) -> DispatchResult {
        ensure!(
            matches!(
                self.transactional_status,
                TransactionalStatus::InitiatedOfferToMember(..),
            ),
            Error::<T>::PendingOfferDoesNotExist
        );
        Ok(())
    }

    /// Ensure NFT is in BuyNow state
    pub fn ensure_buy_now_state<T: Trait>(&self) -> DispatchResult {
        ensure!(
            matches!(self.transactional_status, TransactionalStatus::BuyNow(..),),
            Error::<T>::NFTNotInBuyNowState
        );
        Ok(())
>>>>>>> 65bee3c3
    }
}

#[cfg_attr(feature = "std", derive(Serialize, Deserialize))]
#[derive(Encode, Decode, Clone, PartialEq, Eq, Debug)]
pub enum NFTOwner<MemberId> {
    ChannelOwner,
    Member(MemberId),
}

impl<MemberId> Default for NFTOwner<MemberId> {
    fn default() -> Self {
        Self::ChannelOwner
    }
}

/// Information on the auction being created.
#[cfg_attr(feature = "std", derive(Serialize, Deserialize))]
#[derive(Encode, Decode, Default, Clone, PartialEq, Eq, Debug)]
pub struct Bid<MemberId, AccountId, BlockNumber: BaseArithmetic + Copy, Balance> {
    pub bidder: MemberId,
    pub bidder_account_id: AccountId,
    pub amount: Balance,
    pub made_at_block: BlockNumber,
}

impl<MemberId, AccountId, BlockNumber: BaseArithmetic + Copy, Balance>
    Bid<MemberId, AccountId, BlockNumber, Balance>
{
    fn new(
        bidder: MemberId,
        bidder_account_id: AccountId,
        amount: Balance,
        made_at_block: BlockNumber,
    ) -> Self {
        Self {
            bidder,
            bidder_account_id,
            amount,
            made_at_block,
        }
    }
}

/// Information on the auction being created.
#[cfg_attr(feature = "std", derive(Serialize, Deserialize))]
#[derive(Encode, Decode, Default, Clone, PartialEq, Eq, Debug)]
pub struct AuctionRecord<
    BlockNumber: BaseArithmetic + Copy,
    Balance: Clone,
    MemberId: Ord + Clone,
    AccountId: Ord + Clone,
> {
    pub starting_price: Balance,
    pub buy_now_price: Option<Balance>,
    /// Auction type (either english or open)
    pub auction_type: AuctionType<BlockNumber>,
    pub minimal_bid_step: Balance,
    pub last_bid: Option<Bid<MemberId, AccountId, BlockNumber, Balance>>,
    pub starts_at: BlockNumber,
    pub whitelist: BTreeSet<MemberId>,
}

impl<
        BlockNumber: BaseArithmetic + Copy + Default + Clone,
        Balance: Default + BaseArithmetic + Clone,
        MemberId: Default + PartialEq + Ord + Clone,
        AccountId: Default + PartialEq + Ord + Clone,
    > AuctionRecord<BlockNumber, Balance, MemberId, AccountId>
{
    /// Create a new auction record with provided parameters
    pub fn new(auction_params: AuctionParams<BlockNumber, Balance, MemberId>) -> Self {
        if let Some(starts_at) = auction_params.starts_at {
            Self {
                starting_price: auction_params.starting_price,
                buy_now_price: auction_params.buy_now_price,
                auction_type: auction_params.auction_type,
                minimal_bid_step: auction_params.minimal_bid_step,
                last_bid: None,
                starts_at,
                whitelist: auction_params.whitelist,
            }
        } else {
            Self {
                starting_price: auction_params.starting_price,
                buy_now_price: auction_params.buy_now_price,
                auction_type: auction_params.auction_type,
                minimal_bid_step: auction_params.minimal_bid_step,
                last_bid: None,
                starts_at: BlockNumber::default(),
                whitelist: auction_params.whitelist,
            }
        }
    }

    /// Ensure new bid is greater then last bid + minimal bid step
    pub fn ensure_is_valid_bid<T: Trait>(&self, new_bid: Balance) -> DispatchResult {
        // Always allow to buy now
        match &self.buy_now_price {
            Some(buy_now_price) if new_bid >= *buy_now_price => (),

            // Ensure new bid is greater then last bid + minimal bid step
            _ => {
                if let Some(last_bid) = &self.last_bid {
                    ensure!(
                        last_bid
                            .amount
                            .checked_add(&self.minimal_bid_step)
                            .ok_or(Error::<T>::OverflowOrUnderflowHappened)?
                            <= new_bid,
                        Error::<T>::BidStepConstraintViolated
                    );
                } else {
                    ensure!(
                        self.starting_price <= new_bid,
                        Error::<T>::StartingPriceConstraintViolated
                    );
                }
            }
        }

        Ok(())
    }

    /// Make auction bid
    pub fn make_bid(
        mut self,
        bidder: MemberId,
        bidder_account_id: AccountId,
        bid: Balance,
        last_bid_block: BlockNumber,
    ) -> (Self, bool, Bid<MemberId, AccountId, BlockNumber, Balance>) {
        let bid = Bid::new(bidder, bidder_account_id, bid, last_bid_block);
        let is_extended = match &mut self.auction_type {
            AuctionType::English(EnglishAuctionDetails {
                extension_period,
                auction_duration,
            }) if last_bid_block - self.starts_at >= *auction_duration - *extension_period => {
                // bump auction duration when bid is made during extension period.
                *auction_duration += *extension_period;
                true
            }
            _ => false,
        };

        self.last_bid = Some(bid.clone());
        (self, is_extended, bid)
    }

    /// Cnacel auction bid
    pub fn cancel_bid(mut self) -> Self {
        self.last_bid = None;
        self
    }

    // Ensure auction has no bids
    fn ensure_has_no_bids<T: Trait>(&self) -> DispatchResult {
        ensure!(self.last_bid.is_none(), Error::<T>::ActionHasBidsAlready);
        Ok(())
    }

    /// Ensure given auction can be canceled
    pub fn ensure_auction_can_be_canceled<T: Trait>(&self) -> DispatchResult {
        if let AuctionType::English(_) = self.auction_type {
            self.ensure_has_no_bids::<T>()
        } else {
            Ok(())
        }
    }

    /// Ensure auction have been already started
    pub fn ensure_auction_started<T: Trait>(&self, current_block: BlockNumber) -> DispatchResult {
        ensure!(
            self.starts_at <= current_block,
            Error::<T>::AuctionDidNotStart
        );
        Ok(())
    }

    /// Check whether nft auction expired
    pub fn is_nft_auction_expired(&self, current_block: BlockNumber) -> bool {
        if let AuctionType::English(EnglishAuctionDetails {
            auction_duration, ..
        }) = self.auction_type
        {
            // Check whether auction time expired.
            (current_block - self.starts_at) >= auction_duration
        } else {
            // Open auction never expires
            false
        }
    }

    /// Ensure nft auction not expired
    pub fn ensure_nft_auction_not_expired<T: Trait>(
        &self,
        current_block: BlockNumber,
    ) -> DispatchResult {
        ensure!(
            !self.is_nft_auction_expired(current_block),
            Error::<T>::NFTAuctionIsAlreadyExpired
        );
        Ok(())
    }

    /// Whether caller is last bidder
    pub fn is_last_bidder(&self, who: MemberId) -> bool {
        matches!(&self.last_bid, Some(last_bid) if last_bid.bidder == who)
    }

    /// Ensure caller is last bidder.
    pub fn ensure_caller_is_last_bidder<T: Trait>(&self, who: MemberId) -> DispatchResult {
        ensure!(self.is_last_bidder(who), Error::<T>::ActorIsNotALastBidder);
        Ok(())
    }

    /// Ensure auction type is `Open`
    pub fn ensure_is_open_auction<T: Trait>(&self) -> DispatchResult {
        ensure!(
            matches!(&self.auction_type, AuctionType::Open(_)),
            Error::<T>::IsNotOpenAuctionType
        );
        Ok(())
    }

    /// Ensure auction type is `English`
    pub fn ensure_is_english_auction<T: Trait>(&self) -> DispatchResult {
        ensure!(
            matches!(&self.auction_type, AuctionType::English(_)),
            Error::<T>::IsNotEnglishAuctionType
        );
        Ok(())
    }

    /// Ensure bid lock duration expired
    pub fn ensure_bid_lock_duration_expired<T: Trait>(
        &self,
        current_block: BlockNumber,
        bid: Bid<MemberId, AccountId, BlockNumber, Balance>,
    ) -> DispatchResult {
        if let AuctionType::Open(OpenAuctionDetails { bid_lock_duration }) = &self.auction_type {
            ensure!(
                current_block - bid.made_at_block >= *bid_lock_duration,
                Error::<T>::BidLockDurationIsNotExpired
            );
        }
        Ok(())
    }

    /// Ensure bid can be cancelled
    pub fn ensure_bid_can_be_canceled<T: Trait>(
        &self,
        who: MemberId,
        current_block: BlockNumber,
    ) -> DispatchResult {
        // ensure is open auction
        self.ensure_is_open_auction::<T>()?;

        // ensure last bid exists
        let last_bid = self.ensure_last_bid_exists::<T>()?;

        // ensure caller is last bidder.
        self.ensure_caller_is_last_bidder::<T>(who)?;

        // ensure bid lock duration expired
        self.ensure_bid_lock_duration_expired::<T>(current_block, last_bid)
    }

    /// If whitelist set, ensure provided member is authorized to make bids
    pub fn ensure_whitelisted_participant<T: Trait>(&self, who: MemberId) -> DispatchResult {
        if !self.whitelist.is_empty() {
            ensure!(
                self.whitelist.contains(&who),
                Error::<T>::MemberIsNotAllowedToParticipate
            );
        }
        Ok(())
    }

    /// Ensure auction has last bid, return corresponding reference
    pub fn ensure_last_bid_exists<T: Trait>(
        &self,
    ) -> Result<Bid<MemberId, AccountId, BlockNumber, Balance>, Error<T>> {
        if let Some(bid) = &self.last_bid {
            Ok(bid.clone())
        } else {
            Err(Error::<T>::LastBidDoesNotExist)
        }
    }
}

/// Auction alias type for simplification.
pub type Auction<T> = AuctionRecord<
    <T as frame_system::Trait>::BlockNumber,
    BalanceOf<T>,
    MemberId<T>,
    <T as frame_system::Trait>::AccountId,
>;

/// OwnedNFT alias type for simplification.
pub type Nft<T> = OwnedNFT<
    <T as frame_system::Trait>::BlockNumber,
    MemberId<T>,
    <T as frame_system::Trait>::AccountId,
    BalanceOf<T>,
>;

/// Parameters, needed for auction start
#[cfg_attr(feature = "std", derive(Serialize, Deserialize))]
#[derive(Encode, Decode, Default, Clone, PartialEq, Eq, Debug)]
pub struct AuctionParams<BlockNumber, Balance, MemberId: Ord> {
    // Auction type (either english or open)
    pub auction_type: AuctionType<BlockNumber>,
    pub starting_price: Balance,
    pub minimal_bid_step: Balance,
    pub buy_now_price: Option<Balance>,
    pub starts_at: Option<BlockNumber>,
    pub whitelist: BTreeSet<MemberId>,
}

/// Auction type
#[cfg_attr(feature = "std", derive(Serialize, Deserialize))]
#[derive(Encode, Decode, Clone, PartialEq, Eq, Debug)]
pub enum AuctionType<BlockNumber> {
    // English auction details
    English(EnglishAuctionDetails<BlockNumber>),
    // Open auction details
    Open(OpenAuctionDetails<BlockNumber>),
}

impl<BlockNumber: Default> Default for AuctionType<BlockNumber> {
    fn default() -> Self {
        Self::English(EnglishAuctionDetails::default())
    }
}

/// English auction details
#[cfg_attr(feature = "std", derive(Serialize, Deserialize))]
#[derive(Encode, Decode, Default, Clone, PartialEq, Eq, Debug)]
pub struct EnglishAuctionDetails<BlockNumber> {
    // the remaining time on a lot will automatically reset to to the preset extension time
    // if a new bid is placed within that period
    pub extension_period: BlockNumber,
    // auction duration
    pub auction_duration: BlockNumber,
}

/// Open auction details
#[cfg_attr(feature = "std", derive(Serialize, Deserialize))]
#[derive(Encode, Decode, Clone, PartialEq, Eq, Debug)]
pub struct OpenAuctionDetails<BlockNumber> {
    // bid lock duration
    pub bid_lock_duration: BlockNumber,
}<|MERGE_RESOLUTION|>--- conflicted
+++ resolved
@@ -118,18 +118,6 @@
         self
     }
 
-<<<<<<< HEAD
-    /// Ensure NFT transaction can be canceled
-    pub fn ensure_transaction_can_be_canceled<T: Trait>(&self) -> DispatchResult {
-        match &self.transactional_status {
-            TransactionalStatus::Auction(auction) => {
-                // Ensure given auction can be canceled
-                auction.ensure_auction_can_be_canceled::<T>()
-            }
-            TransactionalStatus::Idle => Err(Error::<T>::NoPendingTransaction.into()),
-            _ => Ok(()),
-        }
-=======
     /// Ensure NFT has pending offer
     pub fn ensure_pending_offer_state<T: Trait>(&self) -> DispatchResult {
         ensure!(
@@ -149,7 +137,6 @@
             Error::<T>::NFTNotInBuyNowState
         );
         Ok(())
->>>>>>> 65bee3c3
     }
 }
 
