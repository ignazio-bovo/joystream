--- conflicted
+++ resolved
@@ -242,14 +242,9 @@
     }
 
     pub(crate) fn with_bid(self, amount: Balance, bidder_id: MemberId, block: BlockNumber) -> Self {
-<<<<<<< HEAD
-        // sniping extension logic
-        let end = if self.end.saturating_sub(self.extension_period) < block {
-=======
         // sniping extension logic:
         // If bid block is in [end - extension_period, end) then new end += extension_period
         let end = if self.end.saturating_sub(self.extension_period) <= block {
->>>>>>> 312cec27
             self.end.saturating_add(self.extension_period)
         } else {
             self.end
