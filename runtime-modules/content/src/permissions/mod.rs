--- conflicted
+++ resolved
@@ -248,7 +248,6 @@
     ensure_actor_has_channel_permissions::<T>(&sender, &actor, &channel, &required_permissions)
 }
 
-<<<<<<< HEAD
 /// Ensure actor is authorized to perform video update with given params
 pub fn ensure_actor_authorized_to_perform_video_update<T: Trait>(
     sender: &T::AccountId,
@@ -315,8 +314,6 @@
     )
 }
 
-=======
->>>>>>> bc20d0e9
 /// CHANNEL ASSET MANAGEMENT PERMISSIONS
 
 // Ensure channel is owned by curators
@@ -506,7 +503,6 @@
     ensure_lead_auth_success::<T>(sender)
 }
 
-<<<<<<< HEAD
 /// Moderation actions (curator/lead)
 
 pub fn ensure_actor_authorized_to_perform_moderation_actions<T: Trait>(
@@ -586,7 +582,6 @@
         &[ContentModerationAction::UpdateChannelNftLimits],
         channel.privilege_level,
     )
-=======
 // Creator tokens
 pub fn get_member_id_of_actor<T: Trait>(
     actor: &ContentActor<T::CuratorGroupId, T::CuratorId, T::MemberId>,
@@ -608,5 +603,4 @@
     ensure_actor_auth_success::<T>(&sender, actor)?;
     ensure_actor_is_channel_owner::<T>(actor, &channel.owner)?;
     Ok(sender)
->>>>>>> bc20d0e9
 }