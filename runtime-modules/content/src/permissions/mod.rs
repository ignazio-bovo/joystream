--- conflicted
+++ resolved
@@ -280,88 +280,6 @@
     }
 }
 
-<<<<<<< HEAD
-/// Ensure channel is owned by some curators
-pub fn ensure_channel_is_owned_by_curators<T: Trait>(
-    channel_owner: &ChannelOwner<T::MemberId, T::CuratorGroupId>,
-) -> DispatchResult {
-    match channel_owner {
-        ChannelOwner::CuratorGroup(_) => Ok(()),
-        _ => Err(Error::<T>::ActorNotAuthorized.into()),
-    }
-}
-
-/// Ensure specified valid curator group is channel owner
-pub fn ensure_curator_group_is_channel_owner<T: Trait>(
-    channel_owner: &ChannelOwner<T::MemberId, T::CuratorGroupId>,
-    group_id: &T::CuratorGroupId,
-) -> DispatchResult {
-    // Ensure curator group is channel owner
-    ensure!(
-        *channel_owner == ChannelOwner::CuratorGroup(*group_id),
-        Error::<T>::ActorNotAuthorized
-    );
-    Ok(())
-}
-
-/// Ensure specified valid member is channel owner
-pub fn ensure_member_is_channel_owner<T: Trait>(
-    channel_owner: &ChannelOwner<T::MemberId, T::CuratorGroupId>,
-    member_id: &T::MemberId,
-) -> DispatchResult {
-    // Ensure member is channel owner.
-    ensure!(
-        *channel_owner == ChannelOwner::Member(*member_id),
-        Error::<T>::ActorNotAuthorized
-    );
-    Ok(())
-}
-
-/// Ensure actor can set featured videos
-=======
-pub fn ensure_actor_can_edit_text_post<T: Trait>(
-    actor: &ContentActor<T::CuratorGroupId, T::CuratorId, T::MemberId>,
-    origin: <T as frame_system::Trait>::Origin,
-    author: &ContentActor<T::CuratorGroupId, T::CuratorId, T::MemberId>,
-) -> DispatchResult {
-    match actor {
-            ContentActor::Curator(curator_group_id, curator_id) => {
-            let sender = ensure_signed(origin)?;
-
-            // Authorize curator, performing all checks to ensure curator can act
-            CuratorGroup::<T>::perform_curator_in_group_auth(
-                curator_id,
-                curator_group_id,
-                &sender,
-            )?;
-
-            // Ensure curator group is the channel owner.
-            ensure!(
-                *author == *actor,
-                Error::<T>::ActorNotAuthorized
-            );
-
-            Ok(())
-        }
-        ContentActor::Member(member_id) => {
-            let sender = ensure_signed(origin)?;
-
-            ensure_member_auth_success::<T>(member_id, &sender)?;
-
-            // Ensure the member is the channel owner.
-            ensure!(
-                *author == *actor,
-                Error::<T>::ActorNotAuthorized
-            );
-
-            Ok(())
-        }
-	_ => Err(Error::<T>::ActorNotAuthorized.into())
-        // TODO:
-        // ContentActor::Dao(_daoId) => ...,
-    }
-}
-
 // Enure actor can update channels and videos in the channel
 pub fn ensure_actor_is_channel_owner<T: Trait>(
     actor: &ContentActor<T::CuratorGroupId, T::CuratorId, T::MemberId>,
@@ -373,7 +291,6 @@
 }
 
 // Enure actor can update or delete channels and videos
->>>>>>> bd4e0e9a
 pub fn ensure_actor_authorized_to_set_featured_videos<T: Trait>(
     origin: T::Origin,
     actor: &ContentActor<T::CuratorGroupId, T::CuratorId, T::MemberId>,
@@ -398,25 +315,8 @@
     let sender = ensure_signed(origin)?;
     ensure_actor_auth_success::<T>(&sender, actor)?;
     match actor {
-<<<<<<< HEAD
-        ContentActor::Lead => {
-            let sender = ensure_signed(origin)?;
-            ensure_lead_auth_success::<T>(&sender)
-        }
-        ContentActor::Curator(curator_group_id, curator_id) => {
-            let sender = ensure_signed(origin)?;
-
-            // Authorize curator, performing all checks to ensure curator can act
-            CuratorGroup::<T>::perform_curator_in_group_auth(
-                curator_id,
-                curator_group_id,
-                &sender,
-            )?;
-
-=======
         ContentActor::Lead => Ok(()),
         ContentActor::Curator(..) => {
->>>>>>> bd4e0e9a
             // Curators cannot censor curator group channels
             if let ChannelOwner::CuratorGroup(_) = owner {
                 Err(Error::<T>::CannotCensoreCuratorGroupOwnedChannels.into())
@@ -440,33 +340,11 @@
     let sender = ensure_signed(origin)?;
     ensure_actor_auth_success::<T>(&sender, actor)?;
     match actor {
-<<<<<<< HEAD
         ContentActor::Lead => {
             let sender = ensure_signed(origin)?;
             ensure_lead_auth_success::<T>(&sender)
         }
-=======
-        ContentActor::Member(_) => Err(Error::<T>::ActorNotAuthorized.into()),
-        _ => Ok(()),
-    }
-}
-
-// authenticate actor
-pub fn ensure_actor_auth_success<T: Trait>(
-    sender: &T::AccountId,
-    actor: &ContentActor<T::CuratorGroupId, T::CuratorId, T::MemberId>,
-) -> DispatchResult {
-    match actor {
-        ContentActor::Lead => ensure_lead_auth_success::<T>(sender),
->>>>>>> bd4e0e9a
-        ContentActor::Curator(curator_group_id, curator_id) => {
-            CuratorGroup::<T>::perform_curator_in_group_auth(curator_id, curator_group_id, &sender)
-        }
-        ContentActor::Member(member_id) => ensure_member_auth_success::<T>(member_id, sender),
-    }
-}
-
-<<<<<<< HEAD
+        ContentActor::CuratorGroup(curator_group_id, curator_id) => {
             // Authorize curator, performing all checks to ensure curator can act
             CuratorGroup::<T>::perform_curator_in_group_auth(curator_id, curator_group_id, &sender)
         }
@@ -474,7 +352,23 @@
             // Members & collaborators cannot manage categories!
             Err(Error::<T>::ActorNotAuthorized.into())
         }
-=======
+    }
+}
+
+// authenticate actor
+pub fn ensure_actor_auth_success<T: Trait>(
+    sender: &T::AccountId,
+    actor: &ContentActor<T::CuratorGroupId, T::CuratorId, T::MemberId>,
+) -> DispatchResult {
+    match actor {
+        ContentActor::Lead => ensure_lead_auth_success::<T>(sender),
+        ContentActor::Curator(curator_group_id, curator_id) => {
+            CuratorGroup::<T>::perform_curator_in_group_auth(curator_id, curator_group_id, &sender)
+        }
+        ContentActor::Member(member_id) => ensure_member_auth_success::<T>(member_id, sender),
+    }
+}
+
 // POST RELATED PERMISSIONS
 
 // Enure actor can add a comment
@@ -557,7 +451,6 @@
             Ok(())
         }
         _ => Err(Error::<T>::ActorNotAuthorized.into()),
->>>>>>> bd4e0e9a
     }
 }
 // Enure actor is comment author
