mod curator_group;
pub use crate::errors::*;
use crate::*;
pub use codec::{Codec, Decode, Encode};
use core::fmt::Debug;
pub use curator_group::*;
use frame_support::{ensure, Parameter};
#[cfg(feature = "std")]
pub use serde::{Deserialize, Serialize};
use sp_arithmetic::traits::BaseArithmetic;
use sp_runtime::traits::{MaybeSerializeDeserialize, Member};

/// CONTENTACTOR ENUM DEFINITION

/// Enum, representing all possible `Actor`s
#[cfg_attr(feature = "std", derive(Serialize, Deserialize))]
#[derive(Encode, Decode, Eq, PartialEq, Clone, Copy, Debug)]
pub enum ContentActor<
    CuratorGroupId: Default + Clone + Copy,
    CuratorId: Default + Clone + Copy,
    MemberId: Default + Clone + Copy,
> {
    Curator(CuratorGroupId, CuratorId),
    Member(MemberId),
    Lead,
}

impl<
        CuratorGroupId: Default + Clone + Copy,
        CuratorId: Default + Clone + Copy,
        MemberId: Default + Clone + Copy,
    > Default for ContentActor<CuratorGroupId, CuratorId, MemberId>
{
    fn default() -> Self {
        Self::Lead
    }
}

/// Model of authentication manager.
pub trait ContentActorAuthenticator: frame_system::Trait + common::MembershipTypes {
    /// Curator identifier
    type CuratorId: Parameter
        + Member
        + BaseArithmetic
        + Codec
        + Default
        + Copy
        + Clone
        + MaybeSerializeDeserialize
        + Eq
        + PartialEq
        + Ord;

    /// Curator group identifier
    type CuratorGroupId: Parameter
        + Member
        + BaseArithmetic
        + Codec
        + Default
        + Copy
        + Clone
        + MaybeSerializeDeserialize
        + Eq
        + PartialEq
        + Ord;

    /// Authorize actor as lead
    fn is_lead(account_id: &Self::AccountId) -> bool;

    /// Checks if Id represents a worker id in the working group
    fn is_valid_curator_id(curator_id: &Self::CuratorId) -> bool;

    /// Authorize actor as curator
    fn is_curator(curator_id: &Self::CuratorId, account_id: &Self::AccountId) -> bool;

    /// Authorize actor as member
    fn is_member(member_id: &Self::MemberId, account_id: &Self::AccountId) -> bool;

    /// Ensure member id is valid
    fn validate_member_id(member_id: &Self::MemberId) -> bool;
}

pub fn ensure_is_valid_curator_id<T: Trait>(curator_id: &T::CuratorId) -> DispatchResult {
    ensure!(
        T::is_valid_curator_id(curator_id),
        Error::<T>::CuratorIdInvalid
    );
    Ok(())
}

/// AUTHENTICATION PRIMITIVES

// Ensure curator authorization performed succesfully
pub fn ensure_curator_auth_success<T: Trait>(
    curator_id: &T::CuratorId,
    account_id: &T::AccountId,
) -> DispatchResult {
    ensure!(
        T::is_curator(curator_id, account_id),
        Error::<T>::CuratorAuthFailed
    );
    Ok(())
}

// Ensure member authorization performed succesfully
pub fn ensure_member_auth_success<T: Trait>(
    account_id: &T::AccountId,
    member_id: &T::MemberId,
) -> DispatchResult {
    ensure!(
        T::is_member(member_id, account_id),
        Error::<T>::MemberAuthFailed
    );
    Ok(())
}

// Ensure lead authorization performed succesfully
pub fn ensure_lead_auth_success<T: Trait>(account_id: &T::AccountId) -> DispatchResult {
    ensure!(T::is_lead(account_id), Error::<T>::LeadAuthFailed);
    Ok(())
}

// authenticate actor
pub fn ensure_actor_auth_success<T: Trait>(
    sender: &T::AccountId,
    actor: &ContentActor<T::CuratorGroupId, T::CuratorId, T::MemberId>,
) -> DispatchResult {
    match actor {
        ContentActor::Lead => ensure_lead_auth_success::<T>(sender),
        ContentActor::Curator(curator_group_id, curator_id) => {
            CuratorGroup::<T>::perform_curator_in_group_auth(curator_id, curator_group_id, &sender)
        }
        ContentActor::Member(member_id) => ensure_member_auth_success::<T>(sender, member_id),
    }
}

/// CHANNEL CORE FIELDS MANAGEMENT PERMISSIONS

// Ensure sender is authorized to act as channel owner
pub fn ensure_is_authorized_to_act_as_channel_owner<T: Trait>(
    sender: &T::AccountId,
    channel_owner: &ChannelOwner<T::MemberId, T::CuratorGroupId>,
) -> DispatchResult {
    match channel_owner {
        ChannelOwner::CuratorGroup(_) => ensure_lead_auth_success::<T>(sender),
        ChannelOwner::Member(member_id) => ensure_member_auth_success::<T>(sender, member_id),
    }
}

/// Ensure actor is authorized to delete channel
pub fn ensure_actor_authorized_to_delete_channel<T: Trait>(
    sender: &T::AccountId,
    actor: &ContentActor<T::CuratorGroupId, T::CuratorId, T::MemberId>,
    channel: &Channel<T>,
) -> Result<Option<ChannelAgentPermissions>, DispatchError> {
    let mut required_permissions = vec![ChannelActionPermission::DeleteChannel];
    if !channel.data_objects.is_empty() {
        required_permissions.push(ChannelActionPermission::ManageNonVideoChannelAssets);
    }
    ensure_actor_has_channel_permissions::<T>(&sender, &actor, &channel, &required_permissions)
}

/// Ensure actor is authorized to perform channel update with given params
pub fn ensure_actor_authorized_to_perform_channel_update<T: Trait>(
    sender: &T::AccountId,
    actor: &ContentActor<T::CuratorGroupId, T::CuratorId, T::MemberId>,
    channel: &Channel<T>,
    params: &ChannelUpdateParameters<T>,
) -> Result<Option<ChannelAgentPermissions>, DispatchError> {
    let mut required_permissions: Vec<ChannelActionPermission> = Vec::new();

    if params.collaborators.is_some() {
        required_permissions.push(ChannelActionPermission::ManageChannelCollaborators);
    }

    if params.new_meta.is_some() {
        required_permissions.push(ChannelActionPermission::UpdateChannelMetadata);
    }

    if params.assets_to_upload.is_some() || !params.assets_to_remove.is_empty() {
        required_permissions.push(ChannelActionPermission::ManageNonVideoChannelAssets);
    }

    let opt_agent_permissions = ensure_actor_has_channel_permissions::<T>(
        &sender,
        &actor,
        &channel,
        &required_permissions,
    )?;

    if params.collaborators.is_some() && opt_agent_permissions.is_some() {
        let agent_permissions = opt_agent_permissions.as_ref().unwrap();
        let new_collaborators_set = params.collaborators.as_ref().unwrap();
        let updated_collaborators = channel.collaborators.iter().filter_map(|(k, v)| {
            let new_v = new_collaborators_set.get(k);
            if new_v != Some(v) {
                Some((*k, new_v.map_or(BTreeSet::new(), |v| v.clone())))
            } else {
                None
            }
        });
        let added_collaborators = new_collaborators_set.iter().filter_map(|(k, v)| {
            if !channel.collaborators.contains_key(k) {
                Some((*k, v.clone()))
            } else {
                None
            }
        });
        ensure!(
            updated_collaborators
                .chain(added_collaborators)
                .all(|(member_id, new_permissions)| {
                    let old_permissions = channel
                        .collaborators
                        .get(&member_id)
                        .map_or(BTreeSet::new(), |v| v.clone());
                    old_permissions.is_subset(agent_permissions)
                        && new_permissions.is_subset(agent_permissions)
                }),
            Error::<T>::ChannelAgentInsufficientPermissions
        )
    }

    Ok(opt_agent_permissions)
}

<<<<<<< HEAD
/// Ensure actor is authorized to manage moderator set for a channel
pub fn ensure_actor_authorized_to_manage_channel_moderators<T: Trait>(
    sender: &T::AccountId,
    actor: &ContentActor<T::CuratorGroupId, T::CuratorId, T::MemberId>,
    channel: &Channel<T>,
) -> Result<Option<ChannelAgentPermissions>, DispatchError> {
    ensure_actor_has_channel_permissions::<T>(
        &sender,
        &actor,
        &channel,
        &[ChannelActionPermission::ManageChannelModerators],
    )
}

/// Ensure actor is authorized to create video with given params
pub fn ensure_actor_authorized_to_create_video<T: Trait>(
    sender: &T::AccountId,
    actor: &ContentActor<T::CuratorGroupId, T::CuratorId, T::MemberId>,
    channel: &Channel<T>,
    params: &VideoCreationParameters<T>,
) -> Result<Option<ChannelAgentPermissions>, DispatchError> {
    let mut required_permissions: Vec<ChannelActionPermission> =
        vec![ChannelActionPermission::AddVideo];

    if params.auto_issue_nft.is_some() {
        required_permissions.push(ChannelActionPermission::ManageVideoNfts);
    }

    ensure_actor_has_channel_permissions::<T>(&sender, &actor, &channel, &required_permissions)
}

/// Ensure actor is authorized to perform video update with given params
pub fn ensure_actor_authorized_to_perform_video_update<T: Trait>(
=======
/// Ensure actor is authorized to manage reward account for a channel
pub fn ensure_actor_can_manage_reward_account<T: Trait>(
>>>>>>> aa772aa4
    sender: &T::AccountId,
    actor: &ContentActor<T::CuratorGroupId, T::CuratorId, T::MemberId>,
    channel: &Channel<T>,
    params: &VideoUpdateParameters<T>,
) -> Result<Option<ChannelAgentPermissions>, DispatchError> {
    let mut required_permissions: Vec<ChannelActionPermission> = Vec::new();

    if params.new_meta.is_some() {
        required_permissions.push(ChannelActionPermission::UpdateVideoMetadata);
    }

    if params.enable_comments.is_some() {
        required_permissions.push(ChannelActionPermission::UpdateVideoCommentsStatus);
    }

    if params.assets_to_upload.is_some() || !params.assets_to_remove.is_empty() {
        required_permissions.push(ChannelActionPermission::ManageVideoAssets);
    }

    if params.auto_issue_nft.is_some() {
        required_permissions.push(ChannelActionPermission::ManageVideoNfts);
    }

    ensure_actor_has_channel_permissions::<T>(&sender, &actor, &channel, &required_permissions)
}

/// Ensure actor is authorized to delete video
pub fn ensure_actor_authorized_to_delete_video<T: Trait>(
    sender: &T::AccountId,
    actor: &ContentActor<T::CuratorGroupId, T::CuratorId, T::MemberId>,
    channel: &Channel<T>,
    video: &Video<T>,
) -> Result<Option<ChannelAgentPermissions>, DispatchError> {
    let mut required_permissions = vec![ChannelActionPermission::DeleteVideo];
    if !video.data_objects.is_empty() {
        required_permissions.push(ChannelActionPermission::ManageVideoAssets);
    }
    ensure_actor_has_channel_permissions::<T>(&sender, &actor, &channel, &required_permissions)
}

/// Ensure actor is authorized to manage video nfts
pub fn ensure_actor_authorized_to_manage_video_nfts<T: Trait>(
    sender: &T::AccountId,
    actor: &ContentActor<T::CuratorGroupId, T::CuratorId, T::MemberId>,
    channel: &Channel<T>,
) -> Result<Option<ChannelAgentPermissions>, DispatchError> {
    ensure_actor_has_channel_permissions::<T>(
        &sender,
        &actor,
        &channel,
        &[ChannelActionPermission::ManageVideoNfts],
    )
}

// Ensure actor is authorized to send channel_agent_remark
pub fn ensure_actor_authorized_to_send_channel_agent_remark<T: Trait>(
    sender: &T::AccountId,
    actor: &ContentActor<T::CuratorGroupId, T::CuratorId, T::MemberId>,
    channel: &Channel<T>,
) -> Result<Option<ChannelAgentPermissions>, DispatchError> {
    ensure_actor_has_channel_permissions::<T>(
        &sender,
        &actor,
        &channel,
        &[ChannelActionPermission::AgentRemark],
    )
}

/// CHANNEL ASSET MANAGEMENT PERMISSIONS

// Ensure channel is owned by curators
pub fn ensure_channel_is_owned_by_curators<T: Trait>(channel: &Channel<T>) -> DispatchResult {
    if let ChannelOwner::CuratorGroup(_) = channel.owner {
        return Ok(());
    };
    Err(Error::<T>::ActorNotAuthorized.into())
}

// Ensure channel is owned by specified member
pub fn ensure_channel_is_owned_by_member<T: Trait>(
    channel: &Channel<T>,
    member_id: &T::MemberId,
) -> DispatchResult {
    ensure!(
        channel.owner == ChannelOwner::Member(*member_id),
        Error::<T>::ActorNotAuthorized
    );
    Ok(())
}

// Ensure channel is owned by specified group
pub fn ensure_channel_is_owned_by_curator_group<T: Trait>(
    channel: &Channel<T>,
    group_id: &T::CuratorGroupId,
) -> DispatchResult {
    ensure!(
        channel.owner == ChannelOwner::CuratorGroup(*group_id),
        Error::<T>::ActorNotAuthorized
    );
    Ok(())
}

pub fn ensure_actor_authorized_to_act_as_channel_owner<T: Trait>(
    sender: &T::AccountId,
    actor: &ContentActor<T::CuratorGroupId, T::CuratorId, T::MemberId>,
    channel: &Channel<T>,
) -> DispatchResult {
    ensure_actor_auth_success::<T>(&sender, actor)?;
    match actor {
        ContentActor::Lead => ensure_channel_is_owned_by_curators::<T>(&channel),
        ContentActor::Member(member_id) => {
            ensure_channel_is_owned_by_member::<T>(channel, member_id)
        }
        _ => Err(Error::<T>::ActorNotAuthorized.into()),
    }
}

pub fn ensure_actor_has_channel_permissions<T: Trait>(
    sender: &T::AccountId,
    actor: &ContentActor<T::CuratorGroupId, T::CuratorId, T::MemberId>,
    channel: &Channel<T>,
    required_permissions: &[ChannelActionPermission],
) -> Result<Option<ChannelAgentPermissions>, DispatchError> {
    ensure_actor_auth_success::<T>(&sender, actor)?;
    match actor {
        ContentActor::Lead => ensure_channel_is_owned_by_curators::<T>(&channel).map(|_| None),
        ContentActor::Curator(curator_group_id, curator_id) => {
            ensure_channel_is_owned_by_curator_group::<T>(channel, curator_group_id)?;
            let group = Module::<T>::curator_group_by_id(&curator_group_id);
            let agent_permissions =
                group.get_existing_group_member_channel_agent_permissions(curator_id)?;
            ensure_agent_has_required_permissions::<T>(agent_permissions, required_permissions)?;
            Ok(Some(agent_permissions.clone()))
        }
        ContentActor::Member(member_id) => {
            ensure_channel_is_owned_by_member::<T>(channel, member_id).map_or_else(
                |_| {
                    let agent_permissions =
                        channel.get_existing_collaborator_permissions::<T>(&member_id)?;
                    ensure_agent_has_required_permissions::<T>(
                        agent_permissions,
                        required_permissions,
                    )?;
                    Ok(Some(agent_permissions.clone()))
                },
                |_| Ok(None),
            )
        }
    }
}

fn ensure_agent_has_required_permissions<T: Trait>(
    agent_permissions: &ChannelAgentPermissions,
    required_permissions: &[ChannelActionPermission],
) -> Result<ChannelAgentPermissions, DispatchError> {
    ensure!(
        required_permissions
            .iter()
            .cloned()
            .collect::<BTreeSet<_>>()
            .is_subset(agent_permissions),
        Error::<T>::ChannelAgentInsufficientPermissions
    );
    Ok(agent_permissions.clone())
}

/// SET FEATURED VIDEOS & CATEGORIES MANAGEMENT PERMISSION

/// Ensure actor can manage nft
pub fn ensure_actor_authorized_to_manage_nft<T: Trait>(
    origin: T::Origin,
    actor: &ContentActor<T::CuratorGroupId, T::CuratorId, T::MemberId>,
    nft_owner: &NftOwner<T::MemberId>,
    in_channel: T::ChannelId,
) -> DispatchResult {
    let sender = ensure_signed(origin)?;
    ensure_actor_auth_success::<T>(&sender, actor)?;

    if let NftOwner::Member(member_id) = nft_owner {
        ensure!(
            *actor == ContentActor::Member(*member_id),
            Error::<T>::ActorNotAuthorized
        );
    } else {
        let channel = Module::<T>::ensure_channel_exists(&in_channel)?;
        ensure_actor_authorized_to_manage_video_nfts::<T>(&sender, &actor, &channel)?;
    }
    Ok(())
}

// Ensure actor can manage categories
pub fn ensure_actor_authorized_to_manage_categories<T: Trait>(
    origin: T::Origin,
    actor: &ContentActor<T::CuratorGroupId, T::CuratorId, T::MemberId>,
) -> DispatchResult {
    // Only lead and curators can manage categories
    let sender = ensure_signed(origin)?;
    ensure_actor_auth_success::<T>(&sender, actor)?;
    if let ContentActor::Member(_) = actor {
        return Err(Error::<T>::ActorNotAuthorized.into());
    }
    Ok(())
}

<<<<<<< HEAD
// POST RELATED PERMISSIONS

// Ensure actor can add a comment
pub fn ensure_actor_authorized_to_add_comment<T: Trait>(
    sender: &T::AccountId,
    actor: &ContentActor<T::CuratorGroupId, T::CuratorId, T::MemberId>,
) -> DispatchResult {
    ensure_actor_auth_success::<T>(sender, actor)
}

// Ensure actor can manage video description post
pub fn ensure_actor_authorized_to_manage_video_description_post<T: Trait>(
    sender: &T::AccountId,
    actor: &ContentActor<T::CuratorGroupId, T::CuratorId, T::MemberId>,
    channel: &Channel<T>,
) -> Result<Option<ChannelAgentPermissions>, DispatchError> {
    ensure_actor_has_channel_permissions::<T>(
        &sender,
        &actor,
        &channel,
        &[ChannelActionPermission::ManageVideoDescriptionPost],
    )
}

// Ensure actor can edit a post comment text
pub fn ensure_actor_authorized_to_edit_comment<T: Trait>(
    sender: &T::AccountId,
    actor: &ContentActor<T::CuratorGroupId, T::CuratorId, T::MemberId>,
    post: &VideoPost<T>,
) -> DispatchResult {
    ensure_actor_auth_success::<T>(sender, actor)?;
    ensure_actor_is_comment_author::<T>(actor, &post.author)
}

// Ensure actor can create post: same rules as if he is trying to update channel
pub fn ensure_actor_authorized_to_remove_comment<T: Trait>(
    sender: &T::AccountId,
    actor: &ContentActor<T::CuratorGroupId, T::CuratorId, T::MemberId>,
    channel: &Channel<T>,
    post: &VideoPost<T>,
) -> Result<CleanupActor, DispatchError> {
    ensure_actor_auth_success::<T>(sender, actor)?;
    let actor_is_owner =
        ensure_actor_authorized_to_act_as_channel_owner::<T>(sender, actor, channel)
            .map(|_| CleanupActor::ChannelOwner);
    let actor_is_author = ensure_actor_is_comment_author::<T>(actor, &post.author)
        .map(|_| CleanupActor::VideoPostAuthor);
    let actor_is_moderator =
        ensure_actor_is_moderator::<T>(actor, &channel.moderators).map(|_| CleanupActor::Moderator);

    actor_is_author.or(actor_is_owner).or(actor_is_moderator)
}

// Ensure actor is a moderator
pub fn ensure_actor_is_moderator<T: Trait>(
    actor: &ContentActor<T::CuratorGroupId, T::CuratorId, T::MemberId>,
    moderators: &BTreeSet<T::MemberId>,
) -> DispatchResult {
    if let ContentActor::Member(member_id) = actor {
        ensure!(
            moderators.contains(member_id),
            Error::<T>::ActorNotAuthorized
        );
        Ok(())
    } else {
        Err(Error::<T>::ActorNotAuthorized.into())
    }
}
// Ensure actor is comment author
pub fn ensure_actor_is_comment_author<T: Trait>(
    actor: &ContentActor<T::CuratorGroupId, T::CuratorId, T::MemberId>,
    author: &ContentActor<T::CuratorGroupId, T::CuratorId, T::MemberId>,
) -> DispatchResult {
    ensure!(actor == author, Error::<T>::ActorNotAuthorized);
    Ok(())
}

=======
>>>>>>> aa772aa4
pub fn actor_to_channel_owner<T: Trait>(
    actor: &ContentActor<T::CuratorGroupId, T::CuratorId, T::MemberId>,
) -> Result<ChannelOwner<T::MemberId, T::CuratorGroupId>, DispatchError> {
    match actor {
        // Lead should use their member or curator role to create channels
        ContentActor::Lead => Err(Error::<T>::ActorCannotOwnChannel.into()),
        ContentActor::Curator(curator_group_id, _curator_id) => {
            Ok(ChannelOwner::CuratorGroup(*curator_group_id))
        }
        ContentActor::Member(member_id) => Ok(ChannelOwner::Member(*member_id)),
    }
}

/// PAYOUTS-RELATED PERMISSIONS

// authorize actor and claim payment
pub fn ensure_actor_authorized_to_claim_payment<T: Trait>(
    origin: T::Origin,
    actor: &ContentActor<T::CuratorGroupId, T::CuratorId, T::MemberId>,
    channel: &Channel<T>,
) -> Result<Option<ChannelAgentPermissions>, DispatchError> {
    let sender = ensure_signed(origin)?;
    ensure_actor_has_channel_permissions::<T>(
        &sender,
        &actor,
        &channel,
        &[ChannelActionPermission::ClaimChannelReward],
    )
}

// authorized account can update payouts vector commitment
pub fn ensure_authorized_to_update_commitment<T: Trait>(sender: &T::AccountId) -> DispatchResult {
    ensure_lead_auth_success::<T>(sender)
}

pub fn ensure_authorized_to_update_max_reward<T: Trait>(sender: &T::AccountId) -> DispatchResult {
    ensure_lead_auth_success::<T>(sender)
}

pub fn ensure_authorized_to_update_min_cashout<T: Trait>(sender: &T::AccountId) -> DispatchResult {
    ensure_lead_auth_success::<T>(sender)
}

/// Moderation actions (curator/lead)

pub fn ensure_actor_authorized_to_perform_moderation_actions<T: Trait>(
    sender: &T::AccountId,
    actor: &ContentActor<T::CuratorGroupId, T::CuratorId, T::MemberId>,
    actions: &[ContentModerationAction],
    channel_privilege_level: T::ChannelPrivilegeLevel,
) -> DispatchResult {
    ensure_actor_auth_success::<T>(&sender, &actor)?;
    // Ensure actor is either lead of part of curators group with sufficient permissions
    match actor {
        ContentActor::Lead => Ok(()),
        ContentActor::Curator(curator_group_id, ..) => {
            let group = Module::<T>::curator_group_by_id(&curator_group_id);
            group.ensure_group_member_can_perform_moderation_actions(
                actions,
                channel_privilege_level,
            )?;
            Ok(())
        }
        _ => Err(Error::<T>::ActorNotAuthorized.into()),
    }
}

/// Transfer channels permissions

// Transfer channel check.
pub fn ensure_actor_authorized_to_transfer_channel<T: Trait>(
    origin: T::Origin,
    actor: &ContentActor<T::CuratorGroupId, T::CuratorId, T::MemberId>,
    channel: &Channel<T>,
) -> Result<Option<ChannelAgentPermissions>, DispatchError> {
    let sender = ensure_signed(origin)?;
    ensure_actor_has_channel_permissions::<T>(
        &sender,
        &actor,
        &channel,
        &[ChannelActionPermission::TransferChannel],
    )
}<|MERGE_RESOLUTION|>--- conflicted
+++ resolved
@@ -224,21 +224,6 @@
     Ok(opt_agent_permissions)
 }
 
-<<<<<<< HEAD
-/// Ensure actor is authorized to manage moderator set for a channel
-pub fn ensure_actor_authorized_to_manage_channel_moderators<T: Trait>(
-    sender: &T::AccountId,
-    actor: &ContentActor<T::CuratorGroupId, T::CuratorId, T::MemberId>,
-    channel: &Channel<T>,
-) -> Result<Option<ChannelAgentPermissions>, DispatchError> {
-    ensure_actor_has_channel_permissions::<T>(
-        &sender,
-        &actor,
-        &channel,
-        &[ChannelActionPermission::ManageChannelModerators],
-    )
-}
-
 /// Ensure actor is authorized to create video with given params
 pub fn ensure_actor_authorized_to_create_video<T: Trait>(
     sender: &T::AccountId,
@@ -258,10 +243,6 @@
 
 /// Ensure actor is authorized to perform video update with given params
 pub fn ensure_actor_authorized_to_perform_video_update<T: Trait>(
-=======
-/// Ensure actor is authorized to manage reward account for a channel
-pub fn ensure_actor_can_manage_reward_account<T: Trait>(
->>>>>>> aa772aa4
     sender: &T::AccountId,
     actor: &ContentActor<T::CuratorGroupId, T::CuratorId, T::MemberId>,
     channel: &Channel<T>,
@@ -466,86 +447,6 @@
     Ok(())
 }
 
-<<<<<<< HEAD
-// POST RELATED PERMISSIONS
-
-// Ensure actor can add a comment
-pub fn ensure_actor_authorized_to_add_comment<T: Trait>(
-    sender: &T::AccountId,
-    actor: &ContentActor<T::CuratorGroupId, T::CuratorId, T::MemberId>,
-) -> DispatchResult {
-    ensure_actor_auth_success::<T>(sender, actor)
-}
-
-// Ensure actor can manage video description post
-pub fn ensure_actor_authorized_to_manage_video_description_post<T: Trait>(
-    sender: &T::AccountId,
-    actor: &ContentActor<T::CuratorGroupId, T::CuratorId, T::MemberId>,
-    channel: &Channel<T>,
-) -> Result<Option<ChannelAgentPermissions>, DispatchError> {
-    ensure_actor_has_channel_permissions::<T>(
-        &sender,
-        &actor,
-        &channel,
-        &[ChannelActionPermission::ManageVideoDescriptionPost],
-    )
-}
-
-// Ensure actor can edit a post comment text
-pub fn ensure_actor_authorized_to_edit_comment<T: Trait>(
-    sender: &T::AccountId,
-    actor: &ContentActor<T::CuratorGroupId, T::CuratorId, T::MemberId>,
-    post: &VideoPost<T>,
-) -> DispatchResult {
-    ensure_actor_auth_success::<T>(sender, actor)?;
-    ensure_actor_is_comment_author::<T>(actor, &post.author)
-}
-
-// Ensure actor can create post: same rules as if he is trying to update channel
-pub fn ensure_actor_authorized_to_remove_comment<T: Trait>(
-    sender: &T::AccountId,
-    actor: &ContentActor<T::CuratorGroupId, T::CuratorId, T::MemberId>,
-    channel: &Channel<T>,
-    post: &VideoPost<T>,
-) -> Result<CleanupActor, DispatchError> {
-    ensure_actor_auth_success::<T>(sender, actor)?;
-    let actor_is_owner =
-        ensure_actor_authorized_to_act_as_channel_owner::<T>(sender, actor, channel)
-            .map(|_| CleanupActor::ChannelOwner);
-    let actor_is_author = ensure_actor_is_comment_author::<T>(actor, &post.author)
-        .map(|_| CleanupActor::VideoPostAuthor);
-    let actor_is_moderator =
-        ensure_actor_is_moderator::<T>(actor, &channel.moderators).map(|_| CleanupActor::Moderator);
-
-    actor_is_author.or(actor_is_owner).or(actor_is_moderator)
-}
-
-// Ensure actor is a moderator
-pub fn ensure_actor_is_moderator<T: Trait>(
-    actor: &ContentActor<T::CuratorGroupId, T::CuratorId, T::MemberId>,
-    moderators: &BTreeSet<T::MemberId>,
-) -> DispatchResult {
-    if let ContentActor::Member(member_id) = actor {
-        ensure!(
-            moderators.contains(member_id),
-            Error::<T>::ActorNotAuthorized
-        );
-        Ok(())
-    } else {
-        Err(Error::<T>::ActorNotAuthorized.into())
-    }
-}
-// Ensure actor is comment author
-pub fn ensure_actor_is_comment_author<T: Trait>(
-    actor: &ContentActor<T::CuratorGroupId, T::CuratorId, T::MemberId>,
-    author: &ContentActor<T::CuratorGroupId, T::CuratorId, T::MemberId>,
-) -> DispatchResult {
-    ensure!(actor == author, Error::<T>::ActorNotAuthorized);
-    Ok(())
-}
-
-=======
->>>>>>> aa772aa4
 pub fn actor_to_channel_owner<T: Trait>(
     actor: &ContentActor<T::CuratorGroupId, T::CuratorId, T::MemberId>,
 ) -> Result<ChannelOwner<T::MemberId, T::CuratorGroupId>, DispatchError> {
