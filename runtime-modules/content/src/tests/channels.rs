--- conflicted
+++ resolved
@@ -892,11 +892,7 @@
 
         create_initial_storage_buckets_helper();
         increase_account_balance_helper(DEFAULT_MEMBER_ACCOUNT_ID, INITIAL_BALANCE);
-<<<<<<< HEAD
-        create_default_member_owned_channel_with_video();
-=======
-        create_default_member_owned_channel(DATA_OBJECT_DELETION_PRIZE);
->>>>>>> fcfdf2b6
+        create_default_member_owned_channel_with_video(DATA_OBJECT_DELETION_PRIZE);
 
         UpdateChannelFixture::default()
             .with_sender(DEFAULT_MEMBER_ACCOUNT_ID)
@@ -1939,7 +1935,7 @@
 
         create_initial_storage_buckets_helper();
         increase_account_balance_helper(DEFAULT_MEMBER_ACCOUNT_ID, INITIAL_BALANCE);
-        create_default_member_owned_channel();
+        create_default_member_owned_channel(DATA_OBJECT_DELETION_PRIZE);
 
         let curator_group_id = curators::create_curator_group(BTreeMap::new());
 
@@ -1978,7 +1974,7 @@
 
         create_initial_storage_buckets_helper();
         increase_account_balance_helper(DEFAULT_MEMBER_ACCOUNT_ID, INITIAL_BALANCE);
-        create_default_member_owned_channel();
+        create_default_member_owned_channel(DATA_OBJECT_DELETION_PRIZE);
 
         DeleteChannelAssetsAsModeratorFixture::default()
             .with_sender(DEFAULT_MEMBER_ACCOUNT_ID)
@@ -1994,7 +1990,7 @@
 
         create_initial_storage_buckets_helper();
         increase_account_balance_helper(DEFAULT_MEMBER_ACCOUNT_ID, INITIAL_BALANCE);
-        create_default_member_owned_channel();
+        create_default_member_owned_channel(DATA_OBJECT_DELETION_PRIZE);
 
         let curator_group_id = curators::add_curator_to_new_group(DEFAULT_CURATOR_ID);
 
@@ -2013,7 +2009,7 @@
 
         create_initial_storage_buckets_helper();
         increase_account_balance_helper(DEFAULT_MEMBER_ACCOUNT_ID, INITIAL_BALANCE);
-        create_default_member_owned_channel_with_video();
+        create_default_member_owned_channel_with_video(DATA_OBJECT_DELETION_PRIZE);
 
         let curator_group_id = curators::add_curator_to_new_group_with_permissions(
             DEFAULT_CURATOR_ID,
@@ -2043,7 +2039,7 @@
 
         create_initial_storage_buckets_helper();
         increase_account_balance_helper(DEFAULT_MEMBER_ACCOUNT_ID, INITIAL_BALANCE);
-        create_default_member_owned_channel();
+        create_default_member_owned_channel(DATA_OBJECT_DELETION_PRIZE);
 
         let curator_group_id = curators::add_curator_to_new_group_with_permissions(
             DEFAULT_CURATOR_ID,
@@ -2068,7 +2064,7 @@
 
         create_initial_storage_buckets_helper();
         increase_account_balance_helper(DEFAULT_MEMBER_ACCOUNT_ID, INITIAL_BALANCE);
-        create_default_member_owned_channel();
+        create_default_member_owned_channel(DATA_OBJECT_DELETION_PRIZE);
 
         let curator_group_id = curators::add_curator_to_new_group_with_permissions(
             DEFAULT_CURATOR_ID,
@@ -2092,7 +2088,7 @@
 
         create_initial_storage_buckets_helper();
         increase_account_balance_helper(DEFAULT_MEMBER_ACCOUNT_ID, INITIAL_BALANCE);
-        create_default_member_owned_channel();
+        create_default_member_owned_channel(DATA_OBJECT_DELETION_PRIZE);
 
         DeleteChannelAssetsAsModeratorFixture::default().call_and_assert(Ok(()));
     })
