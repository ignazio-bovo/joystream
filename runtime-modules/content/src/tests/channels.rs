#![cfg(test)]

use super::curators;
use super::fixtures::*;
use super::mock::*;
use crate::*;
use frame_support::{assert_err, assert_ok};
use frame_system::RawOrigin;

#[test]
fn channel_censoring() {
    with_default_mock_builder(|| {
        // Run to block one to see emitted events
        run_to_block(1);

        let channel_id = Content::next_channel_id();
        create_initial_storage_buckets_helper();
        assert_ok!(Content::create_channel(
            Origin::signed(DEFAULT_MEMBER_ACCOUNT_ID),
            ContentActor::Member(DEFAULT_MEMBER_ID),
            ChannelCreationParametersRecord {
                assets: None,
                meta: None,
                collaborators: BTreeSet::new(),
                moderators: BTreeSet::new(),
            }
        ));

        let group_id = curators::add_curator_to_new_group(DEFAULT_CURATOR_ID);

        // Curator can censor channels
        let is_censored = true;
        assert_ok!(Content::update_channel_censorship_status(
            Origin::signed(DEFAULT_CURATOR_ACCOUNT_ID),
            ContentActor::Curator(group_id, DEFAULT_CURATOR_ID),
            channel_id,
            is_censored,
            vec![]
        ));

        assert_eq!(
            System::events().last().unwrap().event,
            MetaEvent::content(RawEvent::ChannelCensorshipStatusUpdated(
                ContentActor::Curator(group_id, DEFAULT_CURATOR_ID),
                channel_id,
                is_censored,
                vec![]
            ))
        );

        let channel = Content::channel_by_id(channel_id);

        assert!(channel.is_censored);

        // Curator can un-censor channels
        let is_censored = false;
        assert_ok!(Content::update_channel_censorship_status(
            Origin::signed(DEFAULT_CURATOR_ACCOUNT_ID),
            ContentActor::Curator(group_id, DEFAULT_CURATOR_ID),
            channel_id,
            is_censored,
            vec![]
        ));

        assert_eq!(
            System::events().last().unwrap().event,
            MetaEvent::content(RawEvent::ChannelCensorshipStatusUpdated(
                ContentActor::Curator(group_id, DEFAULT_CURATOR_ID),
                channel_id,
                is_censored,
                vec![]
            ))
        );

        let channel = Content::channel_by_id(channel_id);

        assert!(!channel.is_censored);

        // Member cannot censor channels
        let is_censored = true;
        assert_err!(
            Content::update_channel_censorship_status(
                Origin::signed(DEFAULT_MEMBER_ACCOUNT_ID),
                ContentActor::Member(DEFAULT_MEMBER_ID),
                channel_id,
                is_censored,
                vec![]
            ),
            Error::<Test>::ActorNotAuthorized
        );

        let curator_channel_id = Content::next_channel_id();

        // create curator channel
        assert_ok!(Content::create_channel(
            Origin::signed(DEFAULT_CURATOR_ACCOUNT_ID),
            ContentActor::Curator(group_id, DEFAULT_CURATOR_ID),
            ChannelCreationParametersRecord {
                assets: None,
                meta: None,
                collaborators: BTreeSet::new(),
                moderators: BTreeSet::new(),
            }
        ));

        // Curator cannot censor curator group channels
        assert_err!(
            Content::update_channel_censorship_status(
                Origin::signed(DEFAULT_CURATOR_ACCOUNT_ID),
                ContentActor::Curator(group_id, DEFAULT_CURATOR_ID),
                curator_channel_id,
                is_censored,
                vec![]
            ),
            Error::<Test>::CannotCensoreCuratorGroupOwnedChannels
        );

        // Lead can still censor curator group channels
        assert_ok!(Content::update_channel_censorship_status(
            Origin::signed(LEAD_ACCOUNT_ID),
            ContentActor::Lead,
            curator_channel_id,
            is_censored,
            vec![]
        ));

        // Invalid transfer status
        UpdateChannelTransferStatusFixture::default()
            .with_channel_id(curator_channel_id)
            .with_origin(RawOrigin::Signed(DEFAULT_CURATOR_ACCOUNT_ID))
            .with_actor(ContentActor::Curator(group_id, DEFAULT_CURATOR_ID))
            .with_transfer_status_by_member_id(DEFAULT_MEMBER_ID)
            .call_and_assert(Ok(()));

        assert_err!(
            Content::update_channel_censorship_status(
                Origin::signed(LEAD_ACCOUNT_ID),
                ContentActor::Lead,
                curator_channel_id,
                is_censored,
                vec![]
            ),
            Error::<Test>::InvalidChannelTransferStatus
        );
    })
}

// channel creation tests
#[test]
fn successful_channel_creation_with_member_context() {
    with_default_mock_builder(|| {
        run_to_block(1);
        create_initial_storage_buckets_helper();

        CreateChannelFixture::default()
            .with_sender(DEFAULT_MEMBER_ACCOUNT_ID)
            .with_actor(ContentActor::Member(DEFAULT_MEMBER_ID))
            .call_and_assert(Ok(()));
    })
}

#[test]
fn successful_channel_creation_with_curator_context() {
    with_default_mock_builder(|| {
        run_to_block(1);
        create_initial_storage_buckets_helper();
        let default_curator_group_id = curators::add_curator_to_new_group(DEFAULT_CURATOR_ID);
        CreateChannelFixture::default()
            .with_sender(DEFAULT_CURATOR_ACCOUNT_ID)
            .with_actor(ContentActor::Curator(
                default_curator_group_id,
                DEFAULT_CURATOR_ID,
            ))
            .call_and_assert(Ok(()));
    })
}

#[test]
fn unsuccessful_channel_creation_with_lead_context() {
    with_default_mock_builder(|| {
        run_to_block(1);
        CreateChannelFixture::default()
            .with_sender(LEAD_ACCOUNT_ID)
            .with_actor(ContentActor::Lead)
            .call_and_assert(Err(Error::<Test>::ActorCannotOwnChannel.into()));
    })
}

#[test]
fn unsuccessful_channel_creation_with_uncorresponding_member_id_and_origin() {
    with_default_mock_builder(|| {
        run_to_block(1);
        CreateChannelFixture::default()
            .with_sender(DEFAULT_MEMBER_ACCOUNT_ID + 100)
            .with_actor(ContentActor::Member(DEFAULT_MEMBER_ID))
            .call_and_assert(Err(Error::<Test>::MemberAuthFailed.into()));
    })
}

#[test]
fn unsuccessful_channel_creation_with_uncorresponding_curator_id_and_origin() {
    with_default_mock_builder(|| {
        run_to_block(1);
        let default_curator_group_id = curators::add_curator_to_new_group(DEFAULT_CURATOR_ID);
        CreateChannelFixture::default()
            .with_sender(DEFAULT_CURATOR_ACCOUNT_ID + 100)
            .with_actor(ContentActor::Curator(
                default_curator_group_id,
                DEFAULT_CURATOR_ID,
            ))
            .call_and_assert(Err(Error::<Test>::CuratorAuthFailed.into()));
    })
}

#[test]
fn successful_channel_creation_with_storage_upload_and_member_context() {
    with_default_mock_builder(|| {
        run_to_block(1);
        create_initial_storage_buckets_helper();
        increase_account_balance_helper(DEFAULT_MEMBER_ACCOUNT_ID, INITIAL_BALANCE);
        CreateChannelFixture::default()
            .with_sender(DEFAULT_MEMBER_ACCOUNT_ID)
            .with_actor(ContentActor::Member(DEFAULT_MEMBER_ID))
            .with_assets(StorageAssets::<Test> {
                expected_data_size_fee: Storage::<Test>::data_object_per_mega_byte_fee(),
                object_creation_list: create_data_objects_helper(),
            })
            .call_and_assert(Ok(()));
    })
}

#[test]
fn successful_channel_creation_with_storage_upload_and_curator_context() {
    with_default_mock_builder(|| {
        run_to_block(1);
        create_initial_storage_buckets_helper();
        increase_account_balance_helper(DEFAULT_CURATOR_ACCOUNT_ID, INITIAL_BALANCE);
        let default_curator_group_id = curators::add_curator_to_new_group(DEFAULT_CURATOR_ID);
        CreateChannelFixture::default()
            .with_sender(DEFAULT_CURATOR_ACCOUNT_ID)
            .with_actor(ContentActor::Curator(
                default_curator_group_id,
                DEFAULT_CURATOR_ID,
            ))
            .with_assets(StorageAssets::<Test> {
                expected_data_size_fee: Storage::<Test>::data_object_per_mega_byte_fee(),
                object_creation_list: create_data_objects_helper(),
            })
            .call_and_assert(Ok(()));
    })
}

#[test]
fn unsuccessful_channel_creation_with_invalid_expected_data_size_fee() {
    with_default_mock_builder(|| {
        run_to_block(1);
        create_initial_storage_buckets_helper();
        increase_account_balance_helper(DEFAULT_CURATOR_ACCOUNT_ID, INITIAL_BALANCE);
        let default_curator_group_id = curators::add_curator_to_new_group(DEFAULT_CURATOR_ID);
        CreateChannelFixture::default()
            .with_sender(DEFAULT_CURATOR_ACCOUNT_ID)
            .with_actor(ContentActor::Curator(
                default_curator_group_id,
                DEFAULT_CURATOR_ID,
            ))
            .with_assets(StorageAssets::<Test> {
                // setting a purposely high fee to trigger error
                expected_data_size_fee: BalanceOf::<Test>::from(1_000_000u64),
                object_creation_list: create_data_objects_helper(),
            })
            .call_and_assert(Err(storage::Error::<Test>::DataSizeFeeChanged.into()));
    })
}

#[test]
fn unsuccessful_channel_creation_with_insufficient_balance() {
    with_default_mock_builder(|| {
        run_to_block(1);
        create_initial_storage_buckets_helper();

        let data_object_deletion_prize = 10;
        set_data_object_deletion_prize(data_object_deletion_prize);

        CreateChannelFixture::default()
            .with_sender(DEFAULT_MEMBER_ACCOUNT_ID)
            .with_data_object_deletion_prize(data_object_deletion_prize)
            .with_actor(ContentActor::Member(DEFAULT_MEMBER_ID))
            .with_assets(StorageAssets::<Test> {
                expected_data_size_fee: Storage::<Test>::data_object_per_mega_byte_fee(),
                object_creation_list: create_data_objects_helper(),
            })
            .call_and_assert(Err(storage::Error::<Test>::InsufficientBalance.into()));
    })
}

#[test]
fn unsuccessful_channel_creation_with_no_bucket_with_sufficient_size_available() {
    with_default_mock_builder(|| {
        run_to_block(1);
        create_initial_storage_buckets_helper();
        increase_account_balance_helper(DEFAULT_MEMBER_ACCOUNT_ID, INITIAL_BALANCE);

        let data_object_deletion_prize = 10;

        CreateChannelFixture::default()
            .with_sender(DEFAULT_MEMBER_ACCOUNT_ID)
            .with_actor(ContentActor::Member(DEFAULT_MEMBER_ID))
            .with_data_object_deletion_prize(data_object_deletion_prize)
            .with_assets(StorageAssets::<Test> {
                expected_data_size_fee: Storage::<Test>::data_object_per_mega_byte_fee(),
                object_creation_list: vec![DataObjectCreationParameters {
                    size: STORAGE_BUCKET_OBJECTS_SIZE_LIMIT + 1,
                    ipfs_content_id: vec![1u8],
                }],
            })
            .call_and_assert(Err(
                storage::Error::<Test>::StorageBucketIdCollectionsAreEmpty.into(),
            ));
    })
}

#[test]
fn unsuccessful_channel_creation_with_no_bucket_with_sufficient_number_available() {
    with_default_mock_builder(|| {
        run_to_block(1);
        create_initial_storage_buckets_helper();
        increase_account_balance_helper(
            DEFAULT_MEMBER_ACCOUNT_ID,
            DATA_OBJECT_DELETION_PRIZE * (STORAGE_BUCKET_OBJECTS_NUMBER_LIMIT + 1),
        );
        CreateChannelFixture::default()
            .with_sender(DEFAULT_MEMBER_ACCOUNT_ID)
            .with_actor(ContentActor::Member(DEFAULT_MEMBER_ID))
            .with_assets(StorageAssets::<Test> {
                expected_data_size_fee: Storage::<Test>::data_object_per_mega_byte_fee(),
                object_creation_list: (0..(STORAGE_BUCKET_OBJECTS_NUMBER_LIMIT + 1))
                    .map(|_| DataObjectCreationParameters {
                        size: 1,
                        ipfs_content_id: vec![1u8],
                    })
                    .collect(),
            })
            .call_and_assert(Err(
                storage::Error::<Test>::StorageBucketIdCollectionsAreEmpty.into(),
            ));
    })
}

#[test]
fn unsuccessful_channel_creation_with_data_limits_exceeded() {
    with_default_mock_builder(|| {
        run_to_block(1);
        create_initial_storage_buckets_helper();
        increase_account_balance_helper(DEFAULT_MEMBER_ACCOUNT_ID, INITIAL_BALANCE);
        CreateChannelFixture::default()
            .with_sender(DEFAULT_MEMBER_ACCOUNT_ID)
            .with_actor(ContentActor::Member(DEFAULT_MEMBER_ID))
            .with_assets(StorageAssets::<Test> {
                expected_data_size_fee: Storage::<Test>::data_object_per_mega_byte_fee(),
                object_creation_list: vec![DataObjectCreationParameters {
                    size: VOUCHER_OBJECTS_SIZE_LIMIT + 1,
                    ipfs_content_id: vec![1u8],
                }],
            })
            .call_and_assert(Err(storage::Error::<Test>::MaxDataObjectSizeExceeded.into()));
    })
}

#[test]
fn successful_channel_creation_with_collaborators_set() {
    with_default_mock_builder(|| {
        run_to_block(1);

        create_initial_storage_buckets_helper();

        CreateChannelFixture::default()
            .with_sender(DEFAULT_MEMBER_ACCOUNT_ID)
            .with_actor(ContentActor::Member(DEFAULT_MEMBER_ID))
            .with_collaborators(vec![COLLABORATOR_MEMBER_ID].into_iter().collect())
            .call_and_assert(Ok(()));

        let default_curator_group_id = curators::add_curator_to_new_group(DEFAULT_CURATOR_ID);
        CreateChannelFixture::default()
            .with_sender(DEFAULT_CURATOR_ACCOUNT_ID)
            .with_actor(ContentActor::Curator(
                default_curator_group_id,
                DEFAULT_CURATOR_ID,
            ))
            .with_collaborators(vec![COLLABORATOR_MEMBER_ID].into_iter().collect())
            .call_and_assert(Ok(()));
    })
}

#[test]
// channel update tests
#[test]
fn unsuccessful_channel_update_with_uncorresponding_member_id_and_origin() {
    with_default_mock_builder(|| {
        run_to_block(1);

        create_initial_storage_buckets_helper();
        increase_account_balance_helper(DEFAULT_MEMBER_ACCOUNT_ID, INITIAL_BALANCE);
        create_default_member_owned_channel(DATA_OBJECT_DELETION_PRIZE);

        UpdateChannelFixture::default()
            .with_sender(DEFAULT_MEMBER_ACCOUNT_ID + 100)
            .with_actor(ContentActor::Member(DEFAULT_MEMBER_ID))
            .call_and_assert(Err(Error::<Test>::MemberAuthFailed.into()));
    })
}

#[test]
fn unsuccessful_channel_update_with_uncorresponding_curator_id_and_origin() {
    with_default_mock_builder(|| {
        run_to_block(1);

        create_initial_storage_buckets_helper();
        increase_account_balance_helper(DEFAULT_CURATOR_ACCOUNT_ID, INITIAL_BALANCE);
        create_default_curator_owned_channel(DATA_OBJECT_DELETION_PRIZE);

        let default_curator_group_id = curators::add_curator_to_new_group(DEFAULT_CURATOR_ID);
        UpdateChannelFixture::default()
            .with_sender(DEFAULT_CURATOR_ACCOUNT_ID + 100)
            .with_actor(ContentActor::Curator(
                default_curator_group_id,
                DEFAULT_CURATOR_ID,
            ))
            .call_and_assert(Err(Error::<Test>::CuratorAuthFailed.into()));
    })
}

#[test]
fn unsuccessful_channel_update_with_uncorresponding_collaborator_id_and_origin() {
    with_default_mock_builder(|| {
        run_to_block(1);

        create_initial_storage_buckets_helper();
        increase_account_balance_helper(DEFAULT_MEMBER_ACCOUNT_ID, INITIAL_BALANCE);
        create_default_member_owned_channel(DATA_OBJECT_DELETION_PRIZE);

        UpdateChannelFixture::default()
            .with_sender(COLLABORATOR_MEMBER_ACCOUNT_ID + 100)
            .with_actor(ContentActor::Member(COLLABORATOR_MEMBER_ID))
            .call_and_assert(Err(Error::<Test>::MemberAuthFailed.into()));
    })
}

#[test]
fn unsuccessful_channel_update_with_invalid_channel_id() {
    with_default_mock_builder(|| {
        run_to_block(1);

        create_initial_storage_buckets_helper();
        increase_account_balance_helper(DEFAULT_MEMBER_ACCOUNT_ID, INITIAL_BALANCE);
        create_default_member_owned_channel(DATA_OBJECT_DELETION_PRIZE);

        UpdateChannelFixture::default()
            .with_sender(DEFAULT_MEMBER_ACCOUNT_ID)
            .with_actor(ContentActor::Member(DEFAULT_MEMBER_ID))
            .with_channel_id(ChannelId::zero())
            .call_and_assert(Err(Error::<Test>::ChannelDoesNotExist.into()));
    })
}

#[test]
fn successful_channel_update_with_assets_uploaded_by_collaborator() {
    with_default_mock_builder(|| {
        run_to_block(1);

        create_initial_storage_buckets_helper();
        increase_account_balance_helper(DEFAULT_MEMBER_ACCOUNT_ID, INITIAL_BALANCE);
        increase_account_balance_helper(COLLABORATOR_MEMBER_ACCOUNT_ID, INITIAL_BALANCE);
        create_default_member_owned_channel(DATA_OBJECT_DELETION_PRIZE);

        UpdateChannelFixture::default()
            .with_sender(COLLABORATOR_MEMBER_ACCOUNT_ID)
            .with_actor(ContentActor::Member(COLLABORATOR_MEMBER_ID))
            .with_assets_to_upload(StorageAssets::<Test> {
                expected_data_size_fee: Storage::<Test>::data_object_per_mega_byte_fee(),
                object_creation_list: create_data_objects_helper(),
            })
            .call_and_assert(Ok(()));
    })
}

#[test]
fn successful_channel_update_with_assets_removed_by_collaborator() {
    with_default_mock_builder(|| {
        run_to_block(1);

        create_initial_storage_buckets_helper();
        increase_account_balance_helper(DEFAULT_MEMBER_ACCOUNT_ID, INITIAL_BALANCE);
        create_default_member_owned_channel(DATA_OBJECT_DELETION_PRIZE);

        UpdateChannelFixture::default()
            .with_sender(COLLABORATOR_MEMBER_ACCOUNT_ID)
            .with_actor(ContentActor::Member(COLLABORATOR_MEMBER_ID))
            // data objects ids start at index 1
            .with_assets_to_remove((1..(DATA_OBJECTS_NUMBER as u64 - 1)).collect())
            .call_and_assert(Ok(()));
    })
}

#[test]
fn successful_channel_update_with_assets_uploaded_by_member() {
    with_default_mock_builder(|| {
        run_to_block(1);

        create_initial_storage_buckets_helper();
        increase_account_balance_helper(DEFAULT_MEMBER_ACCOUNT_ID, INITIAL_BALANCE);
        create_default_member_owned_channel(DATA_OBJECT_DELETION_PRIZE);

        UpdateChannelFixture::default()
            .with_sender(DEFAULT_MEMBER_ACCOUNT_ID)
            .with_actor(ContentActor::Member(DEFAULT_MEMBER_ID))
            .with_assets_to_upload(StorageAssets::<Test> {
                expected_data_size_fee: Storage::<Test>::data_object_per_mega_byte_fee(),
                object_creation_list: create_data_objects_helper(),
            })
            .call_and_assert(Ok(()));
    })
}

#[test]
fn unsuccessful_channel_update_with_pending_status_transfer() {
    with_default_mock_builder(|| {
        run_to_block(1);

        create_initial_storage_buckets_helper();
        increase_account_balance_helper(DEFAULT_MEMBER_ACCOUNT_ID, INITIAL_BALANCE);
        create_default_member_owned_channel();

        UpdateChannelTransferStatusFixture::default()
            .with_transfer_status_by_member_id(DEFAULT_MEMBER_ID)
            .call_and_assert(Ok(()));

        UpdateChannelFixture::default()
            .with_sender(DEFAULT_MEMBER_ACCOUNT_ID)
            .with_actor(ContentActor::Member(DEFAULT_MEMBER_ID))
            .with_assets_to_upload(StorageAssets::<Test> {
                expected_data_size_fee: Storage::<Test>::data_object_per_mega_byte_fee(),
                object_creation_list: create_data_objects_helper(),
            })
            .call_and_assert(Err(Error::<Test>::InvalidChannelTransferStatus.into()));
    })
}

#[test]
fn successful_channel_update_with_assets_removed_by_member() {
    with_default_mock_builder(|| {
        run_to_block(1);

        create_initial_storage_buckets_helper();
        increase_account_balance_helper(DEFAULT_MEMBER_ACCOUNT_ID, INITIAL_BALANCE);
        create_default_member_owned_channel(DATA_OBJECT_DELETION_PRIZE);

        UpdateChannelFixture::default()
            .with_sender(DEFAULT_MEMBER_ACCOUNT_ID)
            .with_actor(ContentActor::Member(DEFAULT_MEMBER_ID))
            // data objects ids start at index 1
            .with_assets_to_remove((1..(DATA_OBJECTS_NUMBER as u64 - 1)).collect())
            .call_and_assert(Ok(()));
    })
}

#[test]
fn successful_channel_update_with_assets_uploaded_by_curator() {
    with_default_mock_builder(|| {
        run_to_block(1);

        create_initial_storage_buckets_helper();
        increase_account_balance_helper(DEFAULT_CURATOR_ACCOUNT_ID, INITIAL_BALANCE);
        create_default_curator_owned_channel(DATA_OBJECT_DELETION_PRIZE);

        let default_curator_group_id = NextCuratorGroupId::<Test>::get() - 1;
        UpdateChannelFixture::default()
            .with_sender(DEFAULT_CURATOR_ACCOUNT_ID)
            .with_actor(ContentActor::Curator(
                default_curator_group_id,
                DEFAULT_CURATOR_ID,
            ))
            .with_assets_to_upload(StorageAssets::<Test> {
                expected_data_size_fee: Storage::<Test>::data_object_per_mega_byte_fee(),
                object_creation_list: create_data_objects_helper(),
            })
            .call_and_assert(Ok(()));
    })
}

#[test]
fn successful_channel_update_with_assets_removed_by_curator() {
    with_default_mock_builder(|| {
        run_to_block(1);

        create_initial_storage_buckets_helper();
        increase_account_balance_helper(DEFAULT_CURATOR_ACCOUNT_ID, INITIAL_BALANCE);
        create_default_curator_owned_channel(DATA_OBJECT_DELETION_PRIZE);

        let default_curator_group_id = NextCuratorGroupId::<Test>::get() - 1;
        UpdateChannelFixture::default()
            .with_sender(DEFAULT_CURATOR_ACCOUNT_ID)
            .with_actor(ContentActor::Curator(
                default_curator_group_id,
                DEFAULT_CURATOR_ID,
            ))
            // data objects ids start at index 1
            .with_assets_to_remove((1..(DATA_OBJECTS_NUMBER as u64 - 1)).collect())
            .call_and_assert(Ok(()));
    })
}

#[test]
fn successful_curator_channel_update_with_assets_uploaded_by_lead() {
    with_default_mock_builder(|| {
        run_to_block(1);

        create_initial_storage_buckets_helper();
        increase_account_balance_helper(DEFAULT_CURATOR_ACCOUNT_ID, INITIAL_BALANCE);
        increase_account_balance_helper(LEAD_ACCOUNT_ID, INITIAL_BALANCE);
        create_default_curator_owned_channel(DATA_OBJECT_DELETION_PRIZE);

        UpdateChannelFixture::default()
            .with_sender(LEAD_ACCOUNT_ID)
            .with_actor(ContentActor::Lead)
            .with_assets_to_upload(StorageAssets::<Test> {
                expected_data_size_fee: Storage::<Test>::data_object_per_mega_byte_fee(),
                object_creation_list: create_data_objects_helper(),
            })
            .call_and_assert(Ok(()));
    })
}

#[test]
fn unsuccessful_curator_channel_update_with_assets_uploaded_by_invalid_lead_origin() {
    with_default_mock_builder(|| {
        run_to_block(1);

        create_initial_storage_buckets_helper();
        increase_account_balance_helper(DEFAULT_CURATOR_ACCOUNT_ID, INITIAL_BALANCE);
        increase_account_balance_helper(LEAD_ACCOUNT_ID, INITIAL_BALANCE);
        create_default_curator_owned_channel(DATA_OBJECT_DELETION_PRIZE);

        UpdateChannelFixture::default()
            .with_sender(LEAD_ACCOUNT_ID + 100)
            .with_actor(ContentActor::Lead)
            .with_assets_to_upload(StorageAssets::<Test> {
                expected_data_size_fee: Storage::<Test>::data_object_per_mega_byte_fee(),
                object_creation_list: create_data_objects_helper(),
            })
            .call_and_assert(Err(Error::<Test>::LeadAuthFailed.into()));
    })
}

#[test]
fn successful_channel_update_with_assets_removed_by_lead() {
    with_default_mock_builder(|| {
        run_to_block(1);

        create_initial_storage_buckets_helper();
        increase_account_balance_helper(DEFAULT_CURATOR_ACCOUNT_ID, INITIAL_BALANCE);
        create_default_curator_owned_channel(DATA_OBJECT_DELETION_PRIZE);

        UpdateChannelFixture::default()
            .with_sender(LEAD_ACCOUNT_ID)
            .with_actor(ContentActor::Lead)
            // data objects ids start at index 1
            .with_assets_to_remove((1..(DATA_OBJECTS_NUMBER as u64 - 1)).collect())
            .call_and_assert(Ok(()));
    })
}

#[test]
fn unsuccessful_channel_update_with_assets_removed_by_invalid_lead_origin() {
    with_default_mock_builder(|| {
        run_to_block(1);

        create_initial_storage_buckets_helper();
        increase_account_balance_helper(DEFAULT_CURATOR_ACCOUNT_ID, INITIAL_BALANCE);
        create_default_curator_owned_channel(DATA_OBJECT_DELETION_PRIZE);

        UpdateChannelFixture::default()
            .with_sender(LEAD_ACCOUNT_ID + 100)
            .with_actor(ContentActor::Lead)
            // data objects ids start at index 1
            .with_assets_to_remove((1..(DATA_OBJECTS_NUMBER as u64 - 1)).collect())
            .call_and_assert(Err(Error::<Test>::LeadAuthFailed.into()));
    })
}

#[test]
fn unsuccessful_channel_update_with_assets_uploaded_by_unauthorized_collaborator() {
    with_default_mock_builder(|| {
        run_to_block(1);

        create_initial_storage_buckets_helper();
        increase_account_balance_helper(DEFAULT_MEMBER_ACCOUNT_ID, INITIAL_BALANCE);
        increase_account_balance_helper(
            UNAUTHORIZED_COLLABORATOR_MEMBER_ACCOUNT_ID,
            INITIAL_BALANCE,
        );
        create_default_member_owned_channel(DATA_OBJECT_DELETION_PRIZE);

        UpdateChannelFixture::default()
            .with_sender(UNAUTHORIZED_COLLABORATOR_MEMBER_ACCOUNT_ID)
            .with_actor(ContentActor::Member(UNAUTHORIZED_COLLABORATOR_MEMBER_ID))
            .with_assets_to_upload(StorageAssets::<Test> {
                expected_data_size_fee: Storage::<Test>::data_object_per_mega_byte_fee(),
                object_creation_list: create_data_objects_helper(),
            })
            .call_and_assert(Err(Error::<Test>::ActorNotAuthorized.into()));
    })
}

#[test]
fn unsuccessful_channel_update_with_assets_removed_by_unauthorized_collaborator() {
    with_default_mock_builder(|| {
        run_to_block(1);

        create_initial_storage_buckets_helper();
        increase_account_balance_helper(DEFAULT_MEMBER_ACCOUNT_ID, INITIAL_BALANCE);
        create_default_member_owned_channel(DATA_OBJECT_DELETION_PRIZE);

        UpdateChannelFixture::default()
            .with_sender(UNAUTHORIZED_COLLABORATOR_MEMBER_ACCOUNT_ID)
            .with_actor(ContentActor::Member(UNAUTHORIZED_COLLABORATOR_MEMBER_ID))
            // data objects ids start at index 1
            .with_assets_to_remove((1..(DATA_OBJECTS_NUMBER as u64 - 1)).collect())
            .call_and_assert(Err(Error::<Test>::ActorNotAuthorized.into()));
    })
}

#[test]
fn unsuccessful_channel_update_with_assets_uploaded_by_unauthorized_member() {
    with_default_mock_builder(|| {
        run_to_block(1);

        create_initial_storage_buckets_helper();
        increase_account_balance_helper(DEFAULT_MEMBER_ACCOUNT_ID, INITIAL_BALANCE);
        increase_account_balance_helper(UNAUTHORIZED_MEMBER_ACCOUNT_ID, INITIAL_BALANCE);
        create_default_member_owned_channel(DATA_OBJECT_DELETION_PRIZE);

        UpdateChannelFixture::default()
            .with_sender(UNAUTHORIZED_MEMBER_ACCOUNT_ID)
            .with_actor(ContentActor::Member(UNAUTHORIZED_MEMBER_ID))
            .with_assets_to_upload(StorageAssets::<Test> {
                expected_data_size_fee: Storage::<Test>::data_object_per_mega_byte_fee(),
                object_creation_list: create_data_objects_helper(),
            })
            .call_and_assert(Err(Error::<Test>::ActorNotAuthorized.into()));
    })
}

#[test]
fn unsuccessful_channel_update_with_assets_removed_by_unathorized_member() {
    with_default_mock_builder(|| {
        run_to_block(1);

        create_initial_storage_buckets_helper();
        increase_account_balance_helper(DEFAULT_MEMBER_ACCOUNT_ID, INITIAL_BALANCE);
        create_default_member_owned_channel(DATA_OBJECT_DELETION_PRIZE);

        UpdateChannelFixture::default()
            .with_sender(UNAUTHORIZED_MEMBER_ACCOUNT_ID)
            .with_actor(ContentActor::Member(UNAUTHORIZED_MEMBER_ID))
            // data objects ids start at index 1
            .with_assets_to_remove((1..(DATA_OBJECTS_NUMBER as u64 - 1)).collect())
            .call_and_assert(Err(Error::<Test>::ActorNotAuthorized.into()));
    })
}

#[test]
fn unsuccessful_channel_update_with_assets_uploaded_by_unauthorized_curator() {
    with_default_mock_builder(|| {
        run_to_block(1);

        create_initial_storage_buckets_helper();
        increase_account_balance_helper(DEFAULT_CURATOR_ACCOUNT_ID, INITIAL_BALANCE);
        increase_account_balance_helper(UNAUTHORIZED_CURATOR_ACCOUNT_ID, INITIAL_BALANCE);
        create_default_curator_owned_channel(DATA_OBJECT_DELETION_PRIZE);

        let unauthorized_curator_group_id =
            curators::add_curator_to_new_group(UNAUTHORIZED_CURATOR_ID);
        UpdateChannelFixture::default()
            .with_sender(UNAUTHORIZED_CURATOR_ACCOUNT_ID)
            .with_actor(ContentActor::Curator(
                unauthorized_curator_group_id,
                UNAUTHORIZED_CURATOR_ID,
            ))
            .with_assets_to_upload(StorageAssets::<Test> {
                expected_data_size_fee: Storage::<Test>::data_object_per_mega_byte_fee(),
                object_creation_list: create_data_objects_helper(),
            })
            .call_and_assert(Err(Error::<Test>::ActorNotAuthorized.into()));
    })
}

#[test]
fn unsuccessful_channel_update_with_assets_removed_by_unauthorized_curator() {
    with_default_mock_builder(|| {
        run_to_block(1);

        create_initial_storage_buckets_helper();
        increase_account_balance_helper(DEFAULT_CURATOR_ACCOUNT_ID, INITIAL_BALANCE);
        create_default_curator_owned_channel(DATA_OBJECT_DELETION_PRIZE);

        let unauthorized_curator_group_id =
            curators::add_curator_to_new_group(UNAUTHORIZED_CURATOR_ID);
        UpdateChannelFixture::default()
            .with_sender(UNAUTHORIZED_CURATOR_ACCOUNT_ID)
            .with_actor(ContentActor::Curator(
                unauthorized_curator_group_id,
                UNAUTHORIZED_CURATOR_ID,
            ))
            // data objects ids start at index 1
            .with_assets_to_remove((1..(DATA_OBJECTS_NUMBER as u64 - 1)).collect())
            .call_and_assert(Err(Error::<Test>::ActorNotAuthorized.into()));
    })
}

#[test]
fn unsuccessful_member_channel_update_with_assets_uploaded_by_lead() {
    with_default_mock_builder(|| {
        run_to_block(1);

        create_initial_storage_buckets_helper();
        increase_account_balance_helper(DEFAULT_MEMBER_ACCOUNT_ID, INITIAL_BALANCE);
        increase_account_balance_helper(LEAD_ACCOUNT_ID, INITIAL_BALANCE);
        create_default_member_owned_channel(DATA_OBJECT_DELETION_PRIZE);

        UpdateChannelFixture::default()
            .with_sender(LEAD_ACCOUNT_ID)
            .with_actor(ContentActor::Lead)
            .with_assets_to_upload(StorageAssets::<Test> {
                expected_data_size_fee: Storage::<Test>::data_object_per_mega_byte_fee(),
                object_creation_list: create_data_objects_helper(),
            })
            .call_and_assert(Err(Error::<Test>::ActorNotAuthorized.into()));
    })
}

#[test]
fn unsuccessful_member_channel_update_with_assets_removed_by_lead() {
    with_default_mock_builder(|| {
        run_to_block(1);

        create_initial_storage_buckets_helper();
        increase_account_balance_helper(DEFAULT_MEMBER_ACCOUNT_ID, INITIAL_BALANCE);
        create_default_member_owned_channel(DATA_OBJECT_DELETION_PRIZE);

        UpdateChannelFixture::default()
            .with_sender(LEAD_ACCOUNT_ID)
            .with_actor(ContentActor::Lead)
            // data objects ids start at index 1
            .with_assets_to_remove((1..(DATA_OBJECTS_NUMBER as u64 - 1)).collect())
            .call_and_assert(Err(Error::<Test>::ActorNotAuthorized.into()));
    })
}

#[test]
fn successful_channel_update_with_collaborators_set_updated_by_member() {
    with_default_mock_builder(|| {
        run_to_block(1);

        create_initial_storage_buckets_helper();
        increase_account_balance_helper(DEFAULT_MEMBER_ACCOUNT_ID, INITIAL_BALANCE);
        create_default_member_owned_channel(DATA_OBJECT_DELETION_PRIZE);

        UpdateChannelFixture::default()
            .with_sender(DEFAULT_MEMBER_ACCOUNT_ID)
            .with_actor(ContentActor::Member(DEFAULT_MEMBER_ID))
            .with_collaborators(BTreeSet::new())
            .call_and_assert(Ok(()));
    })
}

#[test]
fn unsuccessful_channel_update_with_collaborators_set_updated_by_unauthorized_member() {
    with_default_mock_builder(|| {
        run_to_block(1);

        create_initial_storage_buckets_helper();
        increase_account_balance_helper(DEFAULT_MEMBER_ACCOUNT_ID, INITIAL_BALANCE);
        create_default_member_owned_channel(DATA_OBJECT_DELETION_PRIZE);

        UpdateChannelFixture::default()
            .with_sender(UNAUTHORIZED_MEMBER_ACCOUNT_ID)
            .with_actor(ContentActor::Member(UNAUTHORIZED_MEMBER_ID))
            .with_collaborators(BTreeSet::new())
            .call_and_assert(Err(Error::<Test>::ActorNotAuthorized.into()));
    })
}

#[test]
fn successful_channel_update_with_collaborators_set_updated_by_curator() {
    with_default_mock_builder(|| {
        run_to_block(1);

        create_initial_storage_buckets_helper();
        increase_account_balance_helper(DEFAULT_CURATOR_ACCOUNT_ID, INITIAL_BALANCE);
        create_default_curator_owned_channel(DATA_OBJECT_DELETION_PRIZE);

        let default_curator_group_id = NextCuratorGroupId::<Test>::get() - 1;
        UpdateChannelFixture::default()
            .with_sender(DEFAULT_CURATOR_ACCOUNT_ID)
            .with_actor(ContentActor::Curator(
                default_curator_group_id,
                DEFAULT_CURATOR_ID,
            ))
            .with_collaborators(BTreeSet::new())
            .call_and_assert(Ok(()));
    })
}

#[test]
fn unsuccessful_channel_update_with_collaborators_set_updated_by_unauthorized_curator() {
    with_default_mock_builder(|| {
        run_to_block(1);

        create_initial_storage_buckets_helper();
        increase_account_balance_helper(DEFAULT_CURATOR_ACCOUNT_ID, INITIAL_BALANCE);
        create_default_curator_owned_channel(DATA_OBJECT_DELETION_PRIZE);

        let unauthorized_curator_group_id =
            curators::add_curator_to_new_group(UNAUTHORIZED_CURATOR_ID);
        UpdateChannelFixture::default()
            .with_sender(UNAUTHORIZED_CURATOR_ACCOUNT_ID)
            .with_actor(ContentActor::Curator(
                unauthorized_curator_group_id,
                UNAUTHORIZED_CURATOR_ID,
            ))
            .with_collaborators(BTreeSet::new())
            .call_and_assert(Err(Error::<Test>::ActorNotAuthorized.into()));
    })
}

#[test]
fn unsuccessful_channel_update_with_collaborators_set_updated_by_collaborator() {
    with_default_mock_builder(|| {
        run_to_block(1);

        create_initial_storage_buckets_helper();
        increase_account_balance_helper(DEFAULT_MEMBER_ACCOUNT_ID, INITIAL_BALANCE);
        create_default_member_owned_channel(DATA_OBJECT_DELETION_PRIZE);

        UpdateChannelFixture::default()
            .with_sender(COLLABORATOR_MEMBER_ACCOUNT_ID)
            .with_actor(ContentActor::Member(COLLABORATOR_MEMBER_ID))
            .with_collaborators(BTreeSet::new())
            .call_and_assert(Err(Error::<Test>::ActorNotAuthorized.into()));
    })
}

#[test]
fn unsuccessful_member_channel_update_with_collaborators_set_updated_by_lead() {
    with_default_mock_builder(|| {
        run_to_block(1);

        create_initial_storage_buckets_helper();
        increase_account_balance_helper(DEFAULT_MEMBER_ACCOUNT_ID, INITIAL_BALANCE);
        create_default_member_owned_channel(DATA_OBJECT_DELETION_PRIZE);

        UpdateChannelFixture::default()
            .with_sender(LEAD_ACCOUNT_ID)
            .with_actor(ContentActor::Lead)
            .with_collaborators(BTreeSet::new())
            .call_and_assert(Err(Error::<Test>::ActorNotAuthorized.into()));
    })
}

#[test]
fn successful_curator_channel_update_with_collaborators_set_updated_by_lead() {
    with_default_mock_builder(|| {
        run_to_block(1);

        create_initial_storage_buckets_helper();
        increase_account_balance_helper(DEFAULT_CURATOR_ACCOUNT_ID, INITIAL_BALANCE);
        create_default_curator_owned_channel(DATA_OBJECT_DELETION_PRIZE);

        UpdateChannelFixture::default()
            .with_sender(LEAD_ACCOUNT_ID)
            .with_actor(ContentActor::Lead)
            .with_collaborators(BTreeSet::new())
            .call_and_assert(Ok(()));
    })
}

#[test]
fn unsuccessful_curator_channel_update_with_collaborators_set_updated_by_invalid_lead_origin() {
    with_default_mock_builder(|| {
        run_to_block(1);

        create_initial_storage_buckets_helper();
        increase_account_balance_helper(DEFAULT_CURATOR_ACCOUNT_ID, INITIAL_BALANCE);
        create_default_curator_owned_channel(DATA_OBJECT_DELETION_PRIZE);

        UpdateChannelFixture::default()
            .with_sender(LEAD_ACCOUNT_ID + 100)
            .with_actor(ContentActor::Lead)
            .with_collaborators(BTreeSet::new())
            .call_and_assert(Err(Error::<Test>::LeadAuthFailed.into()));
    })
}

#[test]
<<<<<<< HEAD
fn successful_channel_update_with_reward_account_updated_by_member() {
    with_default_mock_builder(|| {
        run_to_block(1);

        create_initial_storage_buckets_helper();
        increase_account_balance_helper(DEFAULT_MEMBER_ACCOUNT_ID, INITIAL_BALANCE);
        create_default_member_owned_channel(DATA_OBJECT_DELETION_PRIZE);

        UpdateChannelFixture::default()
            .with_sender(DEFAULT_MEMBER_ACCOUNT_ID)
            .with_actor(ContentActor::Member(DEFAULT_MEMBER_ID))
            .with_reward_account(Some(None))
            .call_and_assert(Ok(()));
    })
}

#[test]
fn unsuccessful_channel_update_with_reward_account_updated_by_unauthorized_member() {
    with_default_mock_builder(|| {
        run_to_block(1);

        create_initial_storage_buckets_helper();
        increase_account_balance_helper(DEFAULT_MEMBER_ACCOUNT_ID, INITIAL_BALANCE);
        create_default_member_owned_channel(DATA_OBJECT_DELETION_PRIZE);

        UpdateChannelFixture::default()
            .with_sender(UNAUTHORIZED_MEMBER_ACCOUNT_ID)
            .with_actor(ContentActor::Member(UNAUTHORIZED_MEMBER_ID))
            .with_reward_account(Some(None))
            .call_and_assert(Err(Error::<Test>::ActorNotAuthorized.into()));
    })
}

#[test]
fn successful_channel_update_with_reward_account_updated_by_curator() {
    with_default_mock_builder(|| {
        run_to_block(1);

        create_initial_storage_buckets_helper();
        increase_account_balance_helper(DEFAULT_CURATOR_ACCOUNT_ID, INITIAL_BALANCE);
        create_default_curator_owned_channel(DATA_OBJECT_DELETION_PRIZE);

        let default_curator_group_id = NextCuratorGroupId::<Test>::get() - 1;
        UpdateChannelFixture::default()
            .with_sender(DEFAULT_CURATOR_ACCOUNT_ID)
            .with_actor(ContentActor::Curator(
                default_curator_group_id,
                DEFAULT_CURATOR_ID,
            ))
            .with_reward_account(Some(None))
            .call_and_assert(Ok(()));
    })
}

#[test]
fn unsuccessful_channel_update_with_reward_account_updated_by_unauthorized_curator() {
    with_default_mock_builder(|| {
        run_to_block(1);

        create_initial_storage_buckets_helper();
        increase_account_balance_helper(DEFAULT_CURATOR_ACCOUNT_ID, INITIAL_BALANCE);
        create_default_curator_owned_channel(DATA_OBJECT_DELETION_PRIZE);

        let unauthorized_curator_group_id =
            curators::add_curator_to_new_group(UNAUTHORIZED_CURATOR_ID);
        UpdateChannelFixture::default()
            .with_sender(UNAUTHORIZED_CURATOR_ACCOUNT_ID)
            .with_actor(ContentActor::Curator(
                unauthorized_curator_group_id,
                UNAUTHORIZED_CURATOR_ID,
            ))
            .with_reward_account(Some(None))
            .call_and_assert(Err(Error::<Test>::ActorNotAuthorized.into()));
    })
}

#[test]
fn unsuccessful_channel_update_with_reward_account_updated_by_collaborator() {
    with_default_mock_builder(|| {
        run_to_block(1);

        create_initial_storage_buckets_helper();
        increase_account_balance_helper(DEFAULT_MEMBER_ACCOUNT_ID, INITIAL_BALANCE);
        create_default_member_owned_channel(DATA_OBJECT_DELETION_PRIZE);

        UpdateChannelFixture::default()
            .with_sender(COLLABORATOR_MEMBER_ACCOUNT_ID)
            .with_actor(ContentActor::Member(COLLABORATOR_MEMBER_ID))
            .with_reward_account(Some(None))
            .call_and_assert(Err(Error::<Test>::ActorNotAuthorized.into()));
    })
}

#[test]
fn unsuccessful_member_channel_update_with_reward_account_updated_by_lead() {
    with_default_mock_builder(|| {
        run_to_block(1);

        create_initial_storage_buckets_helper();
        increase_account_balance_helper(DEFAULT_MEMBER_ACCOUNT_ID, INITIAL_BALANCE);
        create_default_member_owned_channel(DATA_OBJECT_DELETION_PRIZE);

        UpdateChannelFixture::default()
            .with_sender(LEAD_ACCOUNT_ID)
            .with_actor(ContentActor::Lead)
            .with_reward_account(Some(None))
            .call_and_assert(Err(Error::<Test>::ActorNotAuthorized.into()));
    })
}

#[test]
fn successful_curator_channel_update_with_reward_account_updated_by_lead() {
    with_default_mock_builder(|| {
        run_to_block(1);

        create_initial_storage_buckets_helper();
        increase_account_balance_helper(DEFAULT_CURATOR_ACCOUNT_ID, INITIAL_BALANCE);
        create_default_curator_owned_channel(DATA_OBJECT_DELETION_PRIZE);

        UpdateChannelFixture::default()
            .with_sender(LEAD_ACCOUNT_ID)
            .with_actor(ContentActor::Lead)
            .with_reward_account(Some(None))
            .call_and_assert(Ok(()));
    })
}

#[test]
fn unsuccessful_curator_channel_update_with_reward_account_updated_by_invalid_lead_origin() {
    with_default_mock_builder(|| {
        run_to_block(1);

        create_initial_storage_buckets_helper();
        increase_account_balance_helper(DEFAULT_CURATOR_ACCOUNT_ID, INITIAL_BALANCE);
        create_default_curator_owned_channel(DATA_OBJECT_DELETION_PRIZE);

        UpdateChannelFixture::default()
            .with_sender(LEAD_ACCOUNT_ID + 100)
            .with_actor(ContentActor::Lead)
            .with_reward_account(Some(None))
            .call_and_assert(Err(Error::<Test>::LeadAuthFailed.into()));
    })
}

#[test]
=======
>>>>>>> dadce54b
fn unsuccessful_channel_update_with_data_limits_exceeded() {
    with_default_mock_builder(|| {
        run_to_block(1);

        create_initial_storage_buckets_helper();
        increase_account_balance_helper(DEFAULT_MEMBER_ACCOUNT_ID, INITIAL_BALANCE);
        create_default_member_owned_channel(DATA_OBJECT_DELETION_PRIZE);

        UpdateChannelFixture::default()
            .with_sender(DEFAULT_MEMBER_ACCOUNT_ID)
            .with_actor(ContentActor::Member(DEFAULT_MEMBER_ID))
            .with_assets_to_upload(StorageAssets::<Test> {
                expected_data_size_fee: Storage::<Test>::data_object_per_mega_byte_fee(),
                object_creation_list: vec![DataObjectCreationParameters {
                    size: VOUCHER_OBJECTS_SIZE_LIMIT + 1,
                    ipfs_content_id: vec![1u8],
                }],
            })
            .call_and_assert(Err(storage::Error::<Test>::MaxDataObjectSizeExceeded.into()));
    })
}

#[test]
fn unsuccessful_channel_update_with_invalid_objects_id_to_remove() {
    with_default_mock_builder(|| {
        run_to_block(1);

        create_initial_storage_buckets_helper();
        increase_account_balance_helper(DEFAULT_MEMBER_ACCOUNT_ID, INITIAL_BALANCE);
        create_default_member_owned_channel(DATA_OBJECT_DELETION_PRIZE);

        UpdateChannelFixture::default()
            .with_sender(DEFAULT_MEMBER_ACCOUNT_ID)
            .with_actor(ContentActor::Member(DEFAULT_MEMBER_ID))
            .with_assets_to_remove(
                ((DATA_OBJECTS_NUMBER as u64 + 1)..(2 * DATA_OBJECTS_NUMBER as u64)).collect(),
            )
            .call_and_assert(Err(storage::Error::<Test>::DataObjectDoesntExist.into()));
    })
}

#[test]
<<<<<<< HEAD
fn unsuccessful_channel_update_with_invalid_collaborators_set() {
    with_default_mock_builder(|| {
        run_to_block(1);

        create_initial_storage_buckets_helper();
        increase_account_balance_helper(DEFAULT_MEMBER_ACCOUNT_ID, INITIAL_BALANCE);
        create_default_member_owned_channel(DATA_OBJECT_DELETION_PRIZE);

        UpdateChannelFixture::default()
            .with_sender(DEFAULT_MEMBER_ACCOUNT_ID)
            .with_actor(ContentActor::Member(DEFAULT_MEMBER_ID))
            .with_collaborators(vec![COLLABORATOR_MEMBER_ID + 100].into_iter().collect())
            .call_and_assert(Err(Error::<Test>::InvalidMemberProvided.into()));
    })
}

#[test]
=======
>>>>>>> dadce54b
fn unsuccessful_channel_update_with_invalid_expected_data_size_fee() {
    with_default_mock_builder(|| {
        run_to_block(1);

        create_initial_storage_buckets_helper();
        increase_account_balance_helper(DEFAULT_MEMBER_ACCOUNT_ID, INITIAL_BALANCE);
        create_default_member_owned_channel(DATA_OBJECT_DELETION_PRIZE);

        UpdateChannelFixture::default()
            .with_sender(DEFAULT_MEMBER_ACCOUNT_ID)
            .with_actor(ContentActor::Member(DEFAULT_MEMBER_ID))
            .with_assets_to_upload(StorageAssets::<Test> {
                // setting a purposely high fee to trigger error
                expected_data_size_fee: BalanceOf::<Test>::from(1_000_000u64),
                object_creation_list: create_data_objects_helper(),
            })
            .call_and_assert(Err(storage::Error::<Test>::DataSizeFeeChanged.into()));
    })
}

#[test]
fn unsuccessful_channel_update_with_insufficient_balance() {
    with_default_mock_builder(|| {
        run_to_block(1);

        create_initial_storage_buckets_helper();
        increase_account_balance_helper(DEFAULT_MEMBER_ACCOUNT_ID, INITIAL_BALANCE);
        create_default_member_owned_channel(DATA_OBJECT_DELETION_PRIZE);
        slash_account_balance_helper(DEFAULT_MEMBER_ACCOUNT_ID);

        let data_object_deletion_prize = 10;
        set_data_object_deletion_prize(data_object_deletion_prize);

        UpdateChannelFixture::default()
            .with_sender(DEFAULT_MEMBER_ACCOUNT_ID)
            .with_data_object_deletion_prize(data_object_deletion_prize)
            .with_actor(ContentActor::Member(DEFAULT_MEMBER_ID))
            .with_assets_to_upload(StorageAssets::<Test> {
                expected_data_size_fee: Storage::<Test>::data_object_per_mega_byte_fee(),
                object_creation_list: create_data_objects_helper(),
            })
            .call_and_assert(Err(storage::Error::<Test>::InsufficientBalance.into()));
    })
}

#[test]
fn unsuccessful_channel_update_with_no_bucket_with_sufficient_object_size_limit() {
    with_default_mock_builder(|| {
        run_to_block(1);

        create_initial_storage_buckets_helper();
        increase_account_balance_helper(DEFAULT_MEMBER_ACCOUNT_ID, INITIAL_BALANCE);
        create_default_member_owned_channel(DATA_OBJECT_DELETION_PRIZE);

        UpdateChannelFixture::default()
            .with_sender(DEFAULT_MEMBER_ACCOUNT_ID)
            .with_actor(ContentActor::Member(DEFAULT_MEMBER_ID))
            .with_assets_to_upload(StorageAssets::<Test> {
                expected_data_size_fee: Storage::<Test>::data_object_per_mega_byte_fee(),
                object_creation_list: vec![DataObjectCreationParameters {
                    size: STORAGE_BUCKET_OBJECTS_SIZE_LIMIT + 1,
                    ipfs_content_id: vec![1u8],
                }],
            })
            .call_and_assert(Err(
                storage::Error::<Test>::StorageBucketObjectSizeLimitReached.into(),
            ));
    })
}

#[test]
fn unsuccessful_channel_update_with_no_bucket_with_sufficient_object_number_limit() {
    with_default_mock_builder(|| {
        run_to_block(1);

        create_initial_storage_buckets_helper();
        increase_account_balance_helper(
            DEFAULT_MEMBER_ACCOUNT_ID,
            // balance necessary to create channel + video with specified no. of assets
            DATA_OBJECT_DELETION_PRIZE * (STORAGE_BUCKET_OBJECTS_NUMBER_LIMIT + 1)
                + DATA_OBJECT_DELETION_PRIZE * DATA_OBJECTS_NUMBER,
        );

        create_default_member_owned_channel(DATA_OBJECT_DELETION_PRIZE);

        UpdateChannelFixture::default()
            .with_sender(DEFAULT_MEMBER_ACCOUNT_ID)
            .with_actor(ContentActor::Member(DEFAULT_MEMBER_ID))
            .with_assets_to_upload(StorageAssets::<Test> {
                expected_data_size_fee: Storage::<Test>::data_object_per_mega_byte_fee(),
                object_creation_list: (0..(STORAGE_BUCKET_OBJECTS_NUMBER_LIMIT + 1))
                    .map(|_| DataObjectCreationParameters {
                        size: 1,
                        ipfs_content_id: vec![1u8],
                    })
                    .collect(),
            })
            .call_and_assert(Err(
                storage::Error::<Test>::StorageBucketObjectNumberLimitReached.into(),
            ));
    })
}

// channel deletion tests
#[test]
fn successful_curator_channel_deletion_by_lead() {
    with_default_mock_builder(|| {
        run_to_block(1);

        create_initial_storage_buckets_helper();
        increase_account_balance_helper(DEFAULT_CURATOR_ACCOUNT_ID, INITIAL_BALANCE);
        create_default_curator_owned_channel(DATA_OBJECT_DELETION_PRIZE);

        DeleteChannelFixture::default()
            .with_sender(LEAD_ACCOUNT_ID)
            .with_actor(ContentActor::Lead)
            .call_and_assert(Ok(()));
    })
}

#[test]
fn unsuccessful_curator_channel_deletion_by_invalid_lead_origin() {
    with_default_mock_builder(|| {
        run_to_block(1);

        create_initial_storage_buckets_helper();
        increase_account_balance_helper(DEFAULT_CURATOR_ACCOUNT_ID, INITIAL_BALANCE);
        create_default_curator_owned_channel(DATA_OBJECT_DELETION_PRIZE);

        DeleteChannelFixture::default()
            .with_sender(LEAD_ACCOUNT_ID + 100)
            .with_actor(ContentActor::Lead)
            .call_and_assert(Err(Error::<Test>::LeadAuthFailed.into()));
    })
}

#[test]
fn unsuccessful_member_channel_deletion_by_lead() {
    with_default_mock_builder(|| {
        run_to_block(1);

        create_initial_storage_buckets_helper();
        increase_account_balance_helper(DEFAULT_MEMBER_ACCOUNT_ID, INITIAL_BALANCE);
        create_default_member_owned_channel(DATA_OBJECT_DELETION_PRIZE);

        DeleteChannelFixture::default()
            .with_sender(LEAD_ACCOUNT_ID)
            .with_actor(ContentActor::Lead)
            .call_and_assert(Err(Error::<Test>::ActorNotAuthorized.into()));
    })
}

#[test]
fn unsuccessful_channel_deletion_by_collaborator() {
    with_default_mock_builder(|| {
        run_to_block(1);

        create_initial_storage_buckets_helper();
        increase_account_balance_helper(DEFAULT_MEMBER_ACCOUNT_ID, INITIAL_BALANCE);
        create_default_member_owned_channel(DATA_OBJECT_DELETION_PRIZE);

        DeleteChannelFixture::default()
            .with_sender(COLLABORATOR_MEMBER_ACCOUNT_ID)
            .with_actor(ContentActor::Member(COLLABORATOR_MEMBER_ID))
            .call_and_assert(Err(Error::<Test>::ActorNotAuthorized.into()));
    })
}

#[test]
fn successful_channel_deletion_by_member() {
    with_default_mock_builder(|| {
        run_to_block(1);

        create_initial_storage_buckets_helper();
        increase_account_balance_helper(DEFAULT_MEMBER_ACCOUNT_ID, INITIAL_BALANCE);
        create_default_member_owned_channel(DATA_OBJECT_DELETION_PRIZE);

        DeleteChannelFixture::default()
            .with_sender(DEFAULT_MEMBER_ACCOUNT_ID)
            .with_actor(ContentActor::Member(DEFAULT_MEMBER_ID))
            .call_and_assert(Ok(()));
    })
}

#[test]
fn successful_channel_deletion_by_curator() {
    with_default_mock_builder(|| {
        run_to_block(1);

        create_initial_storage_buckets_helper();
        increase_account_balance_helper(DEFAULT_CURATOR_ACCOUNT_ID, INITIAL_BALANCE);
        create_default_curator_owned_channel(DATA_OBJECT_DELETION_PRIZE);

        let default_curator_group_id = Content::next_curator_group_id() - 1;
        DeleteChannelFixture::default()
            .with_sender(DEFAULT_CURATOR_ACCOUNT_ID)
            .with_actor(ContentActor::Curator(
                default_curator_group_id,
                DEFAULT_CURATOR_ID,
            ))
            .call_and_assert(Ok(()));
    })
}

#[test]
fn unsuccessful_channel_deletion_by_unauthorized_member() {
    with_default_mock_builder(|| {
        run_to_block(1);

        create_initial_storage_buckets_helper();
        increase_account_balance_helper(DEFAULT_MEMBER_ACCOUNT_ID, INITIAL_BALANCE);
        create_default_member_owned_channel(DATA_OBJECT_DELETION_PRIZE);

        DeleteChannelFixture::default()
            .with_sender(UNAUTHORIZED_MEMBER_ACCOUNT_ID)
            .with_actor(ContentActor::Member(UNAUTHORIZED_MEMBER_ID))
            .call_and_assert(Err(Error::<Test>::ActorNotAuthorized.into()));
    })
}

#[test]
fn unsuccessful_channel_deletion_by_unauthorized_curator() {
    with_default_mock_builder(|| {
        run_to_block(1);

        create_initial_storage_buckets_helper();
        increase_account_balance_helper(DEFAULT_CURATOR_ACCOUNT_ID, INITIAL_BALANCE);
        create_default_curator_owned_channel(DATA_OBJECT_DELETION_PRIZE);

        let unauthorized_curator_group_id =
            curators::add_curator_to_new_group(UNAUTHORIZED_CURATOR_ID);
        DeleteChannelFixture::default()
            .with_sender(UNAUTHORIZED_CURATOR_ACCOUNT_ID)
            .with_actor(ContentActor::Curator(
                unauthorized_curator_group_id,
                UNAUTHORIZED_CURATOR_ID,
            ))
            .call_and_assert(Err(Error::<Test>::ActorNotAuthorized.into()));
    })
}

#[test]
fn unsuccessful_channel_deletion_by_uncorresponding_member_id_and_origin() {
    with_default_mock_builder(|| {
        run_to_block(1);

        create_initial_storage_buckets_helper();
        increase_account_balance_helper(DEFAULT_MEMBER_ACCOUNT_ID, INITIAL_BALANCE);
        create_default_member_owned_channel(DATA_OBJECT_DELETION_PRIZE);

        DeleteChannelFixture::default()
            .with_sender(UNAUTHORIZED_MEMBER_ACCOUNT_ID)
            .with_actor(ContentActor::Member(DEFAULT_MEMBER_ID))
            .call_and_assert(Err(Error::<Test>::MemberAuthFailed.into()));
    })
}

#[test]
fn unsuccessful_channel_deletion_by_uncorresponding_curator_id_and_origin() {
    with_default_mock_builder(|| {
        run_to_block(1);

        create_initial_storage_buckets_helper();
        increase_account_balance_helper(DEFAULT_CURATOR_ACCOUNT_ID, INITIAL_BALANCE);
        create_default_curator_owned_channel(DATA_OBJECT_DELETION_PRIZE);

        let default_curator_group_id = Content::next_curator_group_id() - 1;
        DeleteChannelFixture::default()
            .with_sender(UNAUTHORIZED_CURATOR_ACCOUNT_ID)
            .with_actor(ContentActor::Curator(
                default_curator_group_id,
                DEFAULT_CURATOR_ID,
            ))
            .call_and_assert(Err(Error::<Test>::CuratorAuthFailed.into()));
    })
}

#[test]
fn unsuccessful_channel_deletion_with_invalid_channel_id() {
    with_default_mock_builder(|| {
        run_to_block(1);

        create_initial_storage_buckets_helper();
        increase_account_balance_helper(DEFAULT_MEMBER_ACCOUNT_ID, INITIAL_BALANCE);
        create_default_member_owned_channel(DATA_OBJECT_DELETION_PRIZE);

        DeleteChannelFixture::default()
            .with_sender(DEFAULT_MEMBER_ACCOUNT_ID)
            .with_actor(ContentActor::Member(DEFAULT_MEMBER_ID))
            .with_channel_id(Zero::zero())
            .call_and_assert(Err(Error::<Test>::ChannelDoesNotExist.into()));
    })
}

#[test]
fn unsuccessful_channel_deletion_with_invalid_bag_size() {
    with_default_mock_builder(|| {
        run_to_block(1);

        create_initial_storage_buckets_helper();
        increase_account_balance_helper(DEFAULT_MEMBER_ACCOUNT_ID, INITIAL_BALANCE);
        create_default_member_owned_channel(DATA_OBJECT_DELETION_PRIZE);

        assert!(DATA_OBJECTS_NUMBER > 0);

        DeleteChannelFixture::default()
            .with_sender(DEFAULT_MEMBER_ACCOUNT_ID)
            .with_actor(ContentActor::Member(DEFAULT_MEMBER_ID))
            // default member owned channel has DATA_OBJECTS_NUMBER > 0 assets
            .with_num_objects_to_delete(0u64)
            .call_and_assert(Err(Error::<Test>::InvalidBagSizeSpecified.into()));
    })
}<|MERGE_RESOLUTION|>--- conflicted
+++ resolved
@@ -528,7 +528,7 @@
 
         create_initial_storage_buckets_helper();
         increase_account_balance_helper(DEFAULT_MEMBER_ACCOUNT_ID, INITIAL_BALANCE);
-        create_default_member_owned_channel();
+        create_default_member_owned_channel(DATA_OBJECT_DELETION_PRIZE);
 
         UpdateChannelTransferStatusFixture::default()
             .with_transfer_status_by_member_id(DEFAULT_MEMBER_ID)
@@ -1002,154 +1002,6 @@
 }
 
 #[test]
-<<<<<<< HEAD
-fn successful_channel_update_with_reward_account_updated_by_member() {
-    with_default_mock_builder(|| {
-        run_to_block(1);
-
-        create_initial_storage_buckets_helper();
-        increase_account_balance_helper(DEFAULT_MEMBER_ACCOUNT_ID, INITIAL_BALANCE);
-        create_default_member_owned_channel(DATA_OBJECT_DELETION_PRIZE);
-
-        UpdateChannelFixture::default()
-            .with_sender(DEFAULT_MEMBER_ACCOUNT_ID)
-            .with_actor(ContentActor::Member(DEFAULT_MEMBER_ID))
-            .with_reward_account(Some(None))
-            .call_and_assert(Ok(()));
-    })
-}
-
-#[test]
-fn unsuccessful_channel_update_with_reward_account_updated_by_unauthorized_member() {
-    with_default_mock_builder(|| {
-        run_to_block(1);
-
-        create_initial_storage_buckets_helper();
-        increase_account_balance_helper(DEFAULT_MEMBER_ACCOUNT_ID, INITIAL_BALANCE);
-        create_default_member_owned_channel(DATA_OBJECT_DELETION_PRIZE);
-
-        UpdateChannelFixture::default()
-            .with_sender(UNAUTHORIZED_MEMBER_ACCOUNT_ID)
-            .with_actor(ContentActor::Member(UNAUTHORIZED_MEMBER_ID))
-            .with_reward_account(Some(None))
-            .call_and_assert(Err(Error::<Test>::ActorNotAuthorized.into()));
-    })
-}
-
-#[test]
-fn successful_channel_update_with_reward_account_updated_by_curator() {
-    with_default_mock_builder(|| {
-        run_to_block(1);
-
-        create_initial_storage_buckets_helper();
-        increase_account_balance_helper(DEFAULT_CURATOR_ACCOUNT_ID, INITIAL_BALANCE);
-        create_default_curator_owned_channel(DATA_OBJECT_DELETION_PRIZE);
-
-        let default_curator_group_id = NextCuratorGroupId::<Test>::get() - 1;
-        UpdateChannelFixture::default()
-            .with_sender(DEFAULT_CURATOR_ACCOUNT_ID)
-            .with_actor(ContentActor::Curator(
-                default_curator_group_id,
-                DEFAULT_CURATOR_ID,
-            ))
-            .with_reward_account(Some(None))
-            .call_and_assert(Ok(()));
-    })
-}
-
-#[test]
-fn unsuccessful_channel_update_with_reward_account_updated_by_unauthorized_curator() {
-    with_default_mock_builder(|| {
-        run_to_block(1);
-
-        create_initial_storage_buckets_helper();
-        increase_account_balance_helper(DEFAULT_CURATOR_ACCOUNT_ID, INITIAL_BALANCE);
-        create_default_curator_owned_channel(DATA_OBJECT_DELETION_PRIZE);
-
-        let unauthorized_curator_group_id =
-            curators::add_curator_to_new_group(UNAUTHORIZED_CURATOR_ID);
-        UpdateChannelFixture::default()
-            .with_sender(UNAUTHORIZED_CURATOR_ACCOUNT_ID)
-            .with_actor(ContentActor::Curator(
-                unauthorized_curator_group_id,
-                UNAUTHORIZED_CURATOR_ID,
-            ))
-            .with_reward_account(Some(None))
-            .call_and_assert(Err(Error::<Test>::ActorNotAuthorized.into()));
-    })
-}
-
-#[test]
-fn unsuccessful_channel_update_with_reward_account_updated_by_collaborator() {
-    with_default_mock_builder(|| {
-        run_to_block(1);
-
-        create_initial_storage_buckets_helper();
-        increase_account_balance_helper(DEFAULT_MEMBER_ACCOUNT_ID, INITIAL_BALANCE);
-        create_default_member_owned_channel(DATA_OBJECT_DELETION_PRIZE);
-
-        UpdateChannelFixture::default()
-            .with_sender(COLLABORATOR_MEMBER_ACCOUNT_ID)
-            .with_actor(ContentActor::Member(COLLABORATOR_MEMBER_ID))
-            .with_reward_account(Some(None))
-            .call_and_assert(Err(Error::<Test>::ActorNotAuthorized.into()));
-    })
-}
-
-#[test]
-fn unsuccessful_member_channel_update_with_reward_account_updated_by_lead() {
-    with_default_mock_builder(|| {
-        run_to_block(1);
-
-        create_initial_storage_buckets_helper();
-        increase_account_balance_helper(DEFAULT_MEMBER_ACCOUNT_ID, INITIAL_BALANCE);
-        create_default_member_owned_channel(DATA_OBJECT_DELETION_PRIZE);
-
-        UpdateChannelFixture::default()
-            .with_sender(LEAD_ACCOUNT_ID)
-            .with_actor(ContentActor::Lead)
-            .with_reward_account(Some(None))
-            .call_and_assert(Err(Error::<Test>::ActorNotAuthorized.into()));
-    })
-}
-
-#[test]
-fn successful_curator_channel_update_with_reward_account_updated_by_lead() {
-    with_default_mock_builder(|| {
-        run_to_block(1);
-
-        create_initial_storage_buckets_helper();
-        increase_account_balance_helper(DEFAULT_CURATOR_ACCOUNT_ID, INITIAL_BALANCE);
-        create_default_curator_owned_channel(DATA_OBJECT_DELETION_PRIZE);
-
-        UpdateChannelFixture::default()
-            .with_sender(LEAD_ACCOUNT_ID)
-            .with_actor(ContentActor::Lead)
-            .with_reward_account(Some(None))
-            .call_and_assert(Ok(()));
-    })
-}
-
-#[test]
-fn unsuccessful_curator_channel_update_with_reward_account_updated_by_invalid_lead_origin() {
-    with_default_mock_builder(|| {
-        run_to_block(1);
-
-        create_initial_storage_buckets_helper();
-        increase_account_balance_helper(DEFAULT_CURATOR_ACCOUNT_ID, INITIAL_BALANCE);
-        create_default_curator_owned_channel(DATA_OBJECT_DELETION_PRIZE);
-
-        UpdateChannelFixture::default()
-            .with_sender(LEAD_ACCOUNT_ID + 100)
-            .with_actor(ContentActor::Lead)
-            .with_reward_account(Some(None))
-            .call_and_assert(Err(Error::<Test>::LeadAuthFailed.into()));
-    })
-}
-
-#[test]
-=======
->>>>>>> dadce54b
 fn unsuccessful_channel_update_with_data_limits_exceeded() {
     with_default_mock_builder(|| {
         run_to_block(1);
@@ -1192,26 +1044,6 @@
 }
 
 #[test]
-<<<<<<< HEAD
-fn unsuccessful_channel_update_with_invalid_collaborators_set() {
-    with_default_mock_builder(|| {
-        run_to_block(1);
-
-        create_initial_storage_buckets_helper();
-        increase_account_balance_helper(DEFAULT_MEMBER_ACCOUNT_ID, INITIAL_BALANCE);
-        create_default_member_owned_channel(DATA_OBJECT_DELETION_PRIZE);
-
-        UpdateChannelFixture::default()
-            .with_sender(DEFAULT_MEMBER_ACCOUNT_ID)
-            .with_actor(ContentActor::Member(DEFAULT_MEMBER_ID))
-            .with_collaborators(vec![COLLABORATOR_MEMBER_ID + 100].into_iter().collect())
-            .call_and_assert(Err(Error::<Test>::InvalidMemberProvided.into()));
-    })
-}
-
-#[test]
-=======
->>>>>>> dadce54b
 fn unsuccessful_channel_update_with_invalid_expected_data_size_fee() {
     with_default_mock_builder(|| {
         run_to_block(1);
