--- conflicted
+++ resolved
@@ -199,13 +199,8 @@
     }
 
     pub fn call_and_assert(&self, expected_result: DispatchResult) {
-<<<<<<< HEAD
-        let origin = Origin::signed(self.sender);
-        let balance_pre = Balances::<Test>::usable_balance(self.sender);
-=======
         let origin = Origin::signed(self.sender.clone());
         let balance_pre = self.get_balance();
->>>>>>> de15254e
         let channel_id = Content::next_channel_id();
         let channel_bag_id = Content::bag_id_for_channel(&channel_id);
         let beg_obj_id = storage::NextDataObjectId::<Test>::get();
@@ -402,13 +397,8 @@
     }
 
     pub fn call_and_assert(&self, expected_result: DispatchResult) {
-<<<<<<< HEAD
-        let origin = Origin::signed(self.sender);
-        let balance_pre = Balances::<Test>::usable_balance(self.sender);
-=======
         let origin = Origin::signed(self.sender.clone());
         let balance_pre = self.get_balance();
->>>>>>> de15254e
         let channel_bag_id = Content::bag_id_for_channel(&self.channel_id);
         let video_id = Content::next_video_id();
         let beg_obj_id = storage::NextDataObjectId::<Test>::get();
@@ -1022,13 +1012,8 @@
     }
 
     fn call_and_assert(&self, expected_result: DispatchResult) {
-<<<<<<< HEAD
-        let balance_pre = Balances::<Test>::usable_balance(self.get_sender());
-        let bag_id_for_channel = Content::bag_id_for_channel(self.get_channel_id());
-=======
         let balance_pre = self.get_balance();
         let bag_id_for_channel = Content::bag_id_for_channel(&self.get_channel_id());
->>>>>>> de15254e
 
         let objects_state_bloat_bond =
             storage::DataObjectsById::<Test>::iter_prefix(&bag_id_for_channel)
