--- conflicted
+++ resolved
@@ -183,11 +183,8 @@
                         cumulative_payout_earned: Zero::zero(),
                         privilege_level: Zero::zero(),
                         paused_features: BTreeSet::new(),
-<<<<<<< HEAD
                         data_objects: BTreeSet::from_iter(beg_obj_id..end_obj_id),
-=======
                         transfer_status: Default::default(),
->>>>>>> 6d85698a
                     },
                     self.params.clone(),
                 ))
@@ -487,7 +484,6 @@
                             cumulative_payout_earned: BalanceOf::<Test>::zero(),
                             privilege_level: Zero::zero(),
                             paused_features: BTreeSet::new(),
-<<<<<<< HEAD
                             data_objects: BTreeSet::from_iter(
                                 BTreeSet::from_iter(
                                     channel_pre
@@ -498,9 +494,7 @@
                                 .difference(&self.params.assets_to_remove)
                                 .cloned()
                             )
-=======
                             transfer_status: Default::default(),
->>>>>>> 6d85698a
                         },
                         self.params.clone(),
                     ))
