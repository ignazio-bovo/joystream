use super::curators;
use super::mock::*;
use crate::*;
use frame_support::assert_ok;
use frame_support::traits::Currency;
use sp_std::cmp::min;
use sp_std::iter::{IntoIterator, Iterator};

// Index which indentifies the item in the commitment set we want the proof for
pub const DEFAULT_PROOF_INDEX: usize = 1;

type CuratorId = super::mock::CuratorId;
type CuratorGroupId = super::mock::CuratorGroupId;
type MemberId = super::mock::MemberId;

// fixtures
pub struct CreateChannelFixture {
    sender: AccountId,
    actor: ContentActor<CuratorGroupId, CuratorId, MemberId>,
    params: ChannelCreationParameters<Test>,
}

impl CreateChannelFixture {
    pub fn default() -> Self {
        Self {
            sender: DEFAULT_MEMBER_ACCOUNT_ID,
            actor: ContentActor::Member(DEFAULT_MEMBER_ID),
            params: ChannelCreationParameters::<Test> {
                assets: None,
                meta: None,
                reward_account: None,
                collaborators: BTreeSet::new(),
                moderators: BTreeSet::new(),
            },
        }
    }

    pub fn with_sender(self, sender: AccountId) -> Self {
        Self { sender, ..self }
    }

    pub fn with_actor(self, actor: ContentActor<CuratorGroupId, CuratorId, MemberId>) -> Self {
        Self { actor, ..self }
    }

    pub fn with_assets(self, assets: StorageAssets<Test>) -> Self {
        Self {
            params: ChannelCreationParameters::<Test> {
                assets: Some(assets),
                ..self.params
            },
            ..self
        }
    }

    pub fn with_collaborators(self, collaborators: BTreeSet<MemberId>) -> Self {
        Self {
            params: ChannelCreationParameters::<Test> {
                collaborators: collaborators,
                ..self.params
            },
            ..self
        }
    }

    pub fn with_moderators(self, moderators: BTreeSet<MemberId>) -> Self {
        Self {
            params: ChannelCreationParameters::<Test> {
                moderators,
                ..self.params
            },
            ..self
        }
    }

    pub fn with_reward_account(self, reward_account: AccountId) -> Self {
        Self {
            params: ChannelCreationParameters::<Test> {
                reward_account: Some(reward_account),
                ..self.params
            },
            ..self
        }
    }

    pub fn call_and_assert(&self, expected_result: DispatchResult) {
        let origin = Origin::signed(self.sender.clone());
        let balance_pre = Balances::<Test>::usable_balance(self.sender);
        let channel_id = Content::next_channel_id();
        let channel_bag_id = Content::bag_id_for_channel(&channel_id);
        let beg_obj_id = storage::NextDataObjectId::<Test>::get();
        let actual_result =
            Content::create_channel(origin, self.actor.clone(), self.params.clone());
        let end_obj_id = storage::NextDataObjectId::<Test>::get();

        assert_eq!(actual_result, expected_result);

        let balance_post = Balances::<Test>::usable_balance(self.sender);

        if actual_result.is_ok() {
            // ensure channel is on chain
            assert!(ChannelById::<Test>::contains_key(&channel_id));

            // channel counter increased
            assert_eq!(
                Content::next_channel_id(),
                channel_id.saturating_add(One::one())
            );

            // dynamic bag for channel is created
            assert_ok!(Storage::<Test>::ensure_bag_exists(&channel_bag_id));

            // event correctly deposited
            let owner = actor_to_channel_owner::<Test>(&self.actor).unwrap();
            assert_eq!(
                System::events().last().unwrap().event,
                MetaEvent::content(RawEvent::ChannelCreated(
                    self.actor.clone(),
                    channel_id,
                    Channel::<Test> {
                        owner: owner,
                        is_censored: false,
                        reward_account: self.params.reward_account.clone(),
                        collaborators: self.params.collaborators.clone(),
                        moderators: self.params.moderators.clone(),
                        num_videos: Zero::zero(),
<<<<<<< HEAD
                        cumulative_payout_earned: Zero::zero(),
=======
                        deletion_prize_source_account_id: self.sender.clone()
>>>>>>> cef9ebfd
                    },
                    self.params.clone(),
                ))
            );

            if let Some(assets) = self.params.assets.as_ref() {
                // balance accounting is correct
                let bag_deletion_prize = BalanceOf::<Test>::zero();
                let objects_deletion_prize =
                    assets
                        .object_creation_list
                        .iter()
                        .fold(BalanceOf::<Test>::zero(), |acc, _| {
                            acc.saturating_add(
                                <Test as storage::Trait>::DataObjectDeletionPrize::get(),
                            )
                        });

                assert_eq!(
                    balance_pre.saturating_sub(balance_post),
                    bag_deletion_prize.saturating_add(objects_deletion_prize),
                );

                assert!((beg_obj_id..end_obj_id).all(|id| {
                    storage::DataObjectsById::<Test>::contains_key(&channel_bag_id, id)
                }));
            }
        } else {
            assert_eq!(balance_post, balance_pre);
            assert_eq!(beg_obj_id, end_obj_id);
            assert!(!storage::Bags::<Test>::contains_key(&channel_bag_id));
            assert!(!ChannelById::<Test>::contains_key(&channel_id));
            assert_eq!(NextChannelId::<Test>::get(), channel_id);
        }
    }
}

pub struct CreateVideoFixture {
    sender: AccountId,
    actor: ContentActor<CuratorGroupId, CuratorId, MemberId>,
    params: VideoCreationParameters<Test>,
    channel_id: ChannelId,
}

impl CreateVideoFixture {
    pub fn default() -> Self {
        Self {
            sender: DEFAULT_MEMBER_ACCOUNT_ID,
            actor: ContentActor::Member(DEFAULT_MEMBER_ACCOUNT_ID),
            params: VideoCreationParameters::<Test> {
                assets: None,
                meta: None,
                enable_comments: true,
                auto_issue_nft: None,
            },
            channel_id: ChannelId::one(), // channel index starts at 1
        }
    }

    pub fn with_sender(self, sender: AccountId) -> Self {
        Self { sender, ..self }
    }

    pub fn with_channel_id(self, channel_id: ChannelId) -> Self {
        Self { channel_id, ..self }
    }

    pub fn with_actor(self, actor: ContentActor<CuratorGroupId, CuratorId, MemberId>) -> Self {
        Self { actor, ..self }
    }

    pub fn with_assets(self, assets: StorageAssets<Test>) -> Self {
        Self {
            params: VideoCreationParameters::<Test> {
                assets: Some(assets),
                ..self.params
            },
            ..self
        }
    }

    pub fn call_and_assert(&self, expected_result: DispatchResult) {
        let origin = Origin::signed(self.sender.clone());
        let balance_pre = Balances::<Test>::usable_balance(self.sender);
        let channel_bag_id = Content::bag_id_for_channel(&self.channel_id);
        let video_id = Content::next_video_id();
        let beg_obj_id = storage::NextDataObjectId::<Test>::get();

        let actual_result = Content::create_video(
            origin,
            self.actor.clone(),
            self.channel_id,
            self.params.clone(),
        );

        let balance_post = Balances::<Test>::usable_balance(self.sender);
        let end_obj_id = storage::NextDataObjectId::<Test>::get();

        assert_eq!(actual_result, expected_result);

        if actual_result.is_ok() {
            assert!(VideoById::<Test>::contains_key(&video_id));

            assert_eq!(
                Content::next_video_id(),
                video_id.saturating_add(One::one())
            );

            assert_eq!(
                System::events().last().unwrap().event,
                MetaEvent::content(RawEvent::VideoCreated(
                    self.actor,
                    self.channel_id,
                    video_id,
                    self.params.clone(),
                ))
            );

            if let Some(assets) = self.params.assets.as_ref() {
                // balance accounting is correct
                let bag_deletion_prize = BalanceOf::<Test>::zero();
                let objects_deletion_prize =
                    assets
                        .object_creation_list
                        .iter()
                        .fold(BalanceOf::<Test>::zero(), |acc, _| {
                            acc.saturating_add(
                                <Test as storage::Trait>::DataObjectDeletionPrize::get(),
                            )
                        });

                assert_eq!(
                    balance_pre.saturating_sub(balance_post),
                    bag_deletion_prize.saturating_add(objects_deletion_prize),
                );

                assert!((beg_obj_id..end_obj_id).all(|id| {
                    storage::DataObjectsById::<Test>::contains_key(&channel_bag_id, id)
                }));
            }
        } else {
            assert!(!VideoById::<Test>::contains_key(&video_id));

            assert_eq!(Content::next_video_id(), video_id);

            if self.params.assets.is_some() {
                assert_eq!(balance_pre, balance_post,);

                assert!(!(beg_obj_id..end_obj_id).any(|id| {
                    storage::DataObjectsById::<Test>::contains_key(&channel_bag_id, id)
                }));
            }
        }
    }
}

pub struct UpdateChannelFixture {
    sender: AccountId,
    actor: ContentActor<CuratorGroupId, CuratorId, MemberId>,
    channel_id: ChannelId,
    params: ChannelUpdateParameters<Test>,
}

impl UpdateChannelFixture {
    pub fn default() -> Self {
        Self {
            sender: DEFAULT_MEMBER_ACCOUNT_ID,
            actor: ContentActor::Member(DEFAULT_MEMBER_ACCOUNT_ID),
            channel_id: ChannelId::one(), // channel index starts at 1
            params: ChannelUpdateParameters::<Test> {
                assets_to_upload: None,
                new_meta: None,
                reward_account: None,
                assets_to_remove: BTreeSet::new(),
                collaborators: None,
            },
        }
    }

    pub fn with_sender(self, sender: AccountId) -> Self {
        Self { sender, ..self }
    }

    pub fn with_actor(self, actor: ContentActor<CuratorGroupId, CuratorId, MemberId>) -> Self {
        Self { actor, ..self }
    }

    pub fn with_channel_id(self, channel_id: ChannelId) -> Self {
        Self { channel_id, ..self }
    }

    pub fn with_assets_to_upload(self, assets: StorageAssets<Test>) -> Self {
        Self {
            params: ChannelUpdateParameters::<Test> {
                assets_to_upload: Some(assets),
                ..self.params
            },
            ..self
        }
    }

    pub fn with_assets_to_remove(self, assets: BTreeSet<DataObjectId<Test>>) -> Self {
        Self {
            params: ChannelUpdateParameters::<Test> {
                assets_to_remove: assets,
                ..self.params
            },
            ..self
        }
    }

    pub fn with_collaborators(self, collaborators: BTreeSet<MemberId>) -> Self {
        Self {
            params: ChannelUpdateParameters::<Test> {
                collaborators: Some(collaborators),
                ..self.params
            },
            ..self
        }
    }

    pub fn with_reward_account(self, reward_account: Option<Option<AccountId>>) -> Self {
        Self {
            params: ChannelUpdateParameters::<Test> {
                reward_account,
                ..self.params
            },
            ..self
        }
    }

    pub fn call_and_assert(&self, expected_result: DispatchResult) {
        let origin = Origin::signed(self.sender.clone());
        let balance_pre = Balances::<Test>::usable_balance(self.sender);
        let channel_pre = Content::channel_by_id(&self.channel_id);
        let bag_id_for_channel = Content::bag_id_for_channel(&self.channel_id);

        let deletion_prize_deposited =
            self.params
                .assets_to_upload
                .as_ref()
                .map_or(BalanceOf::<Test>::zero(), |assets| {
                    assets
                        .object_creation_list
                        .iter()
                        .fold(BalanceOf::<Test>::zero(), |acc, _| {
                            acc.saturating_add(
                                <Test as storage::Trait>::DataObjectDeletionPrize::get(),
                            )
                        })
                });

        let deletion_prize_withdrawn = if !self.params.assets_to_remove.is_empty() {
            self.params
                .assets_to_remove
                .iter()
                .fold(BalanceOf::<Test>::zero(), |acc, id| {
                    acc + storage::DataObjectsById::<Test>::get(&bag_id_for_channel, id)
                        .deletion_prize
                })
        } else {
            BalanceOf::<Test>::zero()
        };

        let beg_obj_id = storage::NextDataObjectId::<Test>::get();

        let actual_result = Content::update_channel(
            origin,
            self.actor.clone(),
            self.channel_id,
            self.params.clone(),
        );

        let channel_post = Content::channel_by_id(&self.channel_id);
        let end_obj_id = storage::NextDataObjectId::<Test>::get();
        let balance_post = Balances::<Test>::usable_balance(self.sender);

        assert_eq!(actual_result, expected_result);

        match actual_result {
            Ok(()) => {
                let owner = channel_post.owner.clone();
                assert_eq!(
                    System::events().last().unwrap().event,
                    MetaEvent::content(RawEvent::ChannelUpdated(
                        self.actor.clone(),
                        self.channel_id,
                        ChannelRecord {
                            owner: owner,
                            is_censored: channel_pre.is_censored,
                            reward_account: self
                                .params
                                .reward_account
                                .clone()
                                .unwrap_or(channel_pre.reward_account),
                            collaborators: self
                                .params
                                .collaborators
                                .clone()
                                .unwrap_or(channel_pre.collaborators),
                            num_videos: channel_pre.num_videos,
<<<<<<< HEAD
                            moderators: channel_pre.moderators,
                            cumulative_payout_earned: BalanceOf::<Test>::zero(),
=======
                            deletion_prize_source_account_id: channel_pre
                                .deletion_prize_source_account_id
>>>>>>> cef9ebfd
                        },
                        self.params.clone(),
                    ))
                );

                assert_eq!(
                    balance_post.saturating_sub(balance_pre),
                    deletion_prize_withdrawn.saturating_sub(deletion_prize_deposited),
                );

                if self.params.assets_to_upload.is_some() {
                    assert!((beg_obj_id..end_obj_id).all(|id| {
                        storage::DataObjectsById::<Test>::contains_key(&bag_id_for_channel, id)
                    }));
                }

                assert!(!self.params.assets_to_remove.iter().any(|id| {
                    storage::DataObjectsById::<Test>::contains_key(&bag_id_for_channel, id)
                }));
            }
            Err(err) => {
                assert_eq!(channel_pre, channel_post);
                assert_eq!(balance_pre, balance_post);
                assert_eq!(beg_obj_id, end_obj_id);

                if err != storage::Error::<Test>::DataObjectDoesntExist.into() {
                    assert!(self.params.assets_to_remove.iter().all(|id| {
                        storage::DataObjectsById::<Test>::contains_key(&bag_id_for_channel, id)
                    }))
                }
            }
        }
    }
}

pub struct UpdateVideoFixture {
    sender: AccountId,
    actor: ContentActor<CuratorGroupId, CuratorId, MemberId>,
    video_id: VideoId,
    params: VideoUpdateParameters<Test>,
}

impl UpdateVideoFixture {
    pub fn default() -> Self {
        Self {
            sender: DEFAULT_MEMBER_ACCOUNT_ID,
            actor: ContentActor::Member(DEFAULT_MEMBER_ID),
            video_id: VideoId::one(),
            params: VideoUpdateParameters::<Test> {
                assets_to_upload: None,
                assets_to_remove: BTreeSet::new(),
                enable_comments: None,
                new_meta: None,
            },
        }
    }

    pub fn with_sender(self, sender: AccountId) -> Self {
        Self { sender, ..self }
    }

    pub fn with_actor(self, actor: ContentActor<CuratorGroupId, CuratorId, MemberId>) -> Self {
        Self { actor, ..self }
    }

    pub fn with_video_id(self, video_id: VideoId) -> Self {
        Self { video_id, ..self }
    }

    pub fn with_assets_to_upload(self, assets: StorageAssets<Test>) -> Self {
        Self {
            params: VideoUpdateParameters::<Test> {
                assets_to_upload: Some(assets),
                ..self.params
            },
            ..self
        }
    }

    pub fn with_assets_to_remove(self, assets: BTreeSet<DataObjectId<Test>>) -> Self {
        Self {
            params: VideoUpdateParameters::<Test> {
                assets_to_remove: assets,
                ..self.params
            },
            ..self
        }
    }
    pub fn call_and_assert(&self, expected_result: DispatchResult) {
        let origin = Origin::signed(self.sender.clone());
        let balance_pre = Balances::<Test>::usable_balance(self.sender);
        let video_pre = Content::video_by_id(&self.video_id);
        let bag_id_for_channel = Content::bag_id_for_channel(&video_pre.in_channel);
        let beg_obj_id = storage::NextDataObjectId::<Test>::get();

        let deletion_prize_deposited =
            self.params
                .assets_to_upload
                .as_ref()
                .map_or(BalanceOf::<Test>::zero(), |assets| {
                    assets
                        .object_creation_list
                        .iter()
                        .fold(BalanceOf::<Test>::zero(), |acc, _| {
                            acc.saturating_add(
                                <Test as storage::Trait>::DataObjectDeletionPrize::get(),
                            )
                        })
                });

        let deletion_prize_withdrawn = if !self.params.assets_to_remove.is_empty() {
            self.params
                .assets_to_remove
                .iter()
                .fold(BalanceOf::<Test>::zero(), |acc, obj_id| {
                    acc + storage::DataObjectsById::<Test>::get(&bag_id_for_channel, obj_id)
                        .deletion_prize
                })
        } else {
            BalanceOf::<Test>::zero()
        };

        let actual_result = Content::update_video(
            origin,
            self.actor.clone(),
            self.video_id,
            self.params.clone(),
        );

        let end_obj_id = storage::NextDataObjectId::<Test>::get();
        let balance_post = Balances::<Test>::usable_balance(self.sender);
        let video_post = Content::video_by_id(&self.video_id);

        assert_eq!(actual_result, expected_result);

        match actual_result {
            Ok(()) => {
                assert_eq!(
                    System::events().last().unwrap().event,
                    MetaEvent::content(RawEvent::VideoUpdated(
                        self.actor.clone(),
                        self.video_id,
                        self.params.clone()
                    ))
                );

                assert_eq!(
                    balance_post.saturating_sub(balance_pre),
                    deletion_prize_withdrawn.saturating_sub(deletion_prize_deposited),
                );

                if self.params.assets_to_upload.is_some() {
                    assert!((beg_obj_id..end_obj_id).all(|id| {
                        storage::DataObjectsById::<Test>::contains_key(&bag_id_for_channel, id)
                    }));
                }

                assert!(!self.params.assets_to_remove.iter().any(|obj_id| {
                    storage::DataObjectsById::<Test>::contains_key(&bag_id_for_channel, obj_id)
                }));
            }
            Err(err) => {
                assert_eq!(video_pre, video_post);
                assert_eq!(balance_pre, balance_post);
                assert_eq!(beg_obj_id, end_obj_id);

                if err != storage::Error::<Test>::DataObjectDoesntExist.into() {
                    assert!(self.params.assets_to_remove.iter().all(|id| {
                        storage::DataObjectsById::<Test>::contains_key(&bag_id_for_channel, id)
                    }));
                }
            }
        }
    }
}

pub struct DeleteChannelFixture {
    sender: AccountId,
    actor: ContentActor<CuratorGroupId, CuratorId, MemberId>,
    channel_id: ChannelId,
    num_objects_to_delete: u64,
}

impl DeleteChannelFixture {
    pub fn default() -> Self {
        Self {
            sender: DEFAULT_MEMBER_ACCOUNT_ID,
            actor: ContentActor::Member(DEFAULT_MEMBER_ID),
            channel_id: ChannelId::one(),
            num_objects_to_delete: DATA_OBJECTS_NUMBER as u64,
        }
    }

    pub fn with_sender(self, sender: AccountId) -> Self {
        Self { sender, ..self }
    }

    pub fn with_actor(self, actor: ContentActor<CuratorGroupId, CuratorId, MemberId>) -> Self {
        Self { actor, ..self }
    }

    pub fn with_num_objects_to_delete(self, num_objects_to_delete: u64) -> Self {
        Self {
            num_objects_to_delete,
            ..self
        }
    }

    pub fn with_channel_id(self, channel_id: ChannelId) -> Self {
        Self { channel_id, ..self }
    }

    pub fn call_and_assert(&self, expected_result: DispatchResult) {
        let origin = Origin::signed(self.sender.clone());
        let balance_pre = Balances::<Test>::usable_balance(self.sender);
        let bag_id_for_channel = Content::bag_id_for_channel(&self.channel_id);
        let bag_deletion_prize = storage::Bags::<Test>::get(&bag_id_for_channel)
            .deletion_prize
            .unwrap_or(BalanceOf::<Test>::zero());
        let objects_deletion_prize =
            storage::DataObjectsById::<Test>::iter_prefix(&bag_id_for_channel)
                .fold(BalanceOf::<Test>::zero(), |acc, (_, obj)| {
                    acc + obj.deletion_prize
                });

        let channel_objects_ids =
            storage::DataObjectsById::<Test>::iter_prefix(&bag_id_for_channel)
                .map(|(id, _)| id)
                .collect::<BTreeSet<_>>();

        let actual_result = Content::delete_channel(
            origin,
            self.actor.clone(),
            self.channel_id,
            self.num_objects_to_delete,
        );

        let balance_post = Balances::<Test>::usable_balance(self.sender);
        assert_eq!(actual_result, expected_result);

        match actual_result {
            Ok(()) => {
                assert_eq!(
                    System::events().last().unwrap().event,
                    MetaEvent::content(RawEvent::ChannelDeleted(
                        self.actor.clone(),
                        self.channel_id,
                    ))
                );

                let deletion_prize = bag_deletion_prize.saturating_add(objects_deletion_prize);

                assert_eq!(balance_post.saturating_sub(balance_pre), deletion_prize,);
                assert!(!<ChannelById<Test>>::contains_key(&self.channel_id));
                assert!(!channel_objects_ids.iter().any(|id| {
                    storage::DataObjectsById::<Test>::contains_key(&bag_id_for_channel, id)
                }));
                assert!(!storage::Bags::<Test>::contains_key(&bag_id_for_channel));
            }

            Err(err) => {
                assert_eq!(balance_pre, balance_post);
                if err != Error::<Test>::ChannelDoesNotExist.into() {
                    assert!(ChannelById::<Test>::contains_key(&self.channel_id));
                    assert!(channel_objects_ids.iter().all(|id| {
                        storage::DataObjectsById::<Test>::contains_key(&bag_id_for_channel, id)
                    }));
                    assert!(storage::Bags::<Test>::contains_key(&bag_id_for_channel));
                }
            }
        }
    }
}

pub struct CreatePostFixture {
    sender: AccountId,
    actor: ContentActor<CuratorGroupId, CuratorId, MemberId>,
    params: VideoPostCreationParameters<Test>,
}

impl CreatePostFixture {
    pub fn default() -> Self {
        Self {
            sender: DEFAULT_MEMBER_ACCOUNT_ID,
            actor: ContentActor::Member(DEFAULT_MEMBER_ID),
            params: VideoPostCreationParameters::<Test> {
                post_type: VideoPostType::<Test>::Description,
                video_reference: VideoId::one(),
            },
        }
    }

    pub fn with_sender(self, sender: AccountId) -> Self {
        Self { sender, ..self }
    }

    pub fn with_actor(self, actor: ContentActor<CuratorGroupId, CuratorId, MemberId>) -> Self {
        Self { actor, ..self }
    }

    pub fn with_params(self, params: VideoPostCreationParameters<Test>) -> Self {
        Self { params, ..self }
    }

    pub fn call_and_assert(&self, expected_result: DispatchResult) {
        let origin = Origin::signed(self.sender.clone());
        let initial_bloat_bond = Content::compute_initial_bloat_bond();
        let post_id = Content::next_video_post_id();
        let balance_pre = Balances::<Test>::usable_balance(&self.sender);
        let replies_count_pre = match &self.params.post_type {
            VideoPostType::<Test>::Comment(parent_id) => {
                Content::ensure_post_exists(self.params.video_reference, parent_id.clone())
                    .map_or(VideoPostId::zero(), |p| p.replies_count)
            }
            VideoPostType::<Test>::Description => VideoPostId::zero(),
        };
        let video_pre = Content::video_by_id(&self.params.video_reference);

        let actual_result = Content::create_post(origin, self.actor.clone(), self.params.clone());

        let balance_post = Balances::<Test>::usable_balance(&self.sender);
        let replies_count_post = match &self.params.post_type {
            VideoPostType::<Test>::Comment(parent_id) => {
                Content::ensure_post_exists(self.params.video_reference, *parent_id)
                    .map_or(VideoPostId::zero(), |p| p.replies_count)
            }
            VideoPostType::<Test>::Description => VideoPostId::zero(),
        };
        let video_post = Content::video_by_id(&self.params.video_reference);

        assert_eq!(actual_result, expected_result);

        if actual_result.is_ok() {
            assert_eq!(balance_pre, initial_bloat_bond.saturating_add(balance_post));
            assert_eq!(
                post_id.saturating_add(One::one()),
                Content::next_video_post_id()
            );
            match &self.params.post_type {
                VideoPostType::<Test>::Description => {
                    assert_eq!(Some(post_id), video_post.video_post_id);
                }
                VideoPostType::<Test>::Comment(_) => {
                    assert_eq!(
                        replies_count_post,
                        replies_count_pre.saturating_add(One::one())
                    );
                }
            }

            assert_eq!(
                System::events().last().unwrap().event,
                MetaEvent::content(RawEvent::VideoPostCreated(
                    VideoPost::<Test> {
                        author: self.actor.clone(),
                        bloat_bond: initial_bloat_bond,
                        replies_count: VideoPostId::zero(),
                        video_reference: self.params.video_reference,
                        post_type: self.params.post_type.clone(),
                    },
                    post_id,
                ))
            );
        } else {
            assert_eq!(balance_pre, balance_post);
            assert_eq!(post_id, Content::next_video_post_id());
            match &self.params.post_type {
                VideoPostType::<Test>::Description => {
                    assert_eq!(video_pre, video_post);
                }
                VideoPostType::<Test>::Comment(_) => {
                    assert_eq!(replies_count_post, replies_count_pre);
                }
            }
        }
    }
}

pub struct EditPostTextFixture {
    sender: AccountId,
    video_id: VideoId,
    post_id: VideoPostId,
    actor: ContentActor<CuratorGroupId, CuratorId, MemberId>,
    new_text: Vec<u8>,
}

impl EditPostTextFixture {
    pub fn default() -> Self {
        Self {
            sender: DEFAULT_MEMBER_ACCOUNT_ID,
            video_id: VideoId::one(),
            post_id: VideoPostId::one(),
            actor: ContentActor::Member(DEFAULT_MEMBER_ID),
            new_text: b"sample text".to_vec(),
        }
    }

    pub fn with_sender(self, sender: AccountId) -> Self {
        Self { sender, ..self }
    }

    pub fn with_post_id(self, post_id: VideoPostId) -> Self {
        Self { post_id, ..self }
    }

    pub fn with_video_id(self, video_id: VideoId) -> Self {
        Self { video_id, ..self }
    }

    pub fn with_actor(self, actor: ContentActor<CuratorGroupId, CuratorId, MemberId>) -> Self {
        Self { actor, ..self }
    }

    pub fn call_and_assert(&self, expected_result: DispatchResult) {
        let origin = Origin::signed(self.sender.clone());

        let actual_result = Content::edit_post_text(
            origin,
            self.video_id,
            self.post_id,
            self.actor.clone(),
            self.new_text.clone(),
        );

        assert_eq!(actual_result, expected_result);
        if actual_result.is_ok() {
            assert_eq!(
                System::events().last().unwrap().event,
                MetaEvent::content(RawEvent::VideoPostTextUpdated(
                    self.actor,
                    self.new_text.clone(),
                    self.post_id,
                    self.video_id,
                ))
            );
        }
    }
}

pub struct DeletePostFixture {
    sender: AccountId,
    post_id: VideoPostId,
    video_id: VideoId,
    actor: ContentActor<CuratorGroupId, CuratorId, MemberId>,
    params: VideoPostDeletionParameters<Test>,
}

impl DeletePostFixture {
    pub fn default() -> Self {
        Self {
            sender: DEFAULT_MEMBER_ACCOUNT_ID,
            post_id: VideoPostId::one(),
            video_id: VideoId::one(),
            actor: ContentActor::Member(DEFAULT_MEMBER_ID),
            params: VideoPostDeletionParameters::<Test> {
                witness: Some(Hashing::hash_of(&VideoPostId::zero())),
                rationale: Some(b"rationale".to_vec()),
            },
        }
    }

    pub fn with_sender(self, sender: AccountId) -> Self {
        Self { sender, ..self }
    }

    pub fn with_post_id(self, post_id: VideoPostId) -> Self {
        Self { post_id, ..self }
    }

    pub fn with_actor(self, actor: ContentActor<CuratorGroupId, CuratorId, MemberId>) -> Self {
        Self { actor, ..self }
    }

    pub fn with_params(self, params: VideoPostDeletionParameters<Test>) -> Self {
        Self { params, ..self }
    }

    pub fn call_and_assert(&self, expected_result: DispatchResult) {
        let origin = Origin::signed(self.sender);
        let balance_pre = Balances::<Test>::usable_balance(&self.sender);
        let initial_bloat_bond = Content::compute_initial_bloat_bond();
        let post = Content::video_post_by_id(&self.video_id, &self.post_id);
        let thread_size = VideoPostById::<Test>::iter_prefix(&self.video_id).count();
        let replies_count_pre = match &post.post_type {
            VideoPostType::<Test>::Comment(parent_id) => {
                Content::ensure_post_exists(self.video_id, *parent_id)
                    .map_or(VideoPostId::zero(), |p| p.replies_count)
            }
            VideoPostType::<Test>::Description => VideoPostId::zero(),
        };

        let actual_result = Content::delete_post(
            origin,
            self.post_id,
            self.video_id,
            self.actor.clone(),
            self.params.clone(),
        );

        assert_eq!(actual_result, expected_result);

        let balance_post = Balances::<Test>::usable_balance(&self.sender);
        match actual_result {
            Ok(()) => {
                if post.author == self.actor.clone() {
                    let cap = BalanceOf::<Test>::from(BloatBondCap::get());
                    assert!(
                        balance_post.saturating_sub(balance_pre) >= min(initial_bloat_bond, cap)
                    )
                } else {
                    assert_eq!(balance_post, balance_pre)
                };
                assert!(!VideoPostById::<Test>::contains_key(
                    &self.video_id,
                    &self.post_id
                ));
                match &post.post_type {
                    VideoPostType::<Test>::Description => assert_eq!(
                        VideoPostById::<Test>::iter_prefix(&self.video_id).count(),
                        0usize,
                    ),
                    VideoPostType::<Test>::Comment(parent_id) => {
                        let replies_count_post =
                            Content::ensure_post_exists(self.video_id, *parent_id)
                                .map_or(VideoPostId::zero(), |p| p.replies_count);
                        assert_eq!(
                            replies_count_pre,
                            replies_count_post.saturating_add(VideoPostId::one())
                        )
                    }
                };
                assert_eq!(
                    System::events().last().unwrap().event,
                    MetaEvent::content(RawEvent::VideoPostDeleted(post, self.post_id, self.actor))
                );
            }
            Err(err) => {
                assert_eq!(balance_pre, balance_post);
                if err != Error::<Test>::VideoPostDoesNotExist.into() {
                    assert_eq!(
                        Content::video_post_by_id(&self.video_id, &self.post_id),
                        post
                    );
                    match &post.post_type {
                        VideoPostType::<Test>::Comment(parent_id) => {
                            let replies_count_post =
                                Content::ensure_post_exists(self.video_id, *parent_id)
                                    .map_or(VideoPostId::zero(), |p| p.replies_count);
                            assert_eq!(replies_count_pre, replies_count_post);
                        }
                        VideoPostType::<Test>::Description => assert_eq!(
                            VideoPostById::<Test>::iter_prefix(&self.video_id).count(),
                            thread_size,
                        ),
                    }
                }
            }
        }
    }
}

pub struct DeleteVideoFixture {
    sender: AccountId,
    actor: ContentActor<CuratorGroupId, CuratorId, MemberId>,
    video_id: VideoId,
    assets_to_remove: BTreeSet<DataObjectId<Test>>,
    deletion_prize_source_account_id: Option<AccountId>,
}

impl DeleteVideoFixture {
    pub fn default() -> Self {
        Self {
            sender: DEFAULT_MEMBER_ACCOUNT_ID,
            actor: ContentActor::Member(DEFAULT_MEMBER_ID),
            video_id: VideoId::one(),
            assets_to_remove: BTreeSet::new(),
            deletion_prize_source_account_id: None,
        }
    }

    pub fn with_sender(self, sender: AccountId) -> Self {
        Self { sender, ..self }
    }

    pub fn with_actor(self, actor: ContentActor<CuratorGroupId, CuratorId, MemberId>) -> Self {
        Self { actor, ..self }
    }

    pub fn with_assets_to_remove(self, assets_to_remove: BTreeSet<DataObjectId<Test>>) -> Self {
        Self {
            assets_to_remove,
            ..self
        }
    }

    pub fn with_video_id(self, video_id: VideoId) -> Self {
        Self { video_id, ..self }
    }

    pub fn with_deletion_prize_source_account_id(
        self,
        deletion_prize_source_account_id: AccountId,
    ) -> Self {
        Self {
            deletion_prize_source_account_id: Some(deletion_prize_source_account_id),
            ..self
        }
    }

    pub fn call_and_assert(&self, expected_result: DispatchResult) {
        let deletion_prize_source_account_id = match self.deletion_prize_source_account_id {
            Some(account_id) => account_id,
            None => self.sender.clone(),
        };

        let origin = Origin::signed(self.sender.clone());
<<<<<<< HEAD
        let balance_pre = Balances::<Test>::usable_balance(self.sender);
=======
        let balance_pre = Balances::usable_balance(deletion_prize_source_account_id);
>>>>>>> cef9ebfd
        let video_pre = <VideoById<Test>>::get(&self.video_id);
        let channel_bag_id = Content::bag_id_for_channel(&video_pre.in_channel);
        let deletion_prize =
            self.assets_to_remove
                .iter()
                .fold(BalanceOf::<Test>::zero(), |acc, obj_id| {
                    acc + storage::DataObjectsById::<Test>::get(&channel_bag_id, obj_id)
                        .deletion_prize
                });

        let actual_result = Content::delete_video(
            origin,
            self.actor.clone(),
            self.video_id,
            self.assets_to_remove.clone(),
        );

<<<<<<< HEAD
        let balance_post = Balances::<Test>::usable_balance(self.sender);
=======
        let balance_post = Balances::usable_balance(deletion_prize_source_account_id);
>>>>>>> cef9ebfd

        assert_eq!(actual_result, expected_result);

        match actual_result {
            Ok(()) => {
                assert_eq!(
                    System::events().last().unwrap().event,
                    MetaEvent::content(RawEvent::VideoDeleted(self.actor.clone(), self.video_id,))
                );

                assert_eq!(balance_post.saturating_sub(balance_pre), deletion_prize);

                assert!(!self.assets_to_remove.iter().any(|obj_id| {
                    storage::DataObjectsById::<Test>::contains_key(&channel_bag_id, obj_id)
                }));

                assert!(!<VideoById<Test>>::contains_key(&self.video_id));
            }
            Err(err) => {
                assert_eq!(balance_pre, balance_post);

                if err == storage::Error::<Test>::DataObjectDoesntExist.into() {
                    let video_post = <VideoById<Test>>::get(&self.video_id);
                    assert_eq!(video_pre, video_post);
                    assert!(VideoById::<Test>::contains_key(&self.video_id));
                } else if err == Error::<Test>::VideoDoesNotExist.into() {
                    assert!(self.assets_to_remove.iter().all(|id| {
                        storage::DataObjectsById::<Test>::contains_key(&channel_bag_id, id)
                    }));
                } else {
                    let video_post = <VideoById<Test>>::get(&self.video_id);
                    assert_eq!(video_pre, video_post);
                    assert!(VideoById::<Test>::contains_key(&self.video_id));
                    assert!(self.assets_to_remove.iter().all(|id| {
                        storage::DataObjectsById::<Test>::contains_key(&channel_bag_id, id)
                    }));
                }
            }
        }
    }
}

pub struct UpdateModeratorSetFixture {
    sender: AccountId,
    actor: ContentActor<CuratorGroupId, CuratorId, MemberId>,
    new_moderators: BTreeSet<MemberId>,
    channel_id: ChannelId,
}

impl UpdateModeratorSetFixture {
    pub fn default() -> Self {
        Self {
            sender: DEFAULT_MEMBER_ACCOUNT_ID,
            actor: ContentActor::Member(DEFAULT_MEMBER_ID),
            new_moderators: BTreeSet::new(),
            channel_id: ChannelId::one(),
        }
    }

    pub fn with_sender(self, sender: AccountId) -> Self {
        Self { sender, ..self }
    }

    pub fn with_actor(self, actor: ContentActor<CuratorGroupId, CuratorId, MemberId>) -> Self {
        Self { actor, ..self }
    }

    pub fn with_moderators(self, new_moderators: BTreeSet<MemberId>) -> Self {
        Self {
            new_moderators,
            ..self
        }
    }

    pub fn with_channel_id(self, channel_id: ChannelId) -> Self {
        Self { channel_id, ..self }
    }

    pub fn call_and_assert(&self, expected_result: DispatchResult) {
        let origin = Origin::signed(self.sender.clone());
        let channel_pre = ChannelById::<Test>::get(&self.channel_id);

        let actual_result = Content::update_moderator_set(
            origin,
            self.actor.clone(),
            self.new_moderators.clone(),
            self.channel_id.clone(),
        );

        assert_eq!(actual_result, expected_result);

        let channel_post = ChannelById::<Test>::get(&self.channel_id);

        if actual_result.is_ok() {
            assert_eq!(
                System::events().last().unwrap().event,
                MetaEvent::content(RawEvent::ModeratorSetUpdated(
                    self.channel_id,
                    self.new_moderators.clone(),
                ))
            );
            assert_eq!(channel_post.moderators, self.new_moderators);
        } else {
            assert_eq!(channel_pre, channel_post);
        }
    }
}

pub struct UpdateMaximumRewardFixture {
    sender: AccountId,
    new_amount: BalanceOf<Test>,
}

impl UpdateMaximumRewardFixture {
    pub fn default() -> Self {
        Self {
            sender: LEAD_ACCOUNT_ID,
            new_amount: BalanceOf::<Test>::zero(),
        }
    }

    pub fn with_sender(self, sender: AccountId) -> Self {
        Self { sender, ..self }
    }

    pub fn call_and_assert(&self, expected_result: DispatchResult) {
        let origin = Origin::signed(self.sender.clone());
        let max_reward_pre = Content::max_reward_allowed();

        let actual_result = Content::update_max_reward_allowed(origin, self.new_amount.clone());

        let max_reward_post = Content::max_reward_allowed();

        assert_eq!(actual_result, expected_result);
        if actual_result.is_ok() {
            assert_eq!(
                System::events().last().unwrap().event,
                MetaEvent::content(RawEvent::MaxRewardUpdated(self.new_amount.clone()))
            );
            assert_eq!(max_reward_post, self.new_amount);
        } else {
            assert_eq!(max_reward_post, max_reward_pre);
        }
    }
}

pub struct UpdateMinCashoutFixture {
    sender: AccountId,
    new_amount: BalanceOf<Test>,
}

impl UpdateMinCashoutFixture {
    pub fn default() -> Self {
        Self {
            sender: LEAD_ACCOUNT_ID,
            new_amount: BalanceOf::<Test>::zero(),
        }
    }

    pub fn with_sender(self, sender: AccountId) -> Self {
        Self { sender, ..self }
    }

    pub fn call_and_assert(&self, expected_result: DispatchResult) {
        let origin = Origin::signed(self.sender.clone());
        let min_cashout_pre = Content::min_cashout_allowed();

        let actual_result = Content::update_min_cashout_allowed(origin, self.new_amount.clone());

        let min_cashout_post = Content::min_cashout_allowed();

        assert_eq!(actual_result, expected_result);
        if actual_result.is_ok() {
            assert_eq!(
                System::events().last().unwrap().event,
                MetaEvent::content(RawEvent::MinCashoutUpdated(self.new_amount.clone()))
            );
            assert_eq!(min_cashout_post, self.new_amount);
        } else {
            assert_eq!(min_cashout_post, min_cashout_pre);
        }
    }
}

pub struct UpdateCommitmentValueFixture {
    sender: AccountId,
    new_commitment: HashOutput,
}

impl UpdateCommitmentValueFixture {
    pub fn default() -> Self {
        Self {
            sender: LEAD_ACCOUNT_ID,
            new_commitment: Hashing::hash_of(&PullPayment::<Test>::default()),
        }
    }

    pub fn with_sender(self, sender: AccountId) -> Self {
        Self { sender, ..self }
    }

    pub fn with_commit(self, new_commitment: HashOutput) -> Self {
        Self {
            new_commitment,
            ..self
        }
    }

    pub fn call_and_assert(&self, expected_result: DispatchResult) {
        let origin = Origin::signed(self.sender.clone());
        let commitment_pre = Content::commitment();

        let actual_result = Content::update_commitment(origin, self.new_commitment.clone());

        let commitment_post = Content::commitment();

        assert_eq!(actual_result, expected_result);
        if actual_result.is_ok() {
            assert_eq!(
                System::events().last().unwrap().event,
                MetaEvent::content(RawEvent::CommitmentUpdated(self.new_commitment))
            );
            assert_eq!(commitment_post, self.new_commitment);
        } else {
            assert_eq!(commitment_post, commitment_pre);
        }
    }
}

pub struct ClaimChannelRewardFixture {
    sender: AccountId,
    actor: ContentActor<CuratorGroupId, CuratorId, MemberId>,
    payments: Vec<PullPayment<Test>>,
    item: PullPayment<Test>,
}

impl ClaimChannelRewardFixture {
    pub fn default() -> Self {
        Self {
            sender: DEFAULT_MEMBER_ACCOUNT_ID,
            actor: ContentActor::Member(DEFAULT_MEMBER_ID),
            payments: create_some_pull_payments_helper(),
            item: PullPayment::<Test> {
                channel_id: ChannelId::one(),
                cumulative_payout_claimed: BalanceOf::<Test>::from(DEFAULT_PAYOUT_CLAIMED),
                reason: Hashing::hash_of(&b"reason".to_vec()),
            },
        }
    }

    pub fn with_sender(self, sender: AccountId) -> Self {
        Self { sender, ..self }
    }

    pub fn with_actor(self, actor: ContentActor<CuratorGroupId, CuratorId, MemberId>) -> Self {
        Self { actor, ..self }
    }

    pub fn with_payments(self, payments: Vec<PullPayment<Test>>) -> Self {
        Self { payments, ..self }
    }

    pub fn with_item(self, item: PullPayment<Test>) -> Self {
        Self { item, ..self }
    }

    pub fn call_and_assert(&self, expected_result: DispatchResult) {
        let origin = Origin::signed(self.sender.clone());
        let balance_pre = Balances::<Test>::usable_balance(self.sender);
        let payout_earned_pre =
            Content::channel_by_id(self.item.channel_id).cumulative_payout_earned;

        let proof = if self.payments.is_empty() {
            vec![]
        } else {
            build_merkle_path_helper(&self.payments, DEFAULT_PROOF_INDEX)
        };

        let actual_result =
            Content::claim_channel_reward(origin, self.actor.clone(), proof, self.item.clone());

        let balance_post = Balances::<Test>::usable_balance(self.sender);
        let payout_earned_post =
            Content::channel_by_id(self.item.channel_id).cumulative_payout_earned;

        assert_eq!(actual_result, expected_result);

        if actual_result.is_ok() {
            let cashout = payout_earned_post.saturating_sub(payout_earned_pre);
            assert_eq!(balance_post.saturating_sub(balance_pre), cashout);
            assert_eq!(payout_earned_post, self.item.cumulative_payout_claimed);
            assert_eq!(
                System::events().last().unwrap().event,
                MetaEvent::content(RawEvent::ChannelRewardUpdated(
                    self.item.cumulative_payout_claimed,
                    self.item.channel_id
                ))
            );
        } else {
            assert_eq!(balance_post, balance_pre);
            assert_eq!(payout_earned_post, payout_earned_pre);
        }
    }
}

// helper functions
pub fn increase_account_balance_helper(account_id: u64, balance: u64) {
    let _ = Balances::<Test>::deposit_creating(&account_id, balance.into());
}

pub fn slash_account_balance_helper(account_id: u64) {
    let _ = Balances::<Test>::slash(&account_id, Balances::<Test>::total_balance(&account_id));
}

pub fn create_data_object_candidates_helper(
    starting_ipfs_index: u8,
    number: u64,
) -> Vec<DataObjectCreationParameters> {
    let range = (starting_ipfs_index as u64)..((starting_ipfs_index as u64) + number);

    range
        .into_iter()
        .map(|_| DataObjectCreationParameters {
            size: DEFAULT_OBJECT_SIZE,
            ipfs_content_id: vec![1u8],
        })
        .collect()
}

pub fn create_data_objects_helper() -> Vec<DataObjectCreationParameters> {
    create_data_object_candidates_helper(1, DATA_OBJECTS_NUMBER)
}

pub fn create_initial_storage_buckets_helper() {
    // first set limits
    assert_eq!(
        Storage::<Test>::update_storage_buckets_voucher_max_limits(
            Origin::signed(STORAGE_WG_LEADER_ACCOUNT_ID),
            VOUCHER_OBJECTS_SIZE_LIMIT,
            VOUCHER_OBJECTS_NUMBER_LIMIT,
        ),
        Ok(())
    );

    // create bucket(s)
    assert_eq!(
        Storage::<Test>::create_storage_bucket(
            Origin::signed(STORAGE_WG_LEADER_ACCOUNT_ID),
            None,
            STORAGE_BUCKET_ACCEPTING_BAGS,
            STORAGE_BUCKET_OBJECTS_SIZE_LIMIT,
            STORAGE_BUCKET_OBJECTS_NUMBER_LIMIT,
        ),
        Ok(())
    );
}

pub fn create_default_member_owned_channel() {
    CreateChannelFixture::default()
        .with_sender(DEFAULT_MEMBER_ACCOUNT_ID)
        .with_actor(ContentActor::Member(DEFAULT_MEMBER_ID))
        .with_assets(StorageAssets::<Test> {
            expected_data_size_fee: Storage::<Test>::data_object_per_mega_byte_fee(),
            object_creation_list: create_data_objects_helper(),
        })
        .with_reward_account(DEFAULT_MEMBER_ACCOUNT_ID)
        .with_collaborators(vec![COLLABORATOR_MEMBER_ID].into_iter().collect())
        .with_moderators(vec![DEFAULT_MODERATOR_ID].into_iter().collect())
        .call_and_assert(Ok(()));
}

pub fn create_default_curator_owned_channel() {
    let curator_group_id = curators::add_curator_to_new_group(DEFAULT_CURATOR_ID);
    CreateChannelFixture::default()
        .with_sender(DEFAULT_CURATOR_ACCOUNT_ID)
        .with_actor(ContentActor::Curator(curator_group_id, DEFAULT_CURATOR_ID))
        .with_assets(StorageAssets::<Test> {
            expected_data_size_fee: Storage::<Test>::data_object_per_mega_byte_fee(),
            object_creation_list: create_data_objects_helper(),
        })
        .with_reward_account(DEFAULT_CURATOR_ACCOUNT_ID)
        .with_collaborators(vec![COLLABORATOR_MEMBER_ID].into_iter().collect())
        .with_moderators(vec![DEFAULT_MODERATOR_ID].into_iter().collect())
        .call_and_assert(Ok(()));
}

pub fn create_default_member_owned_channel_with_video() {
    create_default_member_owned_channel();

    CreateVideoFixture::default()
        .with_sender(DEFAULT_MEMBER_ACCOUNT_ID)
        .with_actor(ContentActor::Member(DEFAULT_MEMBER_ID))
        .with_assets(StorageAssets::<Test> {
            expected_data_size_fee: Storage::<Test>::data_object_per_mega_byte_fee(),
            object_creation_list: create_data_objects_helper(),
        })
        .with_channel_id(NextChannelId::<Test>::get() - 1)
        .call_and_assert(Ok(()));
}

pub fn create_default_curator_owned_channel_with_video() {
    create_default_curator_owned_channel();
    let curator_group_id = NextCuratorGroupId::<Test>::get() - 1;

    CreateVideoFixture::default()
        .with_sender(DEFAULT_CURATOR_ACCOUNT_ID)
        .with_actor(ContentActor::Curator(curator_group_id, DEFAULT_CURATOR_ID))
        .with_assets(StorageAssets::<Test> {
            expected_data_size_fee: Storage::<Test>::data_object_per_mega_byte_fee(),
            object_creation_list: create_data_objects_helper(),
        })
        .with_channel_id(NextChannelId::<Test>::get() - 1)
        .call_and_assert(Ok(()));
}

pub fn create_default_member_owned_channels_with_videos() -> (u64, u64) {
    for _ in 0..OUTSTANDING_CHANNELS {
        create_default_member_owned_channel();
    }

    for i in 0..OUTSTANDING_VIDEOS {
        CreateVideoFixture::default()
            .with_sender(DEFAULT_MEMBER_ACCOUNT_ID)
            .with_actor(ContentActor::Member(DEFAULT_MEMBER_ID))
            .with_assets(StorageAssets::<Test> {
                expected_data_size_fee: Storage::<Test>::data_object_per_mega_byte_fee(),
                object_creation_list: create_data_objects_helper(),
            })
            .with_channel_id(i % OUTSTANDING_CHANNELS + 1)
            .call_and_assert(Ok(()));
    }

    // assert that the specified channels have been created
    assert_eq!(VideoById::<Test>::iter().count() as u64, OUTSTANDING_VIDEOS);
    assert_eq!(
        ChannelById::<Test>::iter().count() as u64,
        OUTSTANDING_CHANNELS
    );

    let channels_migrations_per_block = <Test as Trait>::ChannelsMigrationsEachBlock::get();
    let videos_migrations_per_block = <Test as Trait>::VideosMigrationsEachBlock::get();

    // return the number of blocks required for migration
    let divide_with_ceiling =
        |x: u64, y: u64| (x / y) + ((x.checked_rem(y).unwrap_or_default() > 0u64) as u64);
    (
        divide_with_ceiling(OUTSTANDING_CHANNELS, channels_migrations_per_block),
        divide_with_ceiling(OUTSTANDING_VIDEOS, videos_migrations_per_block),
    )
}

pub fn create_default_member_owned_channel_with_video_and_post() {
    create_default_member_owned_channel_with_video();
    CreatePostFixture::default().call_and_assert(Ok(()));
}

pub fn create_default_curator_owned_channel_with_video_and_post() {
    create_default_curator_owned_channel_with_video();
    let default_curator_group_id = Content::next_curator_group_id() - 1;
    CreatePostFixture::default()
        .with_sender(DEFAULT_CURATOR_ACCOUNT_ID)
        .with_actor(ContentActor::Curator(
            default_curator_group_id,
            DEFAULT_CURATOR_ID,
        ))
        .call_and_assert(Ok(()));
}

pub fn create_default_member_owned_channel_with_video_and_comment() {
    create_default_member_owned_channel_with_video_and_post();
    CreatePostFixture::default()
        .with_params(VideoPostCreationParameters::<Test> {
            post_type: VideoPostType::<Test>::Comment(VideoPostId::one()),
            video_reference: VideoId::one(),
        })
        .call_and_assert(Ok(()));
}

pub fn create_default_curator_owned_channel_with_video_and_comment() {
    create_default_curator_owned_channel_with_video_and_post();
    let default_curator_group_id = Content::next_curator_group_id() - 1;
    CreatePostFixture::default()
        .with_sender(DEFAULT_CURATOR_ACCOUNT_ID)
        .with_actor(ContentActor::Curator(
            default_curator_group_id,
            DEFAULT_CURATOR_ID,
        ))
        .with_params(VideoPostCreationParameters::<Test> {
            post_type: VideoPostType::<Test>::Comment(VideoPostId::one()),
            video_reference: VideoId::one(),
        })
        .call_and_assert(Ok(()));
}

#[derive(Debug)]
struct IndexItem {
    index: usize,
    side: Side,
}

fn index_path_helper(len: usize, index: usize) -> Vec<IndexItem> {
    // used as a helper function to generate the correct sequence of indexes used to
    // construct the merkle path necessary for membership proof
    let mut idx = index;
    assert!(idx > 0); // index starting at 1
    let floor_2 = |x: usize| (x >> 1) + (x % 2);
    let mut path = Vec::new();
    let mut prev_len: usize = 0;
    let mut el = len;
    while el != 1 {
        if idx % 2 == 1 && idx == el {
            path.push(IndexItem {
                index: prev_len + idx,
                side: Side::Left,
            });
        } else {
            match idx % 2 {
                1 => path.push(IndexItem {
                    index: prev_len + idx + 1,
                    side: Side::Right,
                }),
                _ => path.push(IndexItem {
                    index: prev_len + idx - 1,
                    side: Side::Left,
                }),
            };
        }
        prev_len += el;
        idx = floor_2(idx);
        el = floor_2(el);
    }
    return path;
}

fn generate_merkle_root_helper<E: Encode>(collection: &[E]) -> Vec<HashOutput> {
    // generates merkle root from the ordered sequence collection.
    // The resulting vector is structured as follows: elements in range
    // [0..collection.len()) will be the tree leaves (layer 0), elements in range
    // [collection.len()..collection.len()/2) will be the nodes in the next to last layer (layer 1)
    // [layer_n_length..layer_n_length/2) will be the number of nodes in layer(n+1)
    assert!(!collection.is_empty());
    let mut out = Vec::new();
    for e in collection.iter() {
        out.push(Hashing::hash(&e.encode()));
    }

    let mut start: usize = 0;
    let mut last_len = out.len();
    //let mut new_len = out.len();
    let mut max_len = last_len >> 1;
    let mut rem = last_len % 2;

    // range [last..(maxlen >> 1) + (maxlen % 2)]
    while max_len != 0 {
        last_len = out.len();
        for i in 0..max_len {
            out.push(Hashing::hash(
                &[out[start + 2 * i], out[start + 2 * i + 1]].encode(),
            ));
        }
        if rem == 1 {
            out.push(Hashing::hash(
                &[out[last_len - 1], out[last_len - 1]].encode(),
            ));
        }
        let new_len: usize = out.len() - last_len;
        rem = new_len % 2;
        max_len = new_len >> 1;
        start = last_len;
    }
    out
}

fn build_merkle_path_helper<E: Encode + Clone>(
    collection: &[E],
    idx: usize,
) -> Vec<ProofElement<Test>> {
    let merkle_tree = generate_merkle_root_helper(collection);
    // builds the actual merkle path with the hashes needed for the proof
    let index_path = index_path_helper(collection.len(), idx + 1);
    index_path
        .iter()
        .map(|idx_item| ProofElement::<Test> {
            hash: merkle_tree[idx_item.index - 1],
            side: idx_item.side,
        })
        .collect()
}

// generate some payments claims
pub fn create_some_pull_payments_helper() -> Vec<PullPayment<Test>> {
    let mut payments = Vec::new();
    for i in 0..PAYMENTS_NUMBER {
        payments.push(PullPayment::<Test> {
            channel_id: ChannelId::from(i % 2),
            cumulative_payout_claimed: BalanceOf::<Test>::from(DEFAULT_PAYOUT_EARNED),
            reason: Hashing::hash_of(&b"reason".to_vec()),
        });
    }
    payments
}

pub fn update_commit_value_with_payments_helper(payments: &[PullPayment<Test>]) {
    let commit = generate_merkle_root_helper(payments).pop().unwrap();
    UpdateCommitmentValueFixture::default()
        .with_commit(commit)
        .call_and_assert(Ok(()));
}<|MERGE_RESOLUTION|>--- conflicted
+++ resolved
@@ -124,11 +124,8 @@
                         collaborators: self.params.collaborators.clone(),
                         moderators: self.params.moderators.clone(),
                         num_videos: Zero::zero(),
-<<<<<<< HEAD
                         cumulative_payout_earned: Zero::zero(),
-=======
                         deletion_prize_source_account_id: self.sender.clone()
->>>>>>> cef9ebfd
                     },
                     self.params.clone(),
                 ))
@@ -430,13 +427,10 @@
                                 .clone()
                                 .unwrap_or(channel_pre.collaborators),
                             num_videos: channel_pre.num_videos,
-<<<<<<< HEAD
                             moderators: channel_pre.moderators,
                             cumulative_payout_earned: BalanceOf::<Test>::zero(),
-=======
                             deletion_prize_source_account_id: channel_pre
                                 .deletion_prize_source_account_id
->>>>>>> cef9ebfd
                         },
                         self.params.clone(),
                     ))
@@ -1053,11 +1047,7 @@
         };
 
         let origin = Origin::signed(self.sender.clone());
-<<<<<<< HEAD
-        let balance_pre = Balances::<Test>::usable_balance(self.sender);
-=======
-        let balance_pre = Balances::usable_balance(deletion_prize_source_account_id);
->>>>>>> cef9ebfd
+        let balance_pre = Balances::<Test>::usable_balance(deletion_prize_source_account_id);
         let video_pre = <VideoById<Test>>::get(&self.video_id);
         let channel_bag_id = Content::bag_id_for_channel(&video_pre.in_channel);
         let deletion_prize =
@@ -1075,11 +1065,7 @@
             self.assets_to_remove.clone(),
         );
 
-<<<<<<< HEAD
-        let balance_post = Balances::<Test>::usable_balance(self.sender);
-=======
-        let balance_post = Balances::usable_balance(deletion_prize_source_account_id);
->>>>>>> cef9ebfd
+        let balance_post = Balances::<Test>::usable_balance(deletion_prize_source_account_id);
 
         assert_eq!(actual_result, expected_result);
 
