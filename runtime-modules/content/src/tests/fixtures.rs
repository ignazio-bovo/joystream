use derive_fixture::Fixture;
use derive_new::new;

use super::curators;
// Importing mock event as MetaEvent to avoid name clash with Event from crate::* glob import
pub use super::mock::Event as MetaEvent;
use super::mock::*;
use crate::*;
use common::council::CouncilBudgetManager;
use frame_support::traits::Currency;
use frame_support::{assert_noop, assert_ok};
use frame_system::RawOrigin;
use project_token::types::TransferPolicyParamsOf;
use project_token::types::{
    PaymentWithVestingOf, TokenAllocationOf, TokenIssuanceParametersOf, Transfers,
};
use sp_runtime::Permill;
use sp_std::collections::btree_map::BTreeMap;
use sp_std::iter::FromIterator;
use sp_std::iter::{IntoIterator, Iterator};
use storage::DynamicBagType;
use storage::{ModuleAccount as StorageModuleAccount, StorageTreasury};
use strum::IntoEnumIterator;

// Index which indentifies the item in the commitment set we want the proof for
pub const DEFAULT_PROOF_INDEX: usize = 1;

fn channel_bag_witness(channel_id: ChannelId) -> ChannelBagWitness {
    let bag_id = Content::bag_id_for_channel(&channel_id);
    let channel_bag = <Test as Config>::DataObjectStorage::bag(&bag_id);
    ChannelBagWitness {
        storage_buckets_num: channel_bag.stored_by.len() as u32,
        distribution_buckets_num: channel_bag.distributed_by.len() as u32,
    }
}

fn storage_buckets_num_witness(channel_id: ChannelId) -> u32 {
    let bag_id = Content::bag_id_for_channel(&channel_id);
    let channel_bag = <Test as Config>::DataObjectStorage::bag(&bag_id);
    channel_bag.stored_by.len() as u32
}

// fixtures

pub struct CreateCuratorGroupFixture {
    sender: AccountId,
    is_active: bool,
    permissions: ModerationPermissionsByLevel<Test>,
}

impl CreateCuratorGroupFixture {
    pub fn default() -> Self {
        Self {
            sender: LEAD_ACCOUNT_ID,
            is_active: false,
            permissions: BTreeMap::new(),
        }
    }

    pub fn with_is_active(self, is_active: bool) -> Self {
        Self { is_active, ..self }
    }

    pub fn with_permissions(self, permissions: &ModerationPermissionsByLevel<Test>) -> Self {
        Self {
            permissions: permissions.clone(),
            ..self
        }
    }

    pub fn call_and_assert(&self, expected_result: DispatchResult) -> Option<CuratorGroupId> {
        let new_group_id = Content::next_curator_group_id();
        let actual_result = Content::create_curator_group(
            Origin::signed(self.sender),
            self.is_active,
            self.permissions.clone(),
        );
        assert_eq!(actual_result, expected_result);
        if actual_result.is_ok() {
            assert_eq!(
                System::events().last().unwrap().event,
                MetaEvent::Content(RawEvent::CuratorGroupCreated(new_group_id))
            );

            assert!(CuratorGroupById::<Test>::contains_key(new_group_id));
            let group = Content::curator_group_by_id(new_group_id);

            assert_eq!(group.is_active(), self.is_active);
            assert_eq!(group.get_curators().len(), 0);
            assert_eq!(
                group.get_permissions_by_level().len(),
                self.permissions.len()
            );
            for i in 0..self.permissions.len() {
                let index = i as u8;
                assert_eq!(
                    group.get_permissions_by_level().get(&index),
                    self.permissions.get(&index)
                );
            }

            Some(new_group_id)
        } else {
            None
        }
    }
}

pub struct CreateChannelFixture {
    sender: AccountId,
    channel_owner: ChannelOwner<MemberId, CuratorGroupId>,
    params: ChannelCreationParameters<Test>,
}

impl CreateChannelFixture {
    pub fn default() -> Self {
        Self {
            sender: DEFAULT_MEMBER_ACCOUNT_ID,
            channel_owner: ChannelOwner::Member(DEFAULT_MEMBER_ID),
            params: ChannelCreationParameters::<Test> {
                assets: None,
                meta: None,
                collaborators: BTreeMap::new(),
                storage_buckets: BTreeSet::new(),
                distribution_buckets: BTreeSet::new(),
                expected_data_object_state_bloat_bond: DEFAULT_DATA_OBJECT_STATE_BLOAT_BOND,
                expected_channel_state_bloat_bond: DEFAULT_CHANNEL_STATE_BLOAT_BOND,
            },
        }
    }

    pub fn with_expected_channel_state_bloat_bond(
        self,
        expected_channel_state_bloat_bond: u64,
    ) -> Self {
        Self {
            params: ChannelCreationParameters::<Test> {
                expected_channel_state_bloat_bond,
                ..self.params.clone()
            },
            ..self
        }
    }

    pub fn with_data_object_state_bloat_bond(
        self,
        expected_data_object_state_bloat_bond: u64,
    ) -> Self {
        Self {
            params: ChannelCreationParameters::<Test> {
                expected_data_object_state_bloat_bond,
                ..self.params.clone()
            },
            ..self
        }
    }
    pub fn with_sender(self, sender: AccountId) -> Self {
        Self { sender, ..self }
    }

    pub fn with_channel_owner(self, channel_owner: ChannelOwner<MemberId, CuratorGroupId>) -> Self {
        Self {
            channel_owner,
            ..self
        }
    }

    pub fn with_assets(self, assets: StorageAssets<Test>) -> Self {
        Self {
            params: ChannelCreationParameters::<Test> {
                assets: Some(assets),
                ..self.params
            },
            ..self
        }
    }

    pub fn with_collaborators(
        self,
        collaborators: BTreeMap<MemberId, ChannelAgentPermissions>,
    ) -> Self {
        Self {
            params: ChannelCreationParameters::<Test> {
                collaborators,
                ..self.params
            },
            ..self
        }
    }

    pub fn with_storage_buckets(self, storage_buckets: BTreeSet<u64>) -> Self {
        Self {
            params: ChannelCreationParameters::<Test> {
                storage_buckets,
                ..self.params
            },
            ..self
        }
    }

    pub fn with_default_storage_buckets(self) -> Self {
        // No storage buckets
        if storage::NextStorageBucketId::<Test>::get() == 0 {
            return self.with_storage_buckets(BTreeSet::new());
        }

        let default_storage_bucket_id =
            storage::NextStorageBucketId::<Test>::get().saturating_sub(1);
        self.with_storage_buckets(BTreeSet::from_iter(vec![default_storage_bucket_id]))
    }

    fn get_balance(&self) -> BalanceOf<Test> {
        Balances::<Test>::usable_balance(&self.sender)
    }

    pub fn call_and_assert(&self, expected_result: DispatchResult) {
        let origin = Origin::signed(self.sender);
        let balance_pre = self.get_balance();
        let channel_id = Content::next_channel_id();
        let channel_bag_id = Content::bag_id_for_channel(&channel_id);
        let beg_obj_id = storage::NextDataObjectId::<Test>::get();
        let actual_result =
            Content::create_channel(origin, self.channel_owner.clone(), self.params.clone());
        let end_obj_id = storage::NextDataObjectId::<Test>::get();

        assert_eq!(actual_result, expected_result);

        let balance_post = self.get_balance();

        if actual_result.is_ok() {
            // ensure channel is on chain
            assert!(ChannelById::<Test>::contains_key(&channel_id));

            // channel counter increased
            assert_eq!(
                Content::next_channel_id(),
                channel_id.saturating_add(One::one())
            );

            // dynamic bag for channel is created
            assert_ok!(Storage::<Test>::ensure_bag_exists(&channel_bag_id));

            let channel_account = ContentTreasury::<Test>::account_for_channel(channel_id);

            // event correctly deposited
            assert_eq!(
                System::events().last().unwrap().event,
                MetaEvent::Content(RawEvent::ChannelCreated(
                    channel_id,
                    Channel::<Test> {
                        owner: self.channel_owner.clone(),
                        collaborators: self.params.collaborators.clone().try_into().unwrap(),
                        num_videos: Zero::zero(),
                        cumulative_reward_claimed: Zero::zero(),
                        privilege_level: Zero::zero(),
                        paused_features: BTreeSet::new(),
                        data_objects: BTreeSet::from_iter(beg_obj_id..end_obj_id)
                            .try_into()
                            .unwrap(),
                        transfer_status: Default::default(),
                        daily_nft_limit: DefaultChannelDailyNftLimit::get(),
                        weekly_nft_limit: DefaultChannelWeeklyNftLimit::get(),
                        daily_nft_counter: Default::default(),
                        weekly_nft_counter: Default::default(),
                        creator_token_id: None,
                        channel_state_bloat_bond: self.params.expected_channel_state_bloat_bond
                    },
                    self.params.clone(),
                    channel_account
                ))
            );

            if let Some(assets) = self.params.assets.as_ref() {
                // balance accounting is correct

                let objects_state_bloat_bond = assets
                    .object_creation_list
                    .iter()
                    .fold(BalanceOf::<Test>::zero(), |acc, _| {
                        acc.saturating_add(self.params.expected_data_object_state_bloat_bond)
                    });

                assert_eq!(
                    balance_pre.saturating_sub(balance_post),
                    objects_state_bloat_bond + Content::channel_state_bloat_bond_value(),
                );

                assert!((beg_obj_id..end_obj_id).all(|id| {
                    storage::DataObjectsById::<Test>::contains_key(&channel_bag_id, id)
                }));
            }
        } else {
            assert_eq!(balance_post, balance_pre);
            assert_eq!(beg_obj_id, end_obj_id);
            assert!(!storage::Bags::<Test>::contains_key(&channel_bag_id));
            assert!(!ChannelById::<Test>::contains_key(&channel_id));
            assert_eq!(NextChannelId::<Test>::get(), channel_id);
        }
    }
}

pub struct CreateVideoFixture {
    sender: AccountId,
    actor: ContentActor<CuratorGroupId, CuratorId, MemberId>,
    params: VideoCreationParameters<Test>,
    channel_id: ChannelId,
}

impl CreateVideoFixture {
    pub fn default() -> Self {
        Self {
            sender: DEFAULT_MEMBER_ACCOUNT_ID,
            actor: ContentActor::Member(DEFAULT_MEMBER_ID),
            params: VideoCreationParameters::<Test> {
                assets: None,
                meta: None,
                auto_issue_nft: None,
                expected_data_object_state_bloat_bond: DEFAULT_DATA_OBJECT_STATE_BLOAT_BOND,
                expected_video_state_bloat_bond: DEFAULT_VIDEO_STATE_BLOAT_BOND,
                storage_buckets_num_witness: storage_buckets_num_witness(ChannelId::one()),
            },
            channel_id: ChannelId::one(), // channel index starts at 1
        }
    }

    pub fn with_storage_buckets_num_witness(self, storage_buckets_num_witness: u32) -> Self {
        Self {
            params: VideoCreationParameters::<Test> {
                storage_buckets_num_witness,
                ..self.params
            },
            ..self
        }
    }

    pub fn with_data_object_state_bloat_bond(
        self,
        expected_data_object_state_bloat_bond: u64,
    ) -> Self {
        Self {
            params: VideoCreationParameters::<Test> {
                expected_data_object_state_bloat_bond,
                ..self.params.clone()
            },
            ..self
        }
    }
    pub fn with_expected_video_state_bloat_bond(
        self,
        expected_video_state_bloat_bond: u64,
    ) -> Self {
        Self {
            params: VideoCreationParameters::<Test> {
                expected_video_state_bloat_bond,
                ..self.params.clone()
            },
            ..self
        }
    }

    pub fn with_nft_in_sale(self, nft_price: u64) -> Self {
        Self {
            params: VideoCreationParameters::<Test> {
                auto_issue_nft: Some(NftIssuanceParameters::<Test> {
                    init_transactional_status: InitTransactionalStatus::<Test>::BuyNow(nft_price),
                    ..Default::default()
                }),
                ..self.params
            },
            ..self
        }
    }

    pub fn with_sender(self, sender: AccountId) -> Self {
        Self { sender, ..self }
    }

    pub fn with_channel_id(self, channel_id: ChannelId) -> Self {
        Self {
            channel_id,
            params: VideoCreationParameters::<Test> {
                storage_buckets_num_witness: storage_buckets_num_witness(channel_id),
                ..self.params
            },
            ..self
        }
    }

    pub fn with_actor(self, actor: ContentActor<CuratorGroupId, CuratorId, MemberId>) -> Self {
        Self { actor, ..self }
    }

    pub fn with_nft_issuance(self, params: NftIssuanceParameters<Test>) -> Self {
        Self {
            params: VideoCreationParameters::<Test> {
                auto_issue_nft: Some(params),
                ..self.params
            },
            ..self
        }
    }

    pub fn with_opt_assets(self, assets: Option<StorageAssets<Test>>) -> Self {
        Self {
            params: VideoCreationParameters::<Test> {
                assets,
                ..self.params
            },
            ..self
        }
    }

    pub fn with_assets(self, assets: StorageAssets<Test>) -> Self {
        Self {
            params: VideoCreationParameters::<Test> {
                assets: Some(assets),
                ..self.params
            },
            ..self
        }
    }

    fn get_balance(&self) -> BalanceOf<Test> {
        Balances::<Test>::usable_balance(&self.sender)
    }

    pub fn call(self) {
        let origin = Origin::signed(self.sender);
        assert_ok!(Content::create_video(
            origin,
            self.actor,
            self.channel_id,
            self.params,
        ));
    }

    pub fn call_and_assert(&self, expected_result: DispatchResult) {
        let origin = Origin::signed(self.sender);
        let balance_pre = self.get_balance();
        let channel_bag_id = Content::bag_id_for_channel(&self.channel_id);
        let video_id = Content::next_video_id();
        let beg_obj_id = storage::NextDataObjectId::<Test>::get();

        let actual_result =
            Content::create_video(origin, self.actor, self.channel_id, self.params.clone());

        let balance_post = self.get_balance();
        let end_obj_id = storage::NextDataObjectId::<Test>::get();

        assert_eq!(actual_result, expected_result);

        if actual_result.is_ok() {
            assert!(VideoById::<Test>::contains_key(&video_id));

            assert_eq!(
                Content::next_video_id(),
                video_id.saturating_add(One::one())
            );

            assert_eq!(
                System::events().last().unwrap().event,
                MetaEvent::Content(RawEvent::VideoCreated(
                    self.actor,
                    self.channel_id,
                    video_id,
                    self.params.clone(),
                    BTreeSet::from_iter(beg_obj_id..end_obj_id),
                ))
            );

            if let Some(assets) = self.params.assets.as_ref() {
                // balance accounting is correct
                let objects_state_bloat_bond = assets
                    .object_creation_list
                    .iter()
                    .fold(BalanceOf::<Test>::zero(), |acc, _| {
                        acc.saturating_add(self.params.expected_data_object_state_bloat_bond)
                    });

                assert_eq!(
                    balance_pre.saturating_sub(balance_post),
                    objects_state_bloat_bond + Content::video_state_bloat_bond_value()
                );

                assert!((beg_obj_id..end_obj_id).all(|id| {
                    storage::DataObjectsById::<Test>::contains_key(&channel_bag_id, id)
                }));
            }
        } else {
            assert!(!VideoById::<Test>::contains_key(&video_id));

            assert_eq!(Content::next_video_id(), video_id);

            if self.params.assets.is_some() {
                assert_eq!(balance_pre, balance_post,);

                assert!(!(beg_obj_id..end_obj_id).any(|id| {
                    storage::DataObjectsById::<Test>::contains_key(&channel_bag_id, id)
                }));
            }
        }
    }
}

pub struct UpdateChannelFixture {
    sender: AccountId,
    actor: ContentActor<CuratorGroupId, CuratorId, MemberId>,
    channel_id: ChannelId,
    params: ChannelUpdateParameters<Test>,
}

impl UpdateChannelFixture {
    pub fn default() -> Self {
        Self {
            sender: DEFAULT_MEMBER_ACCOUNT_ID,
            actor: ContentActor::Member(DEFAULT_MEMBER_ID),
            channel_id: ChannelId::one(), // channel index starts at 1
            params: ChannelUpdateParameters::<Test> {
                assets_to_upload: None,
                new_meta: None,
                assets_to_remove: BTreeSet::new(),
                collaborators: None,
                expected_data_object_state_bloat_bond: DEFAULT_DATA_OBJECT_STATE_BLOAT_BOND,
                storage_buckets_num_witness: Some(storage_buckets_num_witness(ChannelId::one())),
            },
        }
    }

    pub fn with_new_meta(self, new_meta: Option<Vec<u8>>) -> Self {
        Self {
            params: ChannelUpdateParameters::<Test> {
                new_meta,
                ..self.params.clone()
            },
            ..self
        }
    }

    pub fn with_data_object_state_bloat_bond(
        self,
        expected_data_object_state_bloat_bond: u64,
    ) -> Self {
        Self {
            params: ChannelUpdateParameters::<Test> {
                expected_data_object_state_bloat_bond,
                ..self.params.clone()
            },
            ..self
        }
    }

    pub fn with_storage_buckets_num_witness(
        self,
        storage_buckets_num_witness: Option<u32>,
    ) -> Self {
        Self {
            params: ChannelUpdateParameters::<Test> {
                storage_buckets_num_witness,
                ..self.params.clone()
            },
            ..self
        }
    }

    pub fn with_sender(self, sender: AccountId) -> Self {
        Self { sender, ..self }
    }

    pub fn with_actor(self, actor: ContentActor<CuratorGroupId, CuratorId, MemberId>) -> Self {
        Self { actor, ..self }
    }

    pub fn with_channel_id(self, channel_id: ChannelId) -> Self {
        Self { channel_id, ..self }
    }

    pub fn with_assets_to_upload(self, assets: StorageAssets<Test>) -> Self {
        Self {
            params: ChannelUpdateParameters::<Test> {
                assets_to_upload: Some(assets),
                ..self.params
            },
            ..self
        }
    }

    pub fn with_assets_to_remove(self, assets: BTreeSet<DataObjectId<Test>>) -> Self {
        Self {
            params: ChannelUpdateParameters::<Test> {
                assets_to_remove: assets,
                ..self.params
            },
            ..self
        }
    }

    pub fn with_collaborators(
        self,
        collaborators: BTreeMap<MemberId, ChannelAgentPermissions>,
    ) -> Self {
        Self {
            params: ChannelUpdateParameters::<Test> {
                collaborators: Some(collaborators),
                ..self.params
            },
            ..self
        }
    }

    pub fn call_and_assert(&self, expected_result: DispatchResult) {
        let origin = Origin::signed(self.sender);
        let balance_pre = Balances::<Test>::usable_balance(self.sender);
        let channel_pre = Content::channel_by_id(&self.channel_id);
        let bag_id_for_channel = Content::bag_id_for_channel(&self.channel_id);

        let state_bloat_bond_deposited =
            self.params
                .assets_to_upload
                .as_ref()
                .map_or(BalanceOf::<Test>::zero(), |assets| {
                    assets
                        .object_creation_list
                        .iter()
                        .fold(BalanceOf::<Test>::zero(), |acc, _| {
                            acc.saturating_add(self.params.expected_data_object_state_bloat_bond)
                        })
                });

        let state_bloat_bond_withdrawn = if !self.params.assets_to_remove.is_empty() {
            self.params
                .assets_to_remove
                .iter()
                .fold(BalanceOf::<Test>::zero(), |acc, id| {
                    acc + storage::DataObjectsById::<Test>::get(&bag_id_for_channel, id)
                        .state_bloat_bond
                })
        } else {
            BalanceOf::<Test>::zero()
        };

        let beg_obj_id = storage::NextDataObjectId::<Test>::get();

        let actual_result =
            Content::update_channel(origin, self.actor, self.channel_id, self.params.clone());

        let channel_post = Content::channel_by_id(&self.channel_id);
        let end_obj_id = storage::NextDataObjectId::<Test>::get();
        let balance_post = Balances::<Test>::usable_balance(self.sender);

        assert_eq!(actual_result, expected_result);

        match actual_result {
            Ok(()) => {
                assert_eq!(
                    System::events().last().unwrap().event,
                    MetaEvent::Content(RawEvent::ChannelUpdated(
                        self.actor,
                        self.channel_id,
                        self.params.clone(),
                        BTreeSet::from_iter(beg_obj_id..end_obj_id)
                    ))
                );

                assert_eq!(
                    channel_post.collaborators,
                    self.params
                        .collaborators
                        .clone()
                        .map_or(channel_pre.collaborators, |c| c.try_into().unwrap())
                );

                assert_eq!(
                    channel_post.data_objects,
                    channel_pre
                        .data_objects
                        .union(&BTreeSet::from_iter(beg_obj_id..end_obj_id))
                        .cloned()
                        .collect::<BTreeSet<_>>()
                        .difference(&self.params.assets_to_remove)
                        .cloned()
                        .collect::<BTreeSet<_>>()
                );

                assert_eq!(
                    balance_post.saturating_sub(balance_pre),
                    state_bloat_bond_withdrawn.saturating_sub(state_bloat_bond_deposited),
                );

                if self.params.assets_to_upload.is_some() {
                    assert!((beg_obj_id..end_obj_id).all(|id| {
                        storage::DataObjectsById::<Test>::contains_key(&bag_id_for_channel, id)
                    }));
                }

                assert!(!self.params.assets_to_remove.iter().any(|id| {
                    storage::DataObjectsById::<Test>::contains_key(&bag_id_for_channel, id)
                }));
            }
            Err(err) => {
                assert_eq!(channel_pre, channel_post);
                assert_eq!(balance_pre, balance_post);
                assert_eq!(beg_obj_id, end_obj_id);

                if err != storage::Error::<Test>::DataObjectDoesntExist.into() {
                    assert!(self.params.assets_to_remove.iter().all(|id| {
                        storage::DataObjectsById::<Test>::contains_key(&bag_id_for_channel, id)
                    }))
                }
            }
        }
    }
}

pub struct UpdateChannelPrivilegeLevelFixture {
    sender: AccountId,
    channel_id: ChannelId,
    privilege_level: <Test as Config>::ChannelPrivilegeLevel,
}

impl UpdateChannelPrivilegeLevelFixture {
    pub fn default() -> Self {
        Self {
            sender: LEAD_ACCOUNT_ID,
            channel_id: ChannelId::one(), // channel index starts at 1
            privilege_level: <Test as Config>::ChannelPrivilegeLevel::one(), // default privilege level is 0
        }
    }

    pub fn with_sender(self, sender: AccountId) -> Self {
        Self { sender, ..self }
    }

    pub fn with_channel_id(self, channel_id: ChannelId) -> Self {
        Self { channel_id, ..self }
    }

    pub fn call_and_assert(&self, expected_result: DispatchResult) {
        let origin = Origin::signed(self.sender);
        let channel_pre = Content::channel_by_id(&self.channel_id);
        let actual_result =
            Content::update_channel_privilege_level(origin, self.channel_id, self.privilege_level);
        let channel_post = Content::channel_by_id(&self.channel_id);
        assert_eq!(actual_result, expected_result);
        match actual_result {
            Ok(()) => {
                // Event emitted
                assert_eq!(
                    System::events().last().unwrap().event,
                    MetaEvent::Content(RawEvent::ChannelPrivilegeLevelUpdated(
                        self.channel_id,
                        self.privilege_level,
                    ))
                );
                // Privilege level updated
                assert_eq!(channel_post.privilege_level, self.privilege_level);
            }
            Err(_err) => {
                // Channel not changed
                assert_eq!(channel_pre, channel_post);
            }
        }
    }
}

pub struct UpdateVideoFixture {
    sender: AccountId,
    actor: ContentActor<CuratorGroupId, CuratorId, MemberId>,
    video_id: VideoId,
    params: VideoUpdateParameters<Test>,
}

impl UpdateVideoFixture {
    pub fn default() -> Self {
        Self {
            sender: DEFAULT_MEMBER_ACCOUNT_ID,
            actor: ContentActor::Member(DEFAULT_MEMBER_ID),
            video_id: VideoId::one(),
            params: VideoUpdateParameters::<Test> {
                assets_to_upload: None,
                assets_to_remove: BTreeSet::new(),
                new_meta: None,
                auto_issue_nft: Default::default(),
                expected_data_object_state_bloat_bond: Default::default(),
                storage_buckets_num_witness: Some(storage_buckets_num_witness(ChannelId::one())),
            },
        }
    }

    pub fn with_new_meta(self, new_meta: Option<Vec<u8>>) -> Self {
        Self {
            params: VideoUpdateParameters::<Test> {
                new_meta,
                ..self.params.clone()
            },
            ..self
        }
    }

    pub fn with_data_object_state_bloat_bond(
        self,
        expected_data_object_state_bloat_bond: u64,
    ) -> Self {
        Self {
            params: VideoUpdateParameters::<Test> {
                expected_data_object_state_bloat_bond,
                ..self.params.clone()
            },
            ..self
        }
    }

    pub fn with_nft_issuance(self, params: NftIssuanceParameters<Test>) -> Self {
        Self {
            params: VideoUpdateParameters::<Test> {
                auto_issue_nft: Some(params),
                ..self.params
            },
            ..self
        }
    }

    pub fn with_sender(self, sender: AccountId) -> Self {
        Self { sender, ..self }
    }

    pub fn with_actor(self, actor: ContentActor<CuratorGroupId, CuratorId, MemberId>) -> Self {
        Self { actor, ..self }
    }

    pub fn with_video_id(self, video_id: VideoId) -> Self {
        let video = Content::video_by_id(video_id);
        Self {
            video_id,
            params: VideoUpdateParameters::<Test> {
                storage_buckets_num_witness: Some(storage_buckets_num_witness(video.in_channel)),
                ..self.params
            },
            ..self
        }
    }

    pub fn with_storage_buckets_num_witness(
        self,
        storage_buckets_num_witness: Option<u32>,
    ) -> Self {
        Self {
            params: VideoUpdateParameters::<Test> {
                storage_buckets_num_witness,
                ..self.params
            },
            ..self
        }
    }

    pub fn with_assets_to_upload(self, assets: StorageAssets<Test>) -> Self {
        Self {
            params: VideoUpdateParameters::<Test> {
                assets_to_upload: Some(assets),
                ..self.params
            },
            ..self
        }
    }

    pub fn with_assets_to_remove(self, assets: BTreeSet<DataObjectId<Test>>) -> Self {
        Self {
            params: VideoUpdateParameters::<Test> {
                assets_to_remove: assets,
                ..self.params
            },
            ..self
        }
    }

    pub fn call_and_assert(&self, expected_result: DispatchResult) {
        let origin = Origin::signed(self.sender);
        let balance_pre = Balances::<Test>::usable_balance(self.sender);
        let video_pre = Content::video_by_id(&self.video_id);
        let bag_id_for_channel = Content::bag_id_for_channel(&video_pre.in_channel);
        let beg_obj_id = storage::NextDataObjectId::<Test>::get();

        let state_bloat_bond = DEFAULT_DATA_OBJECT_STATE_BLOAT_BOND;

        let state_bloat_bond_deposited =
            self.params
                .assets_to_upload
                .as_ref()
                .map_or(BalanceOf::<Test>::zero(), |assets| {
                    assets
                        .object_creation_list
                        .iter()
                        .fold(BalanceOf::<Test>::zero(), |acc, _| {
                            acc.saturating_add(state_bloat_bond)
                        })
                });

        let state_bloat_bond_withdrawn = if !self.params.assets_to_remove.is_empty() {
            self.params
                .assets_to_remove
                .iter()
                .fold(BalanceOf::<Test>::zero(), |acc, obj_id| {
                    acc + storage::DataObjectsById::<Test>::get(&bag_id_for_channel, obj_id)
                        .state_bloat_bond
                })
        } else {
            BalanceOf::<Test>::zero()
        };

        let actual_result =
            Content::update_video(origin, self.actor, self.video_id, self.params.clone());

        let end_obj_id = storage::NextDataObjectId::<Test>::get();
        let balance_post = Balances::<Test>::usable_balance(self.sender);
        let video_post = Content::video_by_id(&self.video_id);

        assert_eq!(actual_result, expected_result);

        match actual_result {
            Ok(()) => {
                assert_eq!(
                    System::events().last().unwrap().event,
                    MetaEvent::Content(RawEvent::VideoUpdated(
                        self.actor,
                        self.video_id,
                        self.params.clone(),
                        BTreeSet::from_iter(beg_obj_id..end_obj_id),
                    ))
                );

                assert_eq!(
                    balance_post.saturating_sub(balance_pre),
                    state_bloat_bond_withdrawn.saturating_sub(state_bloat_bond_deposited),
                );

                if self.params.assets_to_upload.is_some() {
                    assert!((beg_obj_id..end_obj_id).all(|id| {
                        storage::DataObjectsById::<Test>::contains_key(&bag_id_for_channel, id)
                    }));
                }

                assert!(!self.params.assets_to_remove.iter().any(|obj_id| {
                    storage::DataObjectsById::<Test>::contains_key(&bag_id_for_channel, obj_id)
                }));

                if self.params.auto_issue_nft.is_some() {
                    assert!(video_post.nft_status.is_some())
                }
            }
            Err(err) => {
                assert_eq!(video_pre, video_post);
                assert_eq!(balance_pre, balance_post);
                assert_eq!(beg_obj_id, end_obj_id);

                if err != storage::Error::<Test>::DataObjectDoesntExist.into() {
                    assert!(self.params.assets_to_remove.iter().all(|id| {
                        storage::DataObjectsById::<Test>::contains_key(&bag_id_for_channel, id)
                    }));
                }
            }
        }
    }
}

pub struct DeleteChannelAssetsAsModeratorFixture {
    sender: AccountId,
    actor: ContentActor<CuratorGroupId, CuratorId, MemberId>,
    channel_id: ChannelId,
    assets_to_remove: BTreeSet<DataObjectId<Test>>,
    rationale: Vec<u8>,
}

impl DeleteChannelAssetsAsModeratorFixture {
    pub fn default() -> Self {
        Self {
            sender: LEAD_ACCOUNT_ID,
            actor: ContentActor::Lead,
            channel_id: ChannelId::one(),
            assets_to_remove: BTreeSet::from_iter(0..DATA_OBJECTS_NUMBER),
            rationale: b"rationale".to_vec(),
        }
    }

    pub fn with_sender(self, sender: AccountId) -> Self {
        Self { sender, ..self }
    }

    pub fn with_actor(self, actor: ContentActor<CuratorGroupId, CuratorId, MemberId>) -> Self {
        Self { actor, ..self }
    }

    pub fn with_channel_id(self, channel_id: ChannelId) -> Self {
        Self { channel_id, ..self }
    }

    pub fn with_assets_to_remove(self, assets_to_remove: BTreeSet<DataObjectId<Test>>) -> Self {
        Self {
            assets_to_remove,
            ..self
        }
    }
    pub fn call_and_assert(&self, expected_result: DispatchResult) {
        let origin = Origin::signed(self.sender);
        let balance_pre = Balances::<Test>::usable_balance(self.sender);
        let channel_pre = Content::channel_by_id(&self.channel_id);
        let bag_id_for_channel = Content::bag_id_for_channel(&self.channel_id);

        let state_bloat_bond_withdrawn = if !self.assets_to_remove.is_empty() {
            self.assets_to_remove
                .iter()
                .fold(BalanceOf::<Test>::zero(), |acc, obj_id| {
                    acc + storage::DataObjectsById::<Test>::get(&bag_id_for_channel, obj_id)
                        .state_bloat_bond
                })
        } else {
            BalanceOf::<Test>::zero()
        };

        let actual_result = Content::delete_channel_assets_as_moderator(
            origin,
            self.actor,
            self.channel_id,
            self.assets_to_remove.clone(),
            self.rationale.clone(),
        );

        let balance_post = Balances::<Test>::usable_balance(self.sender);
        let channel_post = Content::channel_by_id(&self.channel_id);

        assert_eq!(actual_result, expected_result);

        match actual_result {
            Ok(()) => {
                assert_eq!(
                    System::events().last().unwrap().event,
                    MetaEvent::Content(RawEvent::ChannelAssetsDeletedByModerator(
                        self.actor,
                        self.channel_id,
                        self.assets_to_remove.clone(),
                        self.rationale.clone(),
                    ))
                );

                assert_eq!(
                    balance_post.saturating_sub(balance_pre),
                    state_bloat_bond_withdrawn,
                );

                assert_eq!(
                    channel_post.data_objects,
                    BTreeSet::from_iter(
                        channel_pre
                            .data_objects
                            .difference(&self.assets_to_remove)
                            .cloned(),
                    ),
                );

                assert!(!self.assets_to_remove.iter().any(|obj_id| {
                    storage::DataObjectsById::<Test>::contains_key(&bag_id_for_channel, obj_id)
                }));
            }
            Err(err) => {
                assert_eq!(channel_pre, channel_post);
                assert_eq!(balance_pre, balance_post);

                if err != Error::<Test>::ChannelDoesNotExist.into() {
                    assert!(channel_pre.data_objects.iter().all(|obj_id| {
                        storage::DataObjectsById::<Test>::contains_key(&bag_id_for_channel, obj_id)
                    }));
                }
            }
        }
    }
}

pub trait ChannelDeletion {
    fn get_sender(&self) -> &AccountId;
    fn get_channel_id(&self) -> &ChannelId;
    fn get_actor(&self) -> &ContentActor<CuratorGroupId, CuratorId, MemberId>;
    fn get_num_objects_to_delete(&self) -> u64;
    fn execute_call(&self) -> DispatchResult;
    fn expected_event_on_success(&self) -> MetaEvent;

    fn get_balance(&self) -> BalanceOf<Test> {
        Balances::<Test>::usable_balance(self.get_sender())
    }

    fn call_and_assert(&self, expected_result: DispatchResult) {
        let balance_pre = self.get_balance();
        let bag_id_for_channel = Content::bag_id_for_channel(self.get_channel_id());

        let objects_state_bloat_bond =
            storage::DataObjectsById::<Test>::iter_prefix(&bag_id_for_channel)
                .fold(BalanceOf::<Test>::zero(), |acc, (_, obj)| {
                    acc + obj.state_bloat_bond
                });

        let channel_objects_ids =
            storage::DataObjectsById::<Test>::iter_prefix(&bag_id_for_channel)
                .map(|(id, _)| id)
                .collect::<BTreeSet<_>>();

        let actual_result = self.execute_call();

        let balance_post = self.get_balance();
        assert_eq!(actual_result, expected_result);

        match actual_result {
            Ok(()) => {
                assert_eq!(
                    System::events().last().unwrap().event,
                    self.expected_event_on_success()
                );

                assert_eq!(
                    balance_post.saturating_sub(balance_pre),
                    objects_state_bloat_bond + Content::channel_state_bloat_bond_value(),
                );
                assert!(!<ChannelById<Test>>::contains_key(&self.get_channel_id()));
                assert!(!channel_objects_ids.iter().any(|id| {
                    storage::DataObjectsById::<Test>::contains_key(&bag_id_for_channel, id)
                }));
                assert!(!storage::Bags::<Test>::contains_key(&bag_id_for_channel));
            }

            Err(err) => {
                assert_eq!(balance_pre, balance_post);
                if err != Error::<Test>::ChannelDoesNotExist.into() {
                    assert!(ChannelById::<Test>::contains_key(&self.get_channel_id()));
                    assert!(channel_objects_ids.iter().all(|id| {
                        storage::DataObjectsById::<Test>::contains_key(&bag_id_for_channel, id)
                    }));
                    assert!(storage::Bags::<Test>::contains_key(&bag_id_for_channel));
                }
            }
        }
    }
}

pub struct DeleteChannelFixture {
    sender: AccountId,
    actor: ContentActor<CuratorGroupId, CuratorId, MemberId>,
    channel_id: ChannelId,
    channel_bag_witness: ChannelBagWitness,
    num_objects_to_delete: u64,
}

impl DeleteChannelFixture {
    pub fn default() -> Self {
        Self {
            sender: DEFAULT_MEMBER_ACCOUNT_ID,
            actor: ContentActor::Member(DEFAULT_MEMBER_ID),
            channel_id: ChannelId::one(),
            channel_bag_witness: channel_bag_witness(ChannelId::one()),
            num_objects_to_delete: DATA_OBJECTS_NUMBER as u64,
        }
    }

    pub fn with_sender(self, sender: AccountId) -> Self {
        Self { sender, ..self }
    }

    pub fn with_actor(self, actor: ContentActor<CuratorGroupId, CuratorId, MemberId>) -> Self {
        Self { actor, ..self }
    }

    pub fn with_num_objects_to_delete(self, num_objects_to_delete: u64) -> Self {
        Self {
            num_objects_to_delete,
            ..self
        }
    }

    pub fn with_channel_id(self, channel_id: ChannelId) -> Self {
        Self { channel_id, ..self }
    }

    pub fn with_channel_bag_witness(self, channel_bag_witness: ChannelBagWitness) -> Self {
        Self {
            channel_bag_witness,
            ..self
        }
    }
}

impl ChannelDeletion for DeleteChannelFixture {
    fn get_sender(&self) -> &AccountId {
        &self.sender
    }
    fn get_channel_id(&self) -> &ChannelId {
        &self.channel_id
    }
    fn get_actor(&self) -> &ContentActor<CuratorGroupId, CuratorId, MemberId> {
        &self.actor
    }
    fn get_num_objects_to_delete(&self) -> u64 {
        self.num_objects_to_delete
    }

    fn execute_call(&self) -> DispatchResult {
        Content::delete_channel(
            Origin::signed(self.sender),
            self.actor,
            self.channel_id,
            self.channel_bag_witness.clone(),
            self.num_objects_to_delete,
        )
    }

    fn expected_event_on_success(&self) -> MetaEvent {
        MetaEvent::Content(RawEvent::ChannelDeleted(self.actor, self.channel_id))
    }
}

pub struct DeleteChannelAsModeratorFixture {
    sender: AccountId,
    actor: ContentActor<CuratorGroupId, CuratorId, MemberId>,
    channel_id: ChannelId,
    num_objects_to_delete: u64,
    rationale: Vec<u8>,
}

impl DeleteChannelAsModeratorFixture {
    pub fn default() -> Self {
        Self {
            sender: LEAD_ACCOUNT_ID,
            actor: ContentActor::Lead,
            channel_id: ChannelId::one(),
            num_objects_to_delete: DATA_OBJECTS_NUMBER as u64,
            rationale: b"rationale".to_vec(),
        }
    }

    pub fn with_sender(self, sender: AccountId) -> Self {
        Self { sender, ..self }
    }

    pub fn with_actor(self, actor: ContentActor<CuratorGroupId, CuratorId, MemberId>) -> Self {
        Self { actor, ..self }
    }

    pub fn with_num_objects_to_delete(self, num_objects_to_delete: u64) -> Self {
        Self {
            num_objects_to_delete,
            ..self
        }
    }
}

impl ChannelDeletion for DeleteChannelAsModeratorFixture {
    fn get_sender(&self) -> &AccountId {
        &self.sender
    }
    fn get_channel_id(&self) -> &ChannelId {
        &self.channel_id
    }
    fn get_actor(&self) -> &ContentActor<CuratorGroupId, CuratorId, MemberId> {
        &self.actor
    }
    fn get_num_objects_to_delete(&self) -> u64 {
        self.num_objects_to_delete
    }

    fn execute_call(&self) -> DispatchResult {
        Content::delete_channel_as_moderator(
            Origin::signed(self.sender),
            self.actor,
            self.channel_id,
            self.num_objects_to_delete,
            self.rationale.clone(),
        )
    }

    fn expected_event_on_success(&self) -> MetaEvent {
        MetaEvent::Content(RawEvent::ChannelDeletedByModerator(
            self.actor,
            self.channel_id,
            self.rationale.clone(),
        ))
    }
}

pub struct SetChannelPausedFeaturesAsModeratorFixture {
    sender: AccountId,
    actor: ContentActor<CuratorGroupId, CuratorId, MemberId>,
    channel_id: ChannelId,
    new_paused_features: BTreeSet<PausableChannelFeature>,
    rationale: Vec<u8>,
}

impl SetChannelPausedFeaturesAsModeratorFixture {
    pub fn default() -> Self {
        Self {
            sender: LEAD_ACCOUNT_ID,
            actor: ContentActor::Lead,
            channel_id: ChannelId::one(),
            new_paused_features: BTreeSet::from_iter(vec![PausableChannelFeature::default()]),
            rationale: b"rationale".to_vec(),
        }
    }

    pub fn with_sender(self, sender: AccountId) -> Self {
        Self { sender, ..self }
    }

    pub fn with_actor(self, actor: ContentActor<CuratorGroupId, CuratorId, MemberId>) -> Self {
        Self { actor, ..self }
    }

    pub fn with_new_paused_features(
        self,
        new_paused_features: BTreeSet<PausableChannelFeature>,
    ) -> Self {
        Self {
            new_paused_features,
            ..self
        }
    }

    pub fn with_channel_id(self, channel_id: ChannelId) -> Self {
        Self { channel_id, ..self }
    }

    pub fn call_and_assert(&self, expected_result: DispatchResult) {
        let channel_pre = ChannelById::<Test>::get(&self.channel_id);

        let actual_result = Content::set_channel_paused_features_as_moderator(
            Origin::signed(self.sender),
            self.actor,
            self.channel_id,
            self.new_paused_features.clone(),
            self.rationale.clone(),
        );

        assert_eq!(actual_result, expected_result);

        let channel_post = ChannelById::<Test>::get(&self.channel_id);

        if actual_result.is_ok() {
            assert_eq!(channel_post.paused_features, self.new_paused_features);
            assert_eq!(
                System::events().last().unwrap().event,
                MetaEvent::Content(RawEvent::ChannelPausedFeaturesUpdatedByModerator(
                    self.actor,
                    self.channel_id,
                    self.new_paused_features.clone(),
                    self.rationale.clone(),
                ))
            );
        } else {
            assert_eq!(channel_post, channel_pre);
        }
    }
}

pub struct SetChannelVisibilityAsModeratorFixture {
    sender: AccountId,
    actor: ContentActor<CuratorGroupId, CuratorId, MemberId>,
    channel_id: ChannelId,
    is_hidden: bool,
    rationale: Vec<u8>,
}

impl SetChannelVisibilityAsModeratorFixture {
    pub fn default() -> Self {
        Self {
            sender: LEAD_ACCOUNT_ID,
            actor: ContentActor::Lead,
            channel_id: ChannelId::one(),
            is_hidden: true,
            rationale: b"rationale".to_vec(),
        }
    }

    pub fn with_sender(self, sender: AccountId) -> Self {
        Self { sender, ..self }
    }

    pub fn with_actor(self, actor: ContentActor<CuratorGroupId, CuratorId, MemberId>) -> Self {
        Self { actor, ..self }
    }

    pub fn with_is_hidden(self, is_hidden: bool) -> Self {
        Self { is_hidden, ..self }
    }

    pub fn call_and_assert(&self, expected_result: DispatchResult) {
        let actual_result = Content::set_channel_visibility_as_moderator(
            Origin::signed(self.sender),
            self.actor,
            self.channel_id,
            self.is_hidden,
            self.rationale.clone(),
        );

        assert_eq!(actual_result, expected_result);

        if actual_result.is_ok() {
            assert_eq!(
                System::events().last().unwrap().event,
                MetaEvent::Content(RawEvent::ChannelVisibilitySetByModerator(
                    self.actor,
                    self.channel_id,
                    self.is_hidden,
                    self.rationale.clone(),
                ))
            );
        }
    }
}

pub struct SetVideoVisibilityAsModeratorFixture {
    sender: AccountId,
    actor: ContentActor<CuratorGroupId, CuratorId, MemberId>,
    video_id: VideoId,
    is_hidden: bool,
    rationale: Vec<u8>,
}

impl SetVideoVisibilityAsModeratorFixture {
    pub fn default() -> Self {
        Self {
            sender: LEAD_ACCOUNT_ID,
            actor: ContentActor::Lead,
            video_id: VideoId::one(),
            is_hidden: true,
            rationale: b"rationale".to_vec(),
        }
    }

    pub fn with_sender(self, sender: AccountId) -> Self {
        Self { sender, ..self }
    }

    pub fn with_actor(self, actor: ContentActor<CuratorGroupId, CuratorId, MemberId>) -> Self {
        Self { actor, ..self }
    }

    pub fn with_is_hidden(self, is_hidden: bool) -> Self {
        Self { is_hidden, ..self }
    }

    pub fn call_and_assert(&self, expected_result: DispatchResult) {
        let actual_result = Content::set_video_visibility_as_moderator(
            Origin::signed(self.sender),
            self.actor,
            self.video_id,
            self.is_hidden,
            self.rationale.clone(),
        );

        assert_eq!(actual_result, expected_result);

        if actual_result.is_ok() {
            assert_eq!(
                System::events().last().unwrap().event,
                MetaEvent::Content(RawEvent::VideoVisibilitySetByModerator(
                    self.actor,
                    self.video_id,
                    self.is_hidden,
                    self.rationale.clone(),
                ))
            );
        }
    }
}

pub struct DeleteVideoAssetsAsModeratorFixture {
    sender: AccountId,
    actor: ContentActor<CuratorGroupId, CuratorId, MemberId>,
    video_id: VideoId,
    assets_to_remove: BTreeSet<DataObjectId<Test>>,
    rationale: Vec<u8>,
}

impl DeleteVideoAssetsAsModeratorFixture {
    pub fn default() -> Self {
        Self {
            sender: LEAD_ACCOUNT_ID,
            actor: ContentActor::Lead,
            video_id: VideoId::one(),
            assets_to_remove: BTreeSet::from_iter(DATA_OBJECTS_NUMBER..(2 * DATA_OBJECTS_NUMBER)),
            rationale: b"rationale".to_vec(),
        }
    }

    pub fn with_sender(self, sender: AccountId) -> Self {
        Self { sender, ..self }
    }

    pub fn with_actor(self, actor: ContentActor<CuratorGroupId, CuratorId, MemberId>) -> Self {
        Self { actor, ..self }
    }

    pub fn with_video_id(self, video_id: VideoId) -> Self {
        Self { video_id, ..self }
    }

    pub fn with_assets_to_remove(self, assets_to_remove: BTreeSet<DataObjectId<Test>>) -> Self {
        Self {
            assets_to_remove,
            ..self
        }
    }
    pub fn call_and_assert(&self, expected_result: DispatchResult) {
        let origin = Origin::signed(self.sender);
        let balance_pre = Balances::<Test>::usable_balance(self.sender);
        let video_pre = Content::video_by_id(&self.video_id);
        let bag_id_for_channel = Content::bag_id_for_channel(&video_pre.in_channel);

        let state_bloat_bond_withdrawn = if !self.assets_to_remove.is_empty() {
            self.assets_to_remove
                .iter()
                .fold(BalanceOf::<Test>::zero(), |acc, obj_id| {
                    acc + storage::DataObjectsById::<Test>::get(&bag_id_for_channel, obj_id)
                        .state_bloat_bond
                })
        } else {
            BalanceOf::<Test>::zero()
        };

        let actual_result = Content::delete_video_assets_as_moderator(
            origin,
            self.actor,
            self.video_id,
            self.assets_to_remove.clone(),
            self.rationale.clone(),
        );

        let balance_post = Balances::<Test>::usable_balance(self.sender);
        let video_post = Content::video_by_id(&self.video_id);

        assert_eq!(actual_result, expected_result);

        match actual_result {
            Ok(()) => {
                assert_eq!(
                    System::events().last().unwrap().event,
                    MetaEvent::Content(RawEvent::VideoAssetsDeletedByModerator(
                        self.actor,
                        self.video_id,
                        self.assets_to_remove.clone(),
                        video_pre.nft_status.is_some(),
                        self.rationale.clone(),
                    ))
                );

                assert_eq!(
                    balance_post.saturating_sub(balance_pre),
                    state_bloat_bond_withdrawn,
                );

                assert_eq!(
                    video_post.data_objects,
                    BTreeSet::from_iter(
                        video_pre
                            .data_objects
                            .difference(&self.assets_to_remove)
                            .cloned(),
                    ),
                );

                assert!(!self.assets_to_remove.iter().any(|obj_id| {
                    storage::DataObjectsById::<Test>::contains_key(&bag_id_for_channel, obj_id)
                }));
            }
            Err(err) => {
                assert_eq!(video_pre, video_post);
                assert_eq!(balance_pre, balance_post);

                if err != Error::<Test>::VideoDoesNotExist.into() {
                    assert!(video_pre.data_objects.iter().all(|obj_id| {
                        storage::DataObjectsById::<Test>::contains_key(&bag_id_for_channel, obj_id)
                    }));
                }
            }
        }
    }
}

pub trait VideoDeletion {
    fn get_sender(&self) -> &AccountId;
    fn get_video_id(&self) -> &VideoId;
    fn get_actor(&self) -> &ContentActor<CuratorGroupId, CuratorId, MemberId>;
    fn execute_call(&self) -> DispatchResult;
    fn expected_event_on_success(&self) -> MetaEvent;

    fn get_balance(&self) -> BalanceOf<Test> {
        Balances::<Test>::usable_balance(self.get_sender())
    }

    fn call_and_assert(&self, expected_result: DispatchResult) {
        let balance_pre = self.get_balance();
        let video_pre = <VideoById<Test>>::get(&self.get_video_id());
        let channel_bag_id = Content::bag_id_for_channel(&video_pre.in_channel);
        let data_obj_state_bloat_bond =
            video_pre
                .data_objects
                .iter()
                .fold(BalanceOf::<Test>::zero(), |acc, obj_id| {
                    acc + storage::DataObjectsById::<Test>::get(&channel_bag_id, obj_id)
                        .state_bloat_bond
                });

        let actual_result = self.execute_call();

        let balance_post = self.get_balance();

        assert_eq!(actual_result, expected_result);

        match actual_result {
            Ok(()) => {
                assert_eq!(
                    System::events().last().unwrap().event,
                    self.expected_event_on_success()
                );

                assert_eq!(
                    balance_post.saturating_sub(balance_pre),
                    data_obj_state_bloat_bond + Content::video_state_bloat_bond_value()
                );

                assert!(!video_pre.data_objects.iter().any(|obj_id| {
                    storage::DataObjectsById::<Test>::contains_key(&channel_bag_id, obj_id)
                }));

                assert!(!<VideoById<Test>>::contains_key(self.get_video_id()));
            }
            Err(err) => {
                assert_eq!(balance_pre, balance_post);

                if err == storage::Error::<Test>::DataObjectDoesntExist.into() {
                    let video_post = <VideoById<Test>>::get(self.get_video_id());
                    assert_eq!(video_pre, video_post);
                    assert!(VideoById::<Test>::contains_key(&self.get_video_id()));
                } else if err == Error::<Test>::VideoDoesNotExist.into() {
                    assert!(video_pre.data_objects.iter().all(|id| {
                        storage::DataObjectsById::<Test>::contains_key(&channel_bag_id, id)
                    }));
                } else {
                    let video_post = <VideoById<Test>>::get(self.get_video_id());
                    assert_eq!(video_pre, video_post);
                    assert!(VideoById::<Test>::contains_key(self.get_video_id()));
                    assert!(video_pre.data_objects.iter().all(|id| {
                        storage::DataObjectsById::<Test>::contains_key(&channel_bag_id, id)
                    }));
                }
            }
        }
    }
}

pub struct DeleteVideoFixture {
    sender: AccountId,
    actor: ContentActor<CuratorGroupId, CuratorId, MemberId>,
    video_id: VideoId,
    num_objects_to_delete: u64,
    storage_buckets_num_witness: Option<u32>,
}

impl DeleteVideoFixture {
    pub fn default() -> Self {
        Self {
            sender: DEFAULT_MEMBER_ACCOUNT_ID,
            actor: ContentActor::Member(DEFAULT_MEMBER_ID),
            video_id: VideoId::one(),
            num_objects_to_delete: DATA_OBJECTS_NUMBER,
            storage_buckets_num_witness: Some(storage_buckets_num_witness(ChannelId::one())),
        }
    }

    pub fn with_sender(self, sender: AccountId) -> Self {
        Self { sender, ..self }
    }

    pub fn with_actor(self, actor: ContentActor<CuratorGroupId, CuratorId, MemberId>) -> Self {
        Self { actor, ..self }
    }

    pub fn with_num_objects_to_delete(self, num_objects_to_delete: u64) -> Self {
        Self {
            num_objects_to_delete,
            ..self
        }
    }

    pub fn with_video_id(self, video_id: VideoId) -> Self {
        let video = Content::video_by_id(video_id);
        Self {
            video_id,
            storage_buckets_num_witness: Some(storage_buckets_num_witness(video.in_channel)),
            ..self
        }
    }

    pub fn with_storage_buckets_num_witness(
        self,
        storage_buckets_num_witness: Option<u32>,
    ) -> Self {
        Self {
            storage_buckets_num_witness,
            ..self
        }
    }
}

impl VideoDeletion for DeleteVideoFixture {
    fn get_sender(&self) -> &AccountId {
        &self.sender
    }
    fn get_video_id(&self) -> &VideoId {
        &self.video_id
    }
    fn get_actor(&self) -> &ContentActor<CuratorGroupId, CuratorId, MemberId> {
        &self.actor
    }

    fn execute_call(&self) -> DispatchResult {
        Content::delete_video(
            Origin::signed(self.sender),
            self.actor,
            self.video_id,
            self.num_objects_to_delete,
<<<<<<< HEAD
            self.storage_buckets_num_witness,
=======
            self.storage_buckets_num_witness.clone(),
>>>>>>> 0a854888
        )
    }

    fn expected_event_on_success(&self) -> MetaEvent {
        MetaEvent::Content(RawEvent::VideoDeleted(self.actor, self.video_id))
    }
}

pub struct DeleteVideoAsModeratorFixture {
    sender: AccountId,
    actor: ContentActor<CuratorGroupId, CuratorId, MemberId>,
    video_id: VideoId,
    num_objects_to_delete: u64,
    rationale: Vec<u8>,
}

impl DeleteVideoAsModeratorFixture {
    pub fn default() -> Self {
        Self {
            sender: LEAD_ACCOUNT_ID,
            actor: ContentActor::Lead,
            video_id: VideoId::one(),
            num_objects_to_delete: DATA_OBJECTS_NUMBER,
            rationale: b"rationale".to_vec(),
        }
    }

    pub fn with_sender(self, sender: AccountId) -> Self {
        Self { sender, ..self }
    }

    pub fn with_actor(self, actor: ContentActor<CuratorGroupId, CuratorId, MemberId>) -> Self {
        Self { actor, ..self }
    }
}

impl VideoDeletion for DeleteVideoAsModeratorFixture {
    fn get_sender(&self) -> &AccountId {
        &self.sender
    }
    fn get_video_id(&self) -> &VideoId {
        &self.video_id
    }
    fn get_actor(&self) -> &ContentActor<CuratorGroupId, CuratorId, MemberId> {
        &self.actor
    }

    fn execute_call(&self) -> DispatchResult {
        Content::delete_video_as_moderator(
            Origin::signed(self.sender),
            self.actor,
            self.video_id,
            self.num_objects_to_delete,
            self.rationale.clone(),
        )
    }

    fn expected_event_on_success(&self) -> MetaEvent {
        MetaEvent::Content(RawEvent::VideoDeletedByModerator(
            self.actor,
            self.video_id,
            self.rationale.clone(),
        ))
    }
}

pub struct UpdateChannelPayoutsFixture {
    origin: Origin,
    params: UpdateChannelPayoutsParameters<Test>,
}

#[derive(Clone, Debug, PartialEq, Eq)]
pub struct UpdateChannelPayoutsFixtureStateSnapshot {
    pub commitment: HashOutput,
    pub min_cashout_allowed: BalanceOf<Test>,
    pub max_cashout_allowed: BalanceOf<Test>,
    pub cashouts_enabled: bool,
    pub uploader_account_balance: BalanceOf<Test>,
    pub next_object_id: DataObjectId<Test>,
}

impl UpdateChannelPayoutsFixture {
    pub fn default() -> Self {
        Self {
            origin: Origin::root(),
            params: UpdateChannelPayoutsParameters::<Test>::default(),
        }
    }

    pub fn with_origin(self, origin: Origin) -> Self {
        Self { origin, ..self }
    }

    pub fn with_commitment(self, commitment: Option<HashOutput>) -> Self {
        let params = UpdateChannelPayoutsParameters::<Test> {
            commitment,
            ..self.params
        };
        Self { params, ..self }
    }

    pub fn with_payload(self, payload: Option<ChannelPayoutsPayloadParameters<Test>>) -> Self {
        let params = UpdateChannelPayoutsParameters::<Test> {
            payload,
            ..self.params
        };
        Self { params, ..self }
    }

    pub fn with_min_cashout_allowed(self, min_cashout_allowed: Option<BalanceOf<Test>>) -> Self {
        let params = UpdateChannelPayoutsParameters::<Test> {
            min_cashout_allowed,
            ..self.params
        };
        Self { params, ..self }
    }

    pub fn with_max_cashout_allowed(self, max_cashout_allowed: Option<BalanceOf<Test>>) -> Self {
        let params = UpdateChannelPayoutsParameters::<Test> {
            max_cashout_allowed,
            ..self.params
        };
        Self { params, ..self }
    }

    pub fn with_channel_cashouts_enabled(self, channel_cashouts_enabled: Option<bool>) -> Self {
        let params = UpdateChannelPayoutsParameters::<Test> {
            channel_cashouts_enabled,
            ..self.params
        };
        Self { params, ..self }
    }

    fn get_state_snapshot(&self) -> UpdateChannelPayoutsFixtureStateSnapshot {
        UpdateChannelPayoutsFixtureStateSnapshot {
            commitment: Content::commitment(),
            min_cashout_allowed: Content::min_cashout_allowed(),
            max_cashout_allowed: Content::max_cashout_allowed(),
            cashouts_enabled: Content::channel_cashouts_enabled(),
            uploader_account_balance: self
                .params
                .payload
                .as_ref()
                .map_or(0, |p| Balances::<Test>::usable_balance(p.uploader_account)),
            next_object_id: storage::NextDataObjectId::<Test>::get(),
        }
    }

    fn verify_success_state(
        &self,
        snapshot_pre: &UpdateChannelPayoutsFixtureStateSnapshot,
        snapshot_post: &UpdateChannelPayoutsFixtureStateSnapshot,
    ) {
        assert_eq!(
            System::events().last().unwrap().event,
            MetaEvent::Content(RawEvent::ChannelPayoutsUpdated(
                self.params.clone(),
                self.params
                    .payload
                    .as_ref()
                    .map(|_| snapshot_pre.next_object_id)
            ))
        );
        if let Some(commitment) = self.params.commitment {
            assert_eq!(snapshot_post.commitment, commitment);
        } else {
            assert_eq!(snapshot_post.commitment, snapshot_pre.commitment);
        }

        if let Some(min_cashout_allowed) = self.params.min_cashout_allowed {
            assert_eq!(snapshot_post.min_cashout_allowed, min_cashout_allowed);
        } else {
            assert_eq!(
                snapshot_post.min_cashout_allowed,
                snapshot_pre.min_cashout_allowed
            );
        }

        if let Some(max_cashout_allowed) = self.params.max_cashout_allowed {
            assert_eq!(snapshot_post.max_cashout_allowed, max_cashout_allowed);
        } else {
            assert_eq!(
                snapshot_post.max_cashout_allowed,
                snapshot_pre.max_cashout_allowed
            );
        }

        if let Some(cashouts_enabled) = self.params.channel_cashouts_enabled {
            assert_eq!(snapshot_post.cashouts_enabled, cashouts_enabled);
        } else {
            assert_eq!(
                snapshot_post.cashouts_enabled,
                snapshot_pre.cashouts_enabled
            );
        }

        if self.params.payload.is_some() {
            assert_eq!(
                snapshot_post.next_object_id,
                snapshot_pre.next_object_id.saturating_add(One::one())
            );
            assert_eq!(
                snapshot_post.uploader_account_balance,
                snapshot_pre
                    .uploader_account_balance
                    .saturating_sub(Storage::<Test>::data_object_state_bloat_bond_value())
            );
        } else {
            assert_eq!(snapshot_post.next_object_id, snapshot_pre.next_object_id);
            assert_eq!(
                snapshot_post.uploader_account_balance,
                snapshot_pre.uploader_account_balance
            );
        }
    }

    fn verify_error_state(
        &self,
        snapshot_pre: &UpdateChannelPayoutsFixtureStateSnapshot,
        snapshot_post: &UpdateChannelPayoutsFixtureStateSnapshot,
    ) {
        assert_eq!(snapshot_post, snapshot_pre);
    }

    pub fn call_and_assert(&self, expected_result: DispatchResult) {
        let snapshot_pre = self.get_state_snapshot();

        let actual_result =
            Content::update_channel_payouts(self.origin.clone(), self.params.clone());

        let snapshot_post = self.get_state_snapshot();

        assert_eq!(actual_result, expected_result);
        if actual_result.is_ok() {
            self.verify_success_state(&snapshot_pre, &snapshot_post);
        } else {
            self.verify_error_state(&snapshot_pre, &snapshot_post);
        }
    }
}

pub struct ClaimChannelRewardFixture {
    sender: AccountId,
    actor: ContentActor<CuratorGroupId, CuratorId, MemberId>,
    payments: Vec<PullPayment<Test>>,
    item: PullPayment<Test>,
}

impl ClaimChannelRewardFixture {
    pub fn default() -> Self {
        Self {
            sender: DEFAULT_MEMBER_ACCOUNT_ID,
            actor: ContentActor::Member(DEFAULT_MEMBER_ID),
            payments: create_some_pull_payments_helper(),
            item: PullPayment::<Test> {
                channel_id: ChannelId::one(),
                cumulative_reward_earned: DEFAULT_PAYOUT_CLAIMED,
                reason: Hashing::hash_of(&b"reason".to_vec()),
            },
        }
    }

    pub fn with_sender(self, sender: AccountId) -> Self {
        Self { sender, ..self }
    }

    pub fn with_actor(self, actor: ContentActor<CuratorGroupId, CuratorId, MemberId>) -> Self {
        Self { actor, ..self }
    }

    pub fn with_payments(self, payments: Vec<PullPayment<Test>>) -> Self {
        Self { payments, ..self }
    }

    pub fn with_item(self, item: PullPayment<Test>) -> Self {
        Self { item, ..self }
    }

    pub fn call_and_assert(&self, expected_result: DispatchResult) {
        let origin = Origin::signed(self.sender);
        let channel_pre = Content::channel_by_id(self.item.channel_id);
        let channel_balance_pre = channel_reward_account_balance(self.item.channel_id);
        let council_budget_pre = <Test as Config>::CouncilBudgetManager::get_budget();

        let proof = if self.payments.is_empty() {
            vec![]
        } else {
            build_merkle_path_helper(&self.payments, DEFAULT_PROOF_INDEX)
        };

        let actual_result = Content::claim_channel_reward(origin, self.actor, proof, self.item);

        let channel_post = Content::channel_by_id(self.item.channel_id);
        let channel_balance_post = channel_reward_account_balance(self.item.channel_id);
        let council_budget_post = <Test as Config>::CouncilBudgetManager::get_budget();

        assert_eq!(actual_result, expected_result);

        if actual_result.is_ok() {
            let cashout = self
                .item
                .cumulative_reward_earned
                .saturating_sub(channel_pre.cumulative_reward_claimed);
            assert_eq!(
                channel_balance_post.saturating_sub(channel_balance_pre),
                cashout
            );
            assert_eq!(
                channel_post.cumulative_reward_claimed,
                self.item.cumulative_reward_earned
            );
            assert_eq!(
                council_budget_post,
                council_budget_pre.saturating_sub(cashout)
            );
            assert_eq!(
                System::events().last().unwrap().event,
                MetaEvent::Content(RawEvent::ChannelRewardUpdated(
                    self.item.cumulative_reward_earned,
                    self.item.channel_id
                ))
            );
        } else {
            assert_eq!(council_budget_post, council_budget_pre);
            assert_eq!(channel_balance_post, channel_balance_pre);
            assert_eq!(channel_post, channel_pre);
        }
    }
}

pub struct WithdrawFromChannelBalanceFixture {
    sender: AccountId,
    actor: ContentActor<CuratorGroupId, CuratorId, MemberId>,
    channel_id: ChannelId,
    amount: BalanceOf<Test>,
}

impl WithdrawFromChannelBalanceFixture {
    pub fn default() -> Self {
        Self {
            sender: DEFAULT_MEMBER_ACCOUNT_ID,
            actor: ContentActor::Member(DEFAULT_MEMBER_ID),
            channel_id: ChannelId::one(),
            amount: DEFAULT_PAYOUT_EARNED,
        }
    }

    pub fn with_sender(self, sender: AccountId) -> Self {
        Self { sender, ..self }
    }

    pub fn with_actor(self, actor: ContentActor<CuratorGroupId, CuratorId, MemberId>) -> Self {
        Self { actor, ..self }
    }

    pub fn with_channel_id(self, channel_id: ChannelId) -> Self {
        Self { channel_id, ..self }
    }

    pub fn with_amount(self, amount: BalanceOf<Test>) -> Self {
        Self { amount, ..self }
    }

    fn balance_of(
        dest: &ChannelFundsDestination<<Test as frame_system::Config>::AccountId>,
    ) -> BalanceOf<Test> {
        match dest {
            ChannelFundsDestination::AccountId(account_id) => {
                Balances::<Test>::usable_balance(account_id)
            }
            ChannelFundsDestination::CouncilBudget => {
                <Test as Config>::CouncilBudgetManager::get_budget()
            }
        }
    }

    pub fn call_and_assert(&self, expected_result: DispatchResult) {
        let origin = Origin::signed(self.sender);

        let channel_pre = Content::channel_by_id(self.channel_id);
        let channel_balance_pre = channel_reward_account_balance(self.channel_id);
        let expected_dest = match channel_pre.owner {
            ChannelOwner::Member(member_id) => {
                ChannelFundsDestination::<<Test as frame_system::Config>::AccountId>::AccountId(
                    TestMemberships::controller_account_id(member_id).unwrap_or_default(),
                )
            }
            ChannelOwner::CuratorGroup(..) => {
                ChannelFundsDestination::<<Test as frame_system::Config>::AccountId>::CouncilBudget
            }
        };
        let dest_balance_pre = Self::balance_of(&expected_dest);

        let actual_result = Content::withdraw_from_channel_balance(
            origin,
            self.actor,
            self.channel_id,
            self.amount,
        );

        let channel_post = Content::channel_by_id(self.channel_id);
        let channel_balance_post = channel_reward_account_balance(self.channel_id);
        let dest_balance_post = Self::balance_of(&expected_dest);

        assert_eq!(actual_result, expected_result);

        if actual_result.is_ok() {
            assert_eq!(
                dest_balance_post,
                dest_balance_pre.saturating_add(self.amount)
            );
            assert_eq!(
                channel_balance_post,
                channel_balance_pre.saturating_sub(self.amount)
            );
            assert_eq!(channel_post, channel_pre);
            assert_eq!(
                System::events().last().unwrap().event,
                MetaEvent::Content(RawEvent::ChannelFundsWithdrawn(
                    self.actor,
                    self.channel_id,
                    self.amount,
                    expected_dest,
                ))
            );
        } else {
            assert_eq!(channel_balance_post, channel_balance_pre);
            assert_eq!(dest_balance_post, dest_balance_pre);
            assert_eq!(channel_post, channel_pre);
        }
    }
}

pub struct ClaimAndWithdrawChannelRewardFixture {
    sender: AccountId,
    actor: ContentActor<CuratorGroupId, CuratorId, MemberId>,
    payments: Vec<PullPayment<Test>>,
    item: PullPayment<Test>,
}

impl ClaimAndWithdrawChannelRewardFixture {
    pub fn default() -> Self {
        Self {
            sender: DEFAULT_MEMBER_ACCOUNT_ID,
            actor: ContentActor::Member(DEFAULT_MEMBER_ID),
            payments: create_some_pull_payments_helper(),
            item: PullPayment::<Test> {
                channel_id: ChannelId::one(),
                cumulative_reward_earned: DEFAULT_PAYOUT_CLAIMED,
                reason: Hashing::hash_of(&b"reason".to_vec()),
            },
        }
    }

    pub fn with_sender(self, sender: AccountId) -> Self {
        Self { sender, ..self }
    }

    pub fn with_actor(self, actor: ContentActor<CuratorGroupId, CuratorId, MemberId>) -> Self {
        Self { actor, ..self }
    }

    pub fn with_payments(self, payments: Vec<PullPayment<Test>>) -> Self {
        Self { payments, ..self }
    }

    pub fn with_item(self, item: PullPayment<Test>) -> Self {
        Self { item, ..self }
    }

    fn balance_of(
        dest: &ChannelFundsDestination<<Test as frame_system::Config>::AccountId>,
    ) -> BalanceOf<Test> {
        match dest {
            ChannelFundsDestination::AccountId(account_id) => {
                Balances::<Test>::usable_balance(account_id)
            }
            ChannelFundsDestination::CouncilBudget => {
                <Test as Config>::CouncilBudgetManager::get_budget()
            }
        }
    }

    pub fn call_and_assert(&self, expected_result: DispatchResult) {
        let origin = Origin::signed(self.sender);
        let channel_pre = Content::channel_by_id(&self.item.channel_id);
        let channel_balance_pre = channel_reward_account_balance(self.item.channel_id);
        let expected_dest = match channel_pre.owner {
            ChannelOwner::Member(member_id) => {
                ChannelFundsDestination::<<Test as frame_system::Config>::AccountId>::AccountId(
                    TestMemberships::controller_account_id(member_id).unwrap_or_default(),
                )
            }
            ChannelOwner::CuratorGroup(..) => {
                ChannelFundsDestination::<<Test as frame_system::Config>::AccountId>::CouncilBudget
            }
        };
        let dest_balance_pre = Self::balance_of(&expected_dest);
        let council_budget_pre = <Test as Config>::CouncilBudgetManager::get_budget();

        let proof = if self.payments.is_empty() {
            vec![]
        } else {
            build_merkle_path_helper(&self.payments, DEFAULT_PROOF_INDEX)
        };

        let actual_result =
            Content::claim_and_withdraw_channel_reward(origin, self.actor, proof, self.item);

        let channel_post = Content::channel_by_id(&self.item.channel_id);
        let channel_balance_post = channel_reward_account_balance(self.item.channel_id);
        let dest_balance_post = Self::balance_of(&expected_dest);
        let council_budget_post = <Test as Config>::CouncilBudgetManager::get_budget();

        assert_eq!(actual_result, expected_result);

        let amount_claimed = self
            .item
            .cumulative_reward_earned
            .saturating_sub(channel_pre.cumulative_reward_claimed);

        if actual_result.is_ok() {
            assert_eq!(
                channel_post.cumulative_reward_claimed,
                self.item.cumulative_reward_earned
            );
            assert_eq!(
                (dest_balance_post, council_budget_post),
                match expected_dest {
                    // Funds are first claimed from, then withdrawn into the council budget
                    ChannelFundsDestination::CouncilBudget =>
                        (dest_balance_pre, council_budget_pre),
                    // Funds are taken from council budget and withdrawn into an account
                    _ => (
                        dest_balance_pre.saturating_add(amount_claimed),
                        council_budget_pre.saturating_sub(amount_claimed)
                    ),
                }
            );
            assert_eq!(
                System::events().last().unwrap().event,
                MetaEvent::Content(RawEvent::ChannelRewardClaimedAndWithdrawn(
                    self.actor,
                    self.item.channel_id,
                    amount_claimed,
                    expected_dest,
                ))
            );
        } else {
            assert_eq!(council_budget_post, council_budget_pre);
            assert_eq!(channel_balance_post, channel_balance_pre);
            assert_eq!(dest_balance_post, dest_balance_pre);
            assert_eq!(channel_post, channel_pre);
        }
    }
}

pub struct IssueCreatorTokenFixture {
    sender: AccountId,
    actor: ContentActor<CuratorGroupId, CuratorId, MemberId>,
    channel_id: ChannelId,
    params: TokenIssuanceParametersOf<Test>,
}

impl IssueCreatorTokenFixture {
    pub fn default() -> Self {
        Self {
            sender: DEFAULT_MEMBER_ACCOUNT_ID,
            actor: ContentActor::Member(DEFAULT_MEMBER_ID),
            channel_id: ChannelId::one(),
            params: TokenIssuanceParametersOf::<Test> {
                symbol: Hashing::hash_of(b"CRT"),
                patronage_rate: DEFAULT_PATRONAGE_RATE,
                revenue_split_rate: DEFAULT_SPLIT_RATE,
                ..Default::default()
            },
        }
        .with_initial_allocation_to(DEFAULT_MEMBER_ID)
    }

    pub fn with_sender(self, sender: AccountId) -> Self {
        Self { sender, ..self }
    }

    pub fn with_actor(self, actor: ContentActor<CuratorGroupId, CuratorId, MemberId>) -> Self {
        Self { actor, ..self }
    }

    pub fn with_initial_allocation_to(self, member_id: MemberId) -> Self {
        Self {
            params: TokenIssuanceParametersOf::<Test> {
                initial_allocation: [(
                    member_id,
                    TokenAllocationOf::<Test> {
                        amount: DEFAULT_CREATOR_TOKEN_ISSUANCE,
                        vesting_schedule_params: None,
                    },
                )]
                .iter()
                .cloned()
                .collect(),
                ..self.params
            },
            ..self
        }
    }

    pub fn with_initial_allocation(
        self,
        initial_allocation: BTreeMap<MemberId, TokenAllocationOf<Test>>,
    ) -> Self {
        Self {
            params: TokenIssuanceParametersOf::<Test> {
                initial_allocation,
                ..self.params
            },
            ..self
        }
    }

    pub fn with_transfer_policy(self, transfer_policy: TransferPolicyParamsOf<Test>) -> Self {
        Self {
            params: TokenIssuanceParametersOf::<Test> {
                transfer_policy,
                ..self.params
            },
            ..self
        }
    }

    pub fn call_and_assert(&self, expected_result: DispatchResult) {
        let origin = Origin::signed(self.sender);

        let expected_token_id = project_token::Module::<Test>::next_token_id();
        let channel_pre = Content::channel_by_id(self.channel_id);

        let actual_result =
            Content::issue_creator_token(origin, self.actor, self.channel_id, self.params.clone());

        let channel_post = Content::channel_by_id(self.channel_id);

        if expected_result.is_ok() {
            assert_ok!(actual_result);
            assert_eq!(
                channel_post,
                Channel::<Test> {
                    creator_token_id: Some(expected_token_id),
                    ..channel_pre
                }
            );
            assert_eq!(
                System::events().last().unwrap().event,
                MetaEvent::Content(RawEvent::CreatorTokenIssued(
                    self.actor,
                    self.channel_id,
                    expected_token_id
                ))
            );
        } else {
            assert_noop!(actual_result, expected_result.err().unwrap());
        }
    }
}

pub struct InitCreatorTokenSaleFixture {
    sender: AccountId,
    actor: ContentActor<CuratorGroupId, CuratorId, MemberId>,
    channel_id: ChannelId,
    params: TokenSaleParamsOf<Test>,
}

impl InitCreatorTokenSaleFixture {
    pub fn default() -> Self {
        Self {
            sender: DEFAULT_MEMBER_ACCOUNT_ID,
            actor: ContentActor::Member(DEFAULT_MEMBER_ID),
            channel_id: ChannelId::one(),
            params: TokenSaleParamsOf::<Test> {
                unit_price: DEFAULT_CREATOR_TOKEN_SALE_UNIT_PRICE,
                upper_bound_quantity: DEFAULT_CREATOR_TOKEN_ISSUANCE,
                starts_at: None,
                duration: DEFAULT_CREATOR_TOKEN_SALE_DURATION,
                vesting_schedule_params: None,
                cap_per_member: None,
                metadata: None,
            },
        }
    }

    pub fn with_sender(self, sender: AccountId) -> Self {
        Self { sender, ..self }
    }

    pub fn with_actor(self, actor: ContentActor<CuratorGroupId, CuratorId, MemberId>) -> Self {
        Self { actor, ..self }
    }

    pub fn with_start_block(self, start_block: u64) -> Self {
        Self {
            params: TokenSaleParamsOf::<Test> {
                starts_at: Some(start_block),
                ..self.params
            },
            ..self
        }
    }

    pub fn call_and_assert(&self, expected_result: DispatchResult) {
        let origin = Origin::signed(self.sender);

        let actual_result = Content::init_creator_token_sale(
            origin,
            self.actor,
            self.channel_id,
            self.params.clone(),
        );

        if expected_result.is_ok() {
            assert_ok!(actual_result);
        } else {
            assert_noop!(actual_result, expected_result.err().unwrap());
        }
    }
}

pub struct UpdateUpcomingCreatorTokenSaleFixture {
    sender: AccountId,
    actor: ContentActor<CuratorGroupId, CuratorId, MemberId>,
    channel_id: ChannelId,
    new_start_block: Option<u64>,
    new_duration: Option<u64>,
}

impl UpdateUpcomingCreatorTokenSaleFixture {
    pub fn default() -> Self {
        Self {
            sender: DEFAULT_MEMBER_ACCOUNT_ID,
            actor: ContentActor::Member(DEFAULT_MEMBER_ID),
            channel_id: ChannelId::one(),
            new_start_block: Some(123),
            new_duration: Some(DEFAULT_CREATOR_TOKEN_SALE_DURATION + 1),
        }
    }

    pub fn with_sender(self, sender: AccountId) -> Self {
        Self { sender, ..self }
    }

    pub fn with_actor(self, actor: ContentActor<CuratorGroupId, CuratorId, MemberId>) -> Self {
        Self { actor, ..self }
    }

    pub fn call_and_assert(&self, expected_result: DispatchResult) {
        let origin = Origin::signed(self.sender);

        let actual_result = Content::update_upcoming_creator_token_sale(
            origin,
            self.actor,
            self.channel_id,
            self.new_start_block,
            self.new_duration,
        );

        if expected_result.is_ok() {
            assert_ok!(actual_result);
        } else {
            assert_noop!(actual_result, expected_result.err().unwrap());
        }
    }
}

pub struct CreatorTokenIssuerTransferFixture {
    sender: AccountId,
    actor: ContentActor<CuratorGroupId, CuratorId, MemberId>,
    channel_id: ChannelId,
    outputs: TransfersWithVestingOf<Test>,
}

impl CreatorTokenIssuerTransferFixture {
    pub fn default() -> Self {
        Self {
            sender: DEFAULT_MEMBER_ACCOUNT_ID,
            actor: ContentActor::Member(DEFAULT_MEMBER_ID),
            channel_id: ChannelId::one(),
            outputs: Transfers(
                [(
                    SECOND_MEMBER_ID,
                    PaymentWithVestingOf::<Test> {
                        amount: DEFAULT_ISSUER_TRANSFER_AMOUNT,
                        vesting_schedule: None,
                        remark: Vec::new(),
                    },
                )]
                .iter()
                .cloned()
                .collect(),
            ),
        }
    }

    pub fn with_sender(self, sender: AccountId) -> Self {
        Self { sender, ..self }
    }

    pub fn with_actor(self, actor: ContentActor<CuratorGroupId, CuratorId, MemberId>) -> Self {
        Self { actor, ..self }
    }

    pub fn call_and_assert(&self, expected_result: DispatchResult) {
        let origin = Origin::signed(self.sender);

        let actual_result = Content::creator_token_issuer_transfer(
            origin,
            self.actor,
            self.channel_id,
            self.outputs.clone(),
        );

        if expected_result.is_ok() {
            assert_ok!(actual_result);
        } else {
            assert_noop!(actual_result, expected_result.err().unwrap());
        }
    }
}

pub struct ReduceCreatorTokenPatronageRateFixture {
    sender: AccountId,
    actor: ContentActor<CuratorGroupId, CuratorId, MemberId>,
    channel_id: ChannelId,
    target_rate: YearlyRate,
}

impl ReduceCreatorTokenPatronageRateFixture {
    pub fn default() -> Self {
        Self {
            sender: DEFAULT_MEMBER_ACCOUNT_ID,
            actor: ContentActor::Member(DEFAULT_MEMBER_ID),
            channel_id: ChannelId::one(),
            target_rate: YearlyRate(
                DEFAULT_PATRONAGE_RATE
                    .0
                    .saturating_sub(Permill::from_perthousand(5)),
            ),
        }
    }

    pub fn with_sender(self, sender: AccountId) -> Self {
        Self { sender, ..self }
    }

    pub fn with_actor(self, actor: ContentActor<CuratorGroupId, CuratorId, MemberId>) -> Self {
        Self { actor, ..self }
    }

    pub fn call_and_assert(&self, expected_result: DispatchResult) {
        let origin = Origin::signed(self.sender);

        let actual_result = Content::reduce_creator_token_patronage_rate_to(
            origin,
            self.actor,
            self.channel_id,
            self.target_rate,
        );

        if expected_result.is_ok() {
            assert_ok!(actual_result);
        } else {
            assert_noop!(actual_result, expected_result.err().unwrap());
        }
    }
}

pub struct ClaimCreatorTokenPatronageCreditFixture {
    sender: AccountId,
    actor: ContentActor<CuratorGroupId, CuratorId, MemberId>,
    channel_id: ChannelId,
}

impl ClaimCreatorTokenPatronageCreditFixture {
    pub fn default() -> Self {
        Self {
            sender: DEFAULT_MEMBER_ACCOUNT_ID,
            actor: ContentActor::Member(DEFAULT_MEMBER_ID),
            channel_id: ChannelId::one(),
        }
    }

    pub fn with_sender(self, sender: AccountId) -> Self {
        Self { sender, ..self }
    }

    pub fn with_actor(self, actor: ContentActor<CuratorGroupId, CuratorId, MemberId>) -> Self {
        Self { actor, ..self }
    }

    pub fn call_and_assert(&self, expected_result: DispatchResult) {
        let origin = Origin::signed(self.sender);

        let actual_result =
            Content::claim_creator_token_patronage_credit(origin, self.actor, self.channel_id);

        if expected_result.is_ok() {
            assert_ok!(actual_result);
        } else {
            assert_noop!(actual_result, expected_result.err().unwrap());
        }
    }
}

pub struct MakeCreatorTokenPermissionlessFixture {
    sender: AccountId,
    actor: ContentActor<CuratorGroupId, CuratorId, MemberId>,
    channel_id: ChannelId,
}

impl MakeCreatorTokenPermissionlessFixture {
    pub fn default() -> Self {
        Self {
            sender: DEFAULT_MEMBER_ACCOUNT_ID,
            actor: ContentActor::Member(DEFAULT_MEMBER_ID),
            channel_id: ChannelId::one(),
        }
    }

    pub fn with_sender(self, sender: AccountId) -> Self {
        Self { sender, ..self }
    }

    pub fn with_actor(self, actor: ContentActor<CuratorGroupId, CuratorId, MemberId>) -> Self {
        Self { actor, ..self }
    }

    pub fn call_and_assert(&self, expected_result: DispatchResult) {
        let origin = Origin::signed(self.sender);

        let actual_result =
            Content::make_creator_token_permissionless(origin, self.actor, self.channel_id);

        if expected_result.is_ok() {
            assert_ok!(actual_result);
        } else {
            assert_noop!(actual_result, expected_result.err().unwrap());
        }
    }
}

pub struct IssueRevenueSplitFixture {
    sender: AccountId,
    actor: ContentActor<CuratorGroupId, CuratorId, MemberId>,
    channel_id: ChannelId,
    start: Option<u64>,
    duration: u64,
}

impl IssueRevenueSplitFixture {
    pub fn default() -> Self {
        Self {
            sender: DEFAULT_MEMBER_ACCOUNT_ID,
            actor: ContentActor::Member(DEFAULT_MEMBER_ID),
            channel_id: ChannelId::one(),
            start: None,
            duration: DEFAULT_REVENUE_SPLIT_DURATION,
        }
    }

    pub fn with_sender(self, sender: AccountId) -> Self {
        Self { sender, ..self }
    }

    pub fn with_actor(self, actor: ContentActor<CuratorGroupId, CuratorId, MemberId>) -> Self {
        Self { actor, ..self }
    }

    pub fn with_starting_block(self, block: u64) -> Self {
        Self {
            start: Some(block),
            ..self
        }
    }

    pub fn call_and_assert(&self, expected_result: DispatchResult) {
        let origin = Origin::signed(self.sender);

        let actual_result = Content::issue_revenue_split(
            origin,
            self.actor,
            self.channel_id,
            self.start,
            self.duration,
        );

        if expected_result.is_ok() {
            assert_ok!(actual_result);
        } else {
            assert_noop!(actual_result, expected_result.err().unwrap());
        }
    }
}

pub struct FinalizeRevenueSplitFixture {
    sender: AccountId,
    actor: ContentActor<CuratorGroupId, CuratorId, MemberId>,
    channel_id: ChannelId,
}

impl FinalizeRevenueSplitFixture {
    pub fn default() -> Self {
        Self {
            sender: DEFAULT_MEMBER_ACCOUNT_ID,
            actor: ContentActor::Member(DEFAULT_MEMBER_ID),
            channel_id: ChannelId::one(),
        }
    }

    pub fn with_sender(self, sender: AccountId) -> Self {
        Self { sender, ..self }
    }

    pub fn with_actor(self, actor: ContentActor<CuratorGroupId, CuratorId, MemberId>) -> Self {
        Self { actor, ..self }
    }

    pub fn call_and_assert(&self, expected_result: DispatchResult) {
        let origin = Origin::signed(self.sender);

        let actual_result = Content::finalize_revenue_split(origin, self.actor, self.channel_id);

        if expected_result.is_ok() {
            assert_ok!(actual_result);
        } else {
            assert_noop!(actual_result, expected_result.err().unwrap());
        }
    }
}

pub struct FinalizeCreatorTokenSaleFixture {
    sender: AccountId,
    actor: ContentActor<CuratorGroupId, CuratorId, MemberId>,
    channel_id: ChannelId,
}

impl FinalizeCreatorTokenSaleFixture {
    pub fn default() -> Self {
        Self {
            sender: DEFAULT_MEMBER_ACCOUNT_ID,
            actor: ContentActor::Member(DEFAULT_MEMBER_ID),
            channel_id: ChannelId::one(),
        }
    }

    pub fn with_sender(self, sender: AccountId) -> Self {
        Self { sender, ..self }
    }

    pub fn with_actor(self, actor: ContentActor<CuratorGroupId, CuratorId, MemberId>) -> Self {
        Self { actor, ..self }
    }

    pub fn call_and_assert(&self, expected_result: DispatchResult) {
        let origin = Origin::signed(self.sender);

        let council_budget_pre = <Test as Config>::CouncilBudgetManager::get_budget();
        let channel = Content::channel_by_id(self.channel_id);
        let joy_collected = channel.creator_token_id.map_or(0, |t_id| {
            project_token::Module::<Test>::token_info_by_id(t_id)
                .sale
                .map_or(0, |s| s.funds_collected)
        });

        let actual_result =
            Content::finalize_creator_token_sale(origin, self.actor, self.channel_id);

        let council_budget_post = <Test as Config>::CouncilBudgetManager::get_budget();

        if expected_result.is_ok() {
            assert_ok!(actual_result);
            if let ChannelOwner::CuratorGroup(_) = channel.owner {
                assert_eq!(
                    council_budget_post,
                    council_budget_pre.saturating_add(joy_collected)
                );
            } else {
                assert_eq!(council_budget_post, council_budget_pre);
            }
        } else {
            assert_noop!(actual_result, expected_result.err().unwrap());
        }
    }
}

pub struct UpdateChannelStateBloatBondFixture {
    sender: AccountId,
    new_channel_state_bloat_bond: BalanceOf<Test>,
}

impl UpdateChannelStateBloatBondFixture {
    pub fn default() -> Self {
        Self {
            sender: LEAD_ACCOUNT_ID,
            new_channel_state_bloat_bond: DEFAULT_CHANNEL_STATE_BLOAT_BOND,
        }
    }

    pub fn with_sender(self, sender: AccountId) -> Self {
        Self { sender, ..self }
    }

    pub fn with_channel_state_bloat_bond(
        self,
        new_channel_state_bloat_bond: BalanceOf<Test>,
    ) -> Self {
        Self {
            new_channel_state_bloat_bond,
            ..self
        }
    }

    pub fn call_and_assert(&self, expected_result: DispatchResult) {
        let origin = Origin::signed(self.sender);
        let channel_state_bloat_bond_pre = Content::channel_state_bloat_bond_value();

        let actual_result =
            Content::update_channel_state_bloat_bond(origin, self.new_channel_state_bloat_bond);

        let channel_state_bloat_bond_post = Content::channel_state_bloat_bond_value();

        assert_eq!(actual_result, expected_result);
        if actual_result.is_ok() {
            assert_eq!(
                System::events().last().unwrap().event,
                MetaEvent::Content(RawEvent::ChannelStateBloatBondValueUpdated(
                    self.new_channel_state_bloat_bond
                ))
            );
            assert_eq!(
                channel_state_bloat_bond_post,
                self.new_channel_state_bloat_bond
            );
        } else {
            assert_eq!(channel_state_bloat_bond_post, channel_state_bloat_bond_pre);
        }
    }
}

pub struct UpdateVideoStateBloatBondFixture {
    sender: AccountId,
    new_video_state_bloat_bond: BalanceOf<Test>,
}

impl UpdateVideoStateBloatBondFixture {
    pub fn default() -> Self {
        Self {
            sender: LEAD_ACCOUNT_ID,
            new_video_state_bloat_bond: DEFAULT_VIDEO_STATE_BLOAT_BOND,
        }
    }

    pub fn with_sender(self, sender: AccountId) -> Self {
        Self { sender, ..self }
    }

    pub fn with_video_state_bloat_bond(self, new_video_state_bloat_bond: BalanceOf<Test>) -> Self {
        Self {
            new_video_state_bloat_bond,
            ..self
        }
    }

    pub fn call_and_assert(&self, expected_result: DispatchResult) {
        let origin = Origin::signed(self.sender);
        let video_state_bloat_bond_pre = Content::video_state_bloat_bond_value();

        let actual_result =
            Content::update_video_state_bloat_bond(origin, self.new_video_state_bloat_bond);

        let video_state_bloat_bond_post = Content::video_state_bloat_bond_value();

        assert_eq!(actual_result, expected_result);
        if actual_result.is_ok() {
            assert_eq!(
                System::events().last().unwrap().event,
                MetaEvent::Content(RawEvent::VideoStateBloatBondValueUpdated(
                    self.new_video_state_bloat_bond
                ))
            );
            assert_eq!(video_state_bloat_bond_post, self.new_video_state_bloat_bond);
        } else {
            assert_eq!(video_state_bloat_bond_post, video_state_bloat_bond_pre);
        }
    }
}

pub struct DeissueCreatorTokenFixture {
    sender: AccountId,
    actor: ContentActor<CuratorGroupId, CuratorId, MemberId>,
    channel_id: ChannelId,
}

impl DeissueCreatorTokenFixture {
    pub fn default() -> Self {
        Self {
            sender: DEFAULT_MEMBER_ACCOUNT_ID,
            actor: ContentActor::Member(DEFAULT_MEMBER_ID),
            channel_id: ChannelId::one(),
        }
    }

    pub fn with_sender(self, sender: AccountId) -> Self {
        Self { sender, ..self }
    }

    pub fn with_actor(self, actor: ContentActor<CuratorGroupId, CuratorId, MemberId>) -> Self {
        Self { actor, ..self }
    }

    pub fn call_and_assert(&self, expected_result: DispatchResult) {
        let origin = Origin::signed(self.sender);

        let channel_pre = Content::channel_by_id(self.channel_id);

        let actual_result = Content::deissue_creator_token(origin, self.actor, self.channel_id);

        let channel_post = Content::channel_by_id(self.channel_id);

        if expected_result.is_ok() {
            assert_ok!(actual_result);

            assert_eq!(
                channel_post,
                Channel::<Test> {
                    creator_token_id: None,
                    ..channel_pre
                }
            );
        } else {
            assert_noop!(actual_result, expected_result.err().unwrap());
        }
    }
}

pub struct CancelChannelTransferFixture {
    origin: RawOrigin<u128>,
    channel_id: u64,
    actor: ContentActor<CuratorGroupId, CuratorId, MemberId>,
}

impl CancelChannelTransferFixture {
    pub fn default() -> Self {
        Self {
            origin: RawOrigin::Signed(DEFAULT_MEMBER_ACCOUNT_ID),
            channel_id: ChannelId::one(),
            actor: ContentActor::Member(DEFAULT_MEMBER_ID),
        }
    }

    pub fn with_sender(self, sender: AccountId) -> Self {
        Self {
            origin: RawOrigin::Signed(sender),
            ..self
        }
    }

    pub fn with_actor(self, actor: ContentActor<CuratorGroupId, CuratorId, MemberId>) -> Self {
        Self { actor, ..self }
    }

    pub fn with_channel_id(self, channel_id: ChannelId) -> Self {
        Self { channel_id, ..self }
    }

    pub fn call_and_assert(&self, expected_result: DispatchResult) {
        let actual_result = Content::cancel_channel_transfer(
            self.origin.clone().into(),
            self.channel_id,
            self.actor,
        );

        assert_eq!(actual_result, expected_result);
    }
}

pub struct InitializeChannelTransferFixture {
    origin: RawOrigin<u128>,
    channel_id: u64,
    actor: ContentActor<CuratorGroupId, CuratorId, MemberId>,
    transfer_params: InitTransferParametersOf<Test>,
}

impl InitializeChannelTransferFixture {
    pub fn default() -> Self {
        Self {
            origin: RawOrigin::Signed(DEFAULT_MEMBER_ACCOUNT_ID),
            channel_id: ChannelId::one(),
            actor: ContentActor::Member(DEFAULT_MEMBER_ID),
            transfer_params: InitTransferParametersOf::<Test> {
                new_collaborators: BTreeMap::new(),
                price: BalanceOf::<Test>::zero(),
                new_owner: ChannelOwner::Member(SECOND_MEMBER_ID),
            },
        }
    }

    pub fn with_sender(self, sender: AccountId) -> Self {
        Self {
            origin: RawOrigin::Signed(sender),
            ..self
        }
    }

    pub fn with_origin(self, origin: RawOrigin<u128>) -> Self {
        Self { origin, ..self }
    }

    pub fn with_actor(self, actor: ContentActor<CuratorGroupId, CuratorId, MemberId>) -> Self {
        Self { actor, ..self }
    }

    pub fn with_channel_id(self, channel_id: ChannelId) -> Self {
        Self { channel_id, ..self }
    }

    pub fn with_collaborators(
        self,
        new_collaborators: BTreeMap<MemberId, ChannelAgentPermissions>,
    ) -> Self {
        Self {
            transfer_params: InitTransferParametersOf::<Test> {
                new_collaborators,
                ..self.transfer_params
            },
            ..self
        }
    }

    pub fn with_price(self, price: u64) -> Self {
        Self {
            transfer_params: InitTransferParametersOf::<Test> {
                price,
                ..self.transfer_params
            },
            ..self
        }
    }

    pub fn with_new_member_channel_owner(self, member_id: MemberId) -> Self {
        Self {
            transfer_params: InitTransferParametersOf::<Test> {
                new_owner: ChannelOwner::Member(member_id),
                ..self.transfer_params
            },
            ..self
        }
    }

    pub fn with_new_channel_owner(self, new_owner: ChannelOwner<MemberId, CuratorGroupId>) -> Self {
        Self {
            transfer_params: InitTransferParametersOf::<Test> {
                new_owner,
                ..self.transfer_params
            },
            ..self
        }
    }

    pub fn call_and_assert(&self, expected_result: DispatchResult) {
        let actual_result = Content::initialize_channel_transfer(
            self.origin.clone().into(),
            self.channel_id,
            self.actor,
            self.transfer_params.clone(),
        );

        assert_eq!(actual_result, expected_result);
    }
}

pub struct AcceptChannelTransferFixture {
    origin: RawOrigin<u128>,
    channel_id: u64,
    params: TransferCommitmentWitnessOf<Test>,
}

impl AcceptChannelTransferFixture {
    pub fn default() -> Self {
        Self {
            origin: RawOrigin::Signed(DEFAULT_MEMBER_ACCOUNT_ID),
            channel_id: ChannelId::one(),
            params: TransferCommitmentParameters {
                transfer_id: TransferId::one(),
                price: DEFAULT_CHANNEL_TRANSFER_PRICE,
                ..Default::default()
            },
        }
    }

    pub fn with_origin(self, origin: RawOrigin<u128>) -> Self {
        Self { origin, ..self }
    }

    pub fn with_channel_id(self, channel_id: ChannelId) -> Self {
        Self { channel_id, ..self }
    }

    pub fn with_transfer_params(self, params: TransferCommitmentWitnessOf<Test>) -> Self {
        Self { params, ..self }
    }

    pub fn with_price(self, price: u64) -> Self {
        let old_transfer_params = self.params.clone();
        self.with_transfer_params(TransferCommitmentWitnessOf::<Test> {
            price,
            ..old_transfer_params
        })
    }

    pub fn with_transfer_id(self, id: u64) -> Self {
        let old_transfer_params = self.params.clone();
        self.with_transfer_params(TransferCommitmentWitnessOf::<Test> {
            transfer_id: id,
            ..old_transfer_params
        })
    }

    pub fn with_collaborators(
        self,
        new_collaborators: BTreeMap<MemberId, ChannelAgentPermissions>,
    ) -> Self {
        let old_transfer_params = self.params.clone();
        self.with_transfer_params(TransferCommitmentWitnessOf::<Test> {
            new_collaborators,
            ..old_transfer_params
        })
    }

    pub fn call_and_assert(&self, expected_result: DispatchResult) {
        let old_channel = Content::channel_by_id(self.channel_id);

        let actual_result = Content::accept_channel_transfer(
            self.origin.clone().into(),
            self.channel_id,
            self.params.clone(),
        );

        assert_eq!(actual_result, expected_result);

        let new_channel = Content::channel_by_id(self.channel_id);
        if actual_result.is_ok() {
            assert_eq!(
                new_channel.transfer_status,
                ChannelTransferStatus::NoActiveTransfer
            );
            let channel_owner = if let ChannelTransferStatus::PendingTransfer(ref params) =
                old_channel.transfer_status
            {
                params.new_owner.clone()
            } else {
                panic!("Invalid transfer status")
            };

            assert_eq!(new_channel.owner, channel_owner);
            assert_eq!(new_channel.collaborators, self.params.new_collaborators);
            assert_eq!(
                System::events().last().unwrap().event,
                MetaEvent::Content(RawEvent::ChannelTransferAccepted(
                    self.channel_id,
                    self.params.clone()
                ))
            );
        } else {
            assert_eq!(new_channel.transfer_status, old_channel.transfer_status,);
        }
    }
}

pub struct IssueNftFixture {
    sender: AccountId,
    actor: ContentActor<CuratorGroupId, CuratorId, MemberId>,
    video_id: VideoId,
    params: NftIssuanceParameters<Test>,
}

impl IssueNftFixture {
    pub fn default() -> Self {
        Self {
            sender: DEFAULT_MEMBER_ACCOUNT_ID,
            actor: ContentActor::Member(DEFAULT_MEMBER_ID),
            video_id: VideoId::one(),
            params: NftIssuanceParameters::<Test>::default(),
        }
    }

    pub fn with_non_channel_owner(self, owner: MemberId) -> Self {
        let new_params = NftIssuanceParameters::<Test> {
            non_channel_owner: Some(owner),
            ..self.params.clone()
        };
        self.with_params(new_params)
    }

    pub fn with_sender(self, sender: AccountId) -> Self {
        Self { sender, ..self }
    }

    pub fn with_actor(self, actor: ContentActor<CuratorGroupId, CuratorId, MemberId>) -> Self {
        Self { actor, ..self }
    }

    pub fn with_init_status(
        self,
        init_transactional_status: InitTransactionalStatus<Test>,
    ) -> Self {
        let new_params = NftIssuanceParameters::<Test> {
            init_transactional_status,
            ..self.params.clone()
        };
        self.with_params(new_params)
    }

    pub fn with_royalty(self, royalty_pct: Perbill) -> Self {
        let new_params = NftIssuanceParameters::<Test> {
            royalty: Some(royalty_pct),
            ..self.params.clone()
        };
        self.with_params(new_params)
    }

    #[allow(dead_code)]
    pub fn with_video_id(self, video_id: VideoId) -> Self {
        Self { video_id, ..self }
    }

    pub fn with_params(self, params: NftIssuanceParameters<Test>) -> Self {
        Self { params, ..self }
    }

    pub fn call_and_assert(&self, expected_result: DispatchResult) {
        let video_pre = Content::video_by_id(self.video_id);

        let actual_result = Content::issue_nft(
            Origin::signed(self.sender),
            self.actor,
            self.video_id,
            self.params.clone(),
        );

        assert_eq!(actual_result, expected_result);

        let video_post = Content::video_by_id(self.video_id);

        let expected_nft_status = match self.params.init_transactional_status.clone() {
            InitTransactionalStatus::<Test>::Idle => TransactionalStatus::<Test>::Idle,
            InitTransactionalStatus::<Test>::InitiatedOfferToMember(member, balance) => {
                TransactionalStatus::<Test>::InitiatedOfferToMember(member, balance)
            }
            InitTransactionalStatus::<Test>::BuyNow(balance) => {
                TransactionalStatus::<Test>::BuyNow(balance)
            }
            InitTransactionalStatus::<Test>::EnglishAuction(params) => {
                TransactionalStatus::<Test>::EnglishAuction(EnglishAuction::<Test>::new(
                    params,
                    System::block_number(),
                ))
            }
            InitTransactionalStatus::<Test>::OpenAuction(params) => {
                TransactionalStatus::<Test>::OpenAuction(OpenAuction::<Test>::new(
                    params,
                    Zero::zero(),
                    System::block_number(),
                ))
            }
        };

        if actual_result.is_ok() {
            assert!(video_post.nft_status.is_some());
            let nft_status = video_post.nft_status.unwrap();
            assert_eq!(
                nft_status.owner,
                self.params
                    .non_channel_owner
                    .map_or(NftOwner::ChannelOwner, NftOwner::Member)
            );
            assert_eq!(nft_status.transactional_status, expected_nft_status);
            assert_eq!(nft_status.creator_royalty, self.params.royalty);
            assert_eq!(
                nft_status.open_auctions_nonce,
                <Test as Config>::OpenAuctionId::zero()
            );
            assert_eq!(
                System::events().last().unwrap().event,
                MetaEvent::Content(RawEvent::NftIssued(
                    self.actor,
                    self.video_id,
                    self.params.clone()
                ))
            );
        } else {
            assert_eq!(video_post, video_pre);
        }
    }
}

pub struct StartOpenAuctionFixture {
    sender: AccountId,
    actor: ContentActor<CuratorGroupId, CuratorId, MemberId>,
    video_id: VideoId,
    params: OpenAuctionParams<Test>,
}

impl StartOpenAuctionFixture {
    pub fn default() -> Self {
        Self {
            sender: DEFAULT_MEMBER_ACCOUNT_ID,
            actor: ContentActor::Member(DEFAULT_MEMBER_ID),
            video_id: VideoId::one(),
            params: OpenAuctionParams::<Test> {
                starts_at: None,
                starting_price: Content::min_starting_price(),
                buy_now_price: None,
                bid_lock_duration: Content::min_bid_lock_duration(),
                whitelist: BTreeSet::new(),
            },
        }
    }

    pub fn with_sender(self, sender: AccountId) -> Self {
        Self { sender, ..self }
    }

    pub fn with_actor(self, actor: ContentActor<CuratorGroupId, CuratorId, MemberId>) -> Self {
        Self { actor, ..self }
    }

    #[allow(dead_code)]
    pub fn with_video_id(self, video_id: VideoId) -> Self {
        Self { video_id, ..self }
    }

    #[allow(dead_code)]
    pub fn with_params(self, params: OpenAuctionParams<Test>) -> Self {
        Self { params, ..self }
    }

    pub fn call_and_assert(&self, expected_result: DispatchResult) {
        let video_pre = Content::video_by_id(self.video_id);

        let actual_result = Content::start_open_auction(
            Origin::signed(self.sender),
            self.actor,
            self.video_id,
            self.params.clone(),
        );

        assert_eq!(actual_result, expected_result);

        let video_post = Content::video_by_id(self.video_id);

        if actual_result.is_ok() {
            assert!(video_pre.nft_status.is_some());
            assert!(video_post.nft_status.is_some());
            let pre_nft_status = video_pre.nft_status.unwrap();
            let nft_status = video_post.nft_status.unwrap();
            assert_eq!(
                nft_status,
                Nft::<Test> {
                    transactional_status: TransactionalStatus::<Test>::OpenAuction(OpenAuction::<
                        Test,
                    >::new(
                        self.params.clone(),
                        pre_nft_status.open_auctions_nonce.saturating_add(1),
                        System::block_number()
                    )),
                    open_auctions_nonce: pre_nft_status.open_auctions_nonce.saturating_add(1),
                    ..pre_nft_status
                }
            );
            assert_eq!(
                System::events().last().unwrap().event,
                MetaEvent::Content(RawEvent::OpenAuctionStarted(
                    self.actor,
                    self.video_id,
                    self.params.clone(),
                    pre_nft_status.open_auctions_nonce.saturating_add(1)
                ))
            );
        } else {
            assert_eq!(video_post, video_pre);
        }
    }
}

pub struct StartEnglishAuctionFixture {
    sender: AccountId,
    actor: ContentActor<CuratorGroupId, CuratorId, MemberId>,
    video_id: VideoId,
    params: EnglishAuctionParams<Test>,
}

impl StartEnglishAuctionFixture {
    pub fn default() -> Self {
        Self {
            sender: DEFAULT_MEMBER_ACCOUNT_ID,
            actor: ContentActor::Member(DEFAULT_MEMBER_ID),
            video_id: VideoId::one(),
            params: EnglishAuctionParams::<Test> {
                starting_price: Content::min_starting_price(),
                buy_now_price: None,
                extension_period: Content::min_auction_extension_period(),
                duration: Content::min_auction_duration(),
                min_bid_step: Content::min_bid_step(),
                starts_at: None,
                whitelist: BTreeSet::new(),
            },
        }
    }

    pub fn with_sender(self, sender: AccountId) -> Self {
        Self { sender, ..self }
    }

    pub fn with_actor(self, actor: ContentActor<CuratorGroupId, CuratorId, MemberId>) -> Self {
        Self { actor, ..self }
    }

    #[allow(dead_code)]
    pub fn with_video_id(self, video_id: VideoId) -> Self {
        Self { video_id, ..self }
    }

    #[allow(dead_code)]
    pub fn with_params(self, params: EnglishAuctionParams<Test>) -> Self {
        Self { params, ..self }
    }

    pub fn call_and_assert(&self, expected_result: DispatchResult) {
        let video_pre = Content::video_by_id(self.video_id);

        let actual_result = Content::start_english_auction(
            Origin::signed(self.sender),
            self.actor,
            self.video_id,
            self.params.clone(),
        );

        assert_eq!(actual_result, expected_result);

        let video_post = Content::video_by_id(self.video_id);

        if actual_result.is_ok() {
            assert!(video_pre.nft_status.is_some());
            assert!(video_post.nft_status.is_some());
            let pre_nft_status = video_pre.nft_status.unwrap();
            let nft_status = video_post.nft_status.unwrap();
            assert_eq!(
                nft_status,
                Nft::<Test> {
                    transactional_status: TransactionalStatus::<Test>::EnglishAuction(
                        EnglishAuction::<Test>::new(self.params.clone(), System::block_number())
                    ),
                    ..pre_nft_status
                }
            );
            assert_eq!(
                System::events().last().unwrap().event,
                MetaEvent::Content(RawEvent::EnglishAuctionStarted(
                    self.actor,
                    self.video_id,
                    self.params.clone(),
                ))
            );
        } else {
            assert_eq!(video_post, video_pre);
        }
    }
}

pub struct OfferNftFixture {
    sender: AccountId,
    actor: ContentActor<CuratorGroupId, CuratorId, MemberId>,
    video_id: VideoId,
    to: MemberId,
    price: Option<BalanceOf<Test>>,
}

impl OfferNftFixture {
    pub fn default() -> Self {
        Self {
            sender: DEFAULT_MEMBER_ACCOUNT_ID,
            actor: ContentActor::Member(DEFAULT_MEMBER_ID),
            video_id: VideoId::one(),
            to: SECOND_MEMBER_ID,
            price: None,
        }
    }

    pub fn with_sender(self, sender: AccountId) -> Self {
        Self { sender, ..self }
    }

    pub fn with_actor(self, actor: ContentActor<CuratorGroupId, CuratorId, MemberId>) -> Self {
        Self { actor, ..self }
    }

    #[allow(dead_code)]
    pub fn with_video_id(self, video_id: VideoId) -> Self {
        Self { video_id, ..self }
    }

    pub fn with_to(self, to: MemberId) -> Self {
        Self { to, ..self }
    }

    pub fn with_price(self, price: Option<BalanceOf<Test>>) -> Self {
        Self { price, ..self }
    }

    pub fn call_and_assert(&self, expected_result: DispatchResult) {
        let video_pre = Content::video_by_id(self.video_id);

        let actual_result = Content::offer_nft(
            Origin::signed(self.sender),
            self.video_id,
            self.actor,
            self.to,
            self.price,
        );

        assert_eq!(actual_result, expected_result);

        let video_post = Content::video_by_id(self.video_id);

        if actual_result.is_ok() {
            assert!(video_pre.nft_status.is_some());
            assert!(video_post.nft_status.is_some());
            let pre_nft_status = video_pre.nft_status.unwrap();
            let nft_status = video_post.nft_status.unwrap();
            assert_eq!(
                nft_status,
                Nft::<Test> {
                    transactional_status: TransactionalStatus::<Test>::InitiatedOfferToMember(
                        self.to, self.price
                    ),
                    ..pre_nft_status
                }
            );
            assert_eq!(
                System::events().last().unwrap().event,
                MetaEvent::Content(RawEvent::OfferStarted(
                    self.video_id,
                    self.actor,
                    self.to,
                    self.price
                ))
            );
        } else {
            assert_eq!(video_post, video_pre);
        }
    }
}

pub struct MakeOpenAuctionBidFixture {
    sender: AccountId,
    member_id: MemberId,
    video_id: VideoId,
    bid: BalanceOf<Test>,
}

impl MakeOpenAuctionBidFixture {
    pub fn default() -> Self {
        Self {
            sender: SECOND_MEMBER_ACCOUNT_ID,
            member_id: SECOND_MEMBER_ID,
            video_id: VideoId::one(),
            bid: Content::min_starting_price().saturating_add(Content::min_bid_step()),
        }
    }

    #[allow(dead_code)]
    pub fn with_sender(self, sender: AccountId) -> Self {
        Self { sender, ..self }
    }

    #[allow(dead_code)]
    pub fn with_member(self, member_id: MemberId) -> Self {
        Self { member_id, ..self }
    }

    #[allow(dead_code)]
    pub fn with_video_id(self, video_id: VideoId) -> Self {
        Self { video_id, ..self }
    }

    #[allow(dead_code)]
    pub fn with_bid(self, bid: BalanceOf<Test>) -> Self {
        Self { bid, ..self }
    }

    pub fn create_auction_state_snapshot(&self) -> NftAuctionStateSnapshot {
        let video = Content::video_by_id(self.video_id);
        let winner_account = TestMemberships::controller_account_id(self.member_id).ok();
        let channel_account = ContentTreasury::<Test>::account_for_channel(video.in_channel);
        let owner_account = video.nft_status.as_ref().map(|s| match s.owner {
            NftOwner::Member(member_id) => {
                TestMemberships::controller_account_id(member_id).unwrap()
            }
            NftOwner::ChannelOwner => {
                ContentTreasury::<Test>::account_for_channel(video.in_channel)
            }
        });

        NftAuctionStateSnapshot {
            video: Content::video_by_id(self.video_id),
            winner_balance: winner_account.map(|a| Balances::<Test>::usable_balance(&a)),
            treasury_balance: ContentTreasury::<Test>::usable_balance(),
            owner_balance: owner_account.map(Balances::<Test>::usable_balance),
            channel_balance: Balances::<Test>::usable_balance(channel_account),
        }
    }

    pub fn call_and_assert(&self, expected_result: DispatchResult) {
        let snapshot_pre = Self::create_auction_state_snapshot(self);
        let bid_pre = Content::open_auction_bid_by_video_and_member(self.video_id, self.member_id);

        let actual_result = Content::make_open_auction_bid(
            Origin::signed(self.sender),
            self.member_id,
            self.video_id,
            self.bid,
        );

        assert_eq!(actual_result, expected_result);

        let snapshot_post = Self::create_auction_state_snapshot(self);
        let bid_post = Content::open_auction_bid_by_video_and_member(self.video_id, self.member_id);

        if actual_result.is_ok() {
            assert!(snapshot_pre.video.nft_status.is_some());
            let nft_status_pre = snapshot_pre.video.nft_status.clone().unwrap();
            match nft_status_pre.transactional_status {
                TransactionalStatus::<Test>::OpenAuction(params) => {
                    if params.buy_now_price.is_none() || self.bid < params.buy_now_price.unwrap() {
                        assert_eq!(snapshot_post.video, snapshot_pre.video);
                        assert_eq!(bid_post.amount, self.bid);
                        assert_eq!(bid_post.auction_id, nft_status_pre.open_auctions_nonce);
                        assert_eq!(
                            System::events().last().unwrap().event,
                            MetaEvent::Content(RawEvent::AuctionBidMade(
                                self.member_id,
                                self.video_id,
                                self.bid,
                                None
                            ))
                        );
                    } else {
                        assert_auction_completed_successfuly(
                            self.video_id,
                            self.member_id,
                            self.bid,
                            snapshot_pre,
                            snapshot_post,
                            true,
                        );
                        assert_eq!(
                            System::events().last().unwrap().event,
                            MetaEvent::Content(RawEvent::BidMadeCompletingAuction(
                                self.member_id,
                                self.video_id,
                                None
                            ))
                        );
                    }
                }
                _ => assert!(false),
            }
        } else {
            assert_eq!(bid_post, bid_pre);
            assert_eq!(snapshot_post, snapshot_pre);
        }
    }
}

pub struct PickOpenAuctionWinnerFixture {
    sender: AccountId,
    actor: ContentActor<CuratorGroupId, CuratorId, MemberId>,
    video_id: VideoId,
    winner_id: MemberId,
    commitment: BalanceOf<Test>,
}

impl PickOpenAuctionWinnerFixture {
    pub fn default() -> Self {
        Self {
            sender: SECOND_MEMBER_ACCOUNT_ID,
            actor: ContentActor::Member(DEFAULT_MEMBER_ID),
            video_id: VideoId::one(),
            winner_id: SECOND_MEMBER_ID,
            commitment: Content::min_starting_price().saturating_add(Content::min_bid_step()),
        }
    }

    pub fn with_sender(self, sender: AccountId) -> Self {
        Self { sender, ..self }
    }

    pub fn with_actor(self, actor: ContentActor<CuratorGroupId, CuratorId, MemberId>) -> Self {
        Self { actor, ..self }
    }

    #[allow(dead_code)]
    pub fn with_winner_id(self, winner_id: MemberId) -> Self {
        Self { winner_id, ..self }
    }

    #[allow(dead_code)]
    pub fn with_video_id(self, video_id: VideoId) -> Self {
        Self { video_id, ..self }
    }

    #[allow(dead_code)]
    pub fn with_commitment(self, commitment: BalanceOf<Test>) -> Self {
        Self { commitment, ..self }
    }

    pub fn create_auction_state_snapshot(&self) -> NftAuctionStateSnapshot {
        let video = Content::video_by_id(self.video_id);
        let winner_account = TestMemberships::controller_account_id(self.winner_id).ok();
        let channel_account = ContentTreasury::<Test>::account_for_channel(video.in_channel);

        NftAuctionStateSnapshot {
            video: Content::video_by_id(self.video_id),
            winner_balance: winner_account.map(|a| Balances::<Test>::usable_balance(&a)),
            treasury_balance: ContentTreasury::<Test>::usable_balance(),
            owner_balance: Some(Balances::<Test>::usable_balance(self.sender)),
            channel_balance: Balances::<Test>::usable_balance(channel_account),
        }
    }

    pub fn call_and_assert(&self, expected_result: DispatchResult) {
        let snapshot_pre = Self::create_auction_state_snapshot(self);

        let actual_result = Content::pick_open_auction_winner(
            Origin::signed(self.sender),
            self.actor,
            self.video_id,
            self.winner_id,
            self.commitment,
        );

        assert_eq!(actual_result, expected_result);

        let snapshot_post = Self::create_auction_state_snapshot(self);

        if actual_result.is_ok() {
            assert_auction_completed_successfuly(
                self.video_id,
                self.winner_id,
                self.commitment,
                snapshot_pre,
                snapshot_post,
                false,
            );
            assert_eq!(
                System::events().last().unwrap().event,
                MetaEvent::Content(RawEvent::OpenAuctionBidAccepted(
                    self.actor,
                    self.video_id,
                    self.winner_id,
                    self.commitment
                ))
            );
        } else {
            assert_eq!(snapshot_post, snapshot_pre);
        }
    }
}

pub struct NftOwnerRemarkFixture {
    sender: AccountId,
    actor: ContentActor<CuratorGroupId, CuratorId, MemberId>,
    video_id: VideoId,
    msg: Vec<u8>,
}

impl NftOwnerRemarkFixture {
    pub fn default() -> Self {
        Self {
            sender: SECOND_MEMBER_ACCOUNT_ID,
            actor: ContentActor::Member(DEFAULT_MEMBER_ID),
            video_id: VideoId::one(),
            msg: b"remark".to_vec(),
        }
    }

    pub fn with_sender(self, sender: AccountId) -> Self {
        Self { sender, ..self }
    }

    pub fn with_actor(self, actor: ContentActor<CuratorGroupId, CuratorId, MemberId>) -> Self {
        Self { actor, ..self }
    }

    #[allow(dead_code)]
    pub fn with_video_id(self, video_id: VideoId) -> Self {
        Self { video_id, ..self }
    }

    #[allow(dead_code)]
    pub fn with_msg(self, msg: Vec<u8>) -> Self {
        Self { msg, ..self }
    }

    pub fn call_and_assert(&self, expected_result: DispatchResult) {
        let actual_result = Content::nft_owner_remark(
            Origin::signed(self.sender),
            self.actor,
            self.video_id,
            self.msg.clone(),
        );

        assert_eq!(actual_result, expected_result);

        if actual_result.is_ok() {
            assert_eq!(
                System::events().last().unwrap().event,
                MetaEvent::Content(RawEvent::NftOwnerRemarked(
                    self.actor,
                    self.video_id,
                    self.msg.clone(),
                ))
            );
        }
    }
}

pub struct DestroyNftFixture {
    sender: AccountId,
    actor: ContentActor<CuratorGroupId, CuratorId, MemberId>,
    video_id: VideoId,
}

impl DestroyNftFixture {
    pub fn default() -> Self {
        Self {
            sender: SECOND_MEMBER_ACCOUNT_ID,
            actor: ContentActor::Member(DEFAULT_MEMBER_ID),
            video_id: VideoId::one(),
        }
    }

    pub fn with_sender(self, sender: AccountId) -> Self {
        Self { sender, ..self }
    }

    pub fn with_actor(self, actor: ContentActor<CuratorGroupId, CuratorId, MemberId>) -> Self {
        Self { actor, ..self }
    }

    #[allow(dead_code)]
    pub fn with_video_id(self, video_id: VideoId) -> Self {
        Self { video_id, ..self }
    }

    pub fn call_and_assert(&self, expected_result: DispatchResult) {
        let video_pre = Content::video_by_id(self.video_id);

        let actual_result =
            Content::destroy_nft(Origin::signed(self.sender), self.actor, self.video_id);

        let video_post = Content::video_by_id(self.video_id);

        assert_eq!(actual_result, expected_result);

        if actual_result.is_ok() {
            assert!(video_post.nft_status.is_none());
            assert_eq!(
                System::events().last().unwrap().event,
                MetaEvent::Content(RawEvent::NftDestroyed(self.actor, self.video_id))
            );
        } else {
            assert_eq!(video_post, video_pre);
        }
    }
}

pub struct ChannelAgentRemarkFixture {
    sender: AccountId,
    actor: ContentActor<CuratorGroupId, CuratorId, MemberId>,
    channel_id: VideoId,
    msg: Vec<u8>,
}

impl ChannelAgentRemarkFixture {
    pub fn default() -> Self {
        Self {
            sender: SECOND_MEMBER_ACCOUNT_ID,
            actor: ContentActor::Member(DEFAULT_MEMBER_ID),
            channel_id: ChannelId::one(),
            msg: b"remark".to_vec(),
        }
    }

    pub fn with_sender(self, sender: AccountId) -> Self {
        Self { sender, ..self }
    }

    pub fn with_actor(self, actor: ContentActor<CuratorGroupId, CuratorId, MemberId>) -> Self {
        Self { actor, ..self }
    }

    #[allow(dead_code)]
    pub fn with_channel_id(self, channel_id: ChannelId) -> Self {
        Self { channel_id, ..self }
    }

    #[allow(dead_code)]
    pub fn with_msg(self, msg: Vec<u8>) -> Self {
        Self { msg, ..self }
    }

    pub fn call_and_assert(&self, expected_result: DispatchResult) {
        let actual_result = Content::channel_agent_remark(
            Origin::signed(self.sender),
            self.actor,
            self.channel_id,
            self.msg.clone(),
        );

        assert_eq!(actual_result, expected_result);

        if actual_result.is_ok() {
            assert_eq!(
                System::events().last().unwrap().event,
                MetaEvent::Content(RawEvent::ChannelAgentRemarked(
                    self.actor,
                    self.channel_id,
                    self.msg.clone(),
                ))
            );
        }
    }
}

#[derive(Clone, PartialEq, Eq, Debug)]
pub struct NftAuctionStateSnapshot {
    video: Video<Test>,
    owner_balance: Option<BalanceOf<Test>>,
    channel_balance: BalanceOf<Test>,
    winner_balance: Option<BalanceOf<Test>>,
    treasury_balance: BalanceOf<Test>,
}

fn assert_auction_completed_successfuly(
    video_id: VideoId,
    winner_id: MemberId,
    amount: BalanceOf<Test>,
    snapshot_pre: NftAuctionStateSnapshot,
    snapshot_post: NftAuctionStateSnapshot,
    was_new_bid: bool,
) {
    assert!(!OpenAuctionBidByVideoAndMember::<Test>::contains_key(
        video_id, winner_id
    ));
    assert!(snapshot_pre.video.nft_status.is_some());
    assert!(snapshot_post.video.nft_status.is_some());
    assert!(snapshot_pre.owner_balance.is_some());
    assert!(snapshot_post.owner_balance.is_some());
    assert!(snapshot_pre.winner_balance.is_some());
    assert!(snapshot_post.winner_balance.is_some());
    let pre_nft_status = snapshot_pre.video.nft_status.unwrap();
    let post_nft_status = snapshot_post.video.nft_status.unwrap();
    assert_eq!(
        post_nft_status,
        Nft::<Test> {
            owner: NftOwner::Member(winner_id),
            transactional_status: TransactionalStatus::<Test>::Idle,
            ..pre_nft_status
        }
    );
    let royalty = pre_nft_status.creator_royalty.map_or(0, |r| r * amount);
    let auction_fee = Content::platform_fee_percentage() * amount;
    let raw_gain = if amount > royalty + auction_fee {
        amount - royalty - auction_fee
    } else {
        amount - auction_fee
    };
    match pre_nft_status.owner {
        NftOwner::Member(_) => {
            assert_eq!(
                snapshot_post.owner_balance.unwrap(),
                snapshot_pre.owner_balance.unwrap().saturating_add(raw_gain)
            );
            assert_eq!(
                snapshot_post.channel_balance,
                snapshot_pre.channel_balance.saturating_add(royalty)
            );
        }
        NftOwner::ChannelOwner => {
            assert_eq!(
                snapshot_post.channel_balance,
                snapshot_pre
                    .channel_balance
                    .saturating_add(raw_gain)
                    .saturating_add(royalty)
            );
        }
    }
    if was_new_bid {
        // If new bid immediately completed auction - expect winner balance decreased
        assert_eq!(
            snapshot_post.winner_balance.unwrap(),
            snapshot_pre.winner_balance.unwrap().saturating_sub(amount)
        );
    } else {
        // If already existing bid was chosen as a winner - expect treasury balance decreased
        assert_eq!(
            snapshot_post.treasury_balance,
            snapshot_pre.treasury_balance.saturating_sub(amount)
        );
    }
}

pub struct SellNftFixture {
    sender: AccountId,
    actor: ContentActor<CuratorGroupId, CuratorId, MemberId>,
    video_id: VideoId,
    price: BalanceOf<Test>,
}

impl SellNftFixture {
    pub fn default() -> Self {
        Self {
            sender: DEFAULT_MEMBER_ACCOUNT_ID,
            actor: ContentActor::Member(DEFAULT_MEMBER_ID),
            video_id: VideoId::one(),
            price: Zero::zero(),
        }
    }

    pub fn with_sender(self, sender: AccountId) -> Self {
        Self { sender, ..self }
    }

    pub fn with_actor(self, actor: ContentActor<CuratorGroupId, CuratorId, MemberId>) -> Self {
        Self { actor, ..self }
    }

    #[allow(dead_code)]
    pub fn with_video_id(self, video_id: VideoId) -> Self {
        Self { video_id, ..self }
    }

    #[allow(dead_code)]
    pub fn with_price(self, price: BalanceOf<Test>) -> Self {
        Self { price, ..self }
    }

    pub fn call_and_assert(&self, expected_result: DispatchResult) {
        let video_pre = Content::video_by_id(self.video_id);

        let actual_result = Content::sell_nft(
            Origin::signed(self.sender),
            self.video_id,
            self.actor,
            self.price,
        );

        assert_eq!(actual_result, expected_result);

        let video_post = Content::video_by_id(self.video_id);

        if actual_result.is_ok() {
            assert!(video_pre.nft_status.is_some());
            assert!(video_post.nft_status.is_some());
            let pre_nft_status = video_pre.nft_status.unwrap();
            let nft_status = video_post.nft_status.unwrap();
            assert_eq!(
                nft_status,
                Nft::<Test> {
                    transactional_status: TransactionalStatus::<Test>::BuyNow(self.price),
                    ..pre_nft_status
                }
            );
            assert_eq!(
                System::events().last().unwrap().event,
                MetaEvent::Content(RawEvent::NftSellOrderMade(
                    self.video_id,
                    self.actor,
                    self.price
                ))
            );
        } else {
            assert_eq!(video_post, video_pre);
        }
    }
}

#[derive(Clone, Copy, PartialEq, Eq, Debug, PartialOrd, Ord)]
pub enum AuctionType {
    English,
    Open,
}

pub struct CancelAuctionFixture {
    sender: AccountId,
    actor: ContentActor<CuratorGroupId, CuratorId, MemberId>,
    video_id: VideoId,
    auction_type: AuctionType,
}

impl CancelAuctionFixture {
    pub fn default(auction_type: AuctionType) -> Self {
        Self {
            sender: DEFAULT_MEMBER_ACCOUNT_ID,
            actor: ContentActor::Member(DEFAULT_MEMBER_ID),
            video_id: VideoId::one(),
            auction_type,
        }
    }

    pub fn with_sender(self, sender: AccountId) -> Self {
        Self { sender, ..self }
    }

    pub fn with_actor(self, actor: ContentActor<CuratorGroupId, CuratorId, MemberId>) -> Self {
        Self { actor, ..self }
    }

    #[allow(dead_code)]
    pub fn with_video_id(self, video_id: VideoId) -> Self {
        Self { video_id, ..self }
    }

    pub fn call_and_assert(&self, expected_result: DispatchResult) {
        let video_pre = Content::video_by_id(self.video_id);

        let call = match self.auction_type {
            AuctionType::English => Content::cancel_english_auction,
            AuctionType::Open => Content::cancel_open_auction,
        };

        let actual_result = call(Origin::signed(self.sender), self.actor, self.video_id);

        assert_eq!(actual_result, expected_result);

        let video_post = Content::video_by_id(self.video_id);

        if actual_result.is_ok() {
            assert!(video_pre.nft_status.is_some());
            assert!(video_post.nft_status.is_some());
            let pre_nft_status = video_pre.nft_status.unwrap();
            let nft_status = video_post.nft_status.unwrap();
            assert_eq!(
                nft_status,
                Nft::<Test> {
                    transactional_status: TransactionalStatus::<Test>::Idle,
                    ..pre_nft_status
                }
            );
            assert_eq!(
                System::events().last().unwrap().event,
                MetaEvent::Content(RawEvent::AuctionCanceled(self.actor, self.video_id,))
            );
        } else {
            assert_eq!(video_post, video_pre);
        }
    }
}

pub struct CancelOfferFixture {
    sender: AccountId,
    actor: ContentActor<CuratorGroupId, CuratorId, MemberId>,
    video_id: VideoId,
}

impl CancelOfferFixture {
    pub fn default() -> Self {
        Self {
            sender: DEFAULT_MEMBER_ACCOUNT_ID,
            actor: ContentActor::Member(DEFAULT_MEMBER_ID),
            video_id: VideoId::one(),
        }
    }

    pub fn with_sender(self, sender: AccountId) -> Self {
        Self { sender, ..self }
    }

    pub fn with_actor(self, actor: ContentActor<CuratorGroupId, CuratorId, MemberId>) -> Self {
        Self { actor, ..self }
    }

    #[allow(dead_code)]
    pub fn with_video_id(self, video_id: VideoId) -> Self {
        Self { video_id, ..self }
    }

    pub fn call_and_assert(&self, expected_result: DispatchResult) {
        let video_pre = Content::video_by_id(self.video_id);

        let actual_result =
            Content::cancel_offer(Origin::signed(self.sender), self.actor, self.video_id);

        assert_eq!(actual_result, expected_result);

        let video_post = Content::video_by_id(self.video_id);

        if actual_result.is_ok() {
            assert!(video_pre.nft_status.is_some());
            assert!(video_post.nft_status.is_some());
            let pre_nft_status = video_pre.nft_status.unwrap();
            let nft_status = video_post.nft_status.unwrap();
            assert_eq!(
                nft_status,
                Nft::<Test> {
                    transactional_status: TransactionalStatus::<Test>::Idle,
                    ..pre_nft_status
                }
            );
            assert_eq!(
                System::events().last().unwrap().event,
                MetaEvent::Content(RawEvent::OfferCanceled(self.video_id, self.actor))
            );
        } else {
            assert_eq!(video_post, video_pre);
        }
    }
}

pub struct CancelBuyNowFixture {
    sender: AccountId,
    actor: ContentActor<CuratorGroupId, CuratorId, MemberId>,
    video_id: VideoId,
}

impl CancelBuyNowFixture {
    pub fn default() -> Self {
        Self {
            sender: DEFAULT_MEMBER_ACCOUNT_ID,
            actor: ContentActor::Member(DEFAULT_MEMBER_ID),
            video_id: VideoId::one(),
        }
    }

    pub fn with_sender(self, sender: AccountId) -> Self {
        Self { sender, ..self }
    }

    pub fn with_actor(self, actor: ContentActor<CuratorGroupId, CuratorId, MemberId>) -> Self {
        Self { actor, ..self }
    }

    #[allow(dead_code)]
    pub fn with_video_id(self, video_id: VideoId) -> Self {
        Self { video_id, ..self }
    }

    pub fn call_and_assert(&self, expected_result: DispatchResult) {
        let video_pre = Content::video_by_id(self.video_id);

        let actual_result =
            Content::cancel_buy_now(Origin::signed(self.sender), self.actor, self.video_id);

        assert_eq!(actual_result, expected_result);

        let video_post = Content::video_by_id(self.video_id);

        if actual_result.is_ok() {
            assert!(video_pre.nft_status.is_some());
            assert!(video_post.nft_status.is_some());
            let pre_nft_status = video_pre.nft_status.unwrap();
            let nft_status = video_post.nft_status.unwrap();
            assert_eq!(
                nft_status,
                Nft::<Test> {
                    transactional_status: TransactionalStatus::<Test>::Idle,
                    ..pre_nft_status
                }
            );
            assert_eq!(
                System::events().last().unwrap().event,
                MetaEvent::Content(RawEvent::BuyNowCanceled(self.video_id, self.actor))
            );
        } else {
            assert_eq!(video_post, video_pre);
        }
    }
}

pub struct UpdateBuyNowPriceFixture {
    sender: AccountId,
    actor: ContentActor<CuratorGroupId, CuratorId, MemberId>,
    video_id: VideoId,
    price: BalanceOf<Test>,
}

impl UpdateBuyNowPriceFixture {
    pub fn default() -> Self {
        Self {
            sender: DEFAULT_MEMBER_ACCOUNT_ID,
            actor: ContentActor::Member(DEFAULT_MEMBER_ID),
            video_id: VideoId::one(),
            price: One::one(),
        }
    }

    pub fn with_sender(self, sender: AccountId) -> Self {
        Self { sender, ..self }
    }

    pub fn with_actor(self, actor: ContentActor<CuratorGroupId, CuratorId, MemberId>) -> Self {
        Self { actor, ..self }
    }

    #[allow(dead_code)]
    pub fn with_video_id(self, video_id: VideoId) -> Self {
        Self { video_id, ..self }
    }

    pub fn call_and_assert(&self, expected_result: DispatchResult) {
        let video_pre = Content::video_by_id(self.video_id);

        let actual_result = Content::update_buy_now_price(
            Origin::signed(self.sender),
            self.actor,
            self.video_id,
            self.price,
        );

        assert_eq!(actual_result, expected_result);

        let video_post = Content::video_by_id(self.video_id);

        if actual_result.is_ok() {
            assert!(video_pre.nft_status.is_some());
            assert!(video_post.nft_status.is_some());
            let pre_nft_status = video_pre.nft_status.unwrap();
            let nft_status = video_post.nft_status.unwrap();
            assert_eq!(
                nft_status,
                Nft::<Test> {
                    transactional_status: TransactionalStatus::<Test>::BuyNow(self.price),
                    ..pre_nft_status
                }
            );
            assert_eq!(
                System::events().last().unwrap().event,
                MetaEvent::Content(RawEvent::BuyNowPriceUpdated(
                    self.video_id,
                    self.actor,
                    self.price
                ))
            );
        } else {
            assert_eq!(video_post, video_pre);
        }
    }
}

pub struct SuccessfulNftManagementFlow {
    sender: AccountId,
    actor: ContentActor<CuratorGroupId, CuratorId, MemberId>,
}

impl SuccessfulNftManagementFlow {
    pub fn default() -> Self {
        Self {
            sender: DEFAULT_MEMBER_ACCOUNT_ID,
            actor: ContentActor::Member(DEFAULT_MEMBER_ID),
        }
    }

    pub fn with_sender(self, sender: AccountId) -> Self {
        Self { sender, ..self }
    }

    pub fn with_actor(self, actor: ContentActor<CuratorGroupId, CuratorId, MemberId>) -> Self {
        Self { actor, ..self }
    }

    pub fn run(&self) {
        // Issue nft the standard way
        IssueNftFixture::default()
            .with_sender(self.sender)
            .with_actor(self.actor)
            .call_and_assert(Ok(()));
        // Issue nft during video creation
        CreateVideoFixture::default()
            .with_sender(self.sender)
            .with_actor(self.actor)
            .with_nft_issuance(NftIssuanceParameters::<Test>::default())
            .call_and_assert(Ok(()));
        // Destroy nft
        DestroyNftFixture::default()
            .with_sender(self.sender)
            .with_actor(self.actor)
            .call_and_assert(Ok(()));
        // Issue nft during video update
        UpdateVideoFixture::default()
            .with_sender(self.sender)
            .with_actor(self.actor)
            .with_nft_issuance(NftIssuanceParameters::<Test>::default())
            .call_and_assert(Ok(()));
        // Start open auction
        StartOpenAuctionFixture::default()
            .with_sender(self.sender)
            .with_actor(self.actor)
            .call_and_assert(Ok(()));
        // Cancel open auction
        CancelAuctionFixture::default(AuctionType::Open)
            .with_sender(self.sender)
            .with_actor(self.actor)
            .call_and_assert(Ok(()));
        // Start english auction
        StartEnglishAuctionFixture::default()
            .with_sender(self.sender)
            .with_actor(self.actor)
            .call_and_assert(Ok(()));
        // Cancel english auction
        CancelAuctionFixture::default(AuctionType::English)
            .with_sender(self.sender)
            .with_actor(self.actor)
            .call_and_assert(Ok(()));
        // Offer nft
        OfferNftFixture::default()
            .with_sender(self.sender)
            .with_actor(self.actor)
            .call_and_assert(Ok(()));
        // Cancel nft offer
        CancelOfferFixture::default()
            .with_sender(self.sender)
            .with_actor(self.actor)
            .call_and_assert(Ok(()));
        // Sell nft
        SellNftFixture::default()
            .with_sender(self.sender)
            .with_actor(self.actor)
            .call_and_assert(Ok(()));
        // Update BuyNow price
        UpdateBuyNowPriceFixture::default()
            .with_sender(self.sender)
            .with_actor(self.actor)
            .call_and_assert(Ok(()));
        // Cancel BuyNow
        CancelBuyNowFixture::default()
            .with_sender(self.sender)
            .with_actor(self.actor)
            .call_and_assert(Ok(()));
        // NFT owner remark
        NftOwnerRemarkFixture::default()
            .with_sender(self.sender)
            .with_actor(self.actor)
            .call_and_assert(Ok(()));
        // Pick open auction winner
        increase_account_balance_helper(SECOND_MEMBER_ACCOUNT_ID, INITIAL_BALANCE);
        StartOpenAuctionFixture::default()
            .with_sender(self.sender)
            .with_actor(self.actor)
            .call_and_assert(Ok(()));
        MakeOpenAuctionBidFixture::default().call_and_assert(Ok(()));
        PickOpenAuctionWinnerFixture::default()
            .with_sender(self.sender)
            .with_actor(self.actor)
            .call_and_assert(Ok(()));
    }
}

pub struct SuccessfulChannelCollaboratorsManagementFlow {
    owner_sender: AccountId,
    owner_actor: ContentActor<CuratorGroupId, CuratorId, MemberId>,
    agent_sender: AccountId,
    agent_actor: ContentActor<CuratorGroupId, CuratorId, MemberId>,
}

impl SuccessfulChannelCollaboratorsManagementFlow {
    pub fn default() -> Self {
        Self {
            owner_sender: DEFAULT_MEMBER_ACCOUNT_ID,
            owner_actor: ContentActor::Member(DEFAULT_MEMBER_ID),
            agent_sender: COLLABORATOR_MEMBER_ACCOUNT_ID,
            agent_actor: ContentActor::Member(COLLABORATOR_MEMBER_ID),
        }
    }

    pub fn with_owner_sender(self, owner_sender: AccountId) -> Self {
        Self {
            owner_sender,
            ..self
        }
    }

    pub fn with_agent_sender(self, agent_sender: AccountId) -> Self {
        Self {
            agent_sender,
            ..self
        }
    }

    pub fn with_owner_actor(
        self,
        owner_actor: ContentActor<CuratorGroupId, CuratorId, MemberId>,
    ) -> Self {
        Self {
            owner_actor,
            ..self
        }
    }

    pub fn with_agent_actor(
        self,
        agent_actor: ContentActor<CuratorGroupId, CuratorId, MemberId>,
    ) -> Self {
        Self {
            agent_actor,
            ..self
        }
    }

    pub fn run(&self) {
        let default_collaborators = Module::<Test>::channel_by_id(ChannelId::one()).collaborators;
        let mut updated_collaborators: BTreeMap<MemberId, ChannelAgentPermissions> =
            default_collaborators.into();

        // Add collaborator (as owner) will full permissions
        updated_collaborators.insert(
            SECOND_MEMBER_ID,
            BTreeSet::from_iter(ChannelActionPermission::iter()),
        );
        UpdateChannelFixture::default()
            .with_sender(self.owner_sender)
            .with_actor(self.owner_actor)
            .with_collaborators(updated_collaborators.clone())
            .call_and_assert(Ok(()));
        // Add another collaborator with all permissions except AgentRemark
        updated_collaborators.insert(
            THIRD_MEMBER_ID,
            all_permissions_except(&[ChannelActionPermission::AgentRemark])
                .into_iter()
                .collect(),
        );
        UpdateChannelFixture::default()
            .with_sender(self.agent_sender)
            .with_actor(self.agent_actor)
            .with_collaborators(updated_collaborators.clone())
            .call_and_assert(Ok(()));
        // Update latest collaborator's permissions (remove ManageChannelCollaborators)
        updated_collaborators.insert(
            THIRD_MEMBER_ID,
            all_permissions_except(&[
                ChannelActionPermission::AgentRemark,
                ChannelActionPermission::ManageChannelCollaborators,
            ])
            .into_iter()
            .collect(),
        );
        UpdateChannelFixture::default()
            .with_sender(self.agent_sender)
            .with_actor(self.agent_actor)
            .with_collaborators(updated_collaborators.clone())
            .call_and_assert(Ok(()));
        // Remove latest collaborator
        updated_collaborators.remove(&THIRD_MEMBER_ID);
        UpdateChannelFixture::default()
            .with_sender(self.agent_sender)
            .with_actor(self.agent_actor)
            .with_collaborators(updated_collaborators.clone())
            .call_and_assert(Ok(()));
    }
}

// helper functions
pub fn assert_group_has_permissions_for_actions(
    group: &CuratorGroup<Test>,
    privilege_level: <Test as Config>::ChannelPrivilegeLevel,
    allowed_actions: &Vec<ContentModerationAction>,
) {
    if !allowed_actions.is_empty() {
        assert_eq!(
            group.ensure_group_member_can_perform_moderation_actions(
                allowed_actions,
                privilege_level
            ),
            Ok(()),
            "Expected curator group to have {:?} action permissions for privilege_level {}",
            allowed_actions,
            privilege_level
        );
    }
    for action in ContentModerationAction::iter() {
        match action {
            ContentModerationAction::ChangeChannelFeatureStatus(..) => {
                for feature in PausableChannelFeature::iter() {
                    if !allowed_actions.contains(
                        &ContentModerationAction::ChangeChannelFeatureStatus(feature),
                    ) {
                        assert_eq!(
                                group.ensure_group_member_can_perform_moderation_actions(
                                    &[ContentModerationAction::ChangeChannelFeatureStatus(feature)],
                                    privilege_level
                                ),
                                Err(Error::<Test>::CuratorModerationActionNotAllowed.into()),
                                "Expected curator group to NOT have {:?} action permissions for privilege_level {}",
                                action,
                                privilege_level
                            );
                    }
                }
            }
            _ => {
                if !allowed_actions.contains(&action) {
                    assert_eq!(
                            group.ensure_group_member_can_perform_moderation_actions(
                                &[action.clone()],
                                privilege_level
                            ),
                            Err(Error::<Test>::CuratorModerationActionNotAllowed.into()),
                            "Expected curator group to NOT have {:?} action permissions for privilege_level {}",
                            action,
                            privilege_level
                        );
                }
            }
        }
    }
}

pub fn increase_account_balance_helper(account_id: u128, balance: u64) {
    let _ = Balances::<Test>::deposit_creating(&account_id, balance);
}

pub fn slash_account_balance_helper(account_id: u128) {
    let _ = Balances::<Test>::slash(&account_id, Balances::<Test>::total_balance(&account_id));
}

pub fn create_data_object_candidates_helper(
    starting_ipfs_index: u8,
    number: u64,
) -> Vec<DataObjectCreationParameters> {
    let range = (starting_ipfs_index as u64)..((starting_ipfs_index as u64) + number);

    range
        .into_iter()
        .map(|_| DataObjectCreationParameters {
            size: DEFAULT_OBJECT_SIZE,
            ipfs_content_id: vec![1u8],
        })
        .collect()
}

pub fn create_data_objects_helper() -> Vec<DataObjectCreationParameters> {
    create_data_object_candidates_helper(1, DATA_OBJECTS_NUMBER)
}

pub fn create_default_assets_helper() -> StorageAssets<Test> {
    StorageAssets::<Test> {
        expected_data_size_fee: Storage::<Test>::data_object_per_mega_byte_fee(),
        object_creation_list: create_data_objects_helper(),
    }
}

pub fn set_dynamic_bag_creation_policy_for_storage_numbers(storage_bucket_number: u64) {
    // Set storage bucket in the dynamic bag creation policy to zero.
    assert_eq!(
        Storage::<Test>::update_number_of_storage_buckets_in_dynamic_bag_creation_policy(
            Origin::signed(STORAGE_WG_LEADER_ACCOUNT_ID),
            DynamicBagType::Channel,
            storage_bucket_number,
        ),
        Ok(())
    );
    assert_eq!(
        Storage::<Test>::update_number_of_storage_buckets_in_dynamic_bag_creation_policy(
            Origin::signed(STORAGE_WG_LEADER_ACCOUNT_ID),
            DynamicBagType::Member,
            storage_bucket_number,
        ),
        Ok(())
    );
}
pub fn create_initial_storage_buckets_helper() -> StorageBucketId {
    // first set limits
    assert_eq!(
        Storage::<Test>::update_storage_buckets_voucher_max_limits(
            Origin::signed(STORAGE_WG_LEADER_ACCOUNT_ID),
            VOUCHER_OBJECTS_SIZE_LIMIT,
            VOUCHER_OBJECTS_NUMBER_LIMIT,
        ),
        Ok(())
    );

    set_dynamic_bag_creation_policy_for_storage_numbers(1);

    let storage_bucket_id = Storage::<Test>::next_storage_bucket_id();

    // create bucket(s)
    assert_eq!(
        Storage::<Test>::create_storage_bucket(
            Origin::signed(STORAGE_WG_LEADER_ACCOUNT_ID),
            None,
            STORAGE_BUCKET_ACCEPTING_BAGS,
            STORAGE_BUCKET_OBJECTS_SIZE_LIMIT,
            STORAGE_BUCKET_OBJECTS_NUMBER_LIMIT,
        ),
        Ok(())
    );

    storage_bucket_id
}

pub fn set_data_object_state_bloat_bond(state_bloat_bond: u64) {
    assert_eq!(
        Storage::<Test>::update_data_object_state_bloat_bond(
            Origin::signed(STORAGE_WG_LEADER_ACCOUNT_ID),
            state_bloat_bond
        ),
        Ok(())
    );
}

pub fn create_default_member_owned_channel_with_video_with_nft() -> (ChannelId, VideoId) {
    let channel_id = Content::next_channel_id();
    let video_id = Content::next_video_id();
    create_default_member_owned_channel_with_video();
    // Issue nft
    assert_ok!(Content::issue_nft(
        Origin::signed(DEFAULT_MEMBER_ACCOUNT_ID),
        ContentActor::Member(DEFAULT_MEMBER_ID),
        video_id,
        NftIssuanceParameters::<Test> {
            royalty: None,
            nft_metadata: b"metablob".to_vec(),
            non_channel_owner: None,
            init_transactional_status: InitTransactionalStatus::<Test>::Idle,
        }
    ));
    (channel_id, video_id)
}

pub fn create_default_member_owned_channel() {
    create_default_member_owned_channel_with_storage_buckets(
        true,
        DEFAULT_DATA_OBJECT_STATE_BLOAT_BOND,
        &[],
    )
}

pub fn create_default_member_owned_channel_with_collaborator_permissions(
    collaborator_permissions: &[ChannelActionPermission],
) {
    create_default_member_owned_channel_with_storage_buckets(
        true,
        DEFAULT_DATA_OBJECT_STATE_BLOAT_BOND,
        collaborator_permissions,
    )
}

pub fn create_default_member_owned_channel_with_storage_buckets(
    include_storage_buckets: bool,
    state_bloat_bond: u64,
    collaborator_permissions: &[ChannelActionPermission],
) {
    let mut channel_fixture = CreateChannelFixture::default()
        .with_sender(DEFAULT_MEMBER_ACCOUNT_ID)
        .with_channel_owner(ChannelOwner::Member(DEFAULT_MEMBER_ID))
        .with_data_object_state_bloat_bond(state_bloat_bond)
        .with_assets(StorageAssets::<Test> {
            expected_data_size_fee: Storage::<Test>::data_object_per_mega_byte_fee(),
            object_creation_list: create_data_objects_helper(),
        })
        .with_collaborators(
            vec![(
                COLLABORATOR_MEMBER_ID,
                collaborator_permissions.iter().cloned().collect(),
            )]
            .into_iter()
            .collect(),
        );

    if include_storage_buckets {
        set_dynamic_bag_creation_policy_for_storage_numbers(1);
        channel_fixture = channel_fixture.with_default_storage_buckets();
    }

    channel_fixture.call_and_assert(Ok(()));
}

pub fn create_default_curator_owned_channel(
    data_object_state_bloat_bond: u64,
    curator_agent_permissions: &[ChannelActionPermission],
) {
    let curator_group_id =
        curators::add_curator_to_new_group(DEFAULT_CURATOR_ID, curator_agent_permissions);
    CreateChannelFixture::default()
        .with_default_storage_buckets()
        .with_sender(LEAD_ACCOUNT_ID)
        .with_channel_owner(ChannelOwner::CuratorGroup(curator_group_id))
        .with_data_object_state_bloat_bond(data_object_state_bloat_bond)
        .with_assets(StorageAssets::<Test> {
            expected_data_size_fee: Storage::<Test>::data_object_per_mega_byte_fee(),
            object_creation_list: create_data_objects_helper(),
        })
        .with_collaborators(
            vec![(COLLABORATOR_MEMBER_ID, BTreeSet::new())]
                .into_iter()
                .collect(),
        )
        .call_and_assert(Ok(()));
}

pub fn create_default_member_owned_channel_with_videos(
    number_of_videos: u8,
    collaborator_permissions: &[ChannelActionPermission],
) {
    create_default_member_owned_channel_with_collaborator_permissions(collaborator_permissions);

    for _ in 0..number_of_videos {
        CreateVideoFixture::default()
            .with_sender(DEFAULT_MEMBER_ACCOUNT_ID)
            .with_actor(ContentActor::Member(DEFAULT_MEMBER_ID))
            .with_data_object_state_bloat_bond(DEFAULT_DATA_OBJECT_STATE_BLOAT_BOND)
            .with_assets(StorageAssets::<Test> {
                expected_data_size_fee: Storage::<Test>::data_object_per_mega_byte_fee(),
                object_creation_list: create_data_objects_helper(),
            })
            .with_channel_id(NextChannelId::<Test>::get() - 1)
            .call_and_assert(Ok(()));
    }
}

pub fn create_default_member_owned_channel_with_video() {
    create_default_member_owned_channel_with_videos(1, &[])
}

pub fn create_default_member_owned_channel_with_video_with_collaborator_permissions(
    collaborator_permissions: &[ChannelActionPermission],
) {
    create_default_member_owned_channel_with_videos(1, collaborator_permissions)
}

pub fn create_default_member_owned_channel_with_video_with_storage_buckets(
    include_storage_buckets: bool,
    state_bloat_bond: u64,
) {
    create_default_member_owned_channel_with_storage_buckets(
        include_storage_buckets,
        state_bloat_bond,
        &[],
    );

    set_default_nft_limits();

    CreateVideoFixture::default()
        .with_sender(DEFAULT_MEMBER_ACCOUNT_ID)
        .with_actor(ContentActor::Member(DEFAULT_MEMBER_ID))
        .with_data_object_state_bloat_bond(state_bloat_bond)
        .with_assets(StorageAssets::<Test> {
            expected_data_size_fee: Storage::<Test>::data_object_per_mega_byte_fee(),
            object_creation_list: create_data_objects_helper(),
        })
        .with_channel_id(NextChannelId::<Test>::get() - 1)
        .call();
}

pub fn create_default_curator_owned_channel_with_video(
    state_bloat_bond: u64,
    permissions: &[ChannelActionPermission],
) {
    create_default_curator_owned_channel(state_bloat_bond, permissions);
    CreateVideoFixture::default()
        .with_sender(LEAD_ACCOUNT_ID)
        .with_actor(ContentActor::Lead)
        .with_assets(StorageAssets::<Test> {
            expected_data_size_fee: Storage::<Test>::data_object_per_mega_byte_fee(),
            object_creation_list: create_data_objects_helper(),
        })
        .with_channel_id(NextChannelId::<Test>::get() - 1)
        .call();
}

pub fn pause_channel_feature(channel_id: ChannelId, feature: PausableChannelFeature) {
    SetChannelPausedFeaturesAsModeratorFixture::default()
        .with_channel_id(channel_id)
        .with_new_paused_features(BTreeSet::from_iter(vec![feature]))
        .call_and_assert(Ok(()));
}

#[derive(Debug)]
struct IndexItem {
    index: usize,
    side: Side,
}

fn index_path_helper(len: usize, index: usize) -> Vec<IndexItem> {
    // used as a helper function to generate the correct sequence of indexes used to
    // construct the merkle path necessary for membership proof
    let mut idx = index;
    assert!(idx > 0); // index starting at 1
    let floor_2 = |x: usize| (x >> 1) + (x % 2);
    let mut path = Vec::new();
    let mut prev_len: usize = 0;
    let mut el = len;
    while el != 1 {
        if idx % 2 == 1 && idx == el {
            path.push(IndexItem {
                index: prev_len + idx,
                side: Side::Left,
            });
        } else {
            match idx % 2 {
                1 => path.push(IndexItem {
                    index: prev_len + idx + 1,
                    side: Side::Right,
                }),
                _ => path.push(IndexItem {
                    index: prev_len + idx - 1,
                    side: Side::Left,
                }),
            };
        }
        prev_len += el;
        idx = floor_2(idx);
        el = floor_2(el);
    }
    path
}

pub fn generate_merkle_root_helper<E: Encode>(collection: &[E]) -> Vec<HashOutput> {
    // generates merkle root from the ordered sequence collection.
    // The resulting vector is structured as follows: elements in range
    // [0..collection.len()) will be the tree leaves (layer 0), elements in range
    // [collection.len()..collection.len()/2) will be the nodes in the next to last layer (layer 1)
    // [layer_n_length..layer_n_length/2) will be the number of nodes in layer(n+1)
    assert!(!collection.is_empty());
    let mut out = Vec::new();
    for e in collection.iter() {
        out.push(Hashing::hash(&e.encode()));
    }

    let mut start: usize = 0;
    let mut last_len = out.len();
    //let mut new_len = out.len();
    let mut max_len = last_len >> 1;
    let mut rem = last_len % 2;

    // range [last..(maxlen >> 1) + (maxlen % 2)]
    while max_len != 0 {
        last_len = out.len();
        for i in 0..max_len {
            out.push(Hashing::hash(
                &[out[start + 2 * i], out[start + 2 * i + 1]].encode(),
            ));
        }
        if rem == 1 {
            out.push(Hashing::hash(
                &[out[last_len - 1], out[last_len - 1]].encode(),
            ));
        }
        let new_len: usize = out.len() - last_len;
        rem = new_len % 2;
        max_len = new_len >> 1;
        start = last_len;
    }
    out
}

fn build_merkle_path_helper<E: Encode + Clone>(
    collection: &[E],
    idx: usize,
) -> Vec<ProofElement<Test>> {
    let merkle_tree = generate_merkle_root_helper(collection);
    // builds the actual merkle path with the hashes needed for the proof
    let index_path = index_path_helper(collection.len(), idx + 1);
    index_path
        .iter()
        .map(|idx_item| ProofElement::<Test> {
            hash: merkle_tree[idx_item.index - 1],
            side: idx_item.side,
        })
        .collect()
}

// generate some payments claims
pub fn create_some_pull_payments_helper_with_rewards(
    cumulative_reward_earned: u64,
) -> Vec<PullPayment<Test>> {
    let mut payments = Vec::new();
    for i in 0..PAYMENTS_NUMBER {
        payments.push(PullPayment::<Test> {
            channel_id: (i % 2),
            cumulative_reward_earned,
            reason: Hashing::hash_of(&b"reason".to_vec()),
        });
    }
    payments
}

pub fn create_some_pull_payments_helper() -> Vec<PullPayment<Test>> {
    create_some_pull_payments_helper_with_rewards(DEFAULT_PAYOUT_EARNED)
}

pub fn update_commit_value_with_payments_helper(payments: &[PullPayment<Test>]) {
    let commit = generate_merkle_root_helper(payments).pop().unwrap();
    UpdateChannelPayoutsFixture::default()
        .with_commitment(Some(commit))
        .call_and_assert(Ok(()));
}

pub fn channel_reward_account_balance(channel_id: ChannelId) -> u64 {
    let reward_account = ContentTreasury::<Test>::account_for_channel(channel_id);
    Balances::<Test>::usable_balance(&reward_account)
}

// TODO: Should not be required after https://github.com/Joystream/joystream/issues/3511
pub fn make_channel_account_existential_deposit(channel_id: ChannelId) {
    increase_account_balance_helper(
        ContentTreasury::<Test>::account_for_channel(channel_id),
        <Test as balances::Config>::ExistentialDeposit::get().into(),
    );
}

// TODO: Should not be required after https://github.com/Joystream/joystream/issues/3510
pub fn make_storage_module_account_existential_deposit() {
    increase_account_balance_helper(
        StorageTreasury::<Test>::module_account_id(),
        <Test as balances::Config>::ExistentialDeposit::get().into(),
    );
}

// TODO: Should not be required afer https://github.com/Joystream/joystream/issues/3508
pub fn make_content_module_account_existential_deposit() {
    increase_account_balance_helper(
        ContentTreasury::<Test>::module_account_id(),
        <Test as balances::Config>::ExistentialDeposit::get().into(),
    );
}

pub fn default_curator_actor() -> ContentActor<CuratorGroupId, CuratorId, MemberId> {
    ContentActor::Curator(CuratorGroupId::one(), DEFAULT_CURATOR_ID)
}

#[derive(Clone, PartialEq, Eq, Debug, PartialOrd, Ord)]
pub enum NftTransactionalStatusType {
    Idle,
    BuyNow,
    Offer,
    Auction(AuctionType),
}

pub struct ContentTest {
    channel_owner_sender: AccountId,
    channel_owner_actor: ContentActor<CuratorGroupId, CuratorId, MemberId>,
    agent_permissions: BTreeSet<ChannelActionPermission>,
    claimable_reward: bool,
    create_video: bool,
    video_assets: Option<StorageAssets<Test>>,
    create_video_nft: bool,
    nft_status: NftTransactionalStatusType,
    make_open_auction_bid: bool,
    collaborators: Option<BTreeMap<MemberId, ChannelAgentPermissions>>,
}

impl ContentTest {
    pub fn default() -> Self {
        Self {
            channel_owner_sender: DEFAULT_MEMBER_ACCOUNT_ID,
            channel_owner_actor: ContentActor::Member(DEFAULT_MEMBER_ID),
            agent_permissions: BTreeSet::new(),
            claimable_reward: false,
            create_video: false,
            video_assets: Some(create_default_assets_helper()),
            create_video_nft: false,
            nft_status: NftTransactionalStatusType::Idle,
            make_open_auction_bid: false,
            collaborators: None,
        }
    }

    pub fn with_curator_channel() -> Self {
        let channel_owner_sender = LEAD_ACCOUNT_ID;
        let channel_owner_actor = ContentActor::Lead;
        Self {
            channel_owner_sender,
            channel_owner_actor,
            ..Self::default()
        }
    }

    pub fn with_member_channel() -> Self {
        let channel_owner_sender = DEFAULT_MEMBER_ACCOUNT_ID;
        let channel_owner_actor = ContentActor::Member(DEFAULT_MEMBER_ID);
        Self {
            channel_owner_sender,
            channel_owner_actor,
            ..Self::default()
        }
    }

    pub fn with_collaborators(
        self,
        collaborators: &[(u64, BTreeSet<ChannelActionPermission>)],
    ) -> Self {
        Self {
            collaborators: Some(collaborators.iter().cloned().collect()),
            ..self
        }
    }

    pub fn with_agent_permissions(self, permissions: &[ChannelActionPermission]) -> Self {
        Self {
            agent_permissions: agent_permissions(permissions),
            ..self
        }
    }

    pub fn with_all_agent_permissions_except(
        self,
        except_permissions: &[ChannelActionPermission],
    ) -> Self {
        Self {
            agent_permissions: all_permissions_except(except_permissions),
            ..self
        }
    }

    pub fn with_claimable_reward(self) -> Self {
        Self {
            claimable_reward: true,
            ..self
        }
    }

    pub fn with_video(self) -> Self {
        Self {
            create_video: true,
            ..self
        }
    }

    pub fn with_video_assets(self, video_assets: Option<StorageAssets<Test>>) -> Self {
        Self {
            video_assets,
            ..self.with_video()
        }
    }

    pub fn with_video_nft(self) -> Self {
        Self {
            create_video_nft: true,
            ..self.with_video()
        }
    }

    pub fn with_video_nft_status(self, nft_status: NftTransactionalStatusType) -> Self {
        Self {
            nft_status,
            ..self.with_video_nft()
        }
    }

    pub fn with_nft_open_auction_bid(self) -> Self {
        Self {
            make_open_auction_bid: true,
            ..self.with_video_nft_status(NftTransactionalStatusType::Auction(AuctionType::Open))
        }
    }

    pub fn setup(&self) {
        run_to_block(1);
        create_initial_storage_buckets_helper();
        increase_account_balance_helper(self.channel_owner_sender, INITIAL_BALANCE);

        // Create channel
        let agent_permissions = self.agent_permissions.iter().cloned().collect::<Vec<_>>();
        match self.channel_owner_actor {
            ContentActor::Lead => create_default_curator_owned_channel(
                DEFAULT_DATA_OBJECT_STATE_BLOAT_BOND,
                &agent_permissions,
            ),
            ContentActor::Member(..) => {
                create_default_member_owned_channel_with_collaborator_permissions(
                    &agent_permissions,
                )
            }
            _ => assert!(false),
        }

        // Setup claimable reward (optionally)
        if self.claimable_reward {
            let payments = create_some_pull_payments_helper();
            update_commit_value_with_payments_helper(&payments);
            <Test as Config>::CouncilBudgetManager::set_budget(DEFAULT_PAYOUT_CLAIMED);
        }

        // Set channel collaborators (optionally)
        if let Some(collaborators) = self.collaborators.as_ref() {
            UpdateChannelFixture::default()
                .with_sender(self.channel_owner_sender)
                .with_actor(self.channel_owner_actor)
                .with_collaborators(collaborators.clone())
                .call_and_assert(Ok(()));
        }

        // Create video (optionally)
        if self.create_video {
            CreateVideoFixture::default()
                .with_sender(self.channel_owner_sender)
                .with_actor(self.channel_owner_actor)
                .with_opt_assets(self.video_assets.clone())
                .call_and_assert(Ok(()));
        }

        // Create video nft (optinally)
        if self.create_video_nft {
            IssueNftFixture::default()
                .with_sender(self.channel_owner_sender)
                .with_actor(self.channel_owner_actor)
                .call_and_assert(Ok(()));
        }

        // Set nft status (optionally)
        match self.nft_status {
            NftTransactionalStatusType::Auction(auction_type) => match auction_type {
                AuctionType::Open => {
                    StartOpenAuctionFixture::default()
                        .with_sender(self.channel_owner_sender)
                        .with_actor(self.channel_owner_actor)
                        .call_and_assert(Ok(()));
                }
                AuctionType::English => {
                    StartEnglishAuctionFixture::default()
                        .with_sender(self.channel_owner_sender)
                        .with_actor(self.channel_owner_actor)
                        .call_and_assert(Ok(()));
                }
            },
            NftTransactionalStatusType::BuyNow => {
                SellNftFixture::default()
                    .with_sender(self.channel_owner_sender)
                    .with_actor(self.channel_owner_actor)
                    .call_and_assert(Ok(()));
            }
            NftTransactionalStatusType::Offer => {
                OfferNftFixture::default()
                    .with_sender(self.channel_owner_sender)
                    .with_actor(self.channel_owner_actor)
                    .call_and_assert(Ok(()));
            }
            _ => {}
        }

        // Make nft open auction bid (optionally)
        if self.make_open_auction_bid {
            increase_account_balance_helper(SECOND_MEMBER_ACCOUNT_ID, INITIAL_BALANCE);
            MakeOpenAuctionBidFixture::default().call_and_assert(Ok(()));
        }
    }
}

pub fn all_permissions_except(
    excluded_permissions: &[ChannelActionPermission],
) -> ChannelAgentPermissions {
    ChannelActionPermission::iter()
        .filter(|p| !excluded_permissions.contains(p))
        .collect()
}

pub fn agent_permissions(permissions: &[ChannelActionPermission]) -> ChannelAgentPermissions {
    permissions.iter().cloned().collect()
}

pub fn get_default_member_channel_invalid_contexts() -> Vec<(
    AccountId,
    ContentActor<CuratorGroupId, CuratorId, MemberId>,
    Error<Test>,
)> {
    vec![
        // collaborator as owner
        (
            COLLABORATOR_MEMBER_ACCOUNT_ID,
            ContentActor::Member(DEFAULT_MEMBER_ID),
            Error::<Test>::MemberAuthFailed,
        ),
        // unauth member as owner
        (
            UNAUTHORIZED_MEMBER_ACCOUNT_ID,
            ContentActor::Member(DEFAULT_MEMBER_ID),
            Error::<Test>::MemberAuthFailed,
        ),
        // unauth collaborator as collaborator
        (
            UNAUTHORIZED_COLLABORATOR_MEMBER_ACCOUNT_ID,
            ContentActor::Member(COLLABORATOR_MEMBER_ID),
            Error::<Test>::MemberAuthFailed,
        ),
        // lead as lead
        (
            LEAD_ACCOUNT_ID,
            ContentActor::Lead,
            Error::<Test>::ActorNotAuthorized,
        ),
        // curator as curator
        (
            DEFAULT_CURATOR_ACCOUNT_ID,
            default_curator_actor(),
            Error::<Test>::ActorNotAuthorized,
        ),
        // unauth member as unauth member
        (
            UNAUTHORIZED_MEMBER_ACCOUNT_ID,
            ContentActor::Member(UNAUTHORIZED_MEMBER_ID),
            Error::<Test>::ActorNotAuthorized,
        ),
        // unauth collaborator as unauth collaborator
        (
            UNAUTHORIZED_COLLABORATOR_MEMBER_ACCOUNT_ID,
            ContentActor::Member(UNAUTHORIZED_COLLABORATOR_MEMBER_ID),
            Error::<Test>::ActorNotAuthorized,
        ),
    ]
}

pub fn get_default_curator_channel_invalid_contexts() -> Vec<(
    AccountId,
    ContentActor<CuratorGroupId, CuratorId, MemberId>,
    Error<Test>,
)> {
    vec![
        // collaborator as lead
        (
            COLLABORATOR_MEMBER_ACCOUNT_ID,
            ContentActor::Lead,
            Error::<Test>::LeadAuthFailed,
        ),
        // agent as lead
        (
            DEFAULT_CURATOR_ACCOUNT_ID,
            ContentActor::Lead,
            Error::<Test>::LeadAuthFailed,
        ),
        // unauth lead as lead
        (
            UNAUTHORIZED_LEAD_ACCOUNT_ID,
            ContentActor::Lead,
            Error::<Test>::LeadAuthFailed,
        ),
        // collaborator as agent
        (
            COLLABORATOR_MEMBER_ACCOUNT_ID,
            default_curator_actor(),
            Error::<Test>::CuratorAuthFailed,
        ),
        // unauth curator as agent
        (
            UNAUTHORIZED_CURATOR_ACCOUNT_ID,
            default_curator_actor(),
            Error::<Test>::CuratorAuthFailed,
        ),
        // agent as collaborator
        (
            DEFAULT_CURATOR_ACCOUNT_ID,
            ContentActor::Member(COLLABORATOR_MEMBER_ID),
            Error::<Test>::MemberAuthFailed,
        ),
        // unauth collaborator as collaborator
        (
            UNAUTHORIZED_COLLABORATOR_MEMBER_ACCOUNT_ID,
            ContentActor::Member(COLLABORATOR_MEMBER_ID),
            Error::<Test>::MemberAuthFailed,
        ),
        // unauth curator as unauth curator
        (
            UNAUTHORIZED_CURATOR_ACCOUNT_ID,
            ContentActor::Curator(2, UNAUTHORIZED_CURATOR_ID),
            Error::<Test>::ActorNotAuthorized,
        ),
        // unauth collaborator as unauth collaborator
        (
            UNAUTHORIZED_COLLABORATOR_MEMBER_ACCOUNT_ID,
            ContentActor::Member(UNAUTHORIZED_COLLABORATOR_MEMBER_ID),
            Error::<Test>::ActorNotAuthorized,
        ),
    ]
}

pub fn run_all_fixtures_with_contexts(
    contexts: Vec<(
        AccountId,
        ContentActor<CuratorGroupId, CuratorId, MemberId>,
        Error<Test>,
    )>,
) {
    for (sender, actor, error) in contexts {
        let expected_err = Err(error.into());
        UpdateChannelFixture::default()
            .with_sender(sender)
            .with_actor(actor)
            .call_and_assert(expected_err);
        CreateVideoFixture::default()
            .with_sender(sender)
            .with_actor(actor)
            .call_and_assert(expected_err);
        UpdateVideoFixture::default()
            .with_sender(sender)
            .with_actor(actor)
            .call_and_assert(expected_err);
        DeleteChannelFixture::default()
            .with_sender(sender)
            .with_actor(actor)
            .call_and_assert(expected_err);
        DeleteVideoFixture::default()
            .with_sender(sender)
            .with_actor(actor)
            .call_and_assert(expected_err);
        IssueNftFixture::default()
            .with_sender(sender)
            .with_actor(actor)
            .call_and_assert(expected_err);
        StartOpenAuctionFixture::default()
            .with_sender(sender)
            .with_actor(actor)
            .call_and_assert(expected_err);
        StartEnglishAuctionFixture::default()
            .with_sender(sender)
            .with_actor(actor)
            .call_and_assert(expected_err);
        CancelAuctionFixture::default(AuctionType::Open)
            .with_sender(sender)
            .with_actor(actor)
            .call_and_assert(expected_err);
        CancelAuctionFixture::default(AuctionType::English)
            .with_sender(sender)
            .with_actor(actor)
            .call_and_assert(expected_err);
        OfferNftFixture::default()
            .with_sender(sender)
            .with_actor(actor)
            .call_and_assert(expected_err);
        CancelOfferFixture::default()
            .with_sender(sender)
            .with_actor(actor)
            .call_and_assert(expected_err);
        SellNftFixture::default()
            .with_sender(sender)
            .with_actor(actor)
            .call_and_assert(expected_err);
        CancelBuyNowFixture::default()
            .with_sender(sender)
            .with_actor(actor)
            .call_and_assert(expected_err);
        UpdateBuyNowPriceFixture::default()
            .with_sender(sender)
            .with_actor(actor)
            .call_and_assert(expected_err);
        PickOpenAuctionWinnerFixture::default()
            .with_sender(sender)
            .with_actor(actor)
            .call_and_assert(expected_err);
        NftOwnerRemarkFixture::default()
            .with_sender(sender)
            .with_actor(actor)
            .call_and_assert(expected_err);
        DestroyNftFixture::default()
            .with_sender(sender)
            .with_actor(actor)
            .call_and_assert(expected_err);
        ChannelAgentRemarkFixture::default()
            .with_sender(sender)
            .with_actor(actor)
            .call_and_assert(expected_err);
        InitializeChannelTransferFixture::default()
            .with_sender(sender)
            .with_actor(actor)
            .call_and_assert(expected_err);
        CancelChannelTransferFixture::default()
            .with_sender(sender)
            .with_actor(actor)
            .call_and_assert(expected_err);

        ClaimChannelRewardFixture::default()
            .with_sender(sender)
            .with_actor(actor)
            .call_and_assert(expected_err);
        WithdrawFromChannelBalanceFixture::default()
            .with_sender(sender)
            .with_actor(actor)
            .call_and_assert(expected_err);
        ClaimAndWithdrawChannelRewardFixture::default()
            .with_sender(sender)
            .with_actor(actor)
            .call_and_assert(expected_err);
        IssueCreatorTokenFixture::default()
            .with_sender(sender)
            .with_actor(actor)
            .call_and_assert(expected_err);
        InitCreatorTokenSaleFixture::default()
            .with_sender(sender)
            .with_actor(actor)
            .call_and_assert(expected_err);
        UpdateUpcomingCreatorTokenSaleFixture::default()
            .with_sender(sender)
            .with_actor(actor)
            .call_and_assert(expected_err);
        FinalizeCreatorTokenSaleFixture::default()
            .with_sender(sender)
            .with_actor(actor)
            .call_and_assert(expected_err);
        CreatorTokenIssuerTransferFixture::default()
            .with_sender(sender)
            .with_actor(actor)
            .call_and_assert(expected_err);
        MakeCreatorTokenPermissionlessFixture::default()
            .with_sender(sender)
            .with_actor(actor)
            .call_and_assert(expected_err);
        ReduceCreatorTokenPatronageRateFixture::default()
            .with_sender(sender)
            .with_actor(actor)
            .call_and_assert(expected_err);
        ClaimCreatorTokenPatronageCreditFixture::default()
            .with_sender(sender)
            .with_actor(actor)
            .call_and_assert(expected_err);
        IssueRevenueSplitFixture::default()
            .with_sender(sender)
            .with_actor(actor)
            .call_and_assert(expected_err);
        FinalizeRevenueSplitFixture::default()
            .with_sender(sender)
            .with_actor(actor)
            .call_and_assert(expected_err);
        DeissueCreatorTokenFixture::default()
            .with_sender(sender)
            .with_actor(actor)
            .call_and_assert(expected_err);
    }
}
#[derive(Fixture, new)]
pub struct UpdateGlobalNftLimitFixture {
    #[new(value = "RawOrigin::Signed(LEAD_ACCOUNT_ID)")]
    origin: RawOrigin<u128>,

    #[new(default)]
    period: NftLimitPeriod,

    #[new(default)]
    limit: u64,
}

impl UpdateGlobalNftLimitFixture {
    pub fn call_and_assert(&self, expected_result: DispatchResult) {
        let nft_limit_id = match self.period {
            NftLimitPeriod::Daily => NftLimitId::GlobalDaily,
            NftLimitPeriod::Weekly => NftLimitId::GlobalWeekly,
        };

        let old_limit = nft_limit_by_id(nft_limit_id);

        let actual_result =
            Content::update_global_nft_limit(self.origin.clone().into(), self.period, self.limit);

        assert_eq!(actual_result, expected_result);

        let new_limit = nft_limit_by_id(nft_limit_id);

        if actual_result.is_ok() {
            assert_eq!(
                LimitPerPeriod {
                    limit: self.limit,
                    ..old_limit
                },
                new_limit
            );

            assert_eq!(
                System::events().last().unwrap().event,
                MetaEvent::Content(RawEvent::GlobalNftLimitUpdated(self.period, self.limit))
            );
        } else {
            assert_eq!(old_limit, new_limit);
        }
    }
}

#[derive(Fixture, new)]
pub struct UpdateChannelNftLimitFixture {
    #[new(value = "RawOrigin::Signed(DEFAULT_CURATOR_ACCOUNT_ID)")]
    origin: RawOrigin<u128>,

    #[new(value = "default_curator_actor()")]
    actor: ContentActor<CuratorGroupId, CuratorId, MemberId>,

    #[new(default)]
    period: NftLimitPeriod,

    #[new(value = "ChannelId::one()")]
    channel_id: ChannelId,

    #[new(default)]
    limit: u64,
}

impl UpdateChannelNftLimitFixture {
    pub fn call_and_assert(&self, expected_result: DispatchResult) {
        let nft_limit_id = match self.period {
            NftLimitPeriod::Daily => NftLimitId::ChannelDaily(self.channel_id),
            NftLimitPeriod::Weekly => NftLimitId::ChannelWeekly(self.channel_id),
        };

        let old_limit = nft_limit_by_id(nft_limit_id);

        let actual_result = Content::update_channel_nft_limit(
            self.origin.clone().into(),
            self.actor,
            self.period,
            self.channel_id,
            self.limit,
        );

        assert_eq!(actual_result, expected_result);

        let new_limit = nft_limit_by_id(nft_limit_id);

        if actual_result.is_ok() {
            assert_eq!(
                LimitPerPeriod {
                    limit: self.limit,
                    ..old_limit
                },
                new_limit
            );

            assert_eq!(
                System::events().last().unwrap().event,
                MetaEvent::Content(RawEvent::ChannelNftLimitUpdated(
                    self.actor,
                    self.period,
                    self.channel_id,
                    self.limit
                ))
            );
        } else {
            assert_eq!(old_limit, new_limit);
        }
    }
}<|MERGE_RESOLUTION|>--- conflicted
+++ resolved
@@ -1721,11 +1721,7 @@
             self.actor,
             self.video_id,
             self.num_objects_to_delete,
-<<<<<<< HEAD
             self.storage_buckets_num_witness,
-=======
-            self.storage_buckets_num_witness.clone(),
->>>>>>> 0a854888
         )
     }
 
@@ -5561,6 +5557,7 @@
             .call_and_assert(expected_err);
     }
 }
+
 #[derive(Fixture, new)]
 pub struct UpdateGlobalNftLimitFixture {
     #[new(value = "RawOrigin::Signed(LEAD_ACCOUNT_ID)")]
