--- conflicted
+++ resolved
@@ -3,15 +3,12 @@
 use crate::*;
 use common::council::CouncilBudgetManager;
 use frame_support::traits::Currency;
-<<<<<<< HEAD
 use frame_support::{assert_noop, assert_ok};
 use project_token::types::TransferPolicyParamsOf;
 use project_token::types::{
     PaymentWithVestingOf, TokenAllocationOf, TokenIssuanceParametersOf, Transfers,
 };
-use sp_runtime::{Perbill, Permill};
-=======
->>>>>>> 67f5806c
+use sp_runtime::Permill;
 use sp_std::cmp::min;
 use sp_std::collections::btree_map::BTreeMap;
 use sp_std::iter::{IntoIterator, Iterator};
@@ -434,16 +431,6 @@
                         self.actor.clone(),
                         self.channel_id,
                         ChannelRecord {
-<<<<<<< HEAD
-                            reward_account: self
-                                .params
-                                .reward_account
-                                .clone()
-                                .unwrap_or(channel_pre.reward_account),
-=======
-                            owner: owner,
-                            is_censored: channel_pre.is_censored,
->>>>>>> 67f5806c
                             collaborators: self
                                 .params
                                 .collaborators
@@ -2456,27 +2443,9 @@
         .call_and_assert(Ok(()));
 }
 
-<<<<<<< HEAD
-fn channel_reward_account(channel: &Channel<Test>) -> Option<AccountId> {
-    channel.reward_account.map_or_else(
-        || {
-            if let ChannelOwner::Member(member_id) = channel.owner {
-                let acc = TestMemberships::controller_account_id(member_id);
-                acc.map_or(None, |a| Some(a))
-            } else {
-                None
-            }
-        },
-        |a| Some(a),
-    )
-}
-
-fn channel_reward_account_balance(channel: &Channel<Test>) -> u64 {
-    if let Some(reward_account) = channel_reward_account(channel) {
-        Balances::<Test>::usable_balance(&reward_account)
-    } else {
-        Zero::zero()
-    }
+pub fn channel_reward_account_balance(channel_id: ChannelId) -> u64 {
+    let reward_account = ContentTreasury::<Test>::account_for_channel(channel_id);
+    Balances::<Test>::usable_balance(&reward_account)
 }
 
 pub fn default_curator_actor() -> ContentActor<CuratorGroupId, CuratorId, MemberId> {
@@ -2595,9 +2564,4 @@
             Error::<Test>::ActorNotAuthorized,
         ),
     ]
-=======
-pub fn channel_reward_account_balance(channel_id: ChannelId) -> u64 {
-    let reward_account = ContentTreasury::<Test>::account_for_channel(channel_id);
-    Balances::<Test>::usable_balance(&reward_account)
->>>>>>> 67f5806c
 }