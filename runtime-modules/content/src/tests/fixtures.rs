--- conflicted
+++ resolved
@@ -177,21 +177,13 @@
                     channel_id,
                     Channel::<Test> {
                         owner: owner,
-<<<<<<< HEAD
-                        reward_account: self.params.reward_account.clone(),
-=======
-                        is_censored: false,
->>>>>>> dadce54b
                         collaborators: self.params.collaborators.clone(),
                         moderators: self.params.moderators.clone(),
                         num_videos: Zero::zero(),
                         cumulative_payout_earned: Zero::zero(),
-<<<<<<< HEAD
                         privilege_level: Zero::zero(),
                         paused_features: BTreeSet::new(),
-=======
                         transfer_status: Default::default(),
->>>>>>> dadce54b
                     },
                     self.params.clone(),
                 ))
@@ -479,17 +471,7 @@
                         self.actor.clone(),
                         self.channel_id,
                         ChannelRecord {
-<<<<<<< HEAD
-                            owner: owner,
-                            reward_account: self
-                                .params
-                                .reward_account
-                                .clone()
-                                .unwrap_or(channel_pre.reward_account),
-=======
                             owner,
-                            is_censored: channel_pre.is_censored,
->>>>>>> dadce54b
                             collaborators: self
                                 .params
                                 .collaborators
@@ -498,12 +480,9 @@
                             num_videos: channel_pre.num_videos,
                             moderators: channel_pre.moderators,
                             cumulative_payout_earned: BalanceOf::<Test>::zero(),
-<<<<<<< HEAD
                             privilege_level: Zero::zero(),
                             paused_features: BTreeSet::new(),
-=======
                             transfer_status: Default::default(),
->>>>>>> dadce54b
                         },
                         self.params.clone(),
                     ))
