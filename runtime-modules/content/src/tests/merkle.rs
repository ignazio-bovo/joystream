#![cfg(test)]
use super::fixtures::*;
use super::mock::*;
use crate::*;
use common::council::CouncilBudgetManager;
use sp_runtime::DispatchError;

#[test]
fn successful_channel_state_bloat_bond_update_by_lead_account() {
    with_default_mock_builder(|| {
        run_to_block(1);
        UpdateChannelStateBloatBondFixture::default()
            .with_channel_state_bloat_bond(20)
            .call_and_assert(Ok(()))
    })
}

#[test]
fn unsuccessful_channel_state_bloat_bond_update_by_non_lead_account() {
    with_default_mock_builder(|| {
        run_to_block(1);
        UpdateChannelStateBloatBondFixture::default()
            .with_sender(UNAUTHORIZED_LEAD_ACCOUNT_ID)
            .call_and_assert(Err(Error::<Test>::LeadAuthFailed.into()))
    })
}

#[test]
fn successful_video_state_bloat_bond_update_by_lead_account() {
    with_default_mock_builder(|| {
        run_to_block(1);
        UpdateVideoStateBloatBondFixture::default()
            .with_video_state_bloat_bond(20)
            .call_and_assert(Ok(()))
    })
}

#[test]
fn unsuccessful_video_state_bloat_bond_update_by_non_lead_account() {
    with_default_mock_builder(|| {
        run_to_block(1);
        UpdateVideoStateBloatBondFixture::default()
            .with_sender(UNAUTHORIZED_LEAD_ACCOUNT_ID)
            .call_and_assert(Err(Error::<Test>::LeadAuthFailed.into()))
    })
}

#[test]
fn unsuccessful_reward_claim_with_unsufficient_cashout() {
    with_default_mock_builder(|| {
        ContentTest::with_member_channel().setup();

        let item = PullPayment::<Test> {
            channel_id: ChannelId::one(),
            cumulative_reward_earned: Content::min_cashout_allowed() - 1,
            reason: Hashing::hash_of(&b"reason".to_vec()),
        };
        ClaimChannelRewardFixture::default()
            .with_payments(vec![item])
            .with_item(item)
            .call_and_assert(Err(Error::<Test>::CashoutAmountBelowMinimumAmount.into()))
    })
}

#[test]
fn unsuccessful_reward_claim_with_cashout_limit_exceeded() {
    with_default_mock_builder(|| {
        ContentTest::with_member_channel().setup();

        let item = PullPayment::<Test> {
            channel_id: ChannelId::one(),
            cumulative_reward_earned: Content::max_cashout_allowed() + 1,
            reason: Hashing::hash_of(&b"reason".to_vec()),
        };
        ClaimChannelRewardFixture::default()
            .with_payments(vec![item])
            .with_item(item)
            .call_and_assert(Err(Error::<Test>::CashoutAmountExceedsMaximumAmount.into()))
    })
}

#[test]
fn unsuccessful_reward_claim_with_invalid_channel_id() {
    with_default_mock_builder(|| {
        ContentTest::with_member_channel().setup();

        let item = PullPayment::<Test> {
            channel_id: ChannelId::zero(),
            cumulative_reward_earned: BalanceOf::<Test>::one(),
            reason: Hashing::hash_of(&b"reason".to_vec()),
        };
        ClaimChannelRewardFixture::default()
            .with_payments(vec![item])
            .with_item(item)
            .call_and_assert(Err(Error::<Test>::ChannelDoesNotExist.into()))
    })
}

#[test]
fn unsuccessful_reward_claim_with_invalid_claim() {
    with_default_mock_builder(|| {
        ContentTest::with_member_channel().setup();
        <Test as Config>::CouncilBudgetManager::set_budget(DEFAULT_PAYOUT_CLAIMED + 1);

        let item = PullPayment::<Test> {
            channel_id: ChannelId::one(),
            cumulative_reward_earned: (DEFAULT_PAYOUT_CLAIMED + 1),
            reason: Hashing::hash_of(&b"reason".to_vec()),
        };
        ClaimChannelRewardFixture::default()
            .with_item(item)
            .call_and_assert(Err(Error::<Test>::PaymentProofVerificationFailed.into()))
    })
}

#[test]
fn unsuccessful_reward_claim_with_empty_proof() {
    with_default_mock_builder(|| {
        ContentTest::with_member_channel().setup();
        <Test as Config>::CouncilBudgetManager::set_budget(DEFAULT_PAYOUT_CLAIMED);

        let item = PullPayment::<Test> {
            channel_id: ChannelId::one(),
            cumulative_reward_earned: DEFAULT_PAYOUT_CLAIMED,
            reason: Hashing::hash_of(&b"reason".to_vec()),
        };
        ClaimChannelRewardFixture::default()
            .with_item(item)
            .with_payments(vec![])
            .call_and_assert(Err(Error::<Test>::PaymentProofVerificationFailed.into()))
    })
}

#[test]
fn unsuccessful_reward_claim_with_pending_channel_transfer() {
    with_default_mock_builder(|| {
        ContentTest::with_member_channel()
            .with_claimable_reward()
            .setup();
        UpdateChannelTransferStatusFixture::default()
            .with_new_member_channel_owner(SECOND_MEMBER_ID)
            .call_and_assert(Ok(()));
        ClaimChannelRewardFixture::default()
            .call_and_assert(Err(Error::<Test>::InvalidChannelTransferStatus.into()));
    })
}

#[test]
fn unsuccessful_reward_claim_with_no_commitment_value_outstanding() {
    with_default_mock_builder(|| {
        ContentTest::with_member_channel().setup();
        let payments = create_some_pull_payments_helper();
        <Test as Config>::CouncilBudgetManager::set_budget(DEFAULT_PAYOUT_CLAIMED);

        ClaimChannelRewardFixture::default()
            .with_payments(payments)
            .call_and_assert(Err(Error::<Test>::PaymentProofVerificationFailed.into()))
    })
}

#[test]
fn unsuccessful_reward_claim_cashouts_disabled() {
    with_default_mock_builder(|| {
        ContentTest::with_member_channel()
            .with_claimable_reward()
            .setup();

        UpdateChannelPayoutsFixture::default()
            .with_channel_cashouts_enabled(Some(false))
            .call_and_assert(Ok(()));

        ClaimChannelRewardFixture::default()
<<<<<<< HEAD
            .with_payments(payments)
=======
>>>>>>> 297792ab
            .call_and_assert(Err(Error::<Test>::ChannelCashoutsDisabled.into()));
    })
}

#[test]
fn unsuccessful_reward_claim_with_successive_request() {
    with_default_mock_builder(|| {
        ContentTest::with_member_channel()
            .with_claimable_reward()
            .setup();

        ClaimChannelRewardFixture::default().call_and_assert(Ok(()));

        // cashout is 0 now
        ClaimChannelRewardFixture::default()
            .call_and_assert(Err(Error::<Test>::CashoutAmountBelowMinimumAmount.into()))
    })
}

#[test]
fn successful_reward_claim_with_successive_request_when_reward_increased() {
    with_default_mock_builder(|| {
        ContentTest::with_member_channel()
            .with_claimable_reward()
            .setup();
        <Test as Config>::CouncilBudgetManager::set_budget(DEFAULT_PAYOUT_CLAIMED * 2);

<<<<<<< HEAD
        ClaimChannelRewardFixture::default()
            .with_payments(payments)
            .call_and_assert(Ok(()));
=======
        ClaimChannelRewardFixture::default().call_and_assert(Ok(()));
>>>>>>> 297792ab

        // update commit (double channel's reward)
        let payments2 = create_some_pull_payments_helper_with_rewards(DEFAULT_PAYOUT_EARNED * 2);
        update_commit_value_with_payments_helper(&payments2);

        ClaimChannelRewardFixture::default()
            .with_payments(payments2.clone())
            .with_item(payments2[DEFAULT_PROOF_INDEX])
            .call_and_assert(Ok(()))
    })
}

#[test]
fn unsuccessful_reward_claim_with_insufficient_council_budget() {
    with_default_mock_builder(|| {
        ContentTest::with_member_channel()
            .with_claimable_reward()
            .setup();
        <Test as Config>::CouncilBudgetManager::set_budget(DEFAULT_PAYOUT_CLAIMED - 1);

        ClaimChannelRewardFixture::default()
<<<<<<< HEAD
            .with_payments(payments)
=======
>>>>>>> 297792ab
            .call_and_assert(Err(Error::<Test>::InsufficientCouncilBudget.into()));
    })
}

#[test]
fn unsuccessful_channel_reward_claim_by_curator_agent_without_permissions() {
    with_default_mock_builder(|| {
        ContentTest::with_curator_channel()
            .with_claimable_reward()
            .with_all_agent_permissions_except(&[ChannelActionPermission::ClaimChannelReward])
            .setup();
        ClaimChannelRewardFixture::default()
            .with_sender(DEFAULT_CURATOR_ACCOUNT_ID)
            .with_actor(default_curator_actor())
            .call_and_assert(Err(
                Error::<Test>::ChannelAgentInsufficientPermissions.into()
            ));
    })
}

#[test]
fn unsuccessful_channel_reward_claim_when_creator_cashouts_paused() {
    with_default_mock_builder(|| {
        ContentTest::with_member_channel()
            .with_claimable_reward()
            .setup();
        SetChannelPausedFeaturesAsModeratorFixture::default()
            .with_new_paused_features(
                [PausableChannelFeature::CreatorCashout]
                    .iter()
                    .cloned()
                    .collect(),
            )
            .call_and_assert(Ok(()));
        ClaimChannelRewardFixture::default()
            .call_and_assert(Err(Error::<Test>::ChannelFeaturePaused.into()));
    })
}

#[test]
fn successful_channel_reward_claim_by_curator_agent() {
    with_default_mock_builder(|| {
        ContentTest::with_curator_channel()
            .with_claimable_reward()
            .with_agent_permissions(&[ChannelActionPermission::ClaimChannelReward])
            .setup();
        ClaimChannelRewardFixture::default()
            .with_sender(DEFAULT_CURATOR_ACCOUNT_ID)
            .with_actor(default_curator_actor())
            .call_and_assert(Ok(()));
    })
}

#[test]
fn successful_channel_reward_claim_by_lead() {
    with_default_mock_builder(|| {
        ContentTest::with_curator_channel()
            .with_claimable_reward()
            .setup();
        ClaimChannelRewardFixture::default()
            .with_sender(LEAD_ACCOUNT_ID)
            .with_actor(ContentActor::Lead)
            .call_and_assert(Ok(()));
    })
}

#[test]
fn unsuccessful_channel_reward_claim_by_collaborator_without_permissions() {
    with_default_mock_builder(|| {
        ContentTest::with_member_channel()
            .with_claimable_reward()
            .with_all_agent_permissions_except(&[ChannelActionPermission::ClaimChannelReward])
            .setup();
        ClaimChannelRewardFixture::default()
            .with_sender(COLLABORATOR_MEMBER_ACCOUNT_ID)
            .with_actor(ContentActor::Member(COLLABORATOR_MEMBER_ID))
            .call_and_assert(Err(
                Error::<Test>::ChannelAgentInsufficientPermissions.into()
            ));
    })
}

#[test]
fn successful_channel_reward_claim_by_collaborator() {
    with_default_mock_builder(|| {
        ContentTest::with_member_channel()
            .with_claimable_reward()
            .with_agent_permissions(&[ChannelActionPermission::ClaimChannelReward])
            .setup();
        ClaimChannelRewardFixture::default()
            .with_sender(COLLABORATOR_MEMBER_ACCOUNT_ID)
            .with_actor(ContentActor::Member(COLLABORATOR_MEMBER_ID))
            .call_and_assert(Ok(()));
    })
}

#[test]
fn successful_channel_reward_claim_by_owner_member() {
    with_default_mock_builder(|| {
        ContentTest::with_member_channel()
            .with_claimable_reward()
            .setup();
        ClaimChannelRewardFixture::default()
            .with_sender(DEFAULT_MEMBER_ACCOUNT_ID)
            .with_actor(ContentActor::Member(DEFAULT_MEMBER_ID))
            .call_and_assert(Ok(()));
    })
}

/// Withdrawals
#[test]
fn unsuccessful_channel_balance_withdrawal_when_amount_exceeds_balance_minus_existential_deposit() {
    with_default_mock_builder(|| {
        ContentTest::with_member_channel().setup();

        // TODO: Should not be required after https://github.com/Joystream/joystream/issues/3511
        make_channel_account_existential_deposit(ChannelId::one());

        WithdrawFromChannelBalanceFixture::default().call_and_assert(Err(
            Error::<Test>::WithdrawFromChannelAmountExceedsBalanceMinusExistentialDeposit.into(),
        ));
    })
}

#[test]
fn unsuccessful_channel_balance_withdrawal_during_transfer() {
    with_default_mock_builder(|| {
        ContentTest::with_member_channel().setup();
        UpdateChannelTransferStatusFixture::default()
            .with_new_member_channel_owner(SECOND_MEMBER_ID)
            .call_and_assert(Ok(()));

        WithdrawFromChannelBalanceFixture::default()
            .call_and_assert(Err(Error::<Test>::InvalidChannelTransferStatus.into()));
    })
}

#[test]
fn unsuccessful_channel_balance_withdrawal_when_amount_is_zero() {
    with_default_mock_builder(|| {
        ContentTest::with_member_channel().setup();

        WithdrawFromChannelBalanceFixture::default()
            .with_amount(0)
            .call_and_assert(Err(Error::<Test>::WithdrawFromChannelAmountIsZero.into()));
    })
}

#[test]
fn unsuccessful_channel_balance_double_spend_withdrawal() {
    with_default_mock_builder(|| {
        ContentTest::with_member_channel()
            .with_claimable_reward()
            .setup();

        // TODO: Should not be required after https://github.com/Joystream/joystream/issues/3511
        make_channel_account_existential_deposit(ChannelId::one());

        ClaimChannelRewardFixture::default().call_and_assert(Ok(()));

        WithdrawFromChannelBalanceFixture::default().call_and_assert(Ok(()));
        WithdrawFromChannelBalanceFixture::default().call_and_assert(Err(
            Error::<Test>::WithdrawFromChannelAmountExceedsBalanceMinusExistentialDeposit.into(),
        ));
    })
}

#[test]
fn unsuccessful_channel_balance_withdrawal_invalid_channel_id() {
    with_default_mock_builder(|| {
        ContentTest::with_member_channel().setup();

        WithdrawFromChannelBalanceFixture::default()
            .with_channel_id(ChannelId::zero())
            .call_and_assert(Err(Error::<Test>::ChannelDoesNotExist.into()));
    })
}

#[test]
fn unsuccessful_channel_balance_withdrawal_when_creator_token_issued() {
    with_default_mock_builder(|| {
        ContentTest::with_member_channel().setup();
        IssueCreatorTokenFixture::default().call_and_assert(Ok(()));

        increase_account_balance_helper(
            ContentTreasury::<Test>::account_for_channel(ChannelId::one()),
            DEFAULT_PAYOUT_EARNED
                // TODO: Should be changed to bloat_bond after https://github.com/Joystream/joystream/issues/3511
                .saturating_add(<Test as balances::Config>::ExistentialDeposit::get().into()),
        );

        WithdrawFromChannelBalanceFixture::default().call_and_assert(Err(
            Error::<Test>::CannotWithdrawFromChannelWithCreatorTokenIssued.into(),
        ));
    })
}

#[test]
fn successful_channel_balance_multiple_withdrawals() {
    with_default_mock_builder(|| {
        ContentTest::with_member_channel()
            .with_claimable_reward()
            .setup();

        // TODO: Should not be required after https://github.com/Joystream/joystream/issues/3511
        make_channel_account_existential_deposit(ChannelId::one());

        ClaimChannelRewardFixture::default().call_and_assert(Ok(()));

        WithdrawFromChannelBalanceFixture::default()
            .with_amount(DEFAULT_PAYOUT_CLAIMED - 1)
            .call_and_assert(Ok(()));

        WithdrawFromChannelBalanceFixture::default()
            .with_amount(1)
            .call_and_assert(Ok(()));
    })
}

#[test]
fn unsuccessful_member_channel_balance_withdrawal_collaborator_without_permissions() {
    with_default_mock_builder(|| {
        ContentTest::with_member_channel()
            .with_all_agent_permissions_except(&[
                ChannelActionPermission::WithdrawFromChannelBalance,
            ])
            .setup();
        WithdrawFromChannelBalanceFixture::default()
            .with_sender(COLLABORATOR_MEMBER_ACCOUNT_ID)
            .with_actor(ContentActor::Member(COLLABORATOR_MEMBER_ID))
            .call_and_assert(Err(
                Error::<Test>::ChannelAgentInsufficientPermissions.into()
            ));
    })
}

#[test]
fn successful_member_channel_balance_withdrawal_by_collaborator() {
    with_default_mock_builder(|| {
        ContentTest::with_member_channel()
            .with_agent_permissions(&[ChannelActionPermission::WithdrawFromChannelBalance])
            .setup();
        increase_account_balance_helper(
            ContentTreasury::<Test>::account_for_channel(ChannelId::one()),
            DEFAULT_PAYOUT_EARNED
                // TODO: Should be changed to bloat_bond after https://github.com/Joystream/joystream/issues/3511
                .saturating_add(<Test as balances::Config>::ExistentialDeposit::get().into()),
        );
        WithdrawFromChannelBalanceFixture::default()
            .with_sender(COLLABORATOR_MEMBER_ACCOUNT_ID)
            .with_actor(ContentActor::Member(COLLABORATOR_MEMBER_ID))
            .call_and_assert(Ok(()));
    })
}

#[test]
fn successful_member_channel_balance_withdrawal_by_owner() {
    with_default_mock_builder(|| {
        run_to_block(1);
        ContentTest::with_member_channel().setup();
        increase_account_balance_helper(
            ContentTreasury::<Test>::account_for_channel(ChannelId::one()),
            DEFAULT_PAYOUT_EARNED
                // TODO: Should be changed to bloat_bond after https://github.com/Joystream/joystream/issues/3511
                .saturating_add(<Test as balances::Config>::ExistentialDeposit::get().into()),
        );
        WithdrawFromChannelBalanceFixture::default().call_and_assert(Ok(()));
    })
}

#[test]
fn unsuccessful_curator_channel_balance_withdrawal_by_curator_without_permissions() {
    with_default_mock_builder(|| {
        ContentTest::with_curator_channel()
            .with_all_agent_permissions_except(&[
                ChannelActionPermission::WithdrawFromChannelBalance,
            ])
            .setup();
        WithdrawFromChannelBalanceFixture::default()
            .with_sender(DEFAULT_CURATOR_ACCOUNT_ID)
            .with_actor(default_curator_actor())
            .call_and_assert(Err(
                Error::<Test>::ChannelAgentInsufficientPermissions.into()
            ));
    })
}

#[test]
fn successful_curator_channel_balance_withdrawal_by_curator() {
    with_default_mock_builder(|| {
        ContentTest::with_curator_channel()
            .with_agent_permissions(&[ChannelActionPermission::WithdrawFromChannelBalance])
            .setup();
        increase_account_balance_helper(
            ContentTreasury::<Test>::account_for_channel(ChannelId::one()),
            DEFAULT_PAYOUT_EARNED
                // TODO: Should be changed to bloat_bond after https://github.com/Joystream/joystream/issues/3511
                .saturating_add(<Test as balances::Config>::ExistentialDeposit::get().into()),
        );
        WithdrawFromChannelBalanceFixture::default()
            .with_sender(DEFAULT_CURATOR_ACCOUNT_ID)
            .with_actor(default_curator_actor())
            .call_and_assert(Ok(()));
    })
}

#[test]
fn successful_curator_channel_balance_withdrawal_by_lead() {
    with_default_mock_builder(|| {
        ContentTest::with_curator_channel().setup();
        increase_account_balance_helper(
            ContentTreasury::<Test>::account_for_channel(ChannelId::one()),
            DEFAULT_PAYOUT_EARNED
                // TODO: Should be changed to bloat_bond after https://github.com/Joystream/joystream/issues/3511
                .saturating_add(<Test as balances::Config>::ExistentialDeposit::get().into()),
        );
        WithdrawFromChannelBalanceFixture::default()
            .with_sender(LEAD_ACCOUNT_ID)
            .with_actor(ContentActor::Lead)
            .call_and_assert(Ok(()));
    })
}

#[test]
fn unsuccessful_channel_balance_withdrawal_with_fund_transfer_feature_paused() {
    with_default_mock_builder(|| {
        run_to_block(1);
        ContentTest::with_member_channel().setup();
        increase_account_balance_helper(
            ContentTreasury::<Test>::account_for_channel(ChannelId::one()),
            DEFAULT_PAYOUT_EARNED
                // TODO: Should be changed to bloat_bond after https://github.com/Joystream/joystream/issues/3511
                .saturating_add(<Test as balances::Config>::ExistentialDeposit::get().into()),
        );
        pause_channel_feature(1u64, PausableChannelFeature::ChannelFundsTransfer);

        WithdrawFromChannelBalanceFixture::default()
            .call_and_assert(Err(Error::<Test>::ChannelFeaturePaused.into()));
    })
}

/// Claim&Withdraw

#[test]
fn unsuccessful_claim_and_withdraw_with_unsufficient_cashout() {
    with_default_mock_builder(|| {
        ContentTest::with_member_channel().setup();

        let item = PullPayment::<Test> {
            channel_id: ChannelId::one(),
            cumulative_reward_earned: Content::min_cashout_allowed() - 1,
            reason: Hashing::hash_of(&b"reason".to_vec()),
        };
        ClaimAndWithdrawChannelRewardFixture::default()
            .with_payments(vec![item])
            .with_item(item)
            .call_and_assert(Err(Error::<Test>::CashoutAmountBelowMinimumAmount.into()))
    })
}

#[test]
fn unsuccessful_claim_and_withdraw_with_reward_limit_exceeded() {
    with_default_mock_builder(|| {
        ContentTest::with_member_channel().setup();

        let item = PullPayment::<Test> {
            channel_id: ChannelId::one(),
            cumulative_reward_earned: Content::max_cashout_allowed() + 1,
            reason: Hashing::hash_of(&b"reason".to_vec()),
        };
        ClaimAndWithdrawChannelRewardFixture::default()
            .with_payments(vec![item])
            .with_item(item)
            .call_and_assert(Err(Error::<Test>::CashoutAmountExceedsMaximumAmount.into()))
    })
}

#[test]
fn unsuccessful_claim_and_withdraw_with_invalid_channel_id() {
    with_default_mock_builder(|| {
        ContentTest::with_member_channel().setup();

        let item = PullPayment::<Test> {
            channel_id: ChannelId::zero(),
            cumulative_reward_earned: BalanceOf::<Test>::one(),
            reason: Hashing::hash_of(&b"reason".to_vec()),
        };
        ClaimAndWithdrawChannelRewardFixture::default()
            .with_payments(vec![item])
            .with_item(item)
            .call_and_assert(Err(Error::<Test>::ChannelDoesNotExist.into()))
    })
}

#[test]
fn unsuccessful_claim_and_withdraw_with_invalid_claim() {
    with_default_mock_builder(|| {
        ContentTest::with_member_channel()
            .with_claimable_reward()
            .setup();

        <Test as Config>::CouncilBudgetManager::set_budget(DEFAULT_PAYOUT_CLAIMED + 1);

        let item = PullPayment::<Test> {
            channel_id: ChannelId::one(),
            cumulative_reward_earned: (DEFAULT_PAYOUT_CLAIMED + 1),
            reason: Hashing::hash_of(&b"reason".to_vec()),
        };
        ClaimAndWithdrawChannelRewardFixture::default()
            .with_item(item)
            .call_and_assert(Err(Error::<Test>::PaymentProofVerificationFailed.into()))
    })
}

#[test]
fn unsuccessful_claim_and_withdraw_with_empty_proof() {
    with_default_mock_builder(|| {
        ContentTest::with_member_channel()
            .with_claimable_reward()
            .setup();

        let item = PullPayment::<Test> {
            channel_id: ChannelId::one(),
            cumulative_reward_earned: DEFAULT_PAYOUT_CLAIMED,
            reason: Hashing::hash_of(&b"reason".to_vec()),
        };
        ClaimAndWithdrawChannelRewardFixture::default()
            .with_item(item)
            .with_payments(vec![])
            .call_and_assert(Err(Error::<Test>::PaymentProofVerificationFailed.into()))
    })
}

#[test]
fn unsuccessful_claim_and_withdraw_with_no_commitment() {
    with_default_mock_builder(|| {
        ContentTest::with_member_channel().setup();
        <Test as Config>::CouncilBudgetManager::set_budget(DEFAULT_PAYOUT_CLAIMED);

        ClaimAndWithdrawChannelRewardFixture::default()
            .call_and_assert(Err(Error::<Test>::PaymentProofVerificationFailed.into()))
    })
}

#[test]
fn unsuccessful_claim_and_withdraw_cashouts_disabled() {
    with_default_mock_builder(|| {
        ContentTest::with_member_channel()
            .with_claimable_reward()
            .setup();

        UpdateChannelPayoutsFixture::default()
            .with_channel_cashouts_enabled(Some(false))
            .call_and_assert(Ok(()));

        ClaimAndWithdrawChannelRewardFixture::default()
<<<<<<< HEAD
            .with_payments(payments)
=======
>>>>>>> 297792ab
            .call_and_assert(Err(Error::<Test>::ChannelCashoutsDisabled.into()));
    })
}

#[test]
fn unsuccessful_claim_and_withdraw_double_spend() {
    with_default_mock_builder(|| {
        ContentTest::with_member_channel()
            .with_claimable_reward()
            .setup();

        // TODO: Should not be required after https://github.com/Joystream/joystream/issues/3511
        make_channel_account_existential_deposit(ChannelId::one());

        ClaimAndWithdrawChannelRewardFixture::default().call_and_assert(Ok(()));

        // claim and withdraw
        ClaimAndWithdrawChannelRewardFixture::default()
            .call_and_assert(Err(Error::<Test>::CashoutAmountBelowMinimumAmount.into()));

        // claim only
        ClaimChannelRewardFixture::default()
<<<<<<< HEAD
            .with_payments(payments)
=======
>>>>>>> 297792ab
            .call_and_assert(Err(Error::<Test>::CashoutAmountBelowMinimumAmount.into()));

        // withdraw only
        WithdrawFromChannelBalanceFixture::default().call_and_assert(Err(
            Error::<Test>::WithdrawFromChannelAmountExceedsBalanceMinusExistentialDeposit.into(),
        ))
    })
}

#[test]
fn unsuccessful_claim_and_withdraw_insufficient_council_budget() {
    with_default_mock_builder(|| {
        ContentTest::with_member_channel()
            .with_claimable_reward()
            .setup();
        <Test as Config>::CouncilBudgetManager::set_budget(DEFAULT_PAYOUT_CLAIMED - 1);

        ClaimAndWithdrawChannelRewardFixture::default()
<<<<<<< HEAD
            .with_payments(payments)
=======
>>>>>>> 297792ab
            .call_and_assert(Err(Error::<Test>::InsufficientCouncilBudget.into()));
    })
}

#[test]
fn successful_multiple_claims_and_withdrawals_when_reward_updated() {
    with_default_mock_builder(|| {
        ContentTest::with_member_channel().setup();
        let payments = create_some_pull_payments_helper();
        update_commit_value_with_payments_helper(&payments);
        <Test as Config>::CouncilBudgetManager::set_budget(DEFAULT_PAYOUT_CLAIMED * 2);

        ClaimAndWithdrawChannelRewardFixture::default()
            .with_payments(payments)
            .call_and_assert(Ok(()));

        let payments2 = create_some_pull_payments_helper_with_rewards(DEFAULT_PAYOUT_EARNED * 2);
        update_commit_value_with_payments_helper(&payments2);

        ClaimAndWithdrawChannelRewardFixture::default()
            .with_payments(payments2.clone())
            .with_item(payments2[DEFAULT_PROOF_INDEX])
            .call_and_assert(Ok(()));
    })
}

#[test]
fn unsuccessful_member_channel_claim_and_withdraw_by_collaborator_without_claim_permissions() {
    with_default_mock_builder(|| {
        ContentTest::with_member_channel()
            .with_all_agent_permissions_except(&[ChannelActionPermission::ClaimChannelReward])
            .setup();
        ClaimAndWithdrawChannelRewardFixture::default()
            .with_sender(COLLABORATOR_MEMBER_ACCOUNT_ID)
            .with_actor(ContentActor::Member(COLLABORATOR_MEMBER_ID))
            .call_and_assert(Err(
                Error::<Test>::ChannelAgentInsufficientPermissions.into()
            ));
    })
}

#[test]
fn unsuccessful_member_channel_claim_and_withdraw_by_collaborator_without_withdrawal_permissions() {
    with_default_mock_builder(|| {
        ContentTest::with_member_channel()
            .with_all_agent_permissions_except(&[
                ChannelActionPermission::WithdrawFromChannelBalance,
            ])
            .with_claimable_reward()
            .setup();
        ClaimAndWithdrawChannelRewardFixture::default()
            .with_sender(COLLABORATOR_MEMBER_ACCOUNT_ID)
            .with_actor(ContentActor::Member(COLLABORATOR_MEMBER_ID))
            .call_and_assert(Err(
                Error::<Test>::ChannelAgentInsufficientPermissions.into()
            ));
    })
}

#[test]
fn claim_and_withdraw_fails_during_channel_transfer() {
    with_default_mock_builder(|| {
        ContentTest::with_member_channel()
            .with_claimable_reward()
            .setup();

        UpdateChannelTransferStatusFixture::default()
            .with_new_member_channel_owner(SECOND_MEMBER_ID)
            .call_and_assert(Ok(()));

        ClaimAndWithdrawChannelRewardFixture::default()
            .call_and_assert(Err(Error::<Test>::InvalidChannelTransferStatus.into()));
    })
}

#[test]
fn unsuccessful_member_claim_and_withdraw_with_cashout_feature_paused() {
    with_default_mock_builder(|| {
        let channel_id = Content::next_channel_id();
        ContentTest::with_member_channel()
            .with_claimable_reward()
            .setup();
        pause_channel_feature(channel_id, PausableChannelFeature::CreatorCashout);

        ClaimAndWithdrawChannelRewardFixture::default()
            .call_and_assert(Err(Error::<Test>::ChannelFeaturePaused.into()));
    })
}

#[test]
fn unsuccessful_member_claim_and_withdraw_with_transfer_fund_feature_paused() {
    with_default_mock_builder(|| {
        let channel_id = Content::next_channel_id();
        ContentTest::with_member_channel()
            .with_claimable_reward()
            .setup();
        pause_channel_feature(channel_id, PausableChannelFeature::ChannelFundsTransfer);

        ClaimAndWithdrawChannelRewardFixture::default()
            .call_and_assert(Err(Error::<Test>::ChannelFeaturePaused.into()));
    })
}

#[test]
fn successful_member_channel_claim_and_withdraw_by_collaborator() {
    with_default_mock_builder(|| {
        ContentTest::with_member_channel()
            .with_agent_permissions(&[
                ChannelActionPermission::WithdrawFromChannelBalance,
                ChannelActionPermission::ClaimChannelReward,
            ])
            .with_claimable_reward()
            .setup();
        ClaimAndWithdrawChannelRewardFixture::default()
            .with_sender(COLLABORATOR_MEMBER_ACCOUNT_ID)
            .with_actor(ContentActor::Member(COLLABORATOR_MEMBER_ID))
            .call_and_assert(Ok(()));
    })
}

#[test]
fn successful_member_channel_claim_and_withdraw_by_owner() {
    with_default_mock_builder(|| {
        ContentTest::with_member_channel()
            .with_claimable_reward()
            .setup();
        ClaimAndWithdrawChannelRewardFixture::default().call_and_assert(Ok(()));
    })
}

#[test]
fn unsuccessful_curator_channel_claim_and_withdraw_by_curator_without_cliam_permissions() {
    with_default_mock_builder(|| {
        ContentTest::with_curator_channel()
            .with_all_agent_permissions_except(&[ChannelActionPermission::ClaimChannelReward])
            .setup();
        ClaimAndWithdrawChannelRewardFixture::default()
            .with_sender(DEFAULT_CURATOR_ACCOUNT_ID)
            .with_actor(default_curator_actor())
            .call_and_assert(Err(
                Error::<Test>::ChannelAgentInsufficientPermissions.into()
            ));
    })
}

#[test]
fn unsuccessful_curator_channel_claim_and_withdraw_by_curator_without_withdrawal_permissions() {
    with_default_mock_builder(|| {
        ContentTest::with_curator_channel()
            .with_all_agent_permissions_except(&[
                ChannelActionPermission::WithdrawFromChannelBalance,
            ])
            .with_claimable_reward()
            .setup();
        ClaimAndWithdrawChannelRewardFixture::default()
            .with_sender(DEFAULT_CURATOR_ACCOUNT_ID)
            .with_actor(default_curator_actor())
            .call_and_assert(Err(
                Error::<Test>::ChannelAgentInsufficientPermissions.into()
            ));
    })
}

#[test]
fn successful_curator_channel_claim_and_withdraw_by_curator() {
    with_default_mock_builder(|| {
        ContentTest::with_curator_channel()
            .with_agent_permissions(&[
                ChannelActionPermission::WithdrawFromChannelBalance,
                ChannelActionPermission::ClaimChannelReward,
            ])
            .with_claimable_reward()
            .setup();
        ClaimAndWithdrawChannelRewardFixture::default()
            .with_sender(DEFAULT_CURATOR_ACCOUNT_ID)
            .with_actor(default_curator_actor())
            .call_and_assert(Ok(()));
    })
}

#[test]
fn successful_curator_channel_claim_and_withdraw_by_lead() {
    with_default_mock_builder(|| {
        ContentTest::with_curator_channel()
            .with_claimable_reward()
            .setup();
        ClaimAndWithdrawChannelRewardFixture::default()
            .with_sender(LEAD_ACCOUNT_ID)
            .with_actor(ContentActor::Lead)
            .call_and_assert(Ok(()));
    })
}

// Channel payouts update

#[test]
fn unsuccessfull_channel_payouts_update_with_invalid_origin() {
    with_default_mock_builder(|| {
        run_to_block(1);

        increase_account_balance_helper(LEAD_ACCOUNT_ID, INITIAL_BALANCE);

        UpdateChannelPayoutsFixture::default()
            .with_origin(Origin::signed(LEAD_ACCOUNT_ID))
            .call_and_assert(Err(DispatchError::BadOrigin));

        UpdateChannelPayoutsFixture::default()
            .with_origin(Origin::none())
            .call_and_assert(Err(DispatchError::BadOrigin));
    })
}

#[test]
fn unsuccessfull_channel_payouts_update_with_insufficient_uploader_account_balance() {
    with_default_mock_builder(|| {
        run_to_block(1);

        storage::DataObjectStateBloatBondValue::<Test>::put(1);

        let payload_params = ChannelPayoutsPayloadParameters::<Test> {
            expected_data_size_fee: Storage::<Test>::data_object_per_mega_byte_fee(),
            expected_data_object_state_bloat_bond:
                Storage::<Test>::data_object_state_bloat_bond_value(),
            object_creation_params: DataObjectCreationParameters {
                size: 1,
                ipfs_content_id: vec![1],
            },
            uploader_account: DEFAULT_MEMBER_ACCOUNT_ID,
        };

        UpdateChannelPayoutsFixture::default()
            .with_payload(Some(payload_params))
            .call_and_assert(Err(storage::Error::<Test>::InsufficientBalance.into()));
    })
}

#[test]
fn unsuccessfull_channel_payouts_update_with_unexpected_data_size_fee() {
    with_default_mock_builder(|| {
        run_to_block(1);

        increase_account_balance_helper(DEFAULT_MEMBER_ACCOUNT_ID, INITIAL_BALANCE);
        let payload_params = ChannelPayoutsPayloadParameters::<Test> {
            expected_data_size_fee: Storage::<Test>::data_object_per_mega_byte_fee()
                .saturating_add(One::one()),
            expected_data_object_state_bloat_bond:
                Storage::<Test>::data_object_state_bloat_bond_value(),
            object_creation_params: DataObjectCreationParameters {
                size: 1,
                ipfs_content_id: vec![1],
            },
            uploader_account: DEFAULT_MEMBER_ACCOUNT_ID,
        };

        UpdateChannelPayoutsFixture::default()
            .with_payload(Some(payload_params))
            .call_and_assert(Err(storage::Error::<Test>::DataSizeFeeChanged.into()));
    })
}

#[test]
fn unsuccessfull_channel_payouts_update_with_unexpected_data_object_state_bloat_bond() {
    with_default_mock_builder(|| {
        run_to_block(1);

        increase_account_balance_helper(DEFAULT_MEMBER_ACCOUNT_ID, INITIAL_BALANCE);
        let payload_params = ChannelPayoutsPayloadParameters::<Test> {
            expected_data_size_fee: Storage::<Test>::data_object_per_mega_byte_fee(),
            expected_data_object_state_bloat_bond:
                Storage::<Test>::data_object_state_bloat_bond_value().saturating_add(1),
            object_creation_params: DataObjectCreationParameters {
                size: 1,
                ipfs_content_id: vec![1],
            },
            uploader_account: DEFAULT_MEMBER_ACCOUNT_ID,
        };

        UpdateChannelPayoutsFixture::default()
            .with_payload(Some(payload_params))
            .call_and_assert(Err(
                storage::Error::<Test>::DataObjectStateBloatBondChanged.into()
            ));
    })
}

#[test]
fn unsuccessfull_channel_payouts_update_min_cashout_exceeds_max_cashout() {
    with_default_mock_builder(|| {
        run_to_block(1);

        let current_min_cashout = Content::min_cashout_allowed();
        let current_max_cashout = Content::max_cashout_allowed();

        UpdateChannelPayoutsFixture::default()
            .with_min_cashout_allowed(Some(current_min_cashout.saturating_add(1)))
            .with_max_cashout_allowed(Some(current_min_cashout))
            .call_and_assert(Err(
                Error::<Test>::MinCashoutAllowedExceedsMaxCashoutAllowed.into(),
            ));

        UpdateChannelPayoutsFixture::default()
            .with_min_cashout_allowed(Some(current_max_cashout.saturating_add(1)))
            .call_and_assert(Err(
                Error::<Test>::MinCashoutAllowedExceedsMaxCashoutAllowed.into(),
            ));

        UpdateChannelPayoutsFixture::default()
            .with_max_cashout_allowed(Some(current_min_cashout.saturating_sub(1)))
            .call_and_assert(Err(
                Error::<Test>::MinCashoutAllowedExceedsMaxCashoutAllowed.into(),
            ));
    })
}

#[test]
fn successful_channel_payouts_update() {
    with_default_mock_builder(|| {
        run_to_block(1);

        // TODO: Should not be required after https://github.com/Joystream/joystream/issues/3510
        make_storage_module_account_existential_deposit();
        increase_account_balance_helper(DEFAULT_MEMBER_ACCOUNT_ID, INITIAL_BALANCE);

        let payments = create_some_pull_payments_helper();
        let merkle_root = generate_merkle_root_helper(&payments).pop().unwrap();
        let payload_params = ChannelPayoutsPayloadParameters::<Test> {
            expected_data_size_fee: Storage::<Test>::data_object_per_mega_byte_fee(),
            expected_data_object_state_bloat_bond:
                Storage::<Test>::data_object_state_bloat_bond_value(),
            object_creation_params: DataObjectCreationParameters {
                size: 1,
                ipfs_content_id: vec![1],
            },
            uploader_account: DEFAULT_MEMBER_ACCOUNT_ID,
        };

        UpdateChannelPayoutsFixture::default()
            .with_commitment(Some(merkle_root))
            .with_min_cashout_allowed(Some(0))
            .with_max_cashout_allowed(Some(1))
            .with_channel_cashouts_enabled(Some(false))
            .with_payload(Some(payload_params))
            .call_and_assert(Ok(()));
    })
}<|MERGE_RESOLUTION|>--- conflicted
+++ resolved
@@ -170,10 +170,6 @@
             .call_and_assert(Ok(()));
 
         ClaimChannelRewardFixture::default()
-<<<<<<< HEAD
-            .with_payments(payments)
-=======
->>>>>>> 297792ab
             .call_and_assert(Err(Error::<Test>::ChannelCashoutsDisabled.into()));
     })
 }
@@ -201,13 +197,7 @@
             .setup();
         <Test as Config>::CouncilBudgetManager::set_budget(DEFAULT_PAYOUT_CLAIMED * 2);
 
-<<<<<<< HEAD
-        ClaimChannelRewardFixture::default()
-            .with_payments(payments)
-            .call_and_assert(Ok(()));
-=======
         ClaimChannelRewardFixture::default().call_and_assert(Ok(()));
->>>>>>> 297792ab
 
         // update commit (double channel's reward)
         let payments2 = create_some_pull_payments_helper_with_rewards(DEFAULT_PAYOUT_EARNED * 2);
@@ -229,10 +219,6 @@
         <Test as Config>::CouncilBudgetManager::set_budget(DEFAULT_PAYOUT_CLAIMED - 1);
 
         ClaimChannelRewardFixture::default()
-<<<<<<< HEAD
-            .with_payments(payments)
-=======
->>>>>>> 297792ab
             .call_and_assert(Err(Error::<Test>::InsufficientCouncilBudget.into()));
     })
 }
@@ -689,10 +675,6 @@
             .call_and_assert(Ok(()));
 
         ClaimAndWithdrawChannelRewardFixture::default()
-<<<<<<< HEAD
-            .with_payments(payments)
-=======
->>>>>>> 297792ab
             .call_and_assert(Err(Error::<Test>::ChannelCashoutsDisabled.into()));
     })
 }
@@ -715,10 +697,6 @@
 
         // claim only
         ClaimChannelRewardFixture::default()
-<<<<<<< HEAD
-            .with_payments(payments)
-=======
->>>>>>> 297792ab
             .call_and_assert(Err(Error::<Test>::CashoutAmountBelowMinimumAmount.into()));
 
         // withdraw only
@@ -737,10 +715,6 @@
         <Test as Config>::CouncilBudgetManager::set_budget(DEFAULT_PAYOUT_CLAIMED - 1);
 
         ClaimAndWithdrawChannelRewardFixture::default()
-<<<<<<< HEAD
-            .with_payments(payments)
-=======
->>>>>>> 297792ab
             .call_and_assert(Err(Error::<Test>::InsufficientCouncilBudget.into()));
     })
 }
