#![cfg(test)]
use super::curators::add_curator_to_new_group;
use super::fixtures::*;
use super::mock::*;
use crate::*;

#[test]
fn unsuccessful_reward_update_by_non_lead_account() {
    with_default_mock_builder(|| {
        run_to_block(1);
        UpdateMaximumRewardFixture::default()
            .with_sender(UNAUTHORIZED_LEAD_ACCOUNT_ID)
            .call_and_assert(Err(Error::<Test>::LeadAuthFailed.into()))
    })
}

#[test]
fn successful_reward_update_by_lead_account() {
    with_default_mock_builder(|| {
        run_to_block(1);
        UpdateMaximumRewardFixture::default().call_and_assert(Ok(()))
    })
}

#[test]
fn unsuccessful_cashout_update_by_non_lead_account() {
    with_default_mock_builder(|| {
        run_to_block(1);
        UpdateMinCashoutFixture::default()
            .with_sender(UNAUTHORIZED_LEAD_ACCOUNT_ID)
            .call_and_assert(Err(Error::<Test>::LeadAuthFailed.into()))
    })
}

#[test]
fn successful_cashout_update_by_lead_account() {
    with_default_mock_builder(|| {
        run_to_block(1);
        UpdateMinCashoutFixture::default().call_and_assert(Ok(()))
    })
}

#[test]
fn unsuccessful_commitment_update_by_non_lead_account() {
    with_default_mock_builder(|| {
        run_to_block(1);
        UpdateCommitmentValueFixture::default()
            .with_sender(UNAUTHORIZED_LEAD_ACCOUNT_ID)
            .call_and_assert(Err(Error::<Test>::LeadAuthFailed.into()))
    })
}

#[test]
fn successful_commitment_update_by_lead_account() {
    with_default_mock_builder(|| {
        run_to_block(1);
        UpdateCommitmentValueFixture::default().call_and_assert(Ok(()))
    })
}

#[test]
fn unsuccessful_reward_claim_with_member_auth_failed() {
    with_default_mock_builder(|| {
        run_to_block(1);

        create_initial_storage_buckets_helper();
        increase_account_balance_helper(DEFAULT_MEMBER_ACCOUNT_ID, INITIAL_BALANCE);
        create_default_member_owned_channel_with_video(DATA_OBJECT_DELETION_PRIZE);

        ClaimChannelRewardFixture::default()
            .with_sender(UNAUTHORIZED_MEMBER_ACCOUNT_ID)
            .call_and_assert(Err(Error::<Test>::MemberAuthFailed.into()))
    })
}

#[test]
fn unsuccessful_reward_claim_with_curator_auth_failed() {
    with_default_mock_builder(|| {
        run_to_block(1);

        create_initial_storage_buckets_helper();
        increase_account_balance_helper(DEFAULT_CURATOR_ACCOUNT_ID, INITIAL_BALANCE);
        create_default_curator_owned_channel_with_video(DATA_OBJECT_DELETION_PRIZE);

        let default_curator_group_id = Content::next_curator_group_id() - 1;
        ClaimChannelRewardFixture::default()
            .with_sender(UNAUTHORIZED_CURATOR_ACCOUNT_ID)
            .with_actor(ContentActor::Curator(
                default_curator_group_id,
                DEFAULT_CURATOR_ID,
            ))
            .call_and_assert(Err(Error::<Test>::CuratorAuthFailed.into()))
    })
}

#[test]
fn unsuccessful_reward_claim_by_lead() {
    with_default_mock_builder(|| {
        run_to_block(1);

        create_initial_storage_buckets_helper();
        increase_account_balance_helper(DEFAULT_CURATOR_ACCOUNT_ID, INITIAL_BALANCE);
        create_default_curator_owned_channel_with_video(DATA_OBJECT_DELETION_PRIZE);

        ClaimChannelRewardFixture::default()
            .with_sender(LEAD_ACCOUNT_ID)
            .with_actor(ContentActor::Lead)
            .call_and_assert(Err(Error::<Test>::ActorCannotOwnChannel.into()))
    })
}

#[test]
fn unsuccessful_reward_claim_by_unath_member() {
    with_default_mock_builder(|| {
        run_to_block(1);

        create_initial_storage_buckets_helper();
        increase_account_balance_helper(DEFAULT_MEMBER_ACCOUNT_ID, INITIAL_BALANCE);
        create_default_member_owned_channel_with_video(DATA_OBJECT_DELETION_PRIZE);

        ClaimChannelRewardFixture::default()
            .with_sender(UNAUTHORIZED_MEMBER_ACCOUNT_ID)
            .with_actor(ContentActor::Member(UNAUTHORIZED_MEMBER_ID))
            .call_and_assert(Err(Error::<Test>::ActorNotAuthorized.into()))
    })
}

#[test]
fn unsuccessful_reward_claim_by_unauth_curator() {
    with_default_mock_builder(|| {
        run_to_block(1);

        create_initial_storage_buckets_helper();
        increase_account_balance_helper(DEFAULT_CURATOR_ACCOUNT_ID, INITIAL_BALANCE);
        create_default_curator_owned_channel_with_video(DATA_OBJECT_DELETION_PRIZE);

        let unauthorized_curator_group_id = add_curator_to_new_group(UNAUTHORIZED_CURATOR_ID);
        ClaimChannelRewardFixture::default()
            .with_sender(UNAUTHORIZED_CURATOR_ACCOUNT_ID)
            .with_actor(ContentActor::Curator(
                unauthorized_curator_group_id,
                UNAUTHORIZED_CURATOR_ID,
            ))
            .call_and_assert(Err(Error::<Test>::ActorNotAuthorized.into()))
    })
}

#[test]
fn unsuccessful_reward_claim_with_unsufficient_cashout() {
    with_default_mock_builder(|| {
        run_to_block(1);

        create_initial_storage_buckets_helper();
        increase_account_balance_helper(DEFAULT_MEMBER_ACCOUNT_ID, INITIAL_BALANCE);
        create_default_member_owned_channel_with_video(DATA_OBJECT_DELETION_PRIZE);

        let item = PullPayment::<Test> {
            channel_id: ChannelId::one(),
            cumulative_payout_claimed: Content::min_cashout_allowed() - 1,
            reason: Hashing::hash_of(&b"reason".to_vec()),
        };
        ClaimChannelRewardFixture::default()
            .with_payments(vec![item.clone()])
            .with_item(item)
            .call_and_assert(Err(Error::<Test>::UnsufficientCashoutAmount.into()))
    })
}

#[test]
fn unsuccessful_reward_claim_with_reward_limit_exceeded() {
    with_default_mock_builder(|| {
        run_to_block(1);

        create_initial_storage_buckets_helper();
        increase_account_balance_helper(DEFAULT_MEMBER_ACCOUNT_ID, INITIAL_BALANCE);
        create_default_member_owned_channel_with_video(DATA_OBJECT_DELETION_PRIZE);

        let item = PullPayment::<Test> {
            channel_id: ChannelId::one(),
            cumulative_payout_claimed: Content::max_reward_allowed() + 1,
            reason: Hashing::hash_of(&b"reason".to_vec()),
        };
        ClaimChannelRewardFixture::default()
            .with_payments(vec![item.clone()])
            .with_item(item)
            .call_and_assert(Err(Error::<Test>::TotalRewardLimitExceeded.into()))
    })
}

#[test]
fn unsuccessful_reward_claim_with_invalid_channel_id() {
    with_default_mock_builder(|| {
        run_to_block(1);

        create_initial_storage_buckets_helper();
        increase_account_balance_helper(DEFAULT_MEMBER_ACCOUNT_ID, INITIAL_BALANCE);
        create_default_member_owned_channel_with_video(DATA_OBJECT_DELETION_PRIZE);

        let item = PullPayment::<Test> {
            channel_id: ChannelId::zero(),
            cumulative_payout_claimed: BalanceOf::<Test>::one(),
            reason: Hashing::hash_of(&b"reason".to_vec()),
        };
        ClaimChannelRewardFixture::default()
            .with_payments(vec![item.clone()])
            .with_item(item)
            .call_and_assert(Err(Error::<Test>::ChannelDoesNotExist.into()))
    })
}

#[test]
fn unsuccessful_reward_claim_with_invalid_claim() {
    with_default_mock_builder(|| {
        run_to_block(1);

        create_initial_storage_buckets_helper();
        increase_account_balance_helper(DEFAULT_MEMBER_ACCOUNT_ID, INITIAL_BALANCE);
        create_default_member_owned_channel_with_video(DATA_OBJECT_DELETION_PRIZE);

        let item = PullPayment::<Test> {
            channel_id: ChannelId::one(),
            cumulative_payout_claimed: BalanceOf::<Test>::from(DEFAULT_PAYOUT_CLAIMED + 1),
            reason: Hashing::hash_of(&b"reason".to_vec()),
        };
        ClaimChannelRewardFixture::default()
            .with_item(item)
            .call_and_assert(Err(Error::<Test>::PaymentProofVerificationFailed.into()))
    })
}

#[test]
fn unsuccessful_reward_claim_with_empty_proof() {
    with_default_mock_builder(|| {
        run_to_block(1);

        create_initial_storage_buckets_helper();
        increase_account_balance_helper(DEFAULT_MEMBER_ACCOUNT_ID, INITIAL_BALANCE);
        create_default_member_owned_channel_with_video(DATA_OBJECT_DELETION_PRIZE);

        let item = PullPayment::<Test> {
            channel_id: ChannelId::one(),
            cumulative_payout_claimed: BalanceOf::<Test>::from(DEFAULT_PAYOUT_CLAIMED + 1),
            reason: Hashing::hash_of(&b"reason".to_vec()),
        };
        ClaimChannelRewardFixture::default()
            .with_item(item)
            .with_payments(vec![])
            .call_and_assert(Err(Error::<Test>::PaymentProofVerificationFailed.into()))
    })
}

#[test]
fn successful_reward_claim_by_member() {
    with_default_mock_builder(|| {
        run_to_block(1);

        create_initial_storage_buckets_helper();
        increase_account_balance_helper(DEFAULT_MEMBER_ACCOUNT_ID, INITIAL_BALANCE);
        create_default_member_owned_channel_with_video(DATA_OBJECT_DELETION_PRIZE);
        let payments = create_some_pull_payments_helper();
        update_commit_value_with_payments_helper(&payments);

        ClaimChannelRewardFixture::default()
            .with_payments(payments)
            .call_and_assert(Ok(()))
    })
}

#[test]
<<<<<<< HEAD
fn successful_reward_claim_by_curator() {
    with_default_mock_builder(|| {
        run_to_block(1);

        create_initial_storage_buckets_helper();
        increase_account_balance_helper(DEFAULT_CURATOR_ACCOUNT_ID, INITIAL_BALANCE);
        create_default_curator_owned_channel_with_video(DATA_OBJECT_DELETION_PRIZE);
        let payments = create_some_pull_payments_helper();
        update_commit_value_with_payments_helper(&payments);

        let default_curator_group_id = Content::next_curator_group_id() - 1;
        ClaimChannelRewardFixture::default()
            .with_sender(DEFAULT_CURATOR_ACCOUNT_ID)
            .with_payments(payments)
            .with_actor(ContentActor::Curator(
                default_curator_group_id,
                DEFAULT_CURATOR_ID,
            ))
            .call_and_assert(Ok(()))
    })
}

#[test]
fn successful_reward_claim_with_member_owned_channel_no_reward_account_found() {
=======
fn unsuccessful_reward_claim_with_pending_channel_transfer() {
>>>>>>> dadce54b
    with_default_mock_builder(|| {
        run_to_block(1);

        create_initial_storage_buckets_helper();
        increase_account_balance_helper(DEFAULT_MEMBER_ACCOUNT_ID, INITIAL_BALANCE);
        create_default_member_owned_channel_with_video(DATA_OBJECT_DELETION_PRIZE);
        let payments = create_some_pull_payments_helper();
        update_commit_value_with_payments_helper(&payments);

        UpdateChannelTransferStatusFixture::default()
            .with_transfer_status_by_member_id(DEFAULT_MEMBER_ID)
            .call_and_assert(Ok(()));

        ClaimChannelRewardFixture::default()
            .with_payments(payments)
            .call_and_assert(Err(Error::<Test>::InvalidChannelTransferStatus.into()));
    })
}

#[test]
fn successful_reward_claim_by_curator() {
    with_default_mock_builder(|| {
        run_to_block(1);

        create_initial_storage_buckets_helper();
        increase_account_balance_helper(DEFAULT_CURATOR_ACCOUNT_ID, INITIAL_BALANCE);
        create_default_curator_owned_channel_with_video(DATA_OBJECT_DELETION_PRIZE);
        let payments = create_some_pull_payments_helper();
        update_commit_value_with_payments_helper(&payments);

        let default_curator_group_id = Content::next_curator_group_id() - 1;
        ClaimChannelRewardFixture::default()
            .with_sender(DEFAULT_CURATOR_ACCOUNT_ID)
            .with_payments(payments)
            .with_actor(ContentActor::Curator(
                default_curator_group_id,
                DEFAULT_CURATOR_ID,
            ))
            .call_and_assert(Ok(()))
    })
}

#[test]
fn unsuccessful_reward_claim_with_no_commitment_value_outstanding() {
    with_default_mock_builder(|| {
        run_to_block(1);

        create_initial_storage_buckets_helper();
        increase_account_balance_helper(DEFAULT_MEMBER_ACCOUNT_ID, INITIAL_BALANCE);
        create_default_member_owned_channel_with_video(DATA_OBJECT_DELETION_PRIZE);
        let payments = create_some_pull_payments_helper();

        ClaimChannelRewardFixture::default()
            .with_payments(payments)
            .call_and_assert(Err(Error::<Test>::PaymentProofVerificationFailed.into()))
    })
}

#[test]
fn unsuccessful_reward_claim_with_successive_request() {
    with_default_mock_builder(|| {
        run_to_block(1);

        create_initial_storage_buckets_helper();
        increase_account_balance_helper(DEFAULT_MEMBER_ACCOUNT_ID, INITIAL_BALANCE);
        create_default_member_owned_channel_with_video(DATA_OBJECT_DELETION_PRIZE);
        let payments = create_some_pull_payments_helper();
        update_commit_value_with_payments_helper(&payments);

        ClaimChannelRewardFixture::default()
            .with_payments(payments.clone())
            .call_and_assert(Ok(()));

        // cashout is 0 now
        ClaimChannelRewardFixture::default()
            .with_payments(payments)
            .call_and_assert(Err(Error::<Test>::UnsufficientCashoutAmount.into()))
    })
}<|MERGE_RESOLUTION|>--- conflicted
+++ resolved
@@ -267,8 +267,7 @@
 }
 
 #[test]
-<<<<<<< HEAD
-fn successful_reward_claim_by_curator() {
+fn unsuccessful_reward_claim_with_pending_channel_transfer() {
     with_default_mock_builder(|| {
         run_to_block(1);
 
@@ -292,9 +291,6 @@
 
 #[test]
 fn successful_reward_claim_with_member_owned_channel_no_reward_account_found() {
-=======
-fn unsuccessful_reward_claim_with_pending_channel_transfer() {
->>>>>>> dadce54b
     with_default_mock_builder(|| {
         run_to_block(1);
 
