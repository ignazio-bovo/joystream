--- conflicted
+++ resolved
@@ -495,7 +495,6 @@
     type MinimumApplicationStake = MinimumApplicationStake;
     type LeaderOpeningStake = LeaderOpeningStake;
 }
-
 // The distribution working group instance alias.
 pub type DistributionWorkingGroupInstance = working_group::Instance9;
 
@@ -512,22 +511,14 @@
     type LeaderOpeningStake = LeaderOpeningStake;
 }
 
-<<<<<<< HEAD
-// The content working group instance alias : used in benchmarking
-=======
 // The content working group instance alias.
->>>>>>> f3b85241
 pub type ContentWorkingGroupInstance = working_group::Instance3;
 
 impl working_group::Config<ContentWorkingGroupInstance> for Test {
     type Event = Event;
     type MaxWorkerNumberLimit = MaxWorkerNumberLimit;
     type StakingAccountValidator = membership::Module<Test>;
-<<<<<<< HEAD
-    type StakingHandler = staking_handler::StakingManager<Self, LockId2>;
-=======
     type StakingHandler = staking_handler::StakingManager<Self, LockId3>;
->>>>>>> f3b85241
     type MemberOriginValidator = ();
     type MinUnstakingPeriodLimit = ();
     type RewardPeriod = ();
