--- conflicted
+++ resolved
@@ -53,10 +53,7 @@
 pub const UNAUTHORIZED_COLLABORATOR_MEMBER_ID: u64 = 214;
 pub const SECOND_MEMBER_ID: u64 = 216;
 pub const THIRD_MEMBER_ID: u64 = 217;
-<<<<<<< HEAD
-
-=======
->>>>>>> aa772aa4
+
 pub const DATA_OBJECT_DELETION_PRIZE: u64 = 0;
 pub const DEFAULT_OBJECT_SIZE: u64 = 5;
 pub const DATA_OBJECTS_NUMBER: u64 = 10;
