#![cfg(test)]
use crate::*;
use frame_support::dispatch::DispatchResult;
use frame_support::traits::{LockIdentifier, OnFinalize, OnInitialize};
use frame_support::{impl_outer_event, impl_outer_origin, parameter_types};
pub use membership::WeightInfo;
use sp_core::H256;
use sp_runtime::{
    testing::Header,
    traits::{BlakeTwo256, IdentityLookup},
    ModuleId, Perbill,
};
use sp_std::cell::RefCell;
use staking_handler::LockComparator;

use crate::ContentActorAuthenticator;
use crate::Trait;
use common::currency::GovernanceCurrency;

/// Module Aliases
pub type System = frame_system::Module<Test>;
pub type Content = Module<Test>;

/// Type aliases
pub type HashOutput = <Test as frame_system::Trait>::Hash;
pub type Hashing = <Test as frame_system::Trait>::Hashing;
pub type AccountId = <Test as frame_system::Trait>::AccountId;
pub type VideoId = <Test as Trait>::VideoId;
pub type VideoPostId = <Test as Trait>::VideoPostId;
pub type CuratorId = <Test as ContentActorAuthenticator>::CuratorId;
pub type CuratorGroupId = <Test as ContentActorAuthenticator>::CuratorGroupId;
pub type MemberId = <Test as MembershipTypes>::MemberId;
pub type ChannelId = <Test as storage::Trait>::ChannelId;
pub type StorageBucketId = <Test as storage::Trait>::StorageBucketId;

/// Account Ids
pub const DEFAULT_MEMBER_ACCOUNT_ID: u64 = 101;
pub const DEFAULT_CURATOR_ACCOUNT_ID: u64 = 102;
pub const LEAD_ACCOUNT_ID: u64 = 103;
pub const COLLABORATOR_MEMBER_ACCOUNT_ID: u64 = 104;
pub const DEFAULT_MODERATOR_ACCOUNT_ID: u64 = 105;
pub const UNAUTHORIZED_MEMBER_ACCOUNT_ID: u64 = 111;
pub const UNAUTHORIZED_CURATOR_ACCOUNT_ID: u64 = 112;
pub const UNAUTHORIZED_LEAD_ACCOUNT_ID: u64 = 113;
pub const UNAUTHORIZED_COLLABORATOR_MEMBER_ACCOUNT_ID: u64 = 114;
pub const UNAUTHORIZED_MODERATOR_ACCOUNT_ID: u64 = 115;
pub const SECOND_MEMBER_ACCOUNT_ID: u64 = 116;

/// Runtime Id's
pub const DEFAULT_MEMBER_ID: u64 = 201;
pub const DEFAULT_CURATOR_ID: u64 = 202;
pub const COLLABORATOR_MEMBER_ID: u64 = 204;
pub const DEFAULT_MODERATOR_ID: u64 = 205;
pub const UNAUTHORIZED_MEMBER_ID: u64 = 211;
pub const UNAUTHORIZED_CURATOR_ID: u64 = 212;
pub const UNAUTHORIZED_COLLABORATOR_MEMBER_ID: u64 = 214;
pub const UNAUTHORIZED_MODERATOR_ID: u64 = 215;
pub const SECOND_MEMBER_ID: u64 = 216;

pub const DATA_OBJECT_DELETION_PRIZE: u64 = 0;
pub const DEFAULT_OBJECT_SIZE: u64 = 5;
pub const DATA_OBJECTS_NUMBER: u64 = 10;

pub const OUTSTANDING_VIDEOS: u64 = 5;
pub const OUTSTANDING_CHANNELS: u64 = 3;
pub const TOTAL_OBJECTS_NUMBER: u64 =
    DATA_OBJECTS_NUMBER * (OUTSTANDING_VIDEOS + OUTSTANDING_CHANNELS);

pub const STORAGE_BUCKET_OBJECTS_NUMBER_LIMIT: u64 = TOTAL_OBJECTS_NUMBER;
pub const STORAGE_BUCKET_OBJECTS_SIZE_LIMIT: u64 =
    DEFAULT_OBJECT_SIZE * STORAGE_BUCKET_OBJECTS_NUMBER_LIMIT;
pub const STORAGE_BUCKET_ACCEPTING_BAGS: bool = true;
pub const VOUCHER_OBJECTS_NUMBER_LIMIT: u64 = 2 * STORAGE_BUCKET_OBJECTS_NUMBER_LIMIT;
pub const VOUCHER_OBJECTS_SIZE_LIMIT: u64 = VOUCHER_OBJECTS_NUMBER_LIMIT * DEFAULT_OBJECT_SIZE;
pub const INITIAL_BALANCE: u64 = 1000;

pub const MEMBERS_COUNT: u64 = 10;
pub const PAYMENTS_NUMBER: u64 = 10;
pub const DEFAULT_PAYOUT_CLAIMED: u64 = 10;
pub const DEFAULT_PAYOUT_EARNED: u64 = 10;
pub const DEFAULT_NFT_PRICE: u64 = 1000;
pub const BAG_DELETION_PRIZE: u64 = 0;

impl_outer_origin! {
    pub enum Origin for Test {}
}

mod content {
    pub use crate::Event;
}

mod storage_mod {
    pub use storage::Event;
}

mod membership_mod {
    pub use membership::Event;
}

impl_outer_event! {
    pub enum MetaEvent for Test {
        content<T>,
        frame_system<T>,
        balances<T>,
        membership_mod<T>,
        storage_mod<T>,
    }
}

#[derive(Clone, PartialEq, Eq, Debug)]
pub struct Test;

parameter_types! {
    pub const BlockHashCount: u64 = 250;
    pub const MaximumBlockWeight: u32 = 1024;
    pub const MaximumBlockLength: u32 = 2 * 1024;
    pub const AvailableBlockRatio: Perbill = Perbill::one();
    pub const MinimumPeriod: u64 = 5;
}

impl frame_system::Trait for Test {
    type BaseCallFilter = ();
    type Origin = Origin;
    type Call = ();
    type Index = u64;
    type BlockNumber = u64;
    type Hash = H256;
    type Hashing = BlakeTwo256;
    type AccountId = u64;
    type Lookup = IdentityLookup<Self::AccountId>;
    type Header = Header;
    type Event = MetaEvent;
    type BlockHashCount = BlockHashCount;
    type MaximumBlockWeight = MaximumBlockWeight;
    type DbWeight = ();
    type BlockExecutionWeight = ();
    type ExtrinsicBaseWeight = ();
    type MaximumExtrinsicWeight = ();
    type MaximumBlockLength = MaximumBlockLength;
    type AvailableBlockRatio = AvailableBlockRatio;
    type Version = ();
    type AccountData = balances::AccountData<u64>;
    type OnNewAccount = ();
    type OnKilledAccount = ();
    type PalletInfo = ();
    type SystemWeightInfo = ();
}

impl common::StorageOwnership for Test {
    type ChannelId = u64;
    type ContentId = u64;
    type DataObjectTypeId = u64;
}

impl common::MembershipTypes for Test {
    type MemberId = u64;
    type ActorId = u64;
}

impl balances::Trait for Test {
    type Balance = u64;
    type DustRemoval = ();
    type Event = MetaEvent;
    type ExistentialDeposit = ExistentialDeposit;
    type AccountStore = System;
    type WeightInfo = ();
    type MaxLocks = ();
}

impl pallet_timestamp::Trait for Test {
    type Moment = u64;
    type OnTimestampSet = ();
    type MinimumPeriod = MinimumPeriod;
    type WeightInfo = ();
}

impl GovernanceCurrency for Test {
    type Currency = balances::Module<Self>;
}

parameter_types! {
    pub const ScreenedMemberMaxInitialBalance: u64 = 5000;
}

impl ContentActorAuthenticator for Test {
    type CuratorId = u64;
    type CuratorGroupId = u64;

    fn validate_member_id(member_id: &Self::MemberId) -> bool {
        match *member_id {
            DEFAULT_MEMBER_ID => true,
            SECOND_MEMBER_ID => true,
            UNAUTHORIZED_MEMBER_ID => true,
            COLLABORATOR_MEMBER_ID => true,
            DEFAULT_MODERATOR_ID => true,
            UNAUTHORIZED_COLLABORATOR_MEMBER_ID => true,
            _ => false,
        }
    }

    fn is_lead(account_id: &Self::AccountId) -> bool {
        *account_id == ensure_signed(Origin::signed(LEAD_ACCOUNT_ID)).unwrap()
    }

    fn is_curator(curator_id: &Self::CuratorId, account_id: &Self::AccountId) -> bool {
        match *curator_id {
            DEFAULT_CURATOR_ID => {
                *account_id == ensure_signed(Origin::signed(DEFAULT_CURATOR_ACCOUNT_ID)).unwrap()
            }

            UNAUTHORIZED_CURATOR_ID => {
                *account_id
                    == ensure_signed(Origin::signed(UNAUTHORIZED_CURATOR_ACCOUNT_ID)).unwrap()
            }

            _ => false,
        }
    }

    fn is_member(member_id: &Self::MemberId, account_id: &Self::AccountId) -> bool {
        match *member_id {
            DEFAULT_MEMBER_ID => {
                *account_id == ensure_signed(Origin::signed(DEFAULT_MEMBER_ACCOUNT_ID)).unwrap()
            }

            SECOND_MEMBER_ID => {
                *account_id == ensure_signed(Origin::signed(SECOND_MEMBER_ACCOUNT_ID)).unwrap()
            }

            UNAUTHORIZED_MEMBER_ID => {
                *account_id
                    == ensure_signed(Origin::signed(UNAUTHORIZED_MEMBER_ACCOUNT_ID)).unwrap()
            }

            UNAUTHORIZED_COLLABORATOR_MEMBER_ID => {
                *account_id
                    == ensure_signed(Origin::signed(UNAUTHORIZED_COLLABORATOR_MEMBER_ACCOUNT_ID))
                        .unwrap()
            }

            COLLABORATOR_MEMBER_ID => {
                *account_id
                    == ensure_signed(Origin::signed(COLLABORATOR_MEMBER_ACCOUNT_ID)).unwrap()
            }
            UNAUTHORIZED_MODERATOR_ID => {
                *account_id
                    == ensure_signed(Origin::signed(UNAUTHORIZED_MODERATOR_ACCOUNT_ID)).unwrap()
            }

            DEFAULT_MODERATOR_ID => {
                *account_id == ensure_signed(Origin::signed(DEFAULT_MODERATOR_ACCOUNT_ID)).unwrap()
            }
            _ => false,
        }
    }

    fn is_valid_curator_id(curator_id: &Self::CuratorId) -> bool {
        match *curator_id {
            DEFAULT_CURATOR_ID => true,
            UNAUTHORIZED_CURATOR_ID => true,
            _ => false,
        }
    }
}

parameter_types! {
    pub const MaxNumberOfDataObjectsPerBag: u64 = 4;
    pub const MaxDistributionBucketFamilyNumber: u64 = 4;
    pub const StorageModuleId: ModuleId = ModuleId(*b"mstorage"); // module storage
    pub const BlacklistSizeLimit: u64 = 1;
    pub const MaxNumberOfPendingInvitationsPerDistributionBucket: u64 = 1;
    pub const StorageBucketsPerBagValueConstraint: storage::StorageBucketsPerBagValueConstraint =
        storage::StorageBucketsPerBagValueConstraint {min: 0, max_min_diff: 7};
    pub const InitialStorageBucketsNumberForDynamicBag: u64 = 3;
    pub const DefaultMemberDynamicBagNumberOfStorageBuckets: u64 = 3;
    pub const DefaultChannelDynamicBagNumberOfStorageBuckets: u64 = 4;
    pub const DistributionBucketsPerBagValueConstraint: storage::DistributionBucketsPerBagValueConstraint =
    storage::StorageBucketsPerBagValueConstraint {min: 3, max_min_diff: 7};
    pub const MaxDataObjectSize: u64 = VOUCHER_OBJECTS_SIZE_LIMIT;
}

pub const STORAGE_WG_LEADER_ACCOUNT_ID: u64 = 100001;
pub const DEFAULT_STORAGE_PROVIDER_ACCOUNT_ID: u64 = 100002;
pub const DEFAULT_DISTRIBUTION_PROVIDER_ACCOUNT_ID: u64 = 100003;
pub const DISTRIBUTION_WG_LEADER_ACCOUNT_ID: u64 = 100004;
pub const DEFAULT_STORAGE_PROVIDER_ID: u64 = 10;
pub const ANOTHER_STORAGE_PROVIDER_ID: u64 = 11;
pub const DEFAULT_DISTRIBUTION_PROVIDER_ID: u64 = 12;
pub const ANOTHER_DISTRIBUTION_PROVIDER_ID: u64 = 13;

impl storage::Trait for Test {
    type Event = MetaEvent;
    type DataObjectId = u64;
    type StorageBucketId = u64;
    type DistributionBucketIndex = u64;
    type DistributionBucketFamilyId = u64;
    type DistributionBucketOperatorId = u64;
    type ChannelId = u64;
    type BlacklistSizeLimit = BlacklistSizeLimit;
    type ModuleId = StorageModuleId;
    type StorageBucketsPerBagValueConstraint = StorageBucketsPerBagValueConstraint;
    type DefaultMemberDynamicBagNumberOfStorageBuckets =
        DefaultMemberDynamicBagNumberOfStorageBuckets;
    type DefaultChannelDynamicBagNumberOfStorageBuckets =
        DefaultChannelDynamicBagNumberOfStorageBuckets;
    type MaxDistributionBucketFamilyNumber = MaxDistributionBucketFamilyNumber;
    type DistributionBucketsPerBagValueConstraint = DistributionBucketsPerBagValueConstraint;
    type MaxNumberOfPendingInvitationsPerDistributionBucket =
        MaxNumberOfPendingInvitationsPerDistributionBucket;
    type ContentId = u64;
    type MaxDataObjectSize = MaxDataObjectSize;
<<<<<<< HEAD
    type WeightInfo = ();
=======
>>>>>>> 831757c4
    type StorageWorkingGroup = StorageWG;
    type DistributionWorkingGroup = DistributionWG;
    type ModuleAccountInitialBalance = ExistentialDeposit;
}

// Anyone can upload and delete without restriction

parameter_types! {
    pub const MaxNumberOfCuratorsPerGroup: u32 = 10;
    pub const ChannelOwnershipPaymentEscrowId: [u8; 8] = *b"12345678";
    pub const ContentModuleId: ModuleId = ModuleId(*b"mContent"); // module content
    pub const MaxModerators: u64 = 5;
    pub const CleanupMargin: u32 = 3;
    pub const CleanupCost: u32 = 1;
    pub const PricePerByte: u32 = 2;
    pub const VideoCommentsModuleId: ModuleId = ModuleId(*b"m0:forum"); // module : forum
    pub const BloatBondCap: u32 = 1000;
    pub const MaxKeysPerCuratorGroupPermissionsByLevelMap: u8 = 25;
    pub const BagDeletionPrize: u64 = BAG_DELETION_PRIZE;
}

impl Trait for Test {
    /// The overarching event type.
    type Event = MetaEvent;

    /// Type of identifier for Videos
    type VideoId = u64;

    /// Type of identifier for open auctions
    type OpenAuctionId = u64;

    /// Type of identifier for Channel Categories
    type ChannelCategoryId = u64;

    /// The maximum number of curators per group constraint
    type MaxNumberOfCuratorsPerGroup = MaxNumberOfCuratorsPerGroup;

    /// The data object used in storage
    type DataObjectStorage = storage::Module<Self>;

    /// VideoPostId Type
    type VideoPostId = u64;

    /// VideoPost Reaction Type
    type ReactionId = u64;

    /// moderators limit
    type MaxModerators = MaxModerators;

    /// price per byte
    type PricePerByte = PricePerByte;

    /// cleanup margin
    type CleanupMargin = CleanupMargin;

    /// bloat bond cap
    type BloatBondCap = BloatBondCap;

    /// cleanup cost
    type CleanupCost = CleanupCost;

    /// module id
    type ModuleId = ContentModuleId;

    type BagDeletionPrize = BagDeletionPrize;

    /// membership info provider
    type MemberAuthenticator = MemberInfoProvider;

    /// max number of keys per curator_group.permissions_by_level map instance
    type MaxKeysPerCuratorGroupPermissionsByLevelMap = MaxKeysPerCuratorGroupPermissionsByLevelMap;

    /// channel privilege level
    type ChannelPrivilegeLevel = u8;
}

// #[derive (Default)]
pub struct ExtBuilder {
    next_channel_category_id: u64,
    next_channel_id: u64,
    next_video_id: u64,
    next_curator_group_id: u64,
    next_video_post_id: u64,
    max_reward_allowed: BalanceOf<Test>,
    min_cashout_allowed: BalanceOf<Test>,
    min_auction_duration: u64,
    max_auction_duration: u64,
    min_auction_extension_period: u64,
    max_auction_extension_period: u64,
    min_bid_lock_duration: u64,
    max_bid_lock_duration: u64,
    min_starting_price: u64,
    max_starting_price: u64,
    min_creator_royalty: Perbill,
    max_creator_royalty: Perbill,
    min_bid_step: u64,
    max_bid_step: u64,
    platform_fee_percentage: Perbill,
    auction_starts_at_max_delta: u64,
    max_auction_whitelist_length: u32,
}

impl Default for ExtBuilder {
    // init test scenario for ExtBuilder
    fn default() -> Self {
        Self {
            next_channel_category_id: 1,
            next_channel_id: 1,
            next_video_id: 1,
            next_curator_group_id: 1,
            next_video_post_id: 1,
            max_reward_allowed: BalanceOf::<Test>::from(1_000u32),
            min_cashout_allowed: BalanceOf::<Test>::from(1u32),
            min_auction_duration: 5,
            max_auction_duration: 20,
            min_auction_extension_period: 4,
            max_auction_extension_period: 30,
            min_bid_lock_duration: 2,
            max_bid_lock_duration: 10,
            min_starting_price: 10,
            max_starting_price: 1000,
            min_creator_royalty: Perbill::from_percent(1),
            max_creator_royalty: Perbill::from_percent(5),
            min_bid_step: 10,
            max_bid_step: 100,
            platform_fee_percentage: Perbill::from_percent(1),
            auction_starts_at_max_delta: 90_000,
            max_auction_whitelist_length: 4,
        }
    }
}

impl ExtBuilder {
    pub fn build(self) -> sp_io::TestExternalities {
        let mut t = frame_system::GenesisConfig::default()
            .build_storage::<Test>()
            .unwrap();

        // the same as t.top().extend(GenesisConfig::<Test> etc...)
        GenesisConfig::<Test> {
            next_channel_category_id: self.next_channel_category_id,
            next_channel_id: self.next_channel_id,
            next_video_id: self.next_video_id,
            next_curator_group_id: self.next_curator_group_id,
            next_video_post_id: self.next_video_post_id,
            max_reward_allowed: self.max_reward_allowed,
            min_cashout_allowed: self.min_cashout_allowed,
            min_auction_duration: self.min_auction_duration,
            max_auction_duration: self.max_auction_duration,
            min_auction_extension_period: self.min_auction_extension_period,
            max_auction_extension_period: self.max_auction_extension_period,
            min_bid_lock_duration: self.min_bid_lock_duration,
            max_bid_lock_duration: self.max_bid_lock_duration,
            min_starting_price: self.min_starting_price,
            max_starting_price: self.max_starting_price,
            min_creator_royalty: self.min_creator_royalty,
            max_creator_royalty: self.max_creator_royalty,
            min_bid_step: self.min_bid_step,
            max_bid_step: self.max_bid_step,
            platform_fee_percentage: self.platform_fee_percentage,
            auction_starts_at_max_delta: self.auction_starts_at_max_delta,
            max_auction_whitelist_length: self.max_auction_whitelist_length,
        }
        .assimilate_storage(&mut t)
        .unwrap();

        t.into()
    }
}

pub fn with_default_mock_builder<R, F: FnOnce() -> R>(f: F) -> R {
    ExtBuilder::default().build().execute_with(|| f())
}

// Recommendation from Parity on testing on_finalize
// https://substrate.dev/docs/en/next/development/module/tests
pub fn run_to_block(n: u64) {
    while System::block_number() < n {
        <Content as OnFinalize<u64>>::on_finalize(System::block_number());
        System::set_block_number(System::block_number() + 1);
        <Content as OnInitialize<u64>>::on_initialize(System::block_number());
        <System as OnInitialize<u64>>::on_initialize(System::block_number());
    }
}

pub fn assert_event(tested_event: MetaEvent, number_of_events_after_call: usize) {
    // Ensure  runtime events length is equal to expected number of events after call
    assert_eq!(System::events().len(), number_of_events_after_call);

    // Ensure  last emitted event is equal to expected one
    assert_eq!(System::events().iter().last().unwrap().event, tested_event);
}

/// Get good params for open auction
pub fn get_open_auction_params() -> OpenAuctionParams<Test> {
    OpenAuctionParams::<Test> {
        starting_price: Content::min_starting_price(),
        buy_now_price: None,
        whitelist: BTreeSet::new(),
        bid_lock_duration: Content::min_bid_lock_duration(),
    }
}

// membership trait implementation and related stuff

parameter_types! {
    pub const ExistentialDeposit: u32 = 0;
    pub const DefaultMembershipPrice: u64 = 100;
    pub const InvitedMemberLockId: [u8; 8] = [2; 8];
    pub const StakingCandidateLockId: [u8; 8] = [3; 8];
    pub const CandidateStake: u64 = 100;
}

parameter_types! {
    pub const MaxWorkerNumberLimit: u32 = 3;
    pub const LockId: LockIdentifier = [9; 8];
    pub const DefaultInitialInvitationBalance: u64 = 100;
    pub const ReferralCutMaximumPercent: u8 = 50;
    pub const MinimumStakeForOpening: u32 = 50;
    pub const MinimumApplicationStake: u32 = 50;
    pub const LeaderOpeningStake: u32 = 20;
}

impl membership::Trait for Test {
    type Event = MetaEvent;
    type DefaultMembershipPrice = DefaultMembershipPrice;
    type ReferralCutMaximumPercent = ReferralCutMaximumPercent;
    type WorkingGroup = ();
    type DefaultInitialInvitationBalance = DefaultInitialInvitationBalance;
    type InvitedMemberStakingHandler = staking_handler::StakingManager<Self, InvitedMemberLockId>;
    type StakingCandidateStakingHandler =
        staking_handler::StakingManager<Self, StakingCandidateLockId>;
    type CandidateStake = CandidateStake;
    type WeightInfo = ();
}

pub const WORKING_GROUP_BUDGET: u64 = 100;

thread_local! {
    pub static WG_BUDGET: RefCell<u64> = RefCell::new(WORKING_GROUP_BUDGET);
    pub static LEAD_SET: RefCell<bool> = RefCell::new(bool::default());
}

impl common::working_group::WorkingGroupBudgetHandler<Test> for () {
    fn get_budget() -> u64 {
        WG_BUDGET.with(|val| *val.borrow())
    }

    fn set_budget(new_value: u64) {
        WG_BUDGET.with(|val| {
            *val.borrow_mut() = new_value;
        });
    }
}

impl common::working_group::WorkingGroupAuthenticator<Test> for () {
    fn ensure_worker_origin(
        _origin: <Test as frame_system::Trait>::Origin,
        _worker_id: &<Test as common::membership::MembershipTypes>::ActorId,
    ) -> DispatchResult {
        unimplemented!()
    }

    fn ensure_leader_origin(_origin: <Test as frame_system::Trait>::Origin) -> DispatchResult {
        unimplemented!()
    }

    fn get_leader_member_id() -> Option<<Test as common::membership::MembershipTypes>::MemberId> {
        unimplemented!()
    }

    fn is_leader_account_id(_account_id: &<Test as frame_system::Trait>::AccountId) -> bool {
        unimplemented!()
    }

    fn is_worker_account_id(
        _account_id: &<Test as frame_system::Trait>::AccountId,
        _worker_id: &<Test as common::membership::MembershipTypes>::ActorId,
    ) -> bool {
        unimplemented!()
    }

    fn worker_exists(_worker_id: &<Test as common::membership::MembershipTypes>::ActorId) -> bool {
        unimplemented!();
    }

    fn ensure_worker_exists(
        _worker_id: &<Test as common::membership::MembershipTypes>::ActorId,
    ) -> DispatchResult {
        unimplemented!();
    }
}

impl LockComparator<u64> for Test {
    fn are_locks_conflicting(new_lock: &LockIdentifier, existing_locks: &[LockIdentifier]) -> bool {
        if *new_lock == InvitedMemberLockId::get() {
            existing_locks.contains(new_lock)
        } else {
            false
        }
    }
}

pub struct MemberInfoProvider {}
impl MembershipInfoProvider<Test> for MemberInfoProvider {
    fn controller_account_id(
        member_id: common::MemberId<Test>,
    ) -> Result<AccountId, DispatchError> {
        match member_id {
            DEFAULT_MEMBER_ID => Ok(DEFAULT_MEMBER_ACCOUNT_ID),
            SECOND_MEMBER_ID => Ok(SECOND_MEMBER_ACCOUNT_ID),
            UNAUTHORIZED_MEMBER_ID => Ok(UNAUTHORIZED_MEMBER_ACCOUNT_ID),
            UNAUTHORIZED_COLLABORATOR_MEMBER_ID => Ok(UNAUTHORIZED_COLLABORATOR_MEMBER_ACCOUNT_ID),
            COLLABORATOR_MEMBER_ID => Ok(COLLABORATOR_MEMBER_ACCOUNT_ID),
            UNAUTHORIZED_MODERATOR_ID => Ok(UNAUTHORIZED_MODERATOR_ACCOUNT_ID),
            DEFAULT_MODERATOR_ID => Ok(DEFAULT_MODERATOR_ACCOUNT_ID),
            _ => Err(DispatchError::Other("no account found")),
        }
    }
}

// storage & distribution wg auth
// working group integration
pub struct StorageWG;
pub struct DistributionWG;

impl common::working_group::WorkingGroupAuthenticator<Test> for StorageWG {
    fn ensure_worker_origin(
        origin: <Test as frame_system::Trait>::Origin,
        _worker_id: &<Test as common::membership::MembershipTypes>::ActorId,
    ) -> DispatchResult {
        let account_id = ensure_signed(origin)?;
        ensure!(
            account_id == DEFAULT_STORAGE_PROVIDER_ACCOUNT_ID,
            DispatchError::BadOrigin,
        );
        Ok(())
    }

    fn ensure_leader_origin(origin: <Test as frame_system::Trait>::Origin) -> DispatchResult {
        let account_id = ensure_signed(origin)?;
        ensure!(
            account_id == STORAGE_WG_LEADER_ACCOUNT_ID,
            DispatchError::BadOrigin,
        );
        Ok(())
    }

    fn get_leader_member_id() -> Option<<Test as common::membership::MembershipTypes>::MemberId> {
        unimplemented!()
    }

    fn is_leader_account_id(_account_id: &<Test as frame_system::Trait>::AccountId) -> bool {
        unimplemented!()
    }

    fn is_worker_account_id(
        _account_id: &<Test as frame_system::Trait>::AccountId,
        _worker_id: &<Test as common::membership::MembershipTypes>::ActorId,
    ) -> bool {
        unimplemented!()
    }

    fn worker_exists(worker_id: &<Test as common::membership::MembershipTypes>::ActorId) -> bool {
        Self::ensure_worker_exists(worker_id).is_ok()
    }

    fn ensure_worker_exists(
        worker_id: &<Test as common::membership::MembershipTypes>::ActorId,
    ) -> DispatchResult {
        let allowed_storage_providers =
            vec![DEFAULT_STORAGE_PROVIDER_ID, ANOTHER_STORAGE_PROVIDER_ID];
        ensure!(
            allowed_storage_providers.contains(worker_id),
            DispatchError::Other("Invailid worker"),
        );
        Ok(())
    }
}

impl common::working_group::WorkingGroupAuthenticator<Test> for DistributionWG {
    fn ensure_worker_origin(
        origin: <Test as frame_system::Trait>::Origin,
        _worker_id: &<Test as common::membership::MembershipTypes>::ActorId,
    ) -> DispatchResult {
        let account_id = ensure_signed(origin)?;
        ensure!(
            account_id == DEFAULT_DISTRIBUTION_PROVIDER_ACCOUNT_ID,
            DispatchError::BadOrigin,
        );
        Ok(())
    }

    fn ensure_leader_origin(origin: <Test as frame_system::Trait>::Origin) -> DispatchResult {
        let account_id = ensure_signed(origin)?;
        ensure!(
            account_id == DISTRIBUTION_WG_LEADER_ACCOUNT_ID,
            DispatchError::BadOrigin,
        );
        Ok(())
    }

    fn get_leader_member_id() -> Option<<Test as common::membership::MembershipTypes>::MemberId> {
        unimplemented!()
    }

    fn is_leader_account_id(_account_id: &<Test as frame_system::Trait>::AccountId) -> bool {
        unimplemented!()
    }

    fn is_worker_account_id(
        _account_id: &<Test as frame_system::Trait>::AccountId,
        _worker_id: &<Test as common::membership::MembershipTypes>::ActorId,
    ) -> bool {
        unimplemented!()
    }

    fn worker_exists(worker_id: &<Test as common::membership::MembershipTypes>::ActorId) -> bool {
        Self::ensure_worker_exists(worker_id).is_ok()
    }

    fn ensure_worker_exists(
        worker_id: &<Test as common::membership::MembershipTypes>::ActorId,
    ) -> DispatchResult {
        let allowed_storage_providers = vec![
            DEFAULT_DISTRIBUTION_PROVIDER_ID,
            ANOTHER_DISTRIBUTION_PROVIDER_ID,
        ];
        ensure!(
            allowed_storage_providers.contains(worker_id),
            DispatchError::Other("Invailid worker"),
        );
        Ok(())
    }
}

impl common::working_group::WorkingGroupBudgetHandler<Test> for StorageWG {
    fn get_budget() -> u64 {
        unimplemented!()
    }

    fn set_budget(_new_value: u64) {
        unimplemented!()
    }
}

impl common::working_group::WorkingGroupBudgetHandler<Test> for DistributionWG {
    fn get_budget() -> u64 {
        unimplemented!()
    }

    fn set_budget(_new_value: u64) {
        unimplemented!()
    }
}<|MERGE_RESOLUTION|>--- conflicted
+++ resolved
@@ -309,10 +309,7 @@
         MaxNumberOfPendingInvitationsPerDistributionBucket;
     type ContentId = u64;
     type MaxDataObjectSize = MaxDataObjectSize;
-<<<<<<< HEAD
     type WeightInfo = ();
-=======
->>>>>>> 831757c4
     type StorageWorkingGroup = StorageWG;
     type DistributionWorkingGroup = DistributionWG;
     type ModuleAccountInitialBalance = ExistentialDeposit;
