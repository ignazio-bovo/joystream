#![cfg(test)]

use crate::*;
<<<<<<< HEAD

use frame_support::dispatch::DispatchError;
=======
use frame_support::dispatch::{DispatchError, DispatchResult};
>>>>>>> f62058ba
use frame_support::traits::{OnFinalize, OnInitialize};
use frame_support::{impl_outer_event, impl_outer_origin, parameter_types};
use sp_core::H256;
use sp_runtime::{
    testing::Header,
    traits::{BlakeTwo256, IdentityLookup},
    ModuleId, Perbill,
};

use crate::Trait;
<<<<<<< HEAD
use common::storage::StorageSystem;

pub type CuratorGroupId = <Test as Trait>::CuratorGroupId;
pub type MemberId = <Test as MembershipTypes>::MemberId;
pub type ChannelId = <Test as StorageOwnership>::ChannelId;

/// Origins

pub const LEAD_ORIGIN: u64 = 1;

pub const FIRST_CURATOR_ORIGIN: u64 = 2;
pub const SECOND_CURATOR_ORIGIN: u64 = 3;

pub const FIRST_MEMBER_ORIGIN: u64 = 4;
pub const SECOND_MEMBER_ORIGIN: u64 = 5;
pub const UNKNOWN_ORIGIN: u64 = 7777;

// Members range from MemberId 1 to 10
pub const MEMBERS_COUNT: MemberId = 10;

/// Runtime Id's

pub const FIRST_CURATOR_ID: CuratorId<Test> = 1;
pub const SECOND_CURATOR_ID: CuratorId<Test> = 2;

pub const FIRST_CURATOR_GROUP_ID: CuratorGroupId = 1;
// pub const SECOND_CURATOR_GROUP_ID: CuratorGroupId = 2;

pub const FIRST_MEMBER_ID: MemberId = 1;
pub const SECOND_MEMBER_ID: MemberId = 2;
=======
use common::currency::GovernanceCurrency;

/// Module Aliases
pub type System = frame_system::Module<Test>;
pub type Content = Module<Test>;
pub type CollectiveFlip = randomness_collective_flip::Module<Test>;

/// Type aliases
pub type HashOutput = <Test as frame_system::Trait>::Hash;
pub type Hashing = <Test as frame_system::Trait>::Hashing;
pub type AccountId = <Test as frame_system::Trait>::AccountId;
pub type VideoId = <Test as Trait>::VideoId;
pub type VideoPostId = <Test as Trait>::VideoPostId;
pub type CuratorId = <Test as ContentActorAuthenticator>::CuratorId;
pub type CuratorGroupId = <Test as ContentActorAuthenticator>::CuratorGroupId;
pub type MemberId = <Test as MembershipTypes>::MemberId;
pub type ChannelId = <Test as storage::Trait>::ChannelId;

/// Account Ids
pub const DEFAULT_MEMBER_ACCOUNT_ID: u64 = 101;
pub const DEFAULT_CURATOR_ACCOUNT_ID: u64 = 102;
pub const LEAD_ACCOUNT_ID: u64 = 103;
pub const COLLABORATOR_MEMBER_ACCOUNT_ID: u64 = 104;
pub const DEFAULT_MODERATOR_ACCOUNT_ID: u64 = 105;
pub const UNAUTHORIZED_MEMBER_ACCOUNT_ID: u64 = 111;
pub const UNAUTHORIZED_CURATOR_ACCOUNT_ID: u64 = 112;
pub const UNAUTHORIZED_LEAD_ACCOUNT_ID: u64 = 113;
pub const UNAUTHORIZED_COLLABORATOR_MEMBER_ACCOUNT_ID: u64 = 114;
pub const UNAUTHORIZED_MODERATOR_ACCOUNT_ID: u64 = 115;
pub const SECOND_MEMBER_ACCOUNT_ID: u64 = 116;

/// Runtime Id's
pub const DEFAULT_MEMBER_ID: u64 = 201;
pub const DEFAULT_CURATOR_ID: u64 = 202;
pub const COLLABORATOR_MEMBER_ID: u64 = 204;
pub const DEFAULT_MODERATOR_ID: u64 = 205;
pub const UNAUTHORIZED_MEMBER_ID: u64 = 211;
pub const UNAUTHORIZED_CURATOR_ID: u64 = 212;
pub const UNAUTHORIZED_COLLABORATOR_MEMBER_ID: u64 = 214;
pub const UNAUTHORIZED_MODERATOR_ID: u64 = 215;
pub const SECOND_MEMBER_ID: u64 = 216;

// Storage module & migration parameters
// # objects in a channel == # objects in a video is assumed, changing this will make tests fail

pub const DATA_OBJECT_DELETION_PRIZE: u64 = 5;
pub const DEFAULT_OBJECT_SIZE: u64 = 5;
pub const DATA_OBJECTS_NUMBER: u64 = 10;
pub const VIDEO_MIGRATIONS_PER_BLOCK: u64 = 2;
pub const CHANNEL_MIGRATIONS_PER_BLOCK: u64 = 1;
pub const MIGRATION_BLOCKS: u64 = 4;

pub const OUTSTANDING_VIDEOS: u64 = MIGRATION_BLOCKS * VIDEO_MIGRATIONS_PER_BLOCK;
pub const OUTSTANDING_CHANNELS: u64 = MIGRATION_BLOCKS * CHANNEL_MIGRATIONS_PER_BLOCK;
pub const TOTAL_OBJECTS_NUMBER: u64 =
    DATA_OBJECTS_NUMBER * (OUTSTANDING_VIDEOS + OUTSTANDING_CHANNELS);
pub const TOTAL_BALANCE_REQUIRED: u64 = TOTAL_OBJECTS_NUMBER * DATA_OBJECT_DELETION_PRIZE;

pub const STORAGE_BUCKET_OBJECTS_NUMBER_LIMIT: u64 = TOTAL_OBJECTS_NUMBER;
pub const STORAGE_BUCKET_OBJECTS_SIZE_LIMIT: u64 =
    DEFAULT_OBJECT_SIZE * STORAGE_BUCKET_OBJECTS_NUMBER_LIMIT;
pub const STORAGE_BUCKET_ACCEPTING_BAGS: bool = true;
pub const VOUCHER_OBJECTS_NUMBER_LIMIT: u64 = 2 * STORAGE_BUCKET_OBJECTS_NUMBER_LIMIT;
pub const VOUCHER_OBJECTS_SIZE_LIMIT: u64 = VOUCHER_OBJECTS_NUMBER_LIMIT * DEFAULT_OBJECT_SIZE;
pub const INITIAL_BALANCE: u64 = TOTAL_BALANCE_REQUIRED;

pub const START_MIGRATION_AT_BLOCK: u64 = 1;
pub const MEMBERS_COUNT: u64 = 10;
pub const PAYMENTS_NUMBER: u64 = 10;
pub const DEFAULT_PAYOUT_CLAIMED: u64 = 10;
pub const DEFAULT_PAYOUT_EARNED: u64 = 10;
pub const DEFAULT_NFT_PRICE: u64 = 1000;
>>>>>>> f62058ba

impl_outer_origin! {
    pub enum Origin for Test {}
}

mod content {
    pub use crate::Event;
}

mod storage_mod {
    pub use storage::Event;
}

mod membership_mod {
    pub use membership::Event;
}

impl_outer_event! {
    pub enum MetaEvent for Test {
        content<T>,
        frame_system<T>,
        balances<T>,
        membership_mod<T>,
        storage_mod<T>,
    }
}

#[derive(Clone, PartialEq, Eq, Debug)]
pub struct Test;

parameter_types! {
    pub const BlockHashCount: u64 = 250;
    pub const MaximumBlockWeight: u32 = 1024;
    pub const MaximumBlockLength: u32 = 2 * 1024;
    pub const AvailableBlockRatio: Perbill = Perbill::one();
    pub const MinimumPeriod: u64 = 5;
}

impl frame_system::Trait for Test {
    type BaseCallFilter = ();
    type Origin = Origin;
    type Call = ();
    type Index = u64;
    type BlockNumber = u64;
    type Hash = H256;
    type Hashing = BlakeTwo256;
    type AccountId = u64;
    type Lookup = IdentityLookup<Self::AccountId>;
    type Header = Header;
    type Event = MetaEvent;
    type BlockHashCount = BlockHashCount;
    type MaximumBlockWeight = MaximumBlockWeight;
    type DbWeight = ();
    type BlockExecutionWeight = ();
    type ExtrinsicBaseWeight = ();
    type MaximumExtrinsicWeight = ();
    type MaximumBlockLength = MaximumBlockLength;
    type AvailableBlockRatio = AvailableBlockRatio;
    type Version = ();
    type AccountData = balances::AccountData<u64>;
    type OnNewAccount = ();
    type OnKilledAccount = ();
    type PalletInfo = ();
    type SystemWeightInfo = ();
}

impl common::StorageOwnership for Test {
    type ChannelId = u64;
    type ContentId = u64;
    type DataObjectTypeId = u64;
}

impl common::membership::MembershipTypes for Test {
    type MemberId = u64;
    type ActorId = u64;
}

parameter_types! {
    pub const ExistentialDeposit: u32 = 0;
}

impl balances::Trait for Test {
    type Balance = u64;
    type DustRemoval = ();
    type Event = MetaEvent;
    type ExistentialDeposit = ExistentialDeposit;
    type AccountStore = System;
    type WeightInfo = ();
    type MaxLocks = ();
}

<<<<<<< HEAD
pub struct MockStorageSystem {}
=======
impl pallet_timestamp::Trait for Test {
    type Moment = u64;
    type OnTimestampSet = ();
    type MinimumPeriod = MinimumPeriod;
    type WeightInfo = ();
}

impl GovernanceCurrency for Test {
    type Currency = balances::Module<Self>;
}

impl minting::Trait for Test {
    type Currency = balances::Module<Self>;
    type MintId = u64;
}

parameter_types! {
    pub const ScreenedMemberMaxInitialBalance: u64 = 5000;
}

impl membership::Trait for Test {
    type Event = MetaEvent;
    type PaidTermId = u64;
    type SubscriptionId = u64;
    type ScreenedMemberMaxInitialBalance = ();
}

impl ContentActorAuthenticator for Test {
    type CuratorId = u64;
    type CuratorGroupId = u64;

    fn validate_member_id(member_id: &Self::MemberId) -> bool {
        match *member_id {
            DEFAULT_MEMBER_ID => true,
            SECOND_MEMBER_ID => true,
            UNAUTHORIZED_MEMBER_ID => true,
            COLLABORATOR_MEMBER_ID => true,
            DEFAULT_MODERATOR_ID => true,
            UNAUTHORIZED_COLLABORATOR_MEMBER_ID => true,
            _ => false,
        }
    }

    fn is_lead(account_id: &Self::AccountId) -> bool {
        *account_id == ensure_signed(Origin::signed(LEAD_ACCOUNT_ID)).unwrap()
    }

    fn is_curator(curator_id: &Self::CuratorId, account_id: &Self::AccountId) -> bool {
        match *curator_id {
            DEFAULT_CURATOR_ID => {
                *account_id == ensure_signed(Origin::signed(DEFAULT_CURATOR_ACCOUNT_ID)).unwrap()
            }

            UNAUTHORIZED_CURATOR_ID => {
                *account_id
                    == ensure_signed(Origin::signed(UNAUTHORIZED_CURATOR_ACCOUNT_ID)).unwrap()
            }

            _ => false,
        }
    }

    fn is_member(member_id: &Self::MemberId, account_id: &Self::AccountId) -> bool {
        match *member_id {
            DEFAULT_MEMBER_ID => {
                *account_id == ensure_signed(Origin::signed(DEFAULT_MEMBER_ACCOUNT_ID)).unwrap()
            }

            SECOND_MEMBER_ID => {
                *account_id == ensure_signed(Origin::signed(SECOND_MEMBER_ACCOUNT_ID)).unwrap()
            }

            UNAUTHORIZED_MEMBER_ID => {
                *account_id
                    == ensure_signed(Origin::signed(UNAUTHORIZED_MEMBER_ACCOUNT_ID)).unwrap()
            }

            UNAUTHORIZED_COLLABORATOR_MEMBER_ID => {
                *account_id
                    == ensure_signed(Origin::signed(UNAUTHORIZED_COLLABORATOR_MEMBER_ACCOUNT_ID))
                        .unwrap()
            }

            COLLABORATOR_MEMBER_ID => {
                *account_id
                    == ensure_signed(Origin::signed(COLLABORATOR_MEMBER_ACCOUNT_ID)).unwrap()
            }
            UNAUTHORIZED_MODERATOR_ID => {
                *account_id
                    == ensure_signed(Origin::signed(UNAUTHORIZED_MODERATOR_ACCOUNT_ID)).unwrap()
            }

            DEFAULT_MODERATOR_ID => {
                *account_id == ensure_signed(Origin::signed(DEFAULT_MODERATOR_ACCOUNT_ID)).unwrap()
            }
            _ => false,
        }
    }

    fn is_valid_curator_id(curator_id: &Self::CuratorId) -> bool {
        match *curator_id {
            DEFAULT_CURATOR_ID => true,
            UNAUTHORIZED_CURATOR_ID => true,
            _ => false,
        }
    }
}

parameter_types! {
    pub const MaxNumberOfDataObjectsPerBag: u64 = 4;
    pub const MaxDistributionBucketFamilyNumber: u64 = 4;
    pub const DataObjectDeletionPrize: u64 = DATA_OBJECT_DELETION_PRIZE;
    pub const StorageModuleId: ModuleId = ModuleId(*b"mstorage"); // module storage
    pub const BlacklistSizeLimit: u64 = 1;
    pub const MaxNumberOfPendingInvitationsPerDistributionBucket: u64 = 1;
    pub const StorageBucketsPerBagValueConstraint: storage::StorageBucketsPerBagValueConstraint =
        storage::StorageBucketsPerBagValueConstraint {min: 3, max_min_diff: 7};
    pub const InitialStorageBucketsNumberForDynamicBag: u64 = 3;
    pub const MaxRandomIterationNumber: u64 = 3;
    pub const DefaultMemberDynamicBagNumberOfStorageBuckets: u64 = 3;
    pub const DefaultChannelDynamicBagNumberOfStorageBuckets: u64 = 4;
    pub const DistributionBucketsPerBagValueConstraint: storage::DistributionBucketsPerBagValueConstraint =
    storage::StorageBucketsPerBagValueConstraint {min: 3, max_min_diff: 7};
    pub const MaxDataObjectSize: u64 = VOUCHER_OBJECTS_SIZE_LIMIT;
}
>>>>>>> f62058ba

pub const STORAGE_WG_LEADER_ACCOUNT_ID: u64 = 100001;
pub const DEFAULT_STORAGE_PROVIDER_ACCOUNT_ID: u64 = 100002;
pub const DEFAULT_DISTRIBUTION_PROVIDER_ACCOUNT_ID: u64 = 100003;
pub const DISTRIBUTION_WG_LEADER_ACCOUNT_ID: u64 = 100004;
pub const DEFAULT_STORAGE_PROVIDER_ID: u64 = 10;
pub const ANOTHER_STORAGE_PROVIDER_ID: u64 = 11;
pub const DEFAULT_DISTRIBUTION_PROVIDER_ID: u64 = 12;
pub const ANOTHER_DISTRIBUTION_PROVIDER_ID: u64 = 13;

impl storage::Trait for Test {
    type Event = MetaEvent;
    type DataObjectId = u64;
    type StorageBucketId = u64;
    type DistributionBucketIndex = u64;
    type DistributionBucketFamilyId = u64;
    type DistributionBucketOperatorId = u64;
    type ChannelId = u64;
    type DataObjectDeletionPrize = DataObjectDeletionPrize;
    type BlacklistSizeLimit = BlacklistSizeLimit;
    type ModuleId = StorageModuleId;
    type MemberOriginValidator = ();
    type StorageBucketsPerBagValueConstraint = StorageBucketsPerBagValueConstraint;
    type DefaultMemberDynamicBagNumberOfStorageBuckets =
        DefaultMemberDynamicBagNumberOfStorageBuckets;
    type DefaultChannelDynamicBagNumberOfStorageBuckets =
        DefaultChannelDynamicBagNumberOfStorageBuckets;
    type Randomness = CollectiveFlip;
    type MaxRandomIterationNumber = MaxRandomIterationNumber;
    type MaxDistributionBucketFamilyNumber = MaxDistributionBucketFamilyNumber;
    type DistributionBucketsPerBagValueConstraint = DistributionBucketsPerBagValueConstraint;
    type MaxNumberOfPendingInvitationsPerDistributionBucket =
        MaxNumberOfPendingInvitationsPerDistributionBucket;
    type ContentId = u64;
    type MaxDataObjectSize = MaxDataObjectSize;

    fn ensure_storage_working_group_leader_origin(origin: Self::Origin) -> DispatchResult {
        let account_id = ensure_signed(origin)?;

        if account_id != STORAGE_WG_LEADER_ACCOUNT_ID {
            Err(DispatchError::BadOrigin)
        } else {
            Ok(())
        }
    }

    fn ensure_storage_worker_origin(origin: Self::Origin, _: u64) -> DispatchResult {
        let account_id = ensure_signed(origin)?;

        if account_id != DEFAULT_STORAGE_PROVIDER_ACCOUNT_ID {
            Err(DispatchError::BadOrigin)
        } else {
            Ok(())
        }
    }

    fn ensure_storage_worker_exists(worker_id: &u64) -> DispatchResult {
        let allowed_storage_providers =
            vec![DEFAULT_STORAGE_PROVIDER_ID, ANOTHER_STORAGE_PROVIDER_ID];

        if !allowed_storage_providers.contains(worker_id) {
            Err(DispatchError::Other("Invalid worker"))
        } else {
            Ok(())
        }
    }

    fn ensure_distribution_working_group_leader_origin(origin: Self::Origin) -> DispatchResult {
        let account_id = ensure_signed(origin)?;

        if account_id != DISTRIBUTION_WG_LEADER_ACCOUNT_ID {
            Err(DispatchError::BadOrigin)
        } else {
            Ok(())
        }
    }

    fn ensure_distribution_worker_origin(origin: Self::Origin, _: u64) -> DispatchResult {
        let account_id = ensure_signed(origin)?;

        if account_id != DEFAULT_DISTRIBUTION_PROVIDER_ACCOUNT_ID {
            Err(DispatchError::BadOrigin)
        } else {
            Ok(())
        }
    }

    fn ensure_distribution_worker_exists(worker_id: &u64) -> DispatchResult {
        let allowed_providers = vec![
            DEFAULT_DISTRIBUTION_PROVIDER_ID,
            ANOTHER_DISTRIBUTION_PROVIDER_ID,
        ];

        if !allowed_providers.contains(worker_id) {
            Err(DispatchError::Other("Invalid worker"))
        } else {
            Ok(())
        }
    }
}

impl common::origin::ActorOriginValidator<Origin, u64, u64> for () {
    fn ensure_actor_origin(origin: Origin, member_id: u64) -> Result<u64, &'static str> {
        let signed_account_id = frame_system::ensure_signed(origin)?;

        if signed_account_id == DEFAULT_MEMBER_ACCOUNT_ID && member_id == DEFAULT_MEMBER_ID {
            Ok(signed_account_id)
        } else {
            Err(DispatchError::BadOrigin.into())
        }
    }
}

// Anyone can upload and delete without restriction

parameter_types! {
    pub const MaxNumberOfCuratorsPerGroup: u32 = 10;
    pub const ChannelOwnershipPaymentEscrowId: [u8; 8] = *b"12345678";
    pub const ContentModuleId: ModuleId = ModuleId(*b"mContent"); // module content
    pub const MaxModerators: u64 = 5;
    pub const CleanupMargin: u32 = 3;
    pub const CleanupCost: u32 = 1;
    pub const PricePerByte: u32 = 2;
    pub const VideoCommentsModuleId: ModuleId = ModuleId(*b"m0:forum"); // module : forum
    pub const BloatBondCap: u32 = 1000;
    pub const VideosMigrationsEachBlock: u64 = VIDEO_MIGRATIONS_PER_BLOCK;
    pub const ChannelsMigrationsEachBlock: u64 = CHANNEL_MIGRATIONS_PER_BLOCK;
}

impl Trait for Test {
    /// The overarching event type.
    type Event = MetaEvent;

    /// Channel Transfer Payments Escrow Account seed for ModuleId to compute deterministic AccountId
    type ChannelOwnershipPaymentEscrowId = ChannelOwnershipPaymentEscrowId;

    /// Type of identifier for Videos
    type VideoId = u64;

    /// Type of identifier for Video Categories
    type VideoCategoryId = u64;

    /// Type of identifier for Channel Categories
    type ChannelCategoryId = u64;

    /// Type of identifier for Playlists
    type PlaylistId = u64;

    /// Type of identifier for Persons
    type PersonId = u64;

    /// Type of identifier for Channels
    type SeriesId = u64;

    /// Type of identifier for Channel transfer requests
    type ChannelOwnershipTransferRequestId = u64;

    /// The maximum number of curators per group constraint
    type MaxNumberOfCuratorsPerGroup = MaxNumberOfCuratorsPerGroup;

<<<<<<< HEAD
    /// Type that handles asset uploads to storage frame_system
    type StorageSystem = MockStorageSystem;

    /// Working group pallet integration.
    type WorkingGroup = ();

    /// Validates member ID and origin combination.
    type Membership = ();

    /// Curator group identifier
    type CuratorGroupId = u64;
}

impl common::membership::MemberOriginValidator<Origin, u64, u64> for () {
    fn ensure_member_controller_account_origin(
        origin: Origin,
        _member_id: u64,
    ) -> Result<u64, DispatchError> {
        let signed_account_id = frame_system::ensure_signed(origin)?;

        Ok(signed_account_id)
    }

    fn is_member_controller_account(member_id: &u64, account_id: &u64) -> bool {
        let unknown_member_account_id = ensure_signed(Origin::signed(UNKNOWN_ORIGIN)).unwrap();
        *member_id < MEMBERS_COUNT && unknown_member_account_id != *account_id
    }
}

impl common::working_group::WorkingGroupAuthenticator<Test> for () {
    fn ensure_worker_origin(
        _origin: <Test as frame_system::Trait>::Origin,
        _worker_id: &<Test as common::membership::MembershipTypes>::ActorId,
    ) -> DispatchResult {
        unimplemented!()
    }

    fn ensure_leader_origin(_origin: <Test as frame_system::Trait>::Origin) -> DispatchResult {
        unimplemented!()
    }

    fn get_leader_member_id() -> Option<<Test as common::membership::MembershipTypes>::MemberId> {
        unimplemented!()
    }

    fn is_leader_account_id(account_id: &<Test as frame_system::Trait>::AccountId) -> bool {
        let lead_account_id = ensure_signed(Origin::signed(LEAD_ORIGIN)).unwrap();
        *account_id == lead_account_id
    }

    fn is_worker_account_id(
        account_id: &<Test as frame_system::Trait>::AccountId,
        worker_id: &<Test as common::membership::MembershipTypes>::ActorId,
    ) -> bool {
        let first_curator_account_id = ensure_signed(Origin::signed(FIRST_CURATOR_ORIGIN)).unwrap();
        let second_curator_account_id =
            ensure_signed(Origin::signed(SECOND_CURATOR_ORIGIN)).unwrap();
        (first_curator_account_id == *account_id && FIRST_CURATOR_ID == *worker_id)
            || (second_curator_account_id == *account_id && SECOND_CURATOR_ID == *worker_id)
    }

    fn worker_exists(worker_id: &<Test as MembershipTypes>::ActorId) -> bool {
        *worker_id == FIRST_CURATOR_ID || *worker_id == SECOND_CURATOR_ID
    }
=======
    /// The data object used in storage
    type DataObjectStorage = storage::Module<Self>;

    /// VideoPostId Type
    type VideoPostId = u64;

    /// VideoPost Reaction Type
    type ReactionId = u64;

    /// moderators limit
    type MaxModerators = MaxModerators;

    /// price per byte
    type PricePerByte = PricePerByte;

    /// cleanup margin
    type CleanupMargin = CleanupMargin;

    /// bloat bond cap
    type BloatBondCap = BloatBondCap;

    /// cleanup cost
    type CleanupCost = CleanupCost;

    /// module id
    type ModuleId = ContentModuleId;

    type VideosMigrationsEachBlock = VideosMigrationsEachBlock;

    type ChannelsMigrationsEachBlock = ChannelsMigrationsEachBlock;
>>>>>>> f62058ba
}

// #[derive (Default)]
pub struct ExtBuilder {
    next_channel_category_id: u64,
    next_channel_id: u64,
    next_video_category_id: u64,
    next_video_id: u64,
    next_playlist_id: u64,
    next_person_id: u64,
    next_series_id: u64,
    next_channel_transfer_request_id: u64,
    next_curator_group_id: u64,
    next_video_post_id: u64,
    video_migration: VideoMigrationConfig<Test>,
    channel_migration: ChannelMigrationConfig<Test>,
    max_reward_allowed: BalanceOf<Test>,
    min_cashout_allowed: BalanceOf<Test>,
    min_auction_duration: u64,
    max_auction_duration: u64,
    min_auction_extension_period: u64,
    max_auction_extension_period: u64,
    min_bid_lock_duration: u64,
    max_bid_lock_duration: u64,
    min_starting_price: u64,
    max_starting_price: u64,
    min_creator_royalty: Perbill,
    max_creator_royalty: Perbill,
    min_bid_step: u64,
    max_bid_step: u64,
    platform_fee_percentage: Perbill,
    auction_starts_at_max_delta: u64,
    max_auction_whitelist_length: u32,
}

impl Default for ExtBuilder {
    // init test scenario for ExtBuilder
    fn default() -> Self {
        Self {
            next_channel_category_id: 1,
            next_channel_id: 1,
            next_video_category_id: 1,
            next_video_id: 1,
            next_playlist_id: 1,
            next_person_id: 1,
            next_series_id: 1,
            next_channel_transfer_request_id: 1,
            next_curator_group_id: 1,
            next_video_post_id: 1,
            video_migration: MigrationConfigRecord {
                current_id: 1,
                final_id: 1,
            },
            channel_migration: MigrationConfigRecord {
                current_id: 1,
                final_id: 1,
            },
            max_reward_allowed: BalanceOf::<Test>::from(1_000u32),
            min_cashout_allowed: BalanceOf::<Test>::from(1u32),
            min_auction_duration: 5,
            max_auction_duration: 20,
            min_auction_extension_period: 4,
            max_auction_extension_period: 30,
            min_bid_lock_duration: 2,
            max_bid_lock_duration: 10,
            min_starting_price: 10,
            max_starting_price: 1000,
            min_creator_royalty: Perbill::from_percent(1),
            max_creator_royalty: Perbill::from_percent(5),
            min_bid_step: 10,
            max_bid_step: 100,
            platform_fee_percentage: Perbill::from_percent(1),
            auction_starts_at_max_delta: 90_000,
            max_auction_whitelist_length: 4,
        }
    }
}

impl ExtBuilder {
    pub fn build(self) -> sp_io::TestExternalities {
        let mut t = frame_system::GenesisConfig::default()
            .build_storage::<Test>()
            .unwrap();

        // the same as t.top().extend(GenesisConfig::<Test> etc...)
        GenesisConfig::<Test> {
            next_channel_category_id: self.next_channel_category_id,
            next_channel_id: self.next_channel_id,
            next_video_category_id: self.next_video_category_id,
            next_video_id: self.next_video_id,
            next_playlist_id: self.next_playlist_id,
            next_person_id: self.next_person_id,
            next_series_id: self.next_series_id,
            next_channel_transfer_request_id: self.next_channel_transfer_request_id,
            next_curator_group_id: self.next_curator_group_id,
            next_video_post_id: self.next_video_post_id,
            video_migration: self.video_migration,
            channel_migration: self.channel_migration,
            max_reward_allowed: self.max_reward_allowed,
            min_cashout_allowed: self.min_cashout_allowed,
            min_auction_duration: self.min_auction_duration,
            max_auction_duration: self.max_auction_duration,
            min_auction_extension_period: self.min_auction_extension_period,
            max_auction_extension_period: self.max_auction_extension_period,
            min_bid_lock_duration: self.min_bid_lock_duration,
            max_bid_lock_duration: self.max_bid_lock_duration,
            min_starting_price: self.min_starting_price,
            max_starting_price: self.max_starting_price,
            min_creator_royalty: self.min_creator_royalty,
            max_creator_royalty: self.max_creator_royalty,
            min_bid_step: self.min_bid_step,
            max_bid_step: self.max_bid_step,
            platform_fee_percentage: self.platform_fee_percentage,
            auction_starts_at_max_delta: self.auction_starts_at_max_delta,
            max_auction_whitelist_length: self.max_auction_whitelist_length,
        }
        .assimilate_storage(&mut t)
        .unwrap();

        t.into()
    }
}

pub fn with_default_mock_builder<R, F: FnOnce() -> R>(f: F) -> R {
    ExtBuilder::default().build().execute_with(|| f())
}

// Recommendation from Parity on testing on_finalize
// https://substrate.dev/docs/en/next/development/module/tests
pub fn run_to_block(n: u64) {
    while System::block_number() < n {
        <Content as OnFinalize<u64>>::on_finalize(System::block_number());
        System::set_block_number(System::block_number() + 1);
        <Content as OnInitialize<u64>>::on_initialize(System::block_number());
        <System as OnInitialize<u64>>::on_initialize(System::block_number());
    }
}

// Events

// type RawEvent = crate::RawEvent<
//     ContentActor<CuratorGroupId, CuratorId, MemberId>,
//     MemberId,
//     CuratorGroupId,
//     CuratorId,
//     VideoId,
//     VideoCategoryId,
//     ChannelId,
//     ChannelCategoryId,
//     ChannelOwnershipTransferRequestId,
//     u64,
//     u64,
//     u64,
//     ChannelOwnershipTransferRequest<Test>,
//     Series<<Test as StorageOwnership>::ChannelId, VideoId>,
//     Channel<Test>,
//     <Test as storage::Trait>::DataObjectId,
//     bool,
//     AuctionParams<<Test as frame_system::Trait>::BlockNumber, BalanceOf<Test>, MemberId>,
//     BalanceOf<Test>,
//     ChannelCreationParameters<Test>,
//     ChannelUpdateParameters<Test>,
//     VideoCreationParameters<Test>,
//     VideoUpdateParameters<Test>,
//     NewAssets<Test>,
//     bool,
// >;

// pub fn get_test_event(raw_event: RawEvent) -> MetaEvent {
//     MetaEvent::content(raw_event)
// }

pub fn assert_event(tested_event: MetaEvent, number_of_events_after_call: usize) {
    // Ensure  runtime events length is equal to expected number of events after call
    assert_eq!(System::events().len(), number_of_events_after_call);

    // Ensure  last emitted event is equal to expected one
    assert_eq!(System::events().iter().last().unwrap().event, tested_event);
}

// pub fn create_member_channel() -> ChannelId {
//     let channel_id = Content::next_channel_id();

//     // Member can create the channel
//     assert_ok!(Content::create_channel(
//         Origin::signed(FIRST_MEMBER_ORIGIN),
//         ContentActor::Member(FIRST_MEMBER_ID),
//         ChannelCreationParametersRecord {
//             assets: NewAssets::<Test>::Urls(vec![]),
//             meta: vec![],
//             reward_account: None,
//         }
//     ));

//     channel_id
// }

// pub fn get_video_creation_parameters() -> VideoCreationParameters<Test> {
//     VideoCreationParametersRecord {
//         assets: NewAssets::<Test>::Upload(CreationUploadParameters {
//             object_creation_list: vec![
//                 DataObjectCreationParameters {
//                     size: 3,
//                     ipfs_content_id: b"first".to_vec(),
//                 },
//                 DataObjectCreationParameters {
//                     size: 3,
//                     ipfs_content_id: b"second".to_vec(),
//                 },
//                 DataObjectCreationParameters {
//                     size: 3,
//                     ipfs_content_id: b"third".to_vec(),
//                 },
//             ],
//             expected_data_size_fee: storage::DataObjectPerMegabyteFee::<Test>::get(),
//         }),
//         meta: b"test".to_vec(),
//     }
// }

/// Get good params for open auction
pub fn get_open_auction_params(
) -> AuctionParams<<Test as frame_system::Trait>::BlockNumber, BalanceOf<Test>, MemberId> {
    AuctionParams {
        starting_price: Content::min_starting_price(),
        buy_now_price: None,
        auction_type: AuctionType::Open(OpenAuctionDetails {
            bid_lock_duration: Content::min_bid_lock_duration(),
        }),
        minimal_bid_step: Content::min_bid_step(),
        starts_at: None,
        whitelist: BTreeSet::new(),
    }
}

// pub fn create_simple_channel_and_video(sender: u64, member_id: u64) {
//     // deposit initial balance
//     let _ = balances::Module::<Test>::deposit_creating(
//         &sender,
//         <Test as balances::Trait>::Balance::from(30u32),
//     );

//     let channel_id = NextChannelId::<Test>::get();

//     create_channel_mock(
//         sender,
//         ContentActor::Member(member_id),
//         ChannelCreationParametersRecord {
//             assets: NewAssets::<Test>::Urls(vec![]),
//             meta: vec![],
//             reward_account: Some(REWARD_ACCOUNT_ID),
//         },
//         Ok(()),
//     );

//     let params = get_video_creation_parameters();

//     // Create simple video using member actor
//     create_video_mock(
//         sender,
//         ContentActor::Member(member_id),
//         channel_id,
//         params,
//         Ok(()),
//     );
// }<|MERGE_RESOLUTION|>--- conflicted
+++ resolved
@@ -1,12 +1,7 @@
 #![cfg(test)]
 
 use crate::*;
-<<<<<<< HEAD
-
-use frame_support::dispatch::DispatchError;
-=======
 use frame_support::dispatch::{DispatchError, DispatchResult};
->>>>>>> f62058ba
 use frame_support::traits::{OnFinalize, OnInitialize};
 use frame_support::{impl_outer_event, impl_outer_origin, parameter_types};
 use sp_core::H256;
@@ -16,39 +11,8 @@
     ModuleId, Perbill,
 };
 
+use crate::ContentActorAuthenticator;
 use crate::Trait;
-<<<<<<< HEAD
-use common::storage::StorageSystem;
-
-pub type CuratorGroupId = <Test as Trait>::CuratorGroupId;
-pub type MemberId = <Test as MembershipTypes>::MemberId;
-pub type ChannelId = <Test as StorageOwnership>::ChannelId;
-
-/// Origins
-
-pub const LEAD_ORIGIN: u64 = 1;
-
-pub const FIRST_CURATOR_ORIGIN: u64 = 2;
-pub const SECOND_CURATOR_ORIGIN: u64 = 3;
-
-pub const FIRST_MEMBER_ORIGIN: u64 = 4;
-pub const SECOND_MEMBER_ORIGIN: u64 = 5;
-pub const UNKNOWN_ORIGIN: u64 = 7777;
-
-// Members range from MemberId 1 to 10
-pub const MEMBERS_COUNT: MemberId = 10;
-
-/// Runtime Id's
-
-pub const FIRST_CURATOR_ID: CuratorId<Test> = 1;
-pub const SECOND_CURATOR_ID: CuratorId<Test> = 2;
-
-pub const FIRST_CURATOR_GROUP_ID: CuratorGroupId = 1;
-// pub const SECOND_CURATOR_GROUP_ID: CuratorGroupId = 2;
-
-pub const FIRST_MEMBER_ID: MemberId = 1;
-pub const SECOND_MEMBER_ID: MemberId = 2;
-=======
 use common::currency::GovernanceCurrency;
 
 /// Module Aliases
@@ -121,7 +85,6 @@
 pub const DEFAULT_PAYOUT_CLAIMED: u64 = 10;
 pub const DEFAULT_PAYOUT_EARNED: u64 = 10;
 pub const DEFAULT_NFT_PRICE: u64 = 1000;
->>>>>>> f62058ba
 
 impl_outer_origin! {
     pub enum Origin for Test {}
@@ -194,7 +157,7 @@
     type DataObjectTypeId = u64;
 }
 
-impl common::membership::MembershipTypes for Test {
+impl common::MembershipTypes for Test {
     type MemberId = u64;
     type ActorId = u64;
 }
@@ -213,9 +176,6 @@
     type MaxLocks = ();
 }
 
-<<<<<<< HEAD
-pub struct MockStorageSystem {}
-=======
 impl pallet_timestamp::Trait for Test {
     type Moment = u64;
     type OnTimestampSet = ();
@@ -341,7 +301,6 @@
     storage::StorageBucketsPerBagValueConstraint {min: 3, max_min_diff: 7};
     pub const MaxDataObjectSize: u64 = VOUCHER_OBJECTS_SIZE_LIMIT;
 }
->>>>>>> f62058ba
 
 pub const STORAGE_WG_LEADER_ACCOUNT_ID: u64 = 100001;
 pub const DEFAULT_STORAGE_PROVIDER_ACCOUNT_ID: u64 = 100002;
@@ -502,72 +461,6 @@
     /// The maximum number of curators per group constraint
     type MaxNumberOfCuratorsPerGroup = MaxNumberOfCuratorsPerGroup;
 
-<<<<<<< HEAD
-    /// Type that handles asset uploads to storage frame_system
-    type StorageSystem = MockStorageSystem;
-
-    /// Working group pallet integration.
-    type WorkingGroup = ();
-
-    /// Validates member ID and origin combination.
-    type Membership = ();
-
-    /// Curator group identifier
-    type CuratorGroupId = u64;
-}
-
-impl common::membership::MemberOriginValidator<Origin, u64, u64> for () {
-    fn ensure_member_controller_account_origin(
-        origin: Origin,
-        _member_id: u64,
-    ) -> Result<u64, DispatchError> {
-        let signed_account_id = frame_system::ensure_signed(origin)?;
-
-        Ok(signed_account_id)
-    }
-
-    fn is_member_controller_account(member_id: &u64, account_id: &u64) -> bool {
-        let unknown_member_account_id = ensure_signed(Origin::signed(UNKNOWN_ORIGIN)).unwrap();
-        *member_id < MEMBERS_COUNT && unknown_member_account_id != *account_id
-    }
-}
-
-impl common::working_group::WorkingGroupAuthenticator<Test> for () {
-    fn ensure_worker_origin(
-        _origin: <Test as frame_system::Trait>::Origin,
-        _worker_id: &<Test as common::membership::MembershipTypes>::ActorId,
-    ) -> DispatchResult {
-        unimplemented!()
-    }
-
-    fn ensure_leader_origin(_origin: <Test as frame_system::Trait>::Origin) -> DispatchResult {
-        unimplemented!()
-    }
-
-    fn get_leader_member_id() -> Option<<Test as common::membership::MembershipTypes>::MemberId> {
-        unimplemented!()
-    }
-
-    fn is_leader_account_id(account_id: &<Test as frame_system::Trait>::AccountId) -> bool {
-        let lead_account_id = ensure_signed(Origin::signed(LEAD_ORIGIN)).unwrap();
-        *account_id == lead_account_id
-    }
-
-    fn is_worker_account_id(
-        account_id: &<Test as frame_system::Trait>::AccountId,
-        worker_id: &<Test as common::membership::MembershipTypes>::ActorId,
-    ) -> bool {
-        let first_curator_account_id = ensure_signed(Origin::signed(FIRST_CURATOR_ORIGIN)).unwrap();
-        let second_curator_account_id =
-            ensure_signed(Origin::signed(SECOND_CURATOR_ORIGIN)).unwrap();
-        (first_curator_account_id == *account_id && FIRST_CURATOR_ID == *worker_id)
-            || (second_curator_account_id == *account_id && SECOND_CURATOR_ID == *worker_id)
-    }
-
-    fn worker_exists(worker_id: &<Test as MembershipTypes>::ActorId) -> bool {
-        *worker_id == FIRST_CURATOR_ID || *worker_id == SECOND_CURATOR_ID
-    }
-=======
     /// The data object used in storage
     type DataObjectStorage = storage::Module<Self>;
 
@@ -598,7 +491,6 @@
     type VideosMigrationsEachBlock = VideosMigrationsEachBlock;
 
     type ChannelsMigrationsEachBlock = ChannelsMigrationsEachBlock;
->>>>>>> f62058ba
 }
 
 // #[derive (Default)]
