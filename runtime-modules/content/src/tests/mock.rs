--- conflicted
+++ resolved
@@ -309,77 +309,9 @@
         MaxNumberOfPendingInvitationsPerDistributionBucket;
     type ContentId = u64;
     type MaxDataObjectSize = MaxDataObjectSize;
-
-<<<<<<< HEAD
-    fn ensure_storage_working_group_leader_origin(origin: Self::Origin) -> DispatchResult {
-        let account_id = ensure_signed(origin)?;
-
-        if account_id != STORAGE_WG_LEADER_ACCOUNT_ID {
-            Err(DispatchError::BadOrigin)
-        } else {
-            Ok(())
-        }
-    }
-
-    fn ensure_storage_worker_origin(origin: Self::Origin, _: u64) -> DispatchResult {
-        let account_id = ensure_signed(origin)?;
-
-        if account_id != DEFAULT_STORAGE_PROVIDER_ACCOUNT_ID {
-            Err(DispatchError::BadOrigin)
-        } else {
-            Ok(())
-        }
-    }
-
-    fn ensure_storage_worker_exists(worker_id: &u64) -> DispatchResult {
-        let allowed_storage_providers =
-            vec![DEFAULT_STORAGE_PROVIDER_ID, ANOTHER_STORAGE_PROVIDER_ID];
-
-        if !allowed_storage_providers.contains(worker_id) {
-            Err(DispatchError::Other("Invalid worker"))
-        } else {
-            Ok(())
-        }
-    }
-
-    fn ensure_distribution_working_group_leader_origin(origin: Self::Origin) -> DispatchResult {
-        let account_id = ensure_signed(origin)?;
-
-        if account_id != DISTRIBUTION_WG_LEADER_ACCOUNT_ID {
-            Err(DispatchError::BadOrigin)
-        } else {
-            Ok(())
-        }
-    }
-
-    fn ensure_distribution_worker_origin(origin: Self::Origin, _: u64) -> DispatchResult {
-        let account_id = ensure_signed(origin)?;
-
-        if account_id != DEFAULT_DISTRIBUTION_PROVIDER_ACCOUNT_ID {
-            Err(DispatchError::BadOrigin)
-        } else {
-            Ok(())
-        }
-    }
-
-    fn ensure_distribution_worker_exists(worker_id: &u64) -> DispatchResult {
-        let allowed_providers = vec![
-            DEFAULT_DISTRIBUTION_PROVIDER_ID,
-            ANOTHER_DISTRIBUTION_PROVIDER_ID,
-        ];
-
-        if !allowed_providers.contains(worker_id) {
-            Err(DispatchError::Other("Invalid worker"))
-        } else {
-            Ok(())
-        }
-    }
-
     type WeightInfo = ();
-=======
     type StorageWorkingGroup = StorageWG;
     type DistributionWorkingGroup = DistributionWG;
->>>>>>> 12b65d88
 }
 
 // Anyone can upload and delete without restriction
