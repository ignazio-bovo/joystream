#![cfg(test)]

use crate::*;
use frame_support::dispatch::{DispatchError, DispatchResult};
use frame_support::traits::{OnFinalize, OnInitialize};
use frame_support::{impl_outer_event, impl_outer_origin, parameter_types};
use sp_core::H256;
use sp_runtime::{
    testing::Header,
    traits::{BlakeTwo256, IdentityLookup},
    ModuleId, Perbill,
};

use crate::ContentActorAuthenticator;
use crate::Trait;
use common::currency::GovernanceCurrency;
use frame_support::assert_ok;

pub type CuratorId = <Test as ContentActorAuthenticator>::CuratorId;
pub type CuratorGroupId = <Test as ContentActorAuthenticator>::CuratorGroupId;
pub type MemberId = <Test as MembershipTypes>::MemberId;
pub type ChannelId = <Test as StorageOwnership>::ChannelId;
pub type VideoId = <Test as Trait>::VideoId;
pub type VideoCategoryId = <Test as Trait>::VideoCategoryId;
pub type ChannelCategoryId = <Test as Trait>::ChannelCategoryId;
type ChannelOwnershipTransferRequestId = <Test as Trait>::ChannelOwnershipTransferRequestId;

<<<<<<< HEAD
pub const REWARD_ACCOUNT_ID: u64 = 25;

/// Origins
pub const LEAD_ORIGIN: u64 = 1;

pub const FIRST_CURATOR_ORIGIN: u64 = 2;
pub const SECOND_CURATOR_ORIGIN: u64 = 3;

pub const FIRST_MEMBER_ORIGIN: u64 = 4;
pub const SECOND_MEMBER_ORIGIN: u64 = 5;
pub const UNKNOWN_ORIGIN: u64 = 7777;
pub const UNKNOWN_MEMBER_ID: u64 = 7777;
=======
/// Accounts
pub const DEFAULT_MEMBER_ACCOUNT_ID: u64 = 101;
pub const DEFAULT_CURATOR_ACCOUNT_ID: u64 = 102;
pub const LEAD_ACCOUNT_ID: u64 = 103;
pub const COLLABORATOR_MEMBER_ACCOUNT_ID: u64 = 104;
pub const UNAUTHORIZED_MEMBER_ACCOUNT_ID: u64 = 105;
pub const UNAUTHORIZED_CURATOR_ACCOUNT_ID: u64 = 106;
pub const UNAUTHORIZED_COLLABORATOR_MEMBER_ACCOUNT_ID: u64 = 107;
pub const UNAUTHORIZED_LEAD_ACCOUNT_ID: u64 = 108;
>>>>>>> 18eb4e17

// Members range from MemberId 1 to 10
pub const MEMBERS_COUNT: MemberId = 10;

/// Runtime Id's
<<<<<<< HEAD

pub const UNKNOWN_ID: u64 = 545;

pub const FIRST_CURATOR_ID: CuratorId = 1;
pub const SECOND_CURATOR_ID: CuratorId = 2;

pub const FIRST_CURATOR_GROUP_ID: CuratorGroupId = 1;
// pub const SECOND_CURATOR_GROUP_ID: CuratorGroupId = 2;

pub const FIRST_MEMBER_ID: MemberId = 1;
pub const SECOND_MEMBER_ID: MemberId = 2;
pub const THIRD_MEMBER_ID: MemberId = 7;
pub const FOURTH_MEMBER_ID: MemberId = 8;

// members that act as collaborators
pub const COLLABORATOR_MEMBER_ORIGIN: MemberId = 8;
pub const COLLABORATOR_MEMBER_ID: MemberId = 9;

/// Constants
// initial balancer for an account
pub const INIT_BALANCE: u32 = 500;
=======
pub const DEFAULT_MEMBER_ID: MemberId = 201;
pub const DEFAULT_CURATOR_ID: CuratorId = 202;
pub const COLLABORATOR_MEMBER_ID: u64 = 204;
pub const UNAUTHORIZED_MEMBER_ID: u64 = 205;
pub const UNAUTHORIZED_CURATOR_ID: u64 = 206;
pub const UNAUTHORIZED_COLLABORATOR_MEMBER_ID: u64 = 207;

// Storage module & migration parameters
// # objects in a channel == # objects in a video is assumed, changing this will make tests fail
// TODO: set separate amount of objects per channel / video in Olympia release tests

pub const DATA_OBJECT_DELETION_PRIZE: u64 = 5;
pub const DEFAULT_OBJECT_SIZE: u64 = 5;
pub const DATA_OBJECTS_NUMBER: u64 = 10;
pub const VIDEO_MIGRATIONS_PER_BLOCK: u64 = 2;
pub const CHANNEL_MIGRATIONS_PER_BLOCK: u64 = 1;
pub const MIGRATION_BLOCKS: u64 = 4;

pub const OUTSTANDING_VIDEOS: u64 = MIGRATION_BLOCKS * VIDEO_MIGRATIONS_PER_BLOCK;
pub const OUTSTANDING_CHANNELS: u64 = MIGRATION_BLOCKS * CHANNEL_MIGRATIONS_PER_BLOCK;
pub const TOTAL_OBJECTS_NUMBER: u64 =
    DATA_OBJECTS_NUMBER * (OUTSTANDING_VIDEOS + OUTSTANDING_CHANNELS);
pub const TOTAL_BALANCE_REQUIRED: u64 = TOTAL_OBJECTS_NUMBER * DATA_OBJECT_DELETION_PRIZE;

pub const STORAGE_BUCKET_OBJECTS_NUMBER_LIMIT: u64 = TOTAL_OBJECTS_NUMBER;
pub const STORAGE_BUCKET_OBJECTS_SIZE_LIMIT: u64 =
    DEFAULT_OBJECT_SIZE * STORAGE_BUCKET_OBJECTS_NUMBER_LIMIT;
pub const STORAGE_BUCKET_ACCEPTING_BAGS: bool = true;
pub const VOUCHER_OBJECTS_NUMBER_LIMIT: u64 = 2 * STORAGE_BUCKET_OBJECTS_NUMBER_LIMIT;
pub const VOUCHER_OBJECTS_SIZE_LIMIT: u64 = VOUCHER_OBJECTS_NUMBER_LIMIT * DEFAULT_OBJECT_SIZE;
pub const INITIAL_BALANCE: u64 = TOTAL_BALANCE_REQUIRED;

pub const START_MIGRATION_AT_BLOCK: u64 = 1;
>>>>>>> 18eb4e17

impl_outer_origin! {
    pub enum Origin for Test {}
}

mod content {
    pub use crate::Event;
}

mod storage_mod {
    pub use storage::Event;
}

mod membership_mod {
    pub use membership::Event;
}

impl_outer_event! {
    pub enum MetaEvent for Test {
        content<T>,
        frame_system<T>,
        balances<T>,
        membership_mod<T>,
        storage_mod<T>,
    }
}

#[derive(Clone, PartialEq, Eq, Debug)]
pub struct Test;

parameter_types! {
    pub const BlockHashCount: u64 = 250;
    pub const MaximumBlockWeight: u32 = 1024;
    pub const MaximumBlockLength: u32 = 2 * 1024;
    pub const AvailableBlockRatio: Perbill = Perbill::one();
    pub const MinimumPeriod: u64 = 5;
}

impl frame_system::Trait for Test {
    type BaseCallFilter = ();
    type Origin = Origin;
    type Call = ();
    type Index = u64;
    type BlockNumber = u64;
    type Hash = H256;
    type Hashing = BlakeTwo256;
    type AccountId = u64;
    type Lookup = IdentityLookup<Self::AccountId>;
    type Header = Header;
    type Event = MetaEvent;
    type BlockHashCount = BlockHashCount;
    type MaximumBlockWeight = MaximumBlockWeight;
    type DbWeight = ();
    type BlockExecutionWeight = ();
    type ExtrinsicBaseWeight = ();
    type MaximumExtrinsicWeight = ();
    type MaximumBlockLength = MaximumBlockLength;
    type AvailableBlockRatio = AvailableBlockRatio;
    type Version = ();
    type AccountData = balances::AccountData<u64>;
    type OnNewAccount = ();
    type OnKilledAccount = ();
    type PalletInfo = ();
    type SystemWeightInfo = ();
}

impl common::StorageOwnership for Test {
    type ChannelId = u64;
    type ContentId = u64;
    type DataObjectTypeId = u64;
}

parameter_types! {
    pub const ExistentialDeposit: u32 = 0;
}

impl balances::Trait for Test {
    type Balance = u64;
    type DustRemoval = ();
    type Event = MetaEvent;
    type ExistentialDeposit = ExistentialDeposit;
    type AccountStore = System;
    type WeightInfo = ();
    type MaxLocks = ();
}

impl pallet_timestamp::Trait for Test {
    type Moment = u64;
    type OnTimestampSet = ();
    type MinimumPeriod = MinimumPeriod;
    type WeightInfo = ();
}

impl GovernanceCurrency for Test {
    type Currency = balances::Module<Self>;
}

parameter_types! {
    pub const ScreenedMemberMaxInitialBalance: u64 = 5000;
}

impl common::MembershipTypes for Test {
    type MemberId = u64;
    type ActorId = u64;
}

impl membership::Trait for Test {
    type Event = MetaEvent;
    type PaidTermId = u64;
    type SubscriptionId = u64;
    type ScreenedMemberMaxInitialBalance = ();
}

impl ContentActorAuthenticator for Test {
    type CuratorId = u64;
    type CuratorGroupId = u64;

    fn validate_member_id(member_id: &Self::MemberId) -> bool {
        match *member_id {
            DEFAULT_MEMBER_ID => true,
            UNAUTHORIZED_MEMBER_ID => true,
            COLLABORATOR_MEMBER_ID => true,
            UNAUTHORIZED_COLLABORATOR_MEMBER_ID => true,
            _ => false,
        }
    }

    fn is_lead(account_id: &Self::AccountId) -> bool {
        *account_id == ensure_signed(Origin::signed(LEAD_ACCOUNT_ID)).unwrap()
    }

    fn is_curator(curator_id: &Self::CuratorId, account_id: &Self::AccountId) -> bool {
        match *curator_id {
            DEFAULT_CURATOR_ID => {
                *account_id == ensure_signed(Origin::signed(DEFAULT_CURATOR_ACCOUNT_ID)).unwrap()
            }

            UNAUTHORIZED_CURATOR_ID => {
                *account_id
                    == ensure_signed(Origin::signed(UNAUTHORIZED_CURATOR_ACCOUNT_ID)).unwrap()
            }

            _ => false,
        }
    }

    fn is_member(member_id: &Self::MemberId, account_id: &Self::AccountId) -> bool {
        match *member_id {
            DEFAULT_MEMBER_ID => {
                *account_id == ensure_signed(Origin::signed(DEFAULT_MEMBER_ACCOUNT_ID)).unwrap()
            }

            UNAUTHORIZED_MEMBER_ID => {
                *account_id
                    == ensure_signed(Origin::signed(UNAUTHORIZED_MEMBER_ACCOUNT_ID)).unwrap()
            }

            UNAUTHORIZED_COLLABORATOR_MEMBER_ID => {
                *account_id
                    == ensure_signed(Origin::signed(UNAUTHORIZED_COLLABORATOR_MEMBER_ACCOUNT_ID))
                        .unwrap()
            }

            COLLABORATOR_MEMBER_ID => {
                *account_id
                    == ensure_signed(Origin::signed(COLLABORATOR_MEMBER_ACCOUNT_ID)).unwrap()
            }
            _ => false,
        }
    }

    fn is_valid_curator_id(curator_id: &Self::CuratorId) -> bool {
        match *curator_id {
            DEFAULT_CURATOR_ID => true,
            UNAUTHORIZED_CURATOR_ID => true,
            _ => false,
        }
    }
}

parameter_types! {
    pub const MaxNumberOfDataObjectsPerBag: u64 = 4;
    pub const MaxDistributionBucketFamilyNumber: u64 = 4;
    pub const DataObjectDeletionPrize: u64 = DATA_OBJECT_DELETION_PRIZE;
    pub const StorageModuleId: ModuleId = ModuleId(*b"mstorage"); // module storage
    pub const BlacklistSizeLimit: u64 = 1;
    pub const MaxNumberOfPendingInvitationsPerDistributionBucket: u64 = 1;
    pub const StorageBucketsPerBagValueConstraint: storage::StorageBucketsPerBagValueConstraint =
        storage::StorageBucketsPerBagValueConstraint {min: 3, max_min_diff: 7};
    pub const InitialStorageBucketsNumberForDynamicBag: u64 = 3;
    pub const MaxRandomIterationNumber: u64 = 3;
    pub const DefaultMemberDynamicBagNumberOfStorageBuckets: u64 = 3;
    pub const DefaultChannelDynamicBagNumberOfStorageBuckets: u64 = 4;
    pub const DistributionBucketsPerBagValueConstraint: storage::DistributionBucketsPerBagValueConstraint =
        storage::StorageBucketsPerBagValueConstraint {min: 3, max_min_diff: 7};
    pub const MaxDataObjectSize: u64 = VOUCHER_OBJECTS_SIZE_LIMIT;
}

pub const STORAGE_WG_LEADER_ACCOUNT_ID: u64 = 100001;
pub const DEFAULT_STORAGE_PROVIDER_ACCOUNT_ID: u64 = 100002;
pub const DEFAULT_DISTRIBUTION_PROVIDER_ACCOUNT_ID: u64 = 100003;
pub const DISTRIBUTION_WG_LEADER_ACCOUNT_ID: u64 = 100004;
pub const DEFAULT_STORAGE_PROVIDER_ID: u64 = 10;
pub const ANOTHER_STORAGE_PROVIDER_ID: u64 = 11;
pub const DEFAULT_DISTRIBUTION_PROVIDER_ID: u64 = 12;
pub const ANOTHER_DISTRIBUTION_PROVIDER_ID: u64 = 13;

impl storage::Trait for Test {
    type Event = MetaEvent;
    type DataObjectId = u64;
    type StorageBucketId = u64;
    type DistributionBucketIndex = u64;
    type DistributionBucketFamilyId = u64;
    type DistributionBucketOperatorId = u64;
    type ChannelId = u64;
    type DataObjectDeletionPrize = DataObjectDeletionPrize;
    type BlacklistSizeLimit = BlacklistSizeLimit;
    type ModuleId = StorageModuleId;
    type MemberOriginValidator = ();
    type StorageBucketsPerBagValueConstraint = StorageBucketsPerBagValueConstraint;
    type DefaultMemberDynamicBagNumberOfStorageBuckets =
        DefaultMemberDynamicBagNumberOfStorageBuckets;
    type DefaultChannelDynamicBagNumberOfStorageBuckets =
        DefaultChannelDynamicBagNumberOfStorageBuckets;
    type Randomness = CollectiveFlip;
    type MaxRandomIterationNumber = MaxRandomIterationNumber;
    type MaxDistributionBucketFamilyNumber = MaxDistributionBucketFamilyNumber;
    type DistributionBucketsPerBagValueConstraint = DistributionBucketsPerBagValueConstraint;
    type MaxNumberOfPendingInvitationsPerDistributionBucket =
        MaxNumberOfPendingInvitationsPerDistributionBucket;
    type ContentId = u64;
    type MaxDataObjectSize = MaxDataObjectSize;

    fn ensure_storage_working_group_leader_origin(origin: Self::Origin) -> DispatchResult {
        let account_id = ensure_signed(origin)?;

        if account_id != STORAGE_WG_LEADER_ACCOUNT_ID {
            Err(DispatchError::BadOrigin)
        } else {
            Ok(())
        }
    }

    fn ensure_storage_worker_origin(origin: Self::Origin, _: u64) -> DispatchResult {
        let account_id = ensure_signed(origin)?;

        if account_id != DEFAULT_STORAGE_PROVIDER_ACCOUNT_ID {
            Err(DispatchError::BadOrigin)
        } else {
            Ok(())
        }
    }

    fn ensure_storage_worker_exists(worker_id: &u64) -> DispatchResult {
        let allowed_storage_providers =
            vec![DEFAULT_STORAGE_PROVIDER_ID, ANOTHER_STORAGE_PROVIDER_ID];

        if !allowed_storage_providers.contains(worker_id) {
            Err(DispatchError::Other("Invalid worker"))
        } else {
            Ok(())
        }
    }

    fn ensure_distribution_working_group_leader_origin(origin: Self::Origin) -> DispatchResult {
        let account_id = ensure_signed(origin)?;

        if account_id != DISTRIBUTION_WG_LEADER_ACCOUNT_ID {
            Err(DispatchError::BadOrigin)
        } else {
            Ok(())
        }
    }

    fn ensure_distribution_worker_origin(origin: Self::Origin, _: u64) -> DispatchResult {
        let account_id = ensure_signed(origin)?;

        if account_id != DEFAULT_DISTRIBUTION_PROVIDER_ACCOUNT_ID {
            Err(DispatchError::BadOrigin)
        } else {
            Ok(())
        }
    }

    fn ensure_distribution_worker_exists(worker_id: &u64) -> DispatchResult {
        let allowed_providers = vec![
            DEFAULT_DISTRIBUTION_PROVIDER_ID,
            ANOTHER_DISTRIBUTION_PROVIDER_ID,
        ];

        if !allowed_providers.contains(worker_id) {
            Err(DispatchError::Other("Invalid worker"))
        } else {
            Ok(())
        }
    }
}

impl common::origin::ActorOriginValidator<Origin, u64, u64> for () {
    fn ensure_actor_origin(origin: Origin, member_id: u64) -> Result<u64, &'static str> {
        let signed_account_id = frame_system::ensure_signed(origin)?;

        if signed_account_id == DEFAULT_MEMBER_ACCOUNT_ID && member_id == DEFAULT_MEMBER_ID {
            Ok(signed_account_id)
        } else {
            Err(DispatchError::BadOrigin.into())
        }
    }
}

// Anyone can upload and delete without restriction

parameter_types! {
    pub const MaxNumberOfCuratorsPerGroup: u32 = 10;
    pub const ChannelOwnershipPaymentEscrowId: [u8; 8] = *b"12345678";
<<<<<<< HEAD
    pub const VideosMigrationsEachBlock: u64 = 20;
    pub const ChannelsMigrationsEachBlock: u64 = 10;
=======
    pub const VideosMigrationsEachBlock: u64 = VIDEO_MIGRATIONS_PER_BLOCK;
    pub const ChannelsMigrationsEachBlock: u64 = CHANNEL_MIGRATIONS_PER_BLOCK;
>>>>>>> 18eb4e17
}

impl Trait for Test {
    /// The overarching event type.
    type Event = MetaEvent;

    /// Channel Transfer Payments Escrow Account seed for ModuleId to compute deterministic AccountId
    type ChannelOwnershipPaymentEscrowId = ChannelOwnershipPaymentEscrowId;

    /// Type of identifier for Videos
    type VideoId = u64;

    /// Type of identifier for Video Categories
    type VideoCategoryId = u64;

    /// Type of identifier for Channel Categories
    type ChannelCategoryId = u64;

    /// Type of identifier for Playlists
    type PlaylistId = u64;

    /// Type of identifier for Persons
    type PersonId = u64;

    /// Type of identifier for Channels
    type SeriesId = u64;

    /// Type of identifier for Channel transfer requests
    type ChannelOwnershipTransferRequestId = u64;

    /// The maximum number of curators per group constraint
    type MaxNumberOfCuratorsPerGroup = MaxNumberOfCuratorsPerGroup;

    /// The data object used in storage
    type DataObjectStorage = storage::Module<Self>;

    type VideosMigrationsEachBlock = VideosMigrationsEachBlock;
<<<<<<< HEAD
=======

>>>>>>> 18eb4e17
    type ChannelsMigrationsEachBlock = ChannelsMigrationsEachBlock;
}

pub type System = frame_system::Module<Test>;
pub type Content = Module<Test>;
// #[derive (Default)]
pub struct ExtBuilder {
    next_channel_category_id: u64,
    next_channel_id: u64,
    next_video_category_id: u64,
    next_video_id: u64,
    next_playlist_id: u64,
    next_person_id: u64,
    next_series_id: u64,
    next_channel_transfer_request_id: u64,
    next_curator_group_id: u64,
<<<<<<< HEAD
    min_auction_duration: u64,
    max_auction_duration: u64,
    min_auction_extension_period: u64,
    max_auction_extension_period: u64,
    min_bid_lock_duration: u64,
    max_bid_lock_duration: u64,
    min_starting_price: u64,
    max_starting_price: u64,
    min_creator_royalty: Perbill,
    max_creator_royalty: Perbill,
    min_bid_step: u64,
    max_bid_step: u64,
    platform_fee_percentage: Perbill,
    auction_starts_at_max_delta: u64,
    max_auction_whitelist_length: u32,
=======
>>>>>>> 18eb4e17
    video_migration: VideoMigrationConfig<Test>,
    channel_migration: ChannelMigrationConfig<Test>,
}

impl Default for ExtBuilder {
    fn default() -> Self {
        Self {
            next_channel_category_id: 1,
            next_channel_id: 1,
            next_video_category_id: 1,
            next_video_id: 1,
            next_playlist_id: 1,
            next_person_id: 1,
            next_series_id: 1,
            next_channel_transfer_request_id: 1,
            next_curator_group_id: 1,
<<<<<<< HEAD
            min_auction_duration: 5,
            max_auction_duration: 20,
            min_auction_extension_period: 4,
            max_auction_extension_period: 30,
            min_bid_lock_duration: 2,
            max_bid_lock_duration: 10,
            min_starting_price: 10,
            max_starting_price: 1000,
            min_creator_royalty: Perbill::from_percent(1),
            max_creator_royalty: Perbill::from_percent(5),
            min_bid_step: 10,
            max_bid_step: 100,
            platform_fee_percentage: Perbill::from_percent(1),
            auction_starts_at_max_delta: 90_000,
            max_auction_whitelist_length: 4,
=======
>>>>>>> 18eb4e17
            video_migration: MigrationConfigRecord {
                current_id: 1,
                final_id: 1,
            },
            channel_migration: MigrationConfigRecord {
                current_id: 1,
                final_id: 1,
            },
        }
    }
}

impl ExtBuilder {
    pub fn build(self) -> sp_io::TestExternalities {
        let mut t = frame_system::GenesisConfig::default()
            .build_storage::<Test>()
            .unwrap();

        GenesisConfig::<Test> {
            next_channel_category_id: self.next_channel_category_id,
            next_channel_id: self.next_channel_id,
            next_video_category_id: self.next_video_category_id,
            next_video_id: self.next_video_id,
            next_playlist_id: self.next_playlist_id,
            next_person_id: self.next_person_id,
            next_series_id: self.next_series_id,
            next_channel_transfer_request_id: self.next_channel_transfer_request_id,
            next_curator_group_id: self.next_curator_group_id,
<<<<<<< HEAD
            min_auction_duration: self.min_auction_duration,
            max_auction_duration: self.max_auction_duration,
            min_auction_extension_period: self.min_auction_extension_period,
            max_auction_extension_period: self.max_auction_extension_period,
            min_bid_lock_duration: self.min_bid_lock_duration,
            max_bid_lock_duration: self.max_bid_lock_duration,
            min_starting_price: self.min_starting_price,
            max_starting_price: self.max_starting_price,
            min_creator_royalty: self.min_creator_royalty,
            max_creator_royalty: self.max_creator_royalty,
            min_bid_step: self.min_bid_step,
            max_bid_step: self.max_bid_step,
            platform_fee_percentage: self.platform_fee_percentage,
            auction_starts_at_max_delta: self.auction_starts_at_max_delta,
            max_auction_whitelist_length: self.max_auction_whitelist_length,
=======
>>>>>>> 18eb4e17
            video_migration: self.video_migration,
            channel_migration: self.channel_migration,
        }
        .assimilate_storage(&mut t)
        .unwrap();

        t.into()
    }
}

pub fn with_default_mock_builder<R, F: FnOnce() -> R>(f: F) -> R {
    ExtBuilder::default().build().execute_with(|| f())
}

// Recommendation from Parity on testing on_finalize
// https://substrate.dev/docs/en/next/development/module/tests
pub fn run_to_block(n: u64) {
    while System::block_number() < n {
        <Content as OnFinalize<u64>>::on_finalize(System::block_number());
        System::set_block_number(System::block_number() + 1);
        <Content as OnInitialize<u64>>::on_initialize(System::block_number());
<<<<<<< HEAD
    }
}

// Events

type RawEvent = crate::RawEvent<
    ContentActor<CuratorGroupId, CuratorId, MemberId>,
    MemberId,
    CuratorGroupId,
    CuratorId,
    VideoId,
    VideoCategoryId,
    ChannelId,
    ChannelCategoryId,
    ChannelOwnershipTransferRequestId,
    u64,
    u64,
    u64,
    ChannelOwnershipTransferRequest<Test>,
    Series<<Test as StorageOwnership>::ChannelId, VideoId>,
    Channel<Test>,
    <Test as storage::Trait>::DataObjectId,
    bool,
    AuctionParams<<Test as frame_system::Trait>::BlockNumber, BalanceOf<Test>, MemberId>,
    BalanceOf<Test>,
    ChannelCreationParameters<Test>,
    ChannelUpdateParameters<Test>,
    VideoCreationParameters<Test>,
    VideoUpdateParameters<Test>,
    bool,
    StorageAssets<Test>,
>;

pub fn get_test_event(raw_event: RawEvent) -> MetaEvent {
    MetaEvent::content(raw_event)
}

pub fn assert_event(tested_event: MetaEvent, number_of_events_after_call: usize) {
    // Ensure  runtime events length is equal to expected number of events after call
    assert_eq!(System::events().len(), number_of_events_after_call);

    // Ensure  last emitted event is equal to expected one
    assert_eq!(System::events().iter().last().unwrap().event, tested_event);
}

pub fn create_member_channel() -> ChannelId {
    // deposit initial balance
    let _ = balances::Module::<Test>::deposit_creating(
        &FIRST_MEMBER_ORIGIN,
        <Test as balances::Trait>::Balance::from(30u32),
    );

    let channel_id = Content::next_channel_id();

    // 3 assets added at creation
    let assets = StorageAssetsRecord {
        object_creation_list: vec![
            DataObjectCreationParameters {
                size: 3,
                ipfs_content_id: b"first".to_vec(),
            },
            DataObjectCreationParameters {
                size: 3,
                ipfs_content_id: b"second".to_vec(),
            },
            DataObjectCreationParameters {
                size: 3,
                ipfs_content_id: b"third".to_vec(),
            },
        ],
        expected_data_size_fee: storage::DataObjectPerMegabyteFee::<Test>::get(),
    };

    // Member can create the channel
    assert_ok!(Content::create_channel(
        Origin::signed(FIRST_MEMBER_ORIGIN),
        ContentActor::Member(FIRST_MEMBER_ID),
        ChannelCreationParametersRecord {
            assets: Some(assets),
            meta: Some(vec![]),
            reward_account: None,
            collaborators: BTreeSet::<MemberId>::new(),
        }
    ));

    channel_id
}

pub fn get_video_creation_parameters() -> VideoCreationParameters<Test> {
    VideoCreationParametersRecord {
        assets: Some(StorageAssetsRecord {
            object_creation_list: vec![
                DataObjectCreationParameters {
                    size: 3,
                    ipfs_content_id: b"first".to_vec(),
                },
                DataObjectCreationParameters {
                    size: 3,
                    ipfs_content_id: b"second".to_vec(),
                },
                DataObjectCreationParameters {
                    size: 3,
                    ipfs_content_id: b"third".to_vec(),
                },
            ],
            expected_data_size_fee: storage::DataObjectPerMegabyteFee::<Test>::get(),
        }),
        meta: Some(b"test".to_vec()),
    }
}

/// Get good params for open auction
pub fn get_open_auction_params(
) -> AuctionParams<<Test as frame_system::Trait>::BlockNumber, BalanceOf<Test>, MemberId> {
    AuctionParams {
        starting_price: Content::min_starting_price(),
        buy_now_price: None,
        auction_type: AuctionType::Open(OpenAuctionDetails {
            bid_lock_duration: Content::min_bid_lock_duration(),
        }),
        minimal_bid_step: Content::min_bid_step(),
        starts_at: None,
        whitelist: BTreeSet::new(),
=======
>>>>>>> 18eb4e17
    }
}

pub type CollectiveFlip = randomness_collective_flip::Module<Test>;

<<<<<<< HEAD
pub fn create_channel_mock(
    sender: u64,
    actor: ContentActor<CuratorGroupId, CuratorId, MemberId>,
    params: ChannelCreationParameters<Test>,
    result: DispatchResult,
) {
    let channel_id = Content::next_channel_id();

    assert_eq!(
        Content::create_channel(
            Origin::signed(sender.clone()),
            actor.clone(),
            params.clone()
        ),
        result.clone(),
    );

    if result.is_ok() {
        let owner = Content::actor_to_channel_owner(&actor).unwrap();

        assert_eq!(
            System::events().last().unwrap().event,
            MetaEvent::content(RawEvent::ChannelCreated(
                actor.clone(),
                channel_id,
                ChannelRecord {
                    owner: owner,
                    is_censored: false,
                    reward_account: params.reward_account.clone(),

                    collaborators: params.collaborators.clone(),
                    num_videos: 0,
                    deletion_prize_source_account_id: sender.clone(),
                },
                params,
            ))
        );
    }
}

pub fn update_channel_mock(
    sender: u64,
    actor: ContentActor<CuratorGroupId, CuratorId, MemberId>,
    channel_id: ChannelId,
    params: ChannelUpdateParameters<Test>,
    result: DispatchResult,
) {
    let channel_pre = ChannelById::<Test>::get(channel_id.clone());

    assert_eq!(
        Content::update_channel(
            Origin::signed(sender),
            actor.clone(),
            channel_id.clone(),
            params.clone(),
        ),
        result.clone(),
    );

    if result.is_ok() {
        assert_eq!(
            System::events().last().unwrap().event,
            MetaEvent::content(RawEvent::ChannelUpdated(
                actor.clone(),
                channel_id,
                ChannelRecord {
                    owner: channel_pre.owner.clone(),
                    is_censored: channel_pre.is_censored,
                    reward_account: params
                        .reward_account
                        .map_or_else(|| channel_pre.reward_account.clone(), |account| account),
                    collaborators: params
                        .collaborators
                        .clone()
                        .unwrap_or(channel_pre.collaborators),
                    num_videos: channel_pre.num_videos,
                    deletion_prize_source_account_id: channel_pre.deletion_prize_source_account_id,
                },
                params,
            ))
        );
    }
}

pub fn delete_channel_mock(
    sender: u64,
    actor: ContentActor<CuratorGroupId, CuratorId, MemberId>,
    channel_id: ChannelId,
    objects_num: u64,
    result: DispatchResult,
) {
    assert_eq!(
        Content::delete_channel(
            Origin::signed(sender),
            actor.clone(),
            channel_id.clone(),
            objects_num,
        ),
        result.clone(),
    );

    if result.is_ok() {
        assert_eq!(
            System::events().last().unwrap().event,
            MetaEvent::content(RawEvent::ChannelDeleted(actor.clone(), channel_id))
        )
    }
}

pub fn create_simple_channel_and_video(sender: u64, member_id: u64) {
    // deposit initial balance
    let _ = balances::Module::<Test>::deposit_creating(
        &sender,
        <Test as balances::Trait>::Balance::from(30u32),
    );

    let channel_id = NextChannelId::<Test>::get();

    create_channel_mock(
        sender,
        ContentActor::Member(member_id),
        ChannelCreationParametersRecord {
            assets: None,
            meta: Some(vec![]),
            reward_account: Some(REWARD_ACCOUNT_ID),
            collaborators: BTreeSet::<MemberId>::new(),
        },
        Ok(()),
    );

    let params = get_video_creation_parameters();

    // Create simple video using member actor
    create_video_mock(
        sender,
        ContentActor::Member(member_id),
        channel_id,
        params,
        Ok(()),
    );
}

pub fn create_video_mock(
    sender: u64,
    actor: ContentActor<CuratorGroupId, CuratorId, MemberId>,
    channel_id: ChannelId,
    params: VideoCreationParameters<Test>,
    result: DispatchResult,
) {
    let video_id = Content::next_video_id();
    let num_videos_pre = Content::channel_by_id(channel_id).num_videos;

    assert_eq!(
        Content::create_video(
            Origin::signed(sender),
            actor.clone(),
            channel_id.clone(),
            params.clone()
        ),
        result.clone(),
    );

    if result.is_ok() {
        assert_eq!(
            System::events().last().unwrap().event,
            MetaEvent::content(RawEvent::VideoCreated(
                actor.clone(),
                channel_id,
                video_id,
                params.clone(),
            ))
        );
        assert_eq!(
            num_videos_pre + 1,
            Content::channel_by_id(channel_id).num_videos,
        );
    }
}

pub fn update_video_mock(
    sender: u64,
    actor: ContentActor<CuratorGroupId, CuratorId, MemberId>,
    video_id: <Test as Trait>::VideoId,
    params: VideoUpdateParameters<Test>,
    result: DispatchResult,
) {
    // let channel_id = Content::video_by_id(video_id.clone()).in_channel;
    // let num_videos_pre = Content::channel_by_id(channel_id).num_videos;

    assert_eq!(
        Content::update_video(
            Origin::signed(sender),
            actor.clone(),
            video_id.clone(),
            params.clone(),
        ),
        result.clone(),
    );

    if result.is_ok() {
        assert_eq!(
            System::events().last().unwrap().event,
            MetaEvent::content(RawEvent::VideoUpdated(
                actor.clone(),
                video_id,
                params.clone(),
            ))
        );
    }
}

pub fn delete_video_mock(
    sender: u64,
    actor: ContentActor<CuratorGroupId, CuratorId, MemberId>,
    video_id: <Test as Trait>::VideoId,
    assets_to_remove: BTreeSet<DataObjectId<Test>>,
    result: DispatchResult,
) {
    assert_eq!(
        Content::delete_video(
            Origin::signed(sender),
            actor.clone(),
            video_id.clone(),
            assets_to_remove.clone(),
        ),
        result.clone(),
    );

    if result.is_ok() {
        assert_eq!(
            System::events().last().unwrap().event,
            MetaEvent::content(RawEvent::VideoDeleted(actor.clone(), video_id))
        );
    }
}

// helper functions
pub fn helper_generate_storage_assets(sizes: Vec<u64>) -> StorageAssets<Test> {
    StorageAssetsRecord {
        object_creation_list: sizes
            .into_iter()
            .map(|s| DataObjectCreationParameters {
                size: s,
                ipfs_content_id: s.encode(),
            })
            .collect::<Vec<_>>(),
        expected_data_size_fee: storage::DataObjectPerMegabyteFee::<Test>::get(),
    }
}

pub fn helper_init_accounts(accounts: Vec<u64>) {
    // give channel owner funds to permit collaborators to update assets
    for acc in accounts.iter() {
        let _ = balances::Module::<Test>::deposit_creating(
            acc,
            <Test as balances::Trait>::Balance::from(INIT_BALANCE),
        );
    }
}
=======
pub type Balances = balances::Module<Test>;
>>>>>>> 18eb4e17
<|MERGE_RESOLUTION|>--- conflicted
+++ resolved
@@ -25,20 +25,13 @@
 pub type ChannelCategoryId = <Test as Trait>::ChannelCategoryId;
 type ChannelOwnershipTransferRequestId = <Test as Trait>::ChannelOwnershipTransferRequestId;
 
-<<<<<<< HEAD
 pub const REWARD_ACCOUNT_ID: u64 = 25;
-
-/// Origins
-pub const LEAD_ORIGIN: u64 = 1;
-
-pub const FIRST_CURATOR_ORIGIN: u64 = 2;
-pub const SECOND_CURATOR_ORIGIN: u64 = 3;
 
 pub const FIRST_MEMBER_ORIGIN: u64 = 4;
 pub const SECOND_MEMBER_ORIGIN: u64 = 5;
+pub const THIRD_MEMBER_ORIGIN: u64 = 6;
 pub const UNKNOWN_ORIGIN: u64 = 7777;
-pub const UNKNOWN_MEMBER_ID: u64 = 7777;
-=======
+
 /// Accounts
 pub const DEFAULT_MEMBER_ACCOUNT_ID: u64 = 101;
 pub const DEFAULT_CURATOR_ACCOUNT_ID: u64 = 102;
@@ -48,35 +41,11 @@
 pub const UNAUTHORIZED_CURATOR_ACCOUNT_ID: u64 = 106;
 pub const UNAUTHORIZED_COLLABORATOR_MEMBER_ACCOUNT_ID: u64 = 107;
 pub const UNAUTHORIZED_LEAD_ACCOUNT_ID: u64 = 108;
->>>>>>> 18eb4e17
 
 // Members range from MemberId 1 to 10
 pub const MEMBERS_COUNT: MemberId = 10;
 
 /// Runtime Id's
-<<<<<<< HEAD
-
-pub const UNKNOWN_ID: u64 = 545;
-
-pub const FIRST_CURATOR_ID: CuratorId = 1;
-pub const SECOND_CURATOR_ID: CuratorId = 2;
-
-pub const FIRST_CURATOR_GROUP_ID: CuratorGroupId = 1;
-// pub const SECOND_CURATOR_GROUP_ID: CuratorGroupId = 2;
-
-pub const FIRST_MEMBER_ID: MemberId = 1;
-pub const SECOND_MEMBER_ID: MemberId = 2;
-pub const THIRD_MEMBER_ID: MemberId = 7;
-pub const FOURTH_MEMBER_ID: MemberId = 8;
-
-// members that act as collaborators
-pub const COLLABORATOR_MEMBER_ORIGIN: MemberId = 8;
-pub const COLLABORATOR_MEMBER_ID: MemberId = 9;
-
-/// Constants
-// initial balancer for an account
-pub const INIT_BALANCE: u32 = 500;
-=======
 pub const DEFAULT_MEMBER_ID: MemberId = 201;
 pub const DEFAULT_CURATOR_ID: CuratorId = 202;
 pub const COLLABORATOR_MEMBER_ID: u64 = 204;
@@ -84,6 +53,8 @@
 pub const UNAUTHORIZED_CURATOR_ID: u64 = 206;
 pub const UNAUTHORIZED_COLLABORATOR_MEMBER_ID: u64 = 207;
 
+pub const UNKNOWN_ID: u64 = 545;
+
 // Storage module & migration parameters
 // # objects in a channel == # objects in a video is assumed, changing this will make tests fail
 // TODO: set separate amount of objects per channel / video in Olympia release tests
@@ -94,6 +65,11 @@
 pub const VIDEO_MIGRATIONS_PER_BLOCK: u64 = 2;
 pub const CHANNEL_MIGRATIONS_PER_BLOCK: u64 = 1;
 pub const MIGRATION_BLOCKS: u64 = 4;
+
+pub const FIRST_MEMBER_ID: MemberId = 1;
+pub const SECOND_MEMBER_ID: MemberId = 2;
+pub const THIRD_MEMBER_ID: MemberId = 7;
+pub const FOURTH_MEMBER_ID: MemberId = 8;
 
 pub const OUTSTANDING_VIDEOS: u64 = MIGRATION_BLOCKS * VIDEO_MIGRATIONS_PER_BLOCK;
 pub const OUTSTANDING_CHANNELS: u64 = MIGRATION_BLOCKS * CHANNEL_MIGRATIONS_PER_BLOCK;
@@ -110,7 +86,6 @@
 pub const INITIAL_BALANCE: u64 = TOTAL_BALANCE_REQUIRED;
 
 pub const START_MIGRATION_AT_BLOCK: u64 = 1;
->>>>>>> 18eb4e17
 
 impl_outer_origin! {
     pub enum Origin for Test {}
@@ -278,6 +253,19 @@
                 *account_id
                     == ensure_signed(Origin::signed(COLLABORATOR_MEMBER_ACCOUNT_ID)).unwrap()
             }
+
+            FIRST_MEMBER_ID => {
+                *account_id == ensure_signed(Origin::signed(FIRST_MEMBER_ORIGIN)).unwrap()
+            }
+
+            SECOND_MEMBER_ID => {
+                *account_id == ensure_signed(Origin::signed(SECOND_MEMBER_ORIGIN)).unwrap()
+            }
+
+            THIRD_MEMBER_ID => {
+                *account_id == ensure_signed(Origin::signed(THIRD_MEMBER_ORIGIN)).unwrap()
+            }
+
             _ => false,
         }
     }
@@ -426,13 +414,8 @@
 parameter_types! {
     pub const MaxNumberOfCuratorsPerGroup: u32 = 10;
     pub const ChannelOwnershipPaymentEscrowId: [u8; 8] = *b"12345678";
-<<<<<<< HEAD
-    pub const VideosMigrationsEachBlock: u64 = 20;
-    pub const ChannelsMigrationsEachBlock: u64 = 10;
-=======
     pub const VideosMigrationsEachBlock: u64 = VIDEO_MIGRATIONS_PER_BLOCK;
     pub const ChannelsMigrationsEachBlock: u64 = CHANNEL_MIGRATIONS_PER_BLOCK;
->>>>>>> 18eb4e17
 }
 
 impl Trait for Test {
@@ -470,10 +453,7 @@
     type DataObjectStorage = storage::Module<Self>;
 
     type VideosMigrationsEachBlock = VideosMigrationsEachBlock;
-<<<<<<< HEAD
-=======
-
->>>>>>> 18eb4e17
+
     type ChannelsMigrationsEachBlock = ChannelsMigrationsEachBlock;
 }
 
@@ -490,7 +470,6 @@
     next_series_id: u64,
     next_channel_transfer_request_id: u64,
     next_curator_group_id: u64,
-<<<<<<< HEAD
     min_auction_duration: u64,
     max_auction_duration: u64,
     min_auction_extension_period: u64,
@@ -506,8 +485,6 @@
     platform_fee_percentage: Perbill,
     auction_starts_at_max_delta: u64,
     max_auction_whitelist_length: u32,
-=======
->>>>>>> 18eb4e17
     video_migration: VideoMigrationConfig<Test>,
     channel_migration: ChannelMigrationConfig<Test>,
 }
@@ -524,7 +501,6 @@
             next_series_id: 1,
             next_channel_transfer_request_id: 1,
             next_curator_group_id: 1,
-<<<<<<< HEAD
             min_auction_duration: 5,
             max_auction_duration: 20,
             min_auction_extension_period: 4,
@@ -540,8 +516,6 @@
             platform_fee_percentage: Perbill::from_percent(1),
             auction_starts_at_max_delta: 90_000,
             max_auction_whitelist_length: 4,
-=======
->>>>>>> 18eb4e17
             video_migration: MigrationConfigRecord {
                 current_id: 1,
                 final_id: 1,
@@ -570,7 +544,6 @@
             next_series_id: self.next_series_id,
             next_channel_transfer_request_id: self.next_channel_transfer_request_id,
             next_curator_group_id: self.next_curator_group_id,
-<<<<<<< HEAD
             min_auction_duration: self.min_auction_duration,
             max_auction_duration: self.max_auction_duration,
             min_auction_extension_period: self.min_auction_extension_period,
@@ -586,8 +559,6 @@
             platform_fee_percentage: self.platform_fee_percentage,
             auction_starts_at_max_delta: self.auction_starts_at_max_delta,
             max_auction_whitelist_length: self.max_auction_whitelist_length,
-=======
->>>>>>> 18eb4e17
             video_migration: self.video_migration,
             channel_migration: self.channel_migration,
         }
@@ -609,7 +580,6 @@
         <Content as OnFinalize<u64>>::on_finalize(System::block_number());
         System::set_block_number(System::block_number() + 1);
         <Content as OnInitialize<u64>>::on_initialize(System::block_number());
-<<<<<<< HEAD
     }
 }
 
@@ -733,14 +703,11 @@
         minimal_bid_step: Content::min_bid_step(),
         starts_at: None,
         whitelist: BTreeSet::new(),
-=======
->>>>>>> 18eb4e17
     }
 }
 
 pub type CollectiveFlip = randomness_collective_flip::Module<Test>;
 
-<<<<<<< HEAD
 pub fn create_channel_mock(
     sender: u64,
     actor: ContentActor<CuratorGroupId, CuratorId, MemberId>,
@@ -778,75 +745,6 @@
                 params,
             ))
         );
-    }
-}
-
-pub fn update_channel_mock(
-    sender: u64,
-    actor: ContentActor<CuratorGroupId, CuratorId, MemberId>,
-    channel_id: ChannelId,
-    params: ChannelUpdateParameters<Test>,
-    result: DispatchResult,
-) {
-    let channel_pre = ChannelById::<Test>::get(channel_id.clone());
-
-    assert_eq!(
-        Content::update_channel(
-            Origin::signed(sender),
-            actor.clone(),
-            channel_id.clone(),
-            params.clone(),
-        ),
-        result.clone(),
-    );
-
-    if result.is_ok() {
-        assert_eq!(
-            System::events().last().unwrap().event,
-            MetaEvent::content(RawEvent::ChannelUpdated(
-                actor.clone(),
-                channel_id,
-                ChannelRecord {
-                    owner: channel_pre.owner.clone(),
-                    is_censored: channel_pre.is_censored,
-                    reward_account: params
-                        .reward_account
-                        .map_or_else(|| channel_pre.reward_account.clone(), |account| account),
-                    collaborators: params
-                        .collaborators
-                        .clone()
-                        .unwrap_or(channel_pre.collaborators),
-                    num_videos: channel_pre.num_videos,
-                    deletion_prize_source_account_id: channel_pre.deletion_prize_source_account_id,
-                },
-                params,
-            ))
-        );
-    }
-}
-
-pub fn delete_channel_mock(
-    sender: u64,
-    actor: ContentActor<CuratorGroupId, CuratorId, MemberId>,
-    channel_id: ChannelId,
-    objects_num: u64,
-    result: DispatchResult,
-) {
-    assert_eq!(
-        Content::delete_channel(
-            Origin::signed(sender),
-            actor.clone(),
-            channel_id.clone(),
-            objects_num,
-        ),
-        result.clone(),
-    );
-
-    if result.is_ok() {
-        assert_eq!(
-            System::events().last().unwrap().event,
-            MetaEvent::content(RawEvent::ChannelDeleted(actor.clone(), channel_id))
-        )
     }
 }
 
@@ -920,86 +818,4 @@
     }
 }
 
-pub fn update_video_mock(
-    sender: u64,
-    actor: ContentActor<CuratorGroupId, CuratorId, MemberId>,
-    video_id: <Test as Trait>::VideoId,
-    params: VideoUpdateParameters<Test>,
-    result: DispatchResult,
-) {
-    // let channel_id = Content::video_by_id(video_id.clone()).in_channel;
-    // let num_videos_pre = Content::channel_by_id(channel_id).num_videos;
-
-    assert_eq!(
-        Content::update_video(
-            Origin::signed(sender),
-            actor.clone(),
-            video_id.clone(),
-            params.clone(),
-        ),
-        result.clone(),
-    );
-
-    if result.is_ok() {
-        assert_eq!(
-            System::events().last().unwrap().event,
-            MetaEvent::content(RawEvent::VideoUpdated(
-                actor.clone(),
-                video_id,
-                params.clone(),
-            ))
-        );
-    }
-}
-
-pub fn delete_video_mock(
-    sender: u64,
-    actor: ContentActor<CuratorGroupId, CuratorId, MemberId>,
-    video_id: <Test as Trait>::VideoId,
-    assets_to_remove: BTreeSet<DataObjectId<Test>>,
-    result: DispatchResult,
-) {
-    assert_eq!(
-        Content::delete_video(
-            Origin::signed(sender),
-            actor.clone(),
-            video_id.clone(),
-            assets_to_remove.clone(),
-        ),
-        result.clone(),
-    );
-
-    if result.is_ok() {
-        assert_eq!(
-            System::events().last().unwrap().event,
-            MetaEvent::content(RawEvent::VideoDeleted(actor.clone(), video_id))
-        );
-    }
-}
-
-// helper functions
-pub fn helper_generate_storage_assets(sizes: Vec<u64>) -> StorageAssets<Test> {
-    StorageAssetsRecord {
-        object_creation_list: sizes
-            .into_iter()
-            .map(|s| DataObjectCreationParameters {
-                size: s,
-                ipfs_content_id: s.encode(),
-            })
-            .collect::<Vec<_>>(),
-        expected_data_size_fee: storage::DataObjectPerMegabyteFee::<Test>::get(),
-    }
-}
-
-pub fn helper_init_accounts(accounts: Vec<u64>) {
-    // give channel owner funds to permit collaborators to update assets
-    for acc in accounts.iter() {
-        let _ = balances::Module::<Test>::deposit_creating(
-            acc,
-            <Test as balances::Trait>::Balance::from(INIT_BALANCE),
-        );
-    }
-}
-=======
-pub type Balances = balances::Module<Test>;
->>>>>>> 18eb4e17
+pub type Balances = balances::Module<Test>;