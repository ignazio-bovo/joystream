--- conflicted
+++ resolved
@@ -201,17 +201,13 @@
 /// Information about channel being created.
 #[cfg_attr(feature = "std", derive(Serialize, Deserialize))]
 #[derive(Encode, Decode, Clone, PartialEq, Eq, Debug)]
-<<<<<<< HEAD
 pub struct ChannelCreationParametersRecord<
     StorageAssets,
-    AccountId,
     MemberId: Ord,
     StorageBucketId: Ord,
     DistributionBucketId: Ord,
+    Balance,
 > {
-=======
-pub struct ChannelCreationParametersRecord<StorageAssets, MemberId: Ord, Balance> {
->>>>>>> 9a7dd7b8
     /// Assets referenced by metadata
     pub assets: Option<StorageAssets>,
     /// Metadata about the channel.
@@ -220,28 +216,22 @@
     pub collaborators: BTreeSet<MemberId>,
     /// initial moderator set
     pub moderators: BTreeSet<MemberId>,
-<<<<<<< HEAD
     /// Storage buckets to assign to a bag.
     pub storage_buckets: BTreeSet<StorageBucketId>,
     /// Distribution buckets to assign to a bag.
     pub distribution_buckets: BTreeSet<DistributionBucketId>,
-=======
     /// Commitment for the dynamic bag deletion prize for the storage pallet.
     pub expected_dynamic_bag_deletion_prize: Balance,
     /// Commitment for the data object deletion prize for the storage pallet.
     pub expected_data_object_deletion_prize: Balance,
->>>>>>> 9a7dd7b8
 }
 
 pub type ChannelCreationParameters<T> = ChannelCreationParametersRecord<
     StorageAssets<T>,
     <T as common::MembershipTypes>::MemberId,
-<<<<<<< HEAD
     <T as storage::Trait>::StorageBucketId,
     storage::DistributionBucketId<T>,
-=======
     BalanceOf<T>,
->>>>>>> 9a7dd7b8
 >;
 
 /// Information about channel being updated.
