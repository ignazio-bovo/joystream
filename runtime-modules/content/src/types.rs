use crate::*;

/// Specifies how a new asset will be provided on creating and updating
/// Channels, Videos, Series and Person
#[cfg_attr(feature = "std", derive(Serialize, Deserialize))]
#[derive(Encode, Decode, Clone, PartialEq, Eq, Debug)]
pub enum NewAsset<ContentParameters> {
    /// Upload to the storage frame_system
    Upload(ContentParameters),
    /// Multiple url strings pointing at an asset
    Urls(Vec<Url>),
}

/// Data structure in order to keep track of the migration
#[cfg_attr(feature = "std", derive(Serialize, Deserialize))]
#[derive(Encode, Decode, Default, Clone, PartialEq, Eq, Debug)]
pub struct MigrationConfigRecord<NumericId> {
    // at each block the videos/channels removed will be those with id in the
    // half open range [current_id, final_id).
    // when migration is triggered final_id will be updated
    // when migration is performed current_id will be updated
    pub current_id: NumericId,
    pub final_id: NumericId,
}

pub type VideoMigrationConfig<T> = MigrationConfigRecord<<T as Trait>::VideoId>;
pub type ChannelMigrationConfig<T> = MigrationConfigRecord<<T as storage::Trait>::ChannelId>;

/// The owner of a channel, is the authorized "actor" that can update
/// or delete or transfer a channel and its contents.
#[cfg_attr(feature = "std", derive(Serialize, Deserialize))]
#[derive(Encode, Decode, Clone, PartialEq, Eq, Debug)]
pub enum ChannelOwner<MemberId, CuratorGroupId> {
    /// A Member owns the channel
    Member(MemberId),
    /// A specific curation group owns the channel
    CuratorGroup(CuratorGroupId),
}

// Default trait implemented only because its used in a Channel which needs to implement a Default trait
// since it is a StorageValue.
impl<MemberId: Default, CuratorGroupId> Default for ChannelOwner<MemberId, CuratorGroupId> {
    fn default() -> Self {
        ChannelOwner::Member(MemberId::default())
    }
}

/// A category which channels can belong to.
#[cfg_attr(feature = "std", derive(Serialize, Deserialize))]
#[derive(Encode, Decode, Default, Clone, PartialEq, Eq, Debug)]
pub struct ChannelCategory {
    // No runtime information is currently stored for a Category.
}

/// Information on the category being created.
#[cfg_attr(feature = "std", derive(Serialize, Deserialize))]
#[derive(Encode, Decode, Default, Clone, PartialEq, Eq, Debug)]
pub struct ChannelCategoryCreationParameters {
    /// Metadata for the category.
    meta: Vec<u8>,
}

/// Information on the category being updated.
#[cfg_attr(feature = "std", derive(Serialize, Deserialize))]
#[derive(Encode, Decode, Default, Clone, PartialEq, Eq, Debug)]
pub struct ChannelCategoryUpdateParameters {
    // as this is the only field it is not an Option
    /// Metadata update for the category.
    new_meta: Vec<u8>,
}

/// Type representing an owned channel which videos, playlists, and series can belong to.
#[cfg_attr(feature = "std", derive(Serialize, Deserialize))]
#[derive(Encode, Decode, Default, Clone, PartialEq, Eq, Debug)]
<<<<<<< HEAD
pub struct ChannelRecord<MemberId: Ord, CuratorGroupId, AccountId, Balance, ChannelPrivilegeLevel> {
=======
pub struct ChannelRecord<MemberId: Ord + PartialEq, CuratorGroupId: PartialEq, Balance: PartialEq> {
>>>>>>> dadce54b
    /// The owner of a channel
    pub owner: ChannelOwner<MemberId, CuratorGroupId>,
    /// The videos under this channel
    pub num_videos: u64,
<<<<<<< HEAD
    /// Reward account where revenue is sent if set.
    pub reward_account: Option<AccountId>,
=======
    /// If curators have censored this channel or not
    pub is_censored: bool,
>>>>>>> dadce54b
    /// collaborator set
    pub collaborators: BTreeSet<MemberId>,
    /// moderator set
    pub moderators: BTreeSet<MemberId>,
    /// Cumulative cashout
    pub cumulative_payout_earned: Balance,
<<<<<<< HEAD
    // Privilege level (curators will have different moderation permissions w.r.t. this channel depending on this value)
    pub privilege_level: ChannelPrivilegeLevel,
    // List of channel features that have been paused by a curator
    pub paused_features: BTreeSet<ChannelFeature>,
}

impl<MemberId: Ord, CuratorGroupId, AccountId, Balance, ChannelPrivilegeLevel>
    ChannelRecord<MemberId, CuratorGroupId, AccountId, Balance, ChannelPrivilegeLevel>
=======
    /// Transfer status of the channel. Requires to be explicitly accepted.
    pub transfer_status: ChannelTransferStatus<MemberId, CuratorGroupId, Balance>,
}

#[cfg_attr(feature = "std", derive(Serialize, Deserialize))]
#[derive(Encode, Decode, Clone, PartialEq, Eq, Debug)]
/// Defines whether a channel is being transferred. No transfer by the default.
pub enum ChannelTransferStatus<
    MemberId: Ord + PartialEq,
    CuratorGroupId: PartialEq,
    Balance: PartialEq,
> {
    /// Default transfer status: no pending tranfers.
    NoActiveTransfer,

    /// There is ongoing transfer with parameters.
    PendingTransfer(PendingTransfer<MemberId, CuratorGroupId, Balance>),
}

impl<MemberId: Ord + PartialEq, CuratorGroupId: PartialEq, Balance: PartialEq> Default
    for ChannelTransferStatus<MemberId, CuratorGroupId, Balance>
{
    fn default() -> Self {
        ChannelTransferStatus::NoActiveTransfer
    }
}

#[cfg_attr(feature = "std", derive(Serialize, Deserialize))]
#[derive(Encode, Decode, Default, Clone, PartialEq, Eq, Debug)]
/// Contains parameters for the pending transfer.
pub struct PendingTransfer<MemberId: Ord, CuratorGroupId, Balance> {
    /// New channel owner.
    pub new_owner: ChannelOwner<MemberId, CuratorGroupId>,
    /// Transfer parameters.
    pub transfer_params: TransferParameters<MemberId, Balance>,
}

#[cfg_attr(feature = "std", derive(Serialize, Deserialize))]
#[derive(Encode, Decode, Default, Clone, PartialEq, Eq, Debug)]
/// Contains parameters for the pending transfer.
pub struct TransferParameters<MemberId: Ord, Balance> {
    /// New set of the channel's collaborators.
    pub new_collaborators: BTreeSet<MemberId>,
    /// Transfer price: can be 0, which means free.
    pub price: Balance,
}

impl<MemberId: Ord + PartialEq, CuratorGroupId: PartialEq, Balance: PartialEq>
    ChannelRecord<MemberId, CuratorGroupId, Balance>
>>>>>>> dadce54b
{
    pub fn ensure_feature_not_paused<T: Trait>(
        &self,
        channel_feautre: ChannelFeature,
    ) -> DispatchResult {
        ensure!(
            !self.paused_features.contains(&channel_feautre),
            Error::<T>::ChannelFeaturePaused
        );
        Ok(())
    }

    /// Ensures that the channel has no active transfers.
    pub fn ensure_has_no_active_transfer<T: Trait>(&self) -> DispatchResult {
        ensure!(
            !self.has_active_transfer(),
            Error::<T>::InvalidChannelTransferStatus
        );

        Ok(())
    }

    // Defines whether the channel has ongoing transfer.
    fn has_active_transfer(&self) -> bool {
        self.transfer_status != ChannelTransferStatus::NoActiveTransfer
    }
}

// Channel alias type for simplification.
pub type Channel<T> = ChannelRecord<
    <T as common::MembershipTypes>::MemberId,
    <T as ContentActorAuthenticator>::CuratorGroupId,
    BalanceOf<T>,
    <T as Trait>::ChannelPrivilegeLevel,
>;

/// A request to buy a channel by a new ChannelOwner.
#[cfg_attr(feature = "std", derive(Serialize, Deserialize))]
#[derive(Encode, Decode, Default, Clone, PartialEq, Eq, Debug)]
pub struct ChannelOwnershipTransferRequestRecord<ChannelId, MemberId, CuratorGroupId, Balance> {
    pub channel_id: ChannelId,
    pub new_owner: ChannelOwner<MemberId, CuratorGroupId>,
    pub payment: Balance,
}

// ChannelOwnershipTransferRequest type alias for simplification.
pub type ChannelOwnershipTransferRequest<T> = ChannelOwnershipTransferRequestRecord<
    <T as storage::Trait>::ChannelId,
    <T as common::MembershipTypes>::MemberId,
    <T as ContentActorAuthenticator>::CuratorGroupId,
    BalanceOf<T>,
>;

/// Information about channel being created.
#[cfg_attr(feature = "std", derive(Serialize, Deserialize))]
#[derive(Encode, Decode, Clone, PartialEq, Eq, Debug)]
pub struct ChannelCreationParametersRecord<StorageAssets, MemberId: Ord> {
    /// Assets referenced by metadata
    pub assets: Option<StorageAssets>,
    /// Metadata about the channel.
    pub meta: Option<Vec<u8>>,
    /// initial collaborator set
    pub collaborators: BTreeSet<MemberId>,
    /// initial moderator set
    pub moderators: BTreeSet<MemberId>,
}

pub type ChannelCreationParameters<T> =
    ChannelCreationParametersRecord<StorageAssets<T>, <T as common::MembershipTypes>::MemberId>;

/// Information about channel being updated.
#[cfg_attr(feature = "std", derive(Serialize, Deserialize))]
#[derive(Encode, Decode, Default, Clone, PartialEq, Eq, Debug)]
pub struct ChannelUpdateParametersRecord<StorageAssets, DataObjectId: Ord, MemberId: Ord> {
    /// Asset collection for the channel, referenced by metadata
    pub assets_to_upload: Option<StorageAssets>,
    /// If set, metadata update for the channel.
    pub new_meta: Option<Vec<u8>>,
    /// assets to be removed from channel
    pub assets_to_remove: BTreeSet<DataObjectId>,
    /// collaborator set
    pub collaborators: Option<BTreeSet<MemberId>>,
}

pub type ChannelUpdateParameters<T> = ChannelUpdateParametersRecord<
    StorageAssets<T>,
    DataObjectId<T>,
    <T as common::MembershipTypes>::MemberId,
>;

/// A category that videos can belong to.
#[cfg_attr(feature = "std", derive(Serialize, Deserialize))]
#[derive(Encode, Decode, Default, Clone, PartialEq, Eq, Debug)]
pub struct VideoCategory {
    // No runtime information is currently stored for a Category.
}

/// Information about the video category being created.
#[cfg_attr(feature = "std", derive(Serialize, Deserialize))]
#[derive(Encode, Decode, Default, Clone, PartialEq, Eq, Debug)]
pub struct VideoCategoryCreationParameters {
    /// Metadata about the video category.
    meta: Vec<u8>,
}

/// Information about the video category being updated.
#[cfg_attr(feature = "std", derive(Serialize, Deserialize))]
#[derive(Encode, Decode, Default, Clone, PartialEq, Eq, Debug)]
pub struct VideoCategoryUpdateParameters {
    // Because it is the only field it is not an Option
    /// Metadata update for the video category.
    new_meta: Vec<u8>,
}

/// Information regarding the content being uploaded
#[cfg_attr(feature = "std", derive(Serialize, Deserialize))]
#[derive(Encode, Decode, Clone, Default, PartialEq, Eq, Debug)]
pub struct StorageAssetsRecord<Balance> {
    /// Data object parameters.
    pub object_creation_list: Vec<DataObjectCreationParameters>,

    /// Expected data size fee value for this extrinsic call.
    pub expected_data_size_fee: Balance,
}

pub type StorageAssets<T> = StorageAssetsRecord<BalanceOf<T>>;

/// Information about the video being created.
#[cfg_attr(feature = "std", derive(Serialize, Deserialize))]
#[derive(Encode, Decode, Clone, PartialEq, Eq, Debug)]
pub struct VideoCreationParametersRecord<StorageAssets, NftIssuanceParameters> {
    /// Asset collection for the video
    pub assets: Option<StorageAssets>,
    /// Metadata for the video.
    pub meta: Option<Vec<u8>>,
    /// Comments enabled or not
    pub enable_comments: bool,
    /// Parameters for issuing video Nft
    pub auto_issue_nft: Option<NftIssuanceParameters>,
}

pub type VideoCreationParameters<T> =
    VideoCreationParametersRecord<StorageAssets<T>, NftIssuanceParameters<T>>;

/// Information about the video being updated
#[cfg_attr(feature = "std", derive(Serialize, Deserialize))]
#[derive(Encode, Decode, Default, Clone, PartialEq, Eq, Debug)]
pub struct VideoUpdateParametersRecord<StorageAssets, DataObjectId: Ord, NftIssuanceParameters> {
    /// Assets referenced by metadata
    pub assets_to_upload: Option<StorageAssets>,
    /// If set, metadata update for the video.
    pub new_meta: Option<Vec<u8>>,
    /// video assets to be removed from channel
    pub assets_to_remove: BTreeSet<DataObjectId>,
    /// If set enable/disable comments to video
    pub enable_comments: Option<bool>,
    /// Parameters for updating Nft along with video
    pub auto_issue_nft: Option<NftIssuanceParameters>,
}

pub type VideoUpdateParameters<T> =
    VideoUpdateParametersRecord<StorageAssets<T>, DataObjectId<T>, NftIssuanceParameters<T>>;

/// A video which belongs to a channel. A video may be part of a series or playlist.
#[cfg_attr(feature = "std", derive(Serialize, Deserialize))]
#[derive(Encode, Decode, Default, Clone, PartialEq, Eq, Debug)]
pub struct VideoRecord<ChannelId, VideoPostId, OwnedNft> {
    /// channel the video is in
    pub in_channel: ChannelId,
    /// enable or not comments
    pub enable_comments: bool,
    /// First post to a video works as a description
    pub video_post_id: Option<VideoPostId>,
    /// Whether nft for this video have been issued.
    pub nft_status: Option<OwnedNft>,
}

pub type Video<T> =
    VideoRecord<<T as storage::Trait>::ChannelId, <T as Trait>::VideoPostId, Nft<T>>;

pub type DataObjectId<T> = <T as storage::Trait>::DataObjectId;

/// A VideoPost associated to a video
#[cfg_attr(feature = "std", derive(Serialize, Deserialize))]
#[derive(Encode, Decode, Default, Clone, PartialEq, Eq, Debug)]
pub struct VideoPostRecord<ContentActor, Balance, VideoPostId, VideoPostType, VideoId> {
    /// Author of post.
    pub author: ContentActor,

    /// Cleanup pay off
    pub bloat_bond: Balance,

    /// Overall replies counter
    pub replies_count: VideoPostId,

    /// video associated to the post (instead of the body hash as in the blog module)
    pub post_type: VideoPostType,

    /// video reference
    pub video_reference: VideoId,
}

/// alias for VideoPost
pub type VideoPost<T> = VideoPostRecord<
    ContentActor<
        <T as ContentActorAuthenticator>::CuratorGroupId,
        <T as ContentActorAuthenticator>::CuratorId,
        <T as MembershipTypes>::MemberId,
    >,
    BalanceOf<T>,
    <T as Trait>::VideoPostId,
    VideoPostType<T>,
    <T as Trait>::VideoId,
>;

/// VideoPost type structured as linked list with the video post as beginning
#[cfg_attr(feature = "std", derive(Serialize, Deserialize))]
#[derive(Encode, Decode, Clone, PartialEq, Eq, Debug)]
pub enum VideoPostTypeRecord<ParentVideoPostId> {
    /// Equivalent to a video description
    Description,
    /// Comment to a post with specified id
    Comment(ParentVideoPostId),
}

impl<ParentVideoPostId> Default for VideoPostTypeRecord<ParentVideoPostId> {
    fn default() -> Self {
        VideoPostTypeRecord::<ParentVideoPostId>::Description
    }
}

pub type VideoPostType<T> = VideoPostTypeRecord<<T as Trait>::VideoPostId>;

/// Side used to construct hash values during merkle proof verification
#[cfg_attr(feature = "std", derive(Serialize, Deserialize))]
#[derive(Encode, Decode, Clone, Copy, PartialEq, Eq, Debug)]
pub enum Side {
    Left,
    Right,
}

impl Default for Side {
    fn default() -> Self {
        Side::Right
    }
}

#[cfg_attr(feature = "std", derive(Serialize, Deserialize))]
#[derive(Encode, Decode, Default, Clone, PartialEq, Eq, Debug)]
/// Element used in for channel payout
pub struct ProofElementRecord<Hash, Side> {
    // Node hash
    pub hash: Hash,
    // side in which *self* must be adjoined during proof verification
    pub side: Side,
}

// alias for the proof element
pub type ProofElement<T> = ProofElementRecord<<T as frame_system::Trait>::Hash, Side>;

/// An enum in order to differenciate between post author and moderator / owner
#[cfg_attr(feature = "std", derive(Serialize, Deserialize))]
#[derive(Encode, Decode, Clone, PartialEq, Eq, Debug)]
pub enum CleanupActor {
    ChannelOwner,
    Moderator,
    VideoPostAuthor,
}

impl Default for CleanupActor {
    fn default() -> Self {
        CleanupActor::ChannelOwner
    }
}

/// Information on the post being created
#[cfg_attr(feature = "std", derive(Serialize, Deserialize))]
#[derive(Encode, Decode, Default, Clone, PartialEq, Eq, Debug)]
pub struct VideoPostCreationParametersRecord<VideoPostType, VideoId> {
    /// content
    pub post_type: VideoPostType,
    /// video reference
    pub video_reference: VideoId,
}

pub type VideoPostCreationParameters<T> =
    VideoPostCreationParametersRecord<VideoPostType<T>, <T as Trait>::VideoId>;

/// Information on the post being deleted
#[cfg_attr(feature = "std", derive(Serialize, Deserialize))]
#[derive(Encode, Decode, Default, Clone, PartialEq, Eq, Debug)]
pub struct VideoPostDeletionParametersRecord<HashOutput> {
    /// optional witnesses in case of video post deletion
    pub witness: Option<HashOutput>,
    /// rationale in case actor is moderator
    pub rationale: Option<Vec<u8>>,
}

pub type VideoPostDeletionParameters<T> =
    VideoPostDeletionParametersRecord<<T as frame_system::Trait>::Hash>;

/// Payment claim by a channel
#[cfg_attr(feature = "std", derive(Serialize, Deserialize))]
#[derive(Encode, Decode, Default, Copy, Clone, PartialEq, Eq, Debug)]
pub struct PullPaymentElement<ChannelId, Balance, Hash> {
    pub channel_id: ChannelId,
    pub cumulative_payout_claimed: Balance,
    pub reason: Hash,
}

pub type PullPayment<T> = PullPaymentElement<
    <T as storage::Trait>::ChannelId,
    BalanceOf<T>,
    <T as frame_system::Trait>::Hash,
>;

impl<ChannelId: Clone, VideoPostId: Clone, OwnedNft: Clone>
    VideoRecord<ChannelId, VideoPostId, OwnedNft>
{
    /// Ensure nft is not issued
    pub fn ensure_nft_is_not_issued<T: Trait>(&self) -> DispatchResult {
        ensure!(self.nft_status.is_none(), Error::<T>::NftAlreadyExists);
        Ok(())
    }

    /// Ensure nft is issued
    pub fn ensure_nft_is_issued<T: Trait>(&self) -> Result<OwnedNft, Error<T>> {
        if let Some(owned_nft) = &self.nft_status {
            Ok(owned_nft.clone())
        } else {
            Err(Error::<T>::NftDoesNotExist)
        }
    }

    /// Set video nft status
    pub fn set_nft_status(&mut self, nft: OwnedNft) {
        self.nft_status = Some(nft);
    }
}

/// Operations with local pallet account.
pub trait ModuleAccount<T: Trait> {
    /// The module id, used for deriving its sovereign account ID.
    type ModuleId: Get<ModuleId>;

    /// The account ID of the module account.
    fn account_for_channel(channel_id: T::ChannelId) -> T::AccountId {
        Self::ModuleId::get().into_sub_account(("CHANNEL", channel_id))
    }

    /// The account ID of the module account.
    fn module_account_id() -> T::AccountId {
        Self::ModuleId::get().into_sub_account("TREASURY")
    }

    /// Transfer tokens from the module account to the destination account (spends from
    /// module account).
    fn withdraw(dest_account_id: &T::AccountId, amount: BalanceOf<T>) -> DispatchResult {
        <Balances<T> as Currency<T::AccountId>>::transfer(
            &Self::module_account_id(),
            dest_account_id,
            amount,
            ExistenceRequirement::AllowDeath,
        )
    }

    /// Transfer tokens from the destination account to the module account (fills module account).
    fn deposit(src_account_id: &T::AccountId, amount: BalanceOf<T>) -> DispatchResult {
        <Balances<T> as Currency<T::AccountId>>::transfer(
            src_account_id,
            &Self::module_account_id(),
            amount,
            ExistenceRequirement::AllowDeath,
        )
    }

    /// Deposit amount to internal creator account: infallible
    fn deposit_to_channel_account(channel_id: T::ChannelId, amount: BalanceOf<T>) {
        let _ = <Balances<T> as Currency<T::AccountId>>::deposit_creating(
            &Self::account_for_channel(channel_id),
            amount,
        );
    }

    /// Displays usable balance for the module account.
    fn usable_balance() -> BalanceOf<T> {
        <Balances<T>>::usable_balance(&Self::module_account_id())
    }

    /// Mints the reward into the destination account provided
    fn transfer_reward(dest_account_id: &T::AccountId, amount: BalanceOf<T>) {
        let _ = <Balances<T> as Currency<T::AccountId>>::deposit_creating(dest_account_id, amount);
    }
}

/// Implementation of the ModuleAccountHandler.
pub struct ModuleAccountHandler<T: balances::Trait, ModId: Get<ModuleId>> {
    /// Phantom marker for the trait.
    trait_marker: PhantomData<T>,

    /// Phantom marker for the module id type.
    module_id_marker: PhantomData<ModId>,
}

impl<T: Trait, ModId: Get<ModuleId>> ModuleAccount<T> for ModuleAccountHandler<T, ModId> {
    type ModuleId = ModId;
}

/// Type Aliases
pub type ContentTreasury<T> = ModuleAccountHandler<T, <T as Trait>::ModuleId>;
pub type Balances<T> = balances::Module<T>;
pub type BalanceOf<T> = <Balances<T> as Currency<<T as frame_system::Trait>::AccountId>>::Balance;
pub type DynBagId<T> =
    DynamicBagIdType<<T as common::MembershipTypes>::MemberId, <T as storage::Trait>::ChannelId>;
pub type Storage<T> = storage::Module<T>;

/// Type, used in diffrent numeric constraints representations
pub type MaxNumber = u32;

/// A numeric identifier trait
pub trait NumericIdentifier:
    Parameter
    + Member
    + BaseArithmetic
    + Codec
    + Default
    + Copy
    + Clone
    + MaybeSerializeDeserialize
    + Eq
    + PartialEq
    + Ord
    + Zero
    + From<u64>
    + Into<u64>
{
}

impl NumericIdentifier for u64 {}<|MERGE_RESOLUTION|>--- conflicted
+++ resolved
@@ -72,38 +72,26 @@
 /// Type representing an owned channel which videos, playlists, and series can belong to.
 #[cfg_attr(feature = "std", derive(Serialize, Deserialize))]
 #[derive(Encode, Decode, Default, Clone, PartialEq, Eq, Debug)]
-<<<<<<< HEAD
-pub struct ChannelRecord<MemberId: Ord, CuratorGroupId, AccountId, Balance, ChannelPrivilegeLevel> {
-=======
-pub struct ChannelRecord<MemberId: Ord + PartialEq, CuratorGroupId: PartialEq, Balance: PartialEq> {
->>>>>>> dadce54b
+pub struct ChannelRecord<
+    MemberId: Ord + PartialEq,
+    CuratorGroupId: PartialEq,
+    Balance: PartialEq,
+    ChannelPrivilegeLevel,
+> {
     /// The owner of a channel
     pub owner: ChannelOwner<MemberId, CuratorGroupId>,
     /// The videos under this channel
     pub num_videos: u64,
-<<<<<<< HEAD
-    /// Reward account where revenue is sent if set.
-    pub reward_account: Option<AccountId>,
-=======
-    /// If curators have censored this channel or not
-    pub is_censored: bool,
->>>>>>> dadce54b
     /// collaborator set
     pub collaborators: BTreeSet<MemberId>,
     /// moderator set
     pub moderators: BTreeSet<MemberId>,
     /// Cumulative cashout
     pub cumulative_payout_earned: Balance,
-<<<<<<< HEAD
     // Privilege level (curators will have different moderation permissions w.r.t. this channel depending on this value)
     pub privilege_level: ChannelPrivilegeLevel,
     // List of channel features that have been paused by a curator
     pub paused_features: BTreeSet<ChannelFeature>,
-}
-
-impl<MemberId: Ord, CuratorGroupId, AccountId, Balance, ChannelPrivilegeLevel>
-    ChannelRecord<MemberId, CuratorGroupId, AccountId, Balance, ChannelPrivilegeLevel>
-=======
     /// Transfer status of the channel. Requires to be explicitly accepted.
     pub transfer_status: ChannelTransferStatus<MemberId, CuratorGroupId, Balance>,
 }
@@ -151,9 +139,12 @@
     pub price: Balance,
 }
 
-impl<MemberId: Ord + PartialEq, CuratorGroupId: PartialEq, Balance: PartialEq>
-    ChannelRecord<MemberId, CuratorGroupId, Balance>
->>>>>>> dadce54b
+impl<
+        MemberId: Ord + PartialEq,
+        CuratorGroupId: PartialEq,
+        Balance: PartialEq,
+        ChannelPrivilegeLevel,
+    > ChannelRecord<MemberId, CuratorGroupId, Balance, ChannelPrivilegeLevel>
 {
     pub fn ensure_feature_not_paused<T: Trait>(
         &self,
