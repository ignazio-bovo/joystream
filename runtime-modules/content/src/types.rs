use crate::*;
<<<<<<< HEAD
use sp_std::collections::btree_map::BTreeMap;
#[cfg(feature = "std")]
use strum_macros::EnumIter;

/// Defines NFT limit ID type for global and channel NFT limits and counters.
#[cfg_attr(feature = "std", derive(Serialize, Deserialize))]
#[derive(Encode, Decode, Clone, PartialEq, Eq, Debug, Copy)]
pub enum NftLimitId<ChannelId> {
    /// Global daily NFT counter ID.
    GlobalDaily,

    /// Global weekly NFT counter ID.
    GlobalWeekly,

    /// Channel daily NFT counter ID.
    ChannelDaily(ChannelId),

    /// Channel weekly NFT counter ID.
    ChannelWeekly(ChannelId),
}

// Default trait implemented for the NftLimitId. Required by Substrate.
impl<ChannelId> Default for NftLimitId<ChannelId> {
    fn default() -> Self {
        Self::GlobalDaily
    }
}

/// All periods that nft limits apply to
#[cfg_attr(feature = "std", derive(Serialize, Deserialize))]
#[derive(Encode, Decode, Clone, PartialEq, Eq, Debug, Copy)]
pub enum NftLimitPeriod {
    Daily,
    Weekly,
}

// Default trait implemented for the NftLimitPeriod.
impl Default for NftLimitPeriod {
    fn default() -> Self {
        Self::Daily
    }
}

/// Defines limit for object for a defined period.
#[cfg_attr(feature = "std", derive(Serialize, Deserialize))]
#[derive(Encode, Decode, Clone, PartialEq, Eq, Debug, Default, Copy)]
pub struct LimitPerPeriod<BlockNumber> {
    /// Limit for objects.
    pub limit: u64,

    /// Period in blocks for active limit.
    pub block_number_period: BlockNumber,
}

/// Defines limit for object for a defined period.
#[cfg_attr(feature = "std", derive(Serialize, Deserialize))]
#[derive(Encode, Decode, Clone, PartialEq, Eq, Debug, Default)]
pub struct NftCounter<BlockNumber: BaseArithmetic + Copy> {
    /// Counter for objects.
    pub counter: u64,

    /// Last updated block number for this counter.
    pub last_updated: BlockNumber,
}

impl<BlockNumber: BaseArithmetic + Copy> NftCounter<BlockNumber> {
    // Defines whether the counter is valid for the current block.
    pub(crate) fn is_current_period(
        &self,
        current_block: BlockNumber,
        period_length: BlockNumber,
    ) -> bool {
        if period_length.is_zero() {
            return false;
        }

        let last_updated_period_number = self.last_updated / period_length;
        let current_period_number = current_block / period_length;

        last_updated_period_number == current_period_number
    }

    // Defines whether the counter is valid for the current block.
    pub(crate) fn update_for_current_period(
        &mut self,
        current_block: BlockNumber,
        period_length: BlockNumber,
    ) {
        if self.is_current_period(current_block, period_length) {
            self.counter += 1;
        } else {
            self.counter = 1;
        }

        self.last_updated = current_block;
    }
}
=======
use frame_support::PalletId;
use scale_info::TypeInfo;
>>>>>>> cb9e9295

/// Specifies how a new asset will be provided on creating and updating
/// Channels, Videos, Series and Person
#[cfg_attr(feature = "std", derive(Serialize, Deserialize))]
#[derive(Encode, Decode, Clone, PartialEq, Eq, Debug, TypeInfo)]
pub enum NewAsset<ContentParameters> {
    /// Upload to the storage frame_system
    Upload(ContentParameters),
    /// Multiple url strings pointing at an asset
    Urls(Vec<Url>),
}

<<<<<<< HEAD
=======
/// Data structure in order to keep track of the migration
#[cfg_attr(feature = "std", derive(Serialize, Deserialize))]
#[derive(Encode, Decode, Default, Clone, PartialEq, Eq, Debug, TypeInfo)]
pub struct MigrationConfigRecord<NumericId> {
    // at each block the videos/channels removed will be those with id in the
    // half open range [current_id, final_id).
    // when migration is triggered final_id will be updated
    // when migration is performed current_id will be updated
    pub current_id: NumericId,
    pub final_id: NumericId,
}

pub type VideoMigrationConfig<T> = MigrationConfigRecord<<T as Config>::VideoId>;
pub type ChannelMigrationConfig<T> = MigrationConfigRecord<<T as storage::Config>::ChannelId>;

>>>>>>> cb9e9295
/// The owner of a channel, is the authorized "actor" that can update
/// or delete or transfer a channel and its contents.
#[cfg_attr(feature = "std", derive(Serialize, Deserialize))]
#[derive(Encode, Decode, Clone, PartialEq, Eq, Debug, TypeInfo)]
pub enum ChannelOwner<MemberId, CuratorGroupId> {
    /// A Member owns the channel
    Member(MemberId),
    /// A specific curation group owns the channel
    CuratorGroup(CuratorGroupId),
}

// Default trait implemented only because its used in a Channel which needs to implement a Default trait
// since it is a StorageValue.
impl<MemberId: Default, CuratorGroupId> Default for ChannelOwner<MemberId, CuratorGroupId> {
    fn default() -> Self {
        ChannelOwner::Member(MemberId::default())
    }
}

/// A category which channels can belong to.
#[cfg_attr(feature = "std", derive(Serialize, Deserialize))]
#[derive(Encode, Decode, Default, Clone, PartialEq, Eq, Debug, TypeInfo)]
pub struct ChannelCategory {
    // No runtime information is currently stored for a Category.
}

/// Information on the category being created.
#[cfg_attr(feature = "std", derive(Serialize, Deserialize))]
#[derive(Encode, Decode, Default, Clone, PartialEq, Eq, Debug, TypeInfo)]
pub struct ChannelCategoryCreationParameters {
    /// Metadata for the category.
    meta: Vec<u8>,
}

/// Information on the category being updated.
#[cfg_attr(feature = "std", derive(Serialize, Deserialize))]
#[derive(Encode, Decode, Default, Clone, PartialEq, Eq, Debug, TypeInfo)]
pub struct ChannelCategoryUpdateParameters {
    // as this is the only field it is not an Option
    /// Metadata update for the category.
    new_meta: Vec<u8>,
}

#[cfg_attr(feature = "std", derive(Serialize, Deserialize, EnumIter))]
#[derive(Encode, Decode, Clone, Copy, PartialEq, Eq, Debug, PartialOrd, Ord)]
pub enum ChannelActionPermission {
    /// Allows updating channel metadata through `update_channel` tx
    UpdateChannelMetadata,
    /// Allows adding/setting/unsetting/removing channel assets through `update_channel` tx
    ManageNonVideoChannelAssets,
    /// Allows adding/updating/removing channel collaborators through `update_channel`, provided that:
    /// - all affected collaborators currently have permissions that are a subset of sender agent permissions
    /// - all affected collaborators will have permissions that are a subset of sender agent permissions AFTER the update
    ManageChannelCollaborators,
    /// Allows updating video metadata through `update_video` tx
    UpdateVideoMetadata,
    /// Allows adding a new video through `create_video` tx:
    /// - allows including new assets, even without `ManageVideoAssets` permissions
    /// - does not allow issuing an nft through optional `auto_issue_nft` parameter
    ///   (unless `ManageVideoNfts` permissions are also granted)
    AddVideo,
    /// Allows adding/setting/unsetting/removing video assets through `update_video` tx
    ManageVideoAssets,
    /// Allows deleting the channel through `delete_channel` tx
    /// (provided it has no assets, otherwise ManageNonVideoChannelAssets needs to be additionally granted)
    DeleteChannel,
    /// Allows deleting a video through `delete_video` tx
    /// (provided it has no assets, otherwise ManageVideoAssets needs to be additionally granted)
    DeleteVideo,
    /// Allows managing video nfts owned by the channel, this includes actions such as:
    /// - issuing nft through `issue_nft` / `create_video` / `update_video`
    /// - starting nft auctions: `start_open_auction`, `start_english_auction`
    /// - canceling nft auctions: `cancel_english_auction`, `cancel_open_auction`
    /// - `offer_nft`
    /// - `cancel_offer`,
    /// - `sell_nft`
    /// - `cancel_buy_now`,
    /// - `update_buy_now_price`,
    /// - `pick_open_auction_winner`
    /// - `nft_owner_remark`
    /// - `destroy_nft`
    ManageVideoNfts,
    /// Allows executing `channel_agent_remark` for given channel
    AgentRemark,
    /// Allows updating channel transfer status through `update_channel_transfer_status` tx
    TransferChannel,
    /// Allows claiming channel reward through `claim_channel_reward` tx
    // or `claim_and_withdraw_channel_reward` tx (provided `WithdrawFromChannelBalance` permission is also granted)
    ClaimChannelReward,
    // Allows the agent to withdraw channel balance through `withdraw_from_channel_balance` tx
    // or `claim_and_withdraw_channel_reward` tx (provided `ClaimChannelReward` permission is also granted)
    // into AGENT'S ACCOUNT(!)
    WithdrawFromChannelBalance,
    /// Allows issuing channel's creator token through `issue_creator_token` extrinsic.
    IssueCreatorToken,
    /// Allows the agent to claim creator token patronage into AGENT'S MEMBERSHIP(!).
    /// Affected extrinsics:
    /// - `claim_creator_token_patronage_credit`
    ClaimCreatorTokenPatronage,
    /// Allows initializing and managing channel's creator token sale.
    /// Included actions:
    /// - `init_creator_token_sale` (CRT source: AGENT'S MEMBERSHIP, JOY dest: AGENT'S ACCOUNT / None)
    /// - `update_upcoming_creator_token_sale` (only if initialized by AGENT in question)
    /// - `finalize_creator_token_sale` (only if initialized by AGENT in question)
    InitAndManageCreatorTokenSale,
    /// Allows performing creator token issuer transfer (CRT source: AGENT'S MEMBERSHIP) through:
    /// - `creator_token_issuer_transfer`
    CreatorTokenIssuerTransfer,
    /// Allows changing creator token transfer policy to permissionless through:
    /// - `make_creator_token_permissionless`
    MakeCreatorTokenPermissionless,
    /// Allows reducing creator token patronage rate through:
    /// - `reduce_creator_token_patronage_rate_to`
    ReduceCreatorTokenPatronageRate,
    /// Allows issuing and finalizing revenue splits. Affected extrinsics:
    /// - `issue_revenue_split`
    /// - `finalize_revenue_split`
    ManageRevenueSplits,
    /// Allows deissuing a creator token (provided it has 0 supply)
    /// - `deissue_creator_token`
    DeissueCreatorToken,
}

pub type ChannelAgentPermissions = BTreeSet<ChannelActionPermission>;

/// Type representing an owned channel which videos, playlists, and series can belong to.
#[cfg_attr(feature = "std", derive(Serialize, Deserialize))]
<<<<<<< HEAD
#[derive(Encode, Decode, Default, Clone, PartialEq, Eq, Debug)]
pub struct ChannelRecord<
    MemberId: Ord + PartialEq,
    CuratorGroupId: PartialEq,
    Balance: PartialEq + Zero,
    ChannelPrivilegeLevel,
    DataObjectId: Ord,
    BlockNumber: BaseArithmetic + Copy,
    TokenId,
> {
=======
#[derive(Encode, Decode, Clone, PartialEq, Eq, Debug, TypeInfo)]
pub struct ChannelRecord<MemberId: Ord, CuratorGroupId, AccountId, Balance> {
>>>>>>> cb9e9295
    /// The owner of a channel
    pub owner: ChannelOwner<MemberId, CuratorGroupId>,
    /// The videos under this channel
    pub num_videos: u64,
    /// Map from collaborator's MemberId to collaborator's ChannelAgentPermissions
    pub collaborators: BTreeMap<MemberId, ChannelAgentPermissions>,
    /// Cumulative cashout
    pub cumulative_reward_claimed: Balance,
    /// Privilege level (curators will have different moderation permissions w.r.t. this channel depending on this value)
    pub privilege_level: ChannelPrivilegeLevel,
    /// List of channel features that have been paused by a curator
    pub paused_features: BTreeSet<PausableChannelFeature>,
    /// Transfer status of the channel. Requires to be explicitly accepted.
    pub transfer_status: ChannelTransferStatus<MemberId, CuratorGroupId, Balance>,
    /// Set of associated data objects
    pub data_objects: BTreeSet<DataObjectId>,
    /// Channel daily NFT limit.
    pub daily_nft_limit: LimitPerPeriod<BlockNumber>,
    /// Channel weekly NFT limit.
    pub weekly_nft_limit: LimitPerPeriod<BlockNumber>,
    /// Channel daily NFT counter.
    pub daily_nft_counter: NftCounter<BlockNumber>,
    /// Channel weekly NFT counter.
    pub weekly_nft_counter: NftCounter<BlockNumber>,
    /// Id of the channel's creator token (if issued)
    pub creator_token_id: Option<TokenId>,
}

<<<<<<< HEAD
#[cfg_attr(feature = "std", derive(Serialize, Deserialize))]
#[derive(Encode, Decode, Clone, PartialEq, Eq, Debug)]
/// Defines whether a channel is being transferred. No transfer by the default.
pub enum ChannelTransferStatus<
    MemberId: Ord + PartialEq,
    CuratorGroupId: PartialEq,
    Balance: PartialEq + Zero,
> {
    /// Default transfer status: no pending transfers.
    NoActiveTransfer,

    /// There is ongoing transfer with parameters.
    PendingTransfer(PendingTransfer<MemberId, CuratorGroupId, Balance>),
}

impl<MemberId: Ord + PartialEq, CuratorGroupId: PartialEq, Balance: PartialEq + Zero> Default
    for ChannelTransferStatus<MemberId, CuratorGroupId, Balance>
{
    fn default() -> Self {
        ChannelTransferStatus::NoActiveTransfer
    }
}

#[cfg_attr(feature = "std", derive(Serialize, Deserialize))]
#[derive(Encode, Decode, Default, Clone, PartialEq, Eq, Debug)]
/// Contains parameters for the pending transfer.
pub struct PendingTransfer<MemberId: Ord, CuratorGroupId, Balance: Zero> {
    /// New channel owner.
    pub new_owner: ChannelOwner<MemberId, CuratorGroupId>,
    /// Transfer parameters.
    pub transfer_params: TransferParameters<MemberId, Balance>,
}

#[cfg_attr(feature = "std", derive(Serialize, Deserialize))]
#[derive(Encode, Decode, Default, Clone, PartialEq, Eq, Debug)]
/// Contains parameters for the pending transfer.
pub struct TransferParameters<MemberId: Ord, Balance: Zero> {
    /// Channel's new collaborators along with their respective permissions
    pub new_collaborators: BTreeMap<MemberId, ChannelAgentPermissions>,
    /// Transfer price: can be 0, which means free.
    pub price: Balance,
}

impl<MemberId: Ord, Balance: Zero> TransferParameters<MemberId, Balance> {
    // Defines whether the transfer is free.
    pub(crate) fn is_free_of_charge(&self) -> bool {
        self.price.is_zero()
    }
}

impl<
        MemberId: Ord + PartialEq,
        CuratorGroupId: PartialEq,
        Balance: PartialEq + Zero,
        ChannelPrivilegeLevel,
        DataObjectId: Ord,
        BlockNumber: BaseArithmetic + Copy,
        TokenId: Clone,
    >
    ChannelRecord<
        MemberId,
        CuratorGroupId,
        Balance,
        ChannelPrivilegeLevel,
        DataObjectId,
        BlockNumber,
        TokenId,
    >
{
    pub fn ensure_feature_not_paused<T: Trait>(
        &self,
        channel_feature: PausableChannelFeature,
    ) -> DispatchResult {
        ensure!(
            !self.paused_features.contains(&channel_feature),
            Error::<T>::ChannelFeaturePaused
        );
        Ok(())
    }

    /// Ensures that the channel has no active transfers.
    pub fn ensure_has_no_active_transfer<T: Trait>(&self) -> DispatchResult {
=======
impl<MemberId: Ord + Default, CuratorGroupId, AccountId, Balance: Default> Default
    for ChannelRecord<MemberId, CuratorGroupId, AccountId, Balance>
{
    fn default() -> Self {
        Self {
            owner: ChannelOwner::Member(Default::default()),
            num_videos: 0,
            is_censored: false,
            reward_account: None,
            collaborators: BTreeSet::new(),
            moderators: BTreeSet::new(),
            cumulative_payout_earned: Default::default(),
        }
    }
}

impl<MemberId: Ord, CuratorGroupId, AccountId, Balance>
    ChannelRecord<MemberId, CuratorGroupId, AccountId, Balance>
{
    /// Ensure censorship status have been changed
    pub fn ensure_censorship_status_changed<T: Config>(&self, is_censored: bool) -> DispatchResult {
>>>>>>> cb9e9295
        ensure!(
            !self.has_active_transfer(),
            Error::<T>::InvalidChannelTransferStatus
        );

        Ok(())
    }

    // Defines whether the channel has ongoing transfer.
    fn has_active_transfer(&self) -> bool {
        self.transfer_status != ChannelTransferStatus::NoActiveTransfer
    }

    pub fn get_existing_collaborator_permissions<T: Trait>(
        &self,
        member_id: &MemberId,
    ) -> Result<&ChannelAgentPermissions, DispatchError> {
        self.collaborators
            .get(&member_id)
            .ok_or_else(|| Error::<T>::ActorNotAuthorized.into())
    }

    pub fn increment_channel_nft_counters(&mut self, current_block: BlockNumber) {
        self.daily_nft_counter
            .update_for_current_period(current_block, self.daily_nft_limit.block_number_period);

        self.weekly_nft_counter
            .update_for_current_period(current_block, self.weekly_nft_limit.block_number_period);
    }

    pub fn ensure_creator_token_issued<T: Trait>(&self) -> Result<TokenId, DispatchError> {
        self.creator_token_id
            .clone()
            .ok_or_else(|| Error::<T>::CreatorTokenNotIssued.into())
    }

    pub fn ensure_creator_token_not_issued<T: Trait>(&self) -> DispatchResult {
        ensure!(
            self.creator_token_id.is_none(),
            Error::<T>::CreatorTokenAlreadyIssued
        );
        Ok(())
    }
}

// Channel alias type for simplification.
pub type Channel<T> = ChannelRecord<
    <T as common::MembershipTypes>::MemberId,
    <T as ContentActorAuthenticator>::CuratorGroupId,
<<<<<<< HEAD
=======
    <T as frame_system::Config>::AccountId,
>>>>>>> cb9e9295
    BalanceOf<T>,
    <T as Trait>::ChannelPrivilegeLevel,
    DataObjectId<T>,
    <T as frame_system::Trait>::BlockNumber,
    <T as project_token::Trait>::TokenId,
>;

/// A request to buy a channel by a new ChannelOwner.
#[cfg_attr(feature = "std", derive(Serialize, Deserialize))]
<<<<<<< HEAD
#[derive(Encode, Decode, Default, Clone, PartialEq, Eq, Debug)]
pub struct ChannelOwnershipTransferRequestRecord<ChannelId, MemberId, CuratorGroupId, Balance> {
=======
#[derive(Encode, Decode, Default, Clone, PartialEq, Eq, Debug, TypeInfo)]
pub struct ChannelOwnershipTransferRequestRecord<
    ChannelId,
    MemberId,
    CuratorGroupId,
    Balance,
    AccountId,
> {
>>>>>>> cb9e9295
    pub channel_id: ChannelId,
    pub new_owner: ChannelOwner<MemberId, CuratorGroupId>,
    pub payment: Balance,
}

// ChannelOwnershipTransferRequest type alias for simplification.
pub type ChannelOwnershipTransferRequest<T> = ChannelOwnershipTransferRequestRecord<
    <T as storage::Config>::ChannelId,
    <T as common::MembershipTypes>::MemberId,
    <T as ContentActorAuthenticator>::CuratorGroupId,
    BalanceOf<T>,
<<<<<<< HEAD
=======
    <T as frame_system::Config>::AccountId,
>>>>>>> cb9e9295
>;

/// Information about channel being created.
#[cfg_attr(feature = "std", derive(Serialize, Deserialize))]
<<<<<<< HEAD
#[derive(Encode, Decode, Clone, PartialEq, Eq, Debug)]
pub struct ChannelCreationParametersRecord<
    StorageAssets,
    MemberId: Ord,
    StorageBucketId: Ord,
    DistributionBucketId: Ord,
    Balance,
> {
=======
#[derive(Encode, Decode, Clone, PartialEq, Eq, Debug, TypeInfo)]
pub struct ChannelCreationParametersRecord<StorageAssets, AccountId, MemberId: Ord> {
>>>>>>> cb9e9295
    /// Assets referenced by metadata
    pub assets: Option<StorageAssets>,
    /// Metadata about the channel.
    pub meta: Option<Vec<u8>>,
    /// Map from collaborator's MemberId to collaborator's ChannelAgentPermissions
    pub collaborators: BTreeMap<MemberId, ChannelAgentPermissions>,
    /// Storage buckets to assign to a bag.
    pub storage_buckets: BTreeSet<StorageBucketId>,
    /// Distribution buckets to assign to a bag.
    pub distribution_buckets: BTreeSet<DistributionBucketId>,
    /// Commitment for the data object state bloat bond for the storage pallet.
    pub expected_data_object_state_bloat_bond: Balance,
}

pub type ChannelCreationParameters<T> = ChannelCreationParametersRecord<
    StorageAssets<T>,
<<<<<<< HEAD
=======
    <T as frame_system::Config>::AccountId,
>>>>>>> cb9e9295
    <T as common::MembershipTypes>::MemberId,
    <T as storage::Trait>::StorageBucketId,
    storage::DistributionBucketId<T>,
    BalanceOf<T>,
>;

/// Information about channel being updated.
#[cfg_attr(feature = "std", derive(Serialize, Deserialize))]
<<<<<<< HEAD
#[derive(Encode, Decode, Default, Clone, PartialEq, Eq, Debug)]
pub struct ChannelUpdateParametersRecord<StorageAssets, DataObjectId: Ord, MemberId: Ord, Balance> {
=======
#[derive(Encode, Decode, Default, Clone, PartialEq, Eq, Debug, TypeInfo)]
pub struct ChannelUpdateParametersRecord<StorageAssets, AccountId, DataObjectId: Ord, MemberId: Ord>
{
>>>>>>> cb9e9295
    /// Asset collection for the channel, referenced by metadata
    pub assets_to_upload: Option<StorageAssets>,
    /// If set, metadata update for the channel.
    pub new_meta: Option<Vec<u8>>,
    /// assets to be removed from channel
    pub assets_to_remove: BTreeSet<DataObjectId>,
    /// Optional, updated map of collaborator_member_id => collaborator_channel_agent_permissions
    pub collaborators: Option<BTreeMap<MemberId, ChannelAgentPermissions>>,
    /// Commitment for the data object state bloat bond for the storage pallet.
    pub expected_data_object_state_bloat_bond: Balance,
}

pub type ChannelUpdateParameters<T> = ChannelUpdateParametersRecord<
    StorageAssets<T>,
<<<<<<< HEAD
=======
    <T as frame_system::Config>::AccountId,
>>>>>>> cb9e9295
    DataObjectId<T>,
    <T as common::MembershipTypes>::MemberId,
    BalanceOf<T>,
>;

/// A category that videos can belong to.
#[cfg_attr(feature = "std", derive(Serialize, Deserialize))]
#[derive(Encode, Decode, Default, Clone, PartialEq, Eq, Debug, TypeInfo)]
pub struct VideoCategory {
    // No runtime information is currently stored for a Category.
}

/// Information about the video category being created.
#[cfg_attr(feature = "std", derive(Serialize, Deserialize))]
#[derive(Encode, Decode, Default, Clone, PartialEq, Eq, Debug, TypeInfo)]
pub struct VideoCategoryCreationParameters {
    /// Metadata about the video category.
    meta: Vec<u8>,
}

/// Information about the video category being updated.
#[cfg_attr(feature = "std", derive(Serialize, Deserialize))]
#[derive(Encode, Decode, Default, Clone, PartialEq, Eq, Debug, TypeInfo)]
pub struct VideoCategoryUpdateParameters {
    // Because it is the only field it is not an Option
    /// Metadata update for the video category.
    new_meta: Vec<u8>,
}

/// Information regarding the content being uploaded
#[cfg_attr(feature = "std", derive(Serialize, Deserialize))]
<<<<<<< HEAD
#[derive(Encode, Decode, Clone, Default, PartialEq, Eq, Debug)]
=======
#[derive(Encode, Decode, Clone, PartialEq, Eq, Debug, TypeInfo)]
>>>>>>> cb9e9295
pub struct StorageAssetsRecord<Balance> {
    /// Data object parameters.
    pub object_creation_list: Vec<DataObjectCreationParameters>,

    /// Expected data size fee value for this extrinsic call.
    pub expected_data_size_fee: Balance,
}

pub type StorageAssets<T> = StorageAssetsRecord<BalanceOf<T>>;

/// Information about the video being created.
#[cfg_attr(feature = "std", derive(Serialize, Deserialize))]
<<<<<<< HEAD
#[derive(Encode, Decode, Clone, PartialEq, Eq, Debug)]
pub struct VideoCreationParametersRecord<StorageAssets, NftIssuanceParameters, Balance> {
=======
#[derive(Encode, Decode, Clone, PartialEq, Eq, Debug, TypeInfo)]
pub struct VideoCreationParametersRecord<StorageAssets, NftIssuanceParameters> {
>>>>>>> cb9e9295
    /// Asset collection for the video
    pub assets: Option<StorageAssets>,
    /// Metadata for the video.
    pub meta: Option<Vec<u8>>,
    /// Parameters for issuing video Nft
    pub auto_issue_nft: Option<NftIssuanceParameters>,
    /// Commitment for the data object state bloat bond for the storage pallet.
    pub expected_data_object_state_bloat_bond: Balance,
}

pub type VideoCreationParameters<T> =
    VideoCreationParametersRecord<StorageAssets<T>, NftIssuanceParameters<T>, BalanceOf<T>>;

/// Information about the video being updated
#[cfg_attr(feature = "std", derive(Serialize, Deserialize))]
<<<<<<< HEAD
#[derive(Encode, Decode, Default, Clone, PartialEq, Eq, Debug)]
pub struct VideoUpdateParametersRecord<
    StorageAssets,
    DataObjectId: Ord,
    NftIssuanceParameters,
    Balance,
> {
=======
#[derive(Encode, Decode, Default, Clone, PartialEq, Eq, Debug, TypeInfo)]
pub struct VideoUpdateParametersRecord<StorageAssets, DataObjectId: Ord, NftIssuanceParameters> {
>>>>>>> cb9e9295
    /// Assets referenced by metadata
    pub assets_to_upload: Option<StorageAssets>,
    /// If set, metadata update for the video.
    pub new_meta: Option<Vec<u8>>,
    /// video assets to be removed from channel
    pub assets_to_remove: BTreeSet<DataObjectId>,
    /// Parameters for updating Nft along with video
    pub auto_issue_nft: Option<NftIssuanceParameters>,
    /// Commitment for the data object state bloat bond for the storage pallet.
    pub expected_data_object_state_bloat_bond: Balance,
}

pub type VideoUpdateParameters<T> = VideoUpdateParametersRecord<
    StorageAssets<T>,
    DataObjectId<T>,
    NftIssuanceParameters<T>,
    BalanceOf<T>,
>;

/// A video which belongs to a channel. A video may be part of a series or playlist.
#[cfg_attr(feature = "std", derive(Serialize, Deserialize))]
<<<<<<< HEAD
#[derive(Encode, Decode, Default, Clone, PartialEq, Eq, Debug)]
pub struct VideoRecord<ChannelId, OwnedNft, DataObjectId: Ord> {
=======
#[derive(Encode, Decode, Default, Clone, PartialEq, Eq, Debug, TypeInfo)]
pub struct VideoRecord<ChannelId, VideoPostId, OwnedNft> {
    /// channel the video is in
>>>>>>> cb9e9295
    pub in_channel: ChannelId,
    /// Whether nft for this video have been issued.
    pub nft_status: Option<OwnedNft>,
    /// Set of associated data objects
    pub data_objects: BTreeSet<DataObjectId>,
}

<<<<<<< HEAD
pub type Video<T> = VideoRecord<<T as storage::Trait>::ChannelId, Nft<T>, DataObjectId<T>>;
=======
pub type Video<T> =
    VideoRecord<<T as storage::Config>::ChannelId, <T as Config>::VideoPostId, Nft<T>>;
>>>>>>> cb9e9295

pub type DataObjectId<T> = <T as storage::Config>::DataObjectId;

<<<<<<< HEAD
=======
/// A VideoPost associated to a video
#[cfg_attr(feature = "std", derive(Serialize, Deserialize))]
#[derive(Encode, Decode, Default, Clone, PartialEq, Eq, Debug, TypeInfo)]
pub struct VideoPostRecord<ContentActor, Balance, VideoPostId, VideoPostType, VideoId> {
    /// Author of post.
    pub author: ContentActor,

    /// Cleanup pay off
    pub bloat_bond: Balance,

    /// Overall replies counter
    pub replies_count: VideoPostId,

    /// video associated to the post (instead of the body hash as in the blog module)
    pub post_type: VideoPostType,

    /// video reference
    pub video_reference: VideoId,
}

/// alias for VideoPost
pub type VideoPost<T> = VideoPostRecord<
    ContentActor<
        <T as ContentActorAuthenticator>::CuratorGroupId,
        <T as ContentActorAuthenticator>::CuratorId,
        <T as MembershipTypes>::MemberId,
    >,
    BalanceOf<T>,
    <T as Config>::VideoPostId,
    VideoPostType<T>,
    <T as Config>::VideoId,
>;

/// VideoPost type structured as linked list with the video post as beginning
#[cfg_attr(feature = "std", derive(Serialize, Deserialize))]
#[derive(Encode, Decode, Clone, PartialEq, Eq, Debug, TypeInfo)]
pub enum VideoPostTypeRecord<ParentVideoPostId> {
    /// Equivalent to a video description
    Description,
    /// Comment to a post with specified id
    Comment(ParentVideoPostId),
}

impl<ParentVideoPostId> Default for VideoPostTypeRecord<ParentVideoPostId> {
    fn default() -> Self {
        VideoPostTypeRecord::<ParentVideoPostId>::Description
    }
}

pub type VideoPostType<T> = VideoPostTypeRecord<<T as Config>::VideoPostId>;

>>>>>>> cb9e9295
/// Side used to construct hash values during merkle proof verification
#[cfg_attr(feature = "std", derive(Serialize, Deserialize))]
#[derive(Encode, Decode, Clone, Copy, PartialEq, Eq, Debug, TypeInfo)]
pub enum Side {
    Left,
    Right,
}

impl Default for Side {
    fn default() -> Self {
        Side::Right
    }
}

#[cfg_attr(feature = "std", derive(Serialize, Deserialize))]
#[derive(Encode, Decode, Default, Clone, PartialEq, Eq, Debug, TypeInfo)]
/// Element used in for channel payout
pub struct ProofElementRecord<Hash, Side> {
    // Node hash
    pub hash: Hash,
    // side in which *self* must be adjoined during proof verification
    pub side: Side,
}

// alias for the proof element
pub type ProofElement<T> = ProofElementRecord<<T as frame_system::Config>::Hash, Side>;

<<<<<<< HEAD
=======
/// An enum in order to differenciate between post author and moderator / owner
#[cfg_attr(feature = "std", derive(Serialize, Deserialize))]
#[derive(Encode, Decode, Clone, PartialEq, Eq, Debug, TypeInfo)]
pub enum CleanupActor {
    ChannelOwner,
    Moderator,
    VideoPostAuthor,
}

impl Default for CleanupActor {
    fn default() -> Self {
        CleanupActor::ChannelOwner
    }
}

/// Information on the post being created
#[cfg_attr(feature = "std", derive(Serialize, Deserialize))]
#[derive(Encode, Decode, Default, Clone, PartialEq, Eq, Debug, TypeInfo)]
pub struct VideoPostCreationParametersRecord<VideoPostType, VideoId> {
    /// content
    pub post_type: VideoPostType,
    /// video reference
    pub video_reference: VideoId,
}

pub type VideoPostCreationParameters<T> =
    VideoPostCreationParametersRecord<VideoPostType<T>, <T as Config>::VideoId>;

/// Information on the post being deleted
#[cfg_attr(feature = "std", derive(Serialize, Deserialize))]
#[derive(Encode, Decode, Default, Clone, PartialEq, Eq, Debug, TypeInfo)]
pub struct VideoPostDeletionParametersRecord<HashOutput> {
    /// optional witnesses in case of video post deletion
    pub witness: Option<HashOutput>,
    /// rationale in case actor is moderator
    pub rationale: Option<Vec<u8>>,
}

pub type VideoPostDeletionParameters<T> =
    VideoPostDeletionParametersRecord<<T as frame_system::Config>::Hash>;

>>>>>>> cb9e9295
/// Payment claim by a channel
#[cfg_attr(feature = "std", derive(Serialize, Deserialize))]
#[derive(Encode, Decode, Default, Copy, Clone, PartialEq, Eq, Debug, TypeInfo)]
pub struct PullPaymentElement<ChannelId, Balance, Hash> {
    pub channel_id: ChannelId,
    pub cumulative_reward_earned: Balance,
    pub reason: Hash,
}

pub type PullPayment<T> = PullPaymentElement<
    <T as storage::Config>::ChannelId,
    BalanceOf<T>,
    <T as frame_system::Config>::Hash,
>;

impl<ChannelId: Clone, OwnedNft: Clone, DataObjectId: Ord>
    VideoRecord<ChannelId, OwnedNft, DataObjectId>
{
    /// Ensure nft is not issued
    pub fn ensure_nft_is_not_issued<T: Config>(&self) -> DispatchResult {
        ensure!(self.nft_status.is_none(), Error::<T>::NftAlreadyExists);
        Ok(())
    }

    /// Ensure nft is issued
    pub fn ensure_nft_is_issued<T: Config>(&self) -> Result<OwnedNft, Error<T>> {
        if let Some(owned_nft) = &self.nft_status {
            Ok(owned_nft.clone())
        } else {
            Err(Error::<T>::NftDoesNotExist)
        }
    }

    /// Set video nft status
    pub fn set_nft_status(&mut self, nft: OwnedNft) {
        self.nft_status = Some(nft);
    }

<<<<<<< HEAD
    /// Destroy nft status
    pub fn destroy_nft(&mut self) {
        self.nft_status = None;
    }
}

#[cfg_attr(feature = "std", derive(Serialize, Deserialize))]
#[derive(Encode, Decode, Clone, PartialEq, Debug, Eq)]
pub struct ChannelPayoutsPayloadParametersRecord<AccountId, Balance> {
    pub uploader_account: AccountId,
    pub object_creation_params: DataObjectCreationParameters,
    pub expected_data_size_fee: Balance,
    pub expected_data_object_state_bloat_bond: Balance,
}

pub type ChannelPayoutsPayloadParameters<T> =
    ChannelPayoutsPayloadParametersRecord<<T as frame_system::Trait>::AccountId, BalanceOf<T>>;

#[cfg_attr(feature = "std", derive(Serialize, Deserialize))]
#[derive(Encode, Decode, Clone, PartialEq, Debug, Eq)]
pub struct UpdateChannelPayoutsParametersRecord<ChannelPayoutsPayloadParameters, Balance, Hash> {
    pub commitment: Option<Hash>,
    pub payload: Option<ChannelPayoutsPayloadParameters>,
    pub min_cashout_allowed: Option<Balance>,
    pub max_cashout_allowed: Option<Balance>,
    pub channel_cashouts_enabled: Option<bool>,
}

impl<ChannelPayoutsPayloadParameters, Balance, Hash> Default
    for UpdateChannelPayoutsParametersRecord<ChannelPayoutsPayloadParameters, Balance, Hash>
{
    fn default() -> Self {
        Self {
            commitment: None,
            payload: None,
            min_cashout_allowed: None,
            max_cashout_allowed: None,
            channel_cashouts_enabled: None,
        }
=======
    /// Ensure censorship status have been changed
    pub fn ensure_censorship_status_changed<T: Config>(&self, is_censored: bool) -> DispatchResult {
        ensure!(
            self.is_censored != is_censored,
            Error::<T>::VideoCensorshipStatusDidNotChange
        );
        Ok(())
>>>>>>> cb9e9295
    }
}

pub type UpdateChannelPayoutsParameters<T> = UpdateChannelPayoutsParametersRecord<
    ChannelPayoutsPayloadParameters<T>,
    BalanceOf<T>,
    <T as frame_system::Trait>::Hash,
>;

/// Operations with local pallet account.
<<<<<<< HEAD
pub trait ModuleAccount<T: Trait> {
=======
pub trait ModuleAccount<T: balances::Config> {
>>>>>>> cb9e9295
    /// The module id, used for deriving its sovereign account ID.
    type ModuleId: Get<PalletId>;

    /// The account ID of the module account.
    fn account_for_channel(channel_id: T::ChannelId) -> T::AccountId {
        Self::ModuleId::get().into_sub_account(("CHANNEL", channel_id))
    }

    /// The account ID of the module account.
    fn module_account_id() -> T::AccountId {
<<<<<<< HEAD
        Self::ModuleId::get().into_sub_account("TREASURY")
=======
        Self::ModuleId::get().into_sub_account_truncating(Vec::<u8>::new())
>>>>>>> cb9e9295
    }

    /// Transfer tokens from the module account to the destination account (spends from
    /// module account).
    fn withdraw(dest_account_id: &T::AccountId, amount: BalanceOf<T>) -> DispatchResult {
        <Balances<T> as Currency<T::AccountId>>::transfer(
            &Self::module_account_id(),
            dest_account_id,
            amount,
            ExistenceRequirement::AllowDeath,
        )
    }

    /// Transfer tokens from the destination account to the module account (fills module account).
    fn deposit(src_account_id: &T::AccountId, amount: BalanceOf<T>) -> DispatchResult {
        <Balances<T> as Currency<T::AccountId>>::transfer(
            src_account_id,
            &Self::module_account_id(),
            amount,
            ExistenceRequirement::AllowDeath,
        )
    }

    /// Deposit amount to internal creator account: infallible
    fn deposit_to_channel_account(channel_id: T::ChannelId, amount: BalanceOf<T>) {
        let _ = <Balances<T> as Currency<T::AccountId>>::deposit_creating(
            &Self::account_for_channel(channel_id),
            amount,
        );
    }

    /// Displays usable balance for the module account.
    fn usable_balance() -> BalanceOf<T> {
        <Balances<T>>::usable_balance(&Self::module_account_id())
    }
}

/// Implementation of the ModuleAccountHandler.
pub struct ModuleAccountHandler<T: balances::Config, ModId: Get<PalletId>> {
    /// Phantom marker for the trait.
    trait_marker: PhantomData<T>,

    /// Phantom marker for the module id type.
    module_id_marker: PhantomData<ModId>,
}

<<<<<<< HEAD
impl<T: Trait, ModId: Get<ModuleId>> ModuleAccount<T> for ModuleAccountHandler<T, ModId> {
=======
impl<T: balances::Config, ModId: Get<PalletId>> ModuleAccount<T>
    for ModuleAccountHandler<T, ModId>
{
>>>>>>> cb9e9295
    type ModuleId = ModId;
}

/// Type Aliases
<<<<<<< HEAD
pub type ContentTreasury<T> = ModuleAccountHandler<T, <T as Trait>::ModuleId>;
pub type Balances<T> = balances::Module<T>;
pub type BalanceOf<T> = <Balances<T> as Currency<<T as frame_system::Trait>::AccountId>>::Balance;
pub type DynBagId<T> =
    DynamicBagIdType<<T as common::MembershipTypes>::MemberId, <T as storage::Trait>::ChannelId>;
=======
pub type ContentTreasury<T> = ModuleAccountHandler<T, <T as Config>::ModuleId>;
pub type Balances<T> = balances::Pallet<T>;
pub type BalanceOf<T> = <Balances<T> as Currency<<T as frame_system::Config>::AccountId>>::Balance;
>>>>>>> cb9e9295
pub type Storage<T> = storage::Module<T>;
pub type ChannelRewardClaimInfo<T> = (
    Channel<T>,
    <T as frame_system::Trait>::AccountId,
    BalanceOf<T>,
);

/// Type, used in diffrent numeric constraints representations
pub type MaxNumber = u32;

/// A numeric identifier trait
pub trait NumericIdentifier:
    Parameter
    + Member
    + BaseArithmetic
    + Codec
    + Default
    + Copy
    + Clone
    + MaybeSerializeDeserialize
    + Eq
    + PartialEq
    + Ord
    + Zero
    + From<u64>
    + Into<u64>
{
}

impl NumericIdentifier for u64 {}<|MERGE_RESOLUTION|>--- conflicted
+++ resolved
@@ -1,5 +1,4 @@
 use crate::*;
-<<<<<<< HEAD
 use sp_std::collections::btree_map::BTreeMap;
 #[cfg(feature = "std")]
 use strum_macros::EnumIter;
@@ -97,10 +96,8 @@
         self.last_updated = current_block;
     }
 }
-=======
 use frame_support::PalletId;
 use scale_info::TypeInfo;
->>>>>>> cb9e9295
 
 /// Specifies how a new asset will be provided on creating and updating
 /// Channels, Videos, Series and Person
@@ -113,24 +110,6 @@
     Urls(Vec<Url>),
 }
 
-<<<<<<< HEAD
-=======
-/// Data structure in order to keep track of the migration
-#[cfg_attr(feature = "std", derive(Serialize, Deserialize))]
-#[derive(Encode, Decode, Default, Clone, PartialEq, Eq, Debug, TypeInfo)]
-pub struct MigrationConfigRecord<NumericId> {
-    // at each block the videos/channels removed will be those with id in the
-    // half open range [current_id, final_id).
-    // when migration is triggered final_id will be updated
-    // when migration is performed current_id will be updated
-    pub current_id: NumericId,
-    pub final_id: NumericId,
-}
-
-pub type VideoMigrationConfig<T> = MigrationConfigRecord<<T as Config>::VideoId>;
-pub type ChannelMigrationConfig<T> = MigrationConfigRecord<<T as storage::Config>::ChannelId>;
-
->>>>>>> cb9e9295
 /// The owner of a channel, is the authorized "actor" that can update
 /// or delete or transfer a channel and its contents.
 #[cfg_attr(feature = "std", derive(Serialize, Deserialize))]
@@ -258,8 +237,7 @@
 
 /// Type representing an owned channel which videos, playlists, and series can belong to.
 #[cfg_attr(feature = "std", derive(Serialize, Deserialize))]
-<<<<<<< HEAD
-#[derive(Encode, Decode, Default, Clone, PartialEq, Eq, Debug)]
+#[derive(Encode, Decode, Default, Clone, PartialEq, Eq, Debug, TypeInfo)]
 pub struct ChannelRecord<
     MemberId: Ord + PartialEq,
     CuratorGroupId: PartialEq,
@@ -269,10 +247,6 @@
     BlockNumber: BaseArithmetic + Copy,
     TokenId,
 > {
-=======
-#[derive(Encode, Decode, Clone, PartialEq, Eq, Debug, TypeInfo)]
-pub struct ChannelRecord<MemberId: Ord, CuratorGroupId, AccountId, Balance> {
->>>>>>> cb9e9295
     /// The owner of a channel
     pub owner: ChannelOwner<MemberId, CuratorGroupId>,
     /// The videos under this channel
@@ -301,7 +275,6 @@
     pub creator_token_id: Option<TokenId>,
 }
 
-<<<<<<< HEAD
 #[cfg_attr(feature = "std", derive(Serialize, Deserialize))]
 #[derive(Encode, Decode, Clone, PartialEq, Eq, Debug)]
 /// Defines whether a channel is being transferred. No transfer by the default.
@@ -371,7 +344,7 @@
         TokenId,
     >
 {
-    pub fn ensure_feature_not_paused<T: Trait>(
+    pub fn ensure_feature_not_paused<T: Config>(
         &self,
         channel_feature: PausableChannelFeature,
     ) -> DispatchResult {
@@ -383,30 +356,7 @@
     }
 
     /// Ensures that the channel has no active transfers.
-    pub fn ensure_has_no_active_transfer<T: Trait>(&self) -> DispatchResult {
-=======
-impl<MemberId: Ord + Default, CuratorGroupId, AccountId, Balance: Default> Default
-    for ChannelRecord<MemberId, CuratorGroupId, AccountId, Balance>
-{
-    fn default() -> Self {
-        Self {
-            owner: ChannelOwner::Member(Default::default()),
-            num_videos: 0,
-            is_censored: false,
-            reward_account: None,
-            collaborators: BTreeSet::new(),
-            moderators: BTreeSet::new(),
-            cumulative_payout_earned: Default::default(),
-        }
-    }
-}
-
-impl<MemberId: Ord, CuratorGroupId, AccountId, Balance>
-    ChannelRecord<MemberId, CuratorGroupId, AccountId, Balance>
-{
-    /// Ensure censorship status have been changed
-    pub fn ensure_censorship_status_changed<T: Config>(&self, is_censored: bool) -> DispatchResult {
->>>>>>> cb9e9295
+    pub fn ensure_has_no_active_transfer<T: Config>(&self) -> DispatchResult {
         ensure!(
             !self.has_active_transfer(),
             Error::<T>::InvalidChannelTransferStatus
@@ -420,7 +370,7 @@
         self.transfer_status != ChannelTransferStatus::NoActiveTransfer
     }
 
-    pub fn get_existing_collaborator_permissions<T: Trait>(
+    pub fn get_existing_collaborator_permissions<T: Config>(
         &self,
         member_id: &MemberId,
     ) -> Result<&ChannelAgentPermissions, DispatchError> {
@@ -437,13 +387,13 @@
             .update_for_current_period(current_block, self.weekly_nft_limit.block_number_period);
     }
 
-    pub fn ensure_creator_token_issued<T: Trait>(&self) -> Result<TokenId, DispatchError> {
+    pub fn ensure_creator_token_issued<T: Config>(&self) -> Result<TokenId, DispatchError> {
         self.creator_token_id
             .clone()
             .ok_or_else(|| Error::<T>::CreatorTokenNotIssued.into())
     }
 
-    pub fn ensure_creator_token_not_issued<T: Trait>(&self) -> DispatchResult {
+    pub fn ensure_creator_token_not_issued<T: Config>(&self) -> DispatchResult {
         ensure!(
             self.creator_token_id.is_none(),
             Error::<T>::CreatorTokenAlreadyIssued
@@ -456,32 +406,17 @@
 pub type Channel<T> = ChannelRecord<
     <T as common::MembershipTypes>::MemberId,
     <T as ContentActorAuthenticator>::CuratorGroupId,
-<<<<<<< HEAD
-=======
-    <T as frame_system::Config>::AccountId,
->>>>>>> cb9e9295
     BalanceOf<T>,
-    <T as Trait>::ChannelPrivilegeLevel,
+    <T as Config>::ChannelPrivilegeLevel,
     DataObjectId<T>,
-    <T as frame_system::Trait>::BlockNumber,
-    <T as project_token::Trait>::TokenId,
+    <T as frame_system::Config>::BlockNumber,
+    <T as project_token::Config>::TokenId,
 >;
 
 /// A request to buy a channel by a new ChannelOwner.
 #[cfg_attr(feature = "std", derive(Serialize, Deserialize))]
-<<<<<<< HEAD
 #[derive(Encode, Decode, Default, Clone, PartialEq, Eq, Debug)]
 pub struct ChannelOwnershipTransferRequestRecord<ChannelId, MemberId, CuratorGroupId, Balance> {
-=======
-#[derive(Encode, Decode, Default, Clone, PartialEq, Eq, Debug, TypeInfo)]
-pub struct ChannelOwnershipTransferRequestRecord<
-    ChannelId,
-    MemberId,
-    CuratorGroupId,
-    Balance,
-    AccountId,
-> {
->>>>>>> cb9e9295
     pub channel_id: ChannelId,
     pub new_owner: ChannelOwner<MemberId, CuratorGroupId>,
     pub payment: Balance,
@@ -493,15 +428,10 @@
     <T as common::MembershipTypes>::MemberId,
     <T as ContentActorAuthenticator>::CuratorGroupId,
     BalanceOf<T>,
-<<<<<<< HEAD
-=======
-    <T as frame_system::Config>::AccountId,
->>>>>>> cb9e9295
 >;
 
 /// Information about channel being created.
 #[cfg_attr(feature = "std", derive(Serialize, Deserialize))]
-<<<<<<< HEAD
 #[derive(Encode, Decode, Clone, PartialEq, Eq, Debug)]
 pub struct ChannelCreationParametersRecord<
     StorageAssets,
@@ -510,10 +440,6 @@
     DistributionBucketId: Ord,
     Balance,
 > {
-=======
-#[derive(Encode, Decode, Clone, PartialEq, Eq, Debug, TypeInfo)]
-pub struct ChannelCreationParametersRecord<StorageAssets, AccountId, MemberId: Ord> {
->>>>>>> cb9e9295
     /// Assets referenced by metadata
     pub assets: Option<StorageAssets>,
     /// Metadata about the channel.
@@ -530,26 +456,16 @@
 
 pub type ChannelCreationParameters<T> = ChannelCreationParametersRecord<
     StorageAssets<T>,
-<<<<<<< HEAD
-=======
-    <T as frame_system::Config>::AccountId,
->>>>>>> cb9e9295
     <T as common::MembershipTypes>::MemberId,
-    <T as storage::Trait>::StorageBucketId,
+    <T as storage::Config>::StorageBucketId,
     storage::DistributionBucketId<T>,
     BalanceOf<T>,
 >;
 
 /// Information about channel being updated.
 #[cfg_attr(feature = "std", derive(Serialize, Deserialize))]
-<<<<<<< HEAD
 #[derive(Encode, Decode, Default, Clone, PartialEq, Eq, Debug)]
 pub struct ChannelUpdateParametersRecord<StorageAssets, DataObjectId: Ord, MemberId: Ord, Balance> {
-=======
-#[derive(Encode, Decode, Default, Clone, PartialEq, Eq, Debug, TypeInfo)]
-pub struct ChannelUpdateParametersRecord<StorageAssets, AccountId, DataObjectId: Ord, MemberId: Ord>
-{
->>>>>>> cb9e9295
     /// Asset collection for the channel, referenced by metadata
     pub assets_to_upload: Option<StorageAssets>,
     /// If set, metadata update for the channel.
@@ -564,10 +480,6 @@
 
 pub type ChannelUpdateParameters<T> = ChannelUpdateParametersRecord<
     StorageAssets<T>,
-<<<<<<< HEAD
-=======
-    <T as frame_system::Config>::AccountId,
->>>>>>> cb9e9295
     DataObjectId<T>,
     <T as common::MembershipTypes>::MemberId,
     BalanceOf<T>,
@@ -599,11 +511,7 @@
 
 /// Information regarding the content being uploaded
 #[cfg_attr(feature = "std", derive(Serialize, Deserialize))]
-<<<<<<< HEAD
-#[derive(Encode, Decode, Clone, Default, PartialEq, Eq, Debug)]
-=======
-#[derive(Encode, Decode, Clone, PartialEq, Eq, Debug, TypeInfo)]
->>>>>>> cb9e9295
+#[derive(Encode, Decode, Clone, Default, PartialEq, Eq, Debug, TypeInfo)]
 pub struct StorageAssetsRecord<Balance> {
     /// Data object parameters.
     pub object_creation_list: Vec<DataObjectCreationParameters>,
@@ -616,13 +524,8 @@
 
 /// Information about the video being created.
 #[cfg_attr(feature = "std", derive(Serialize, Deserialize))]
-<<<<<<< HEAD
 #[derive(Encode, Decode, Clone, PartialEq, Eq, Debug)]
 pub struct VideoCreationParametersRecord<StorageAssets, NftIssuanceParameters, Balance> {
-=======
-#[derive(Encode, Decode, Clone, PartialEq, Eq, Debug, TypeInfo)]
-pub struct VideoCreationParametersRecord<StorageAssets, NftIssuanceParameters> {
->>>>>>> cb9e9295
     /// Asset collection for the video
     pub assets: Option<StorageAssets>,
     /// Metadata for the video.
@@ -638,18 +541,13 @@
 
 /// Information about the video being updated
 #[cfg_attr(feature = "std", derive(Serialize, Deserialize))]
-<<<<<<< HEAD
-#[derive(Encode, Decode, Default, Clone, PartialEq, Eq, Debug)]
+#[derive(Encode, Decode, Default, Clone, PartialEq, Eq, Debug, TypeInfo)]
 pub struct VideoUpdateParametersRecord<
     StorageAssets,
     DataObjectId: Ord,
     NftIssuanceParameters,
     Balance,
 > {
-=======
-#[derive(Encode, Decode, Default, Clone, PartialEq, Eq, Debug, TypeInfo)]
-pub struct VideoUpdateParametersRecord<StorageAssets, DataObjectId: Ord, NftIssuanceParameters> {
->>>>>>> cb9e9295
     /// Assets referenced by metadata
     pub assets_to_upload: Option<StorageAssets>,
     /// If set, metadata update for the video.
@@ -671,14 +569,8 @@
 
 /// A video which belongs to a channel. A video may be part of a series or playlist.
 #[cfg_attr(feature = "std", derive(Serialize, Deserialize))]
-<<<<<<< HEAD
-#[derive(Encode, Decode, Default, Clone, PartialEq, Eq, Debug)]
+#[derive(Encode, Decode, Default, Clone, PartialEq, Eq, Debug, TypeInfo)]
 pub struct VideoRecord<ChannelId, OwnedNft, DataObjectId: Ord> {
-=======
-#[derive(Encode, Decode, Default, Clone, PartialEq, Eq, Debug, TypeInfo)]
-pub struct VideoRecord<ChannelId, VideoPostId, OwnedNft> {
-    /// channel the video is in
->>>>>>> cb9e9295
     pub in_channel: ChannelId,
     /// Whether nft for this video have been issued.
     pub nft_status: Option<OwnedNft>,
@@ -686,69 +578,10 @@
     pub data_objects: BTreeSet<DataObjectId>,
 }
 
-<<<<<<< HEAD
-pub type Video<T> = VideoRecord<<T as storage::Trait>::ChannelId, Nft<T>, DataObjectId<T>>;
-=======
-pub type Video<T> =
-    VideoRecord<<T as storage::Config>::ChannelId, <T as Config>::VideoPostId, Nft<T>>;
->>>>>>> cb9e9295
+pub type Video<T> = VideoRecord<<T as storage::Config>::ChannelId, Nft<T>, DataObjectId<T>>;
 
 pub type DataObjectId<T> = <T as storage::Config>::DataObjectId;
 
-<<<<<<< HEAD
-=======
-/// A VideoPost associated to a video
-#[cfg_attr(feature = "std", derive(Serialize, Deserialize))]
-#[derive(Encode, Decode, Default, Clone, PartialEq, Eq, Debug, TypeInfo)]
-pub struct VideoPostRecord<ContentActor, Balance, VideoPostId, VideoPostType, VideoId> {
-    /// Author of post.
-    pub author: ContentActor,
-
-    /// Cleanup pay off
-    pub bloat_bond: Balance,
-
-    /// Overall replies counter
-    pub replies_count: VideoPostId,
-
-    /// video associated to the post (instead of the body hash as in the blog module)
-    pub post_type: VideoPostType,
-
-    /// video reference
-    pub video_reference: VideoId,
-}
-
-/// alias for VideoPost
-pub type VideoPost<T> = VideoPostRecord<
-    ContentActor<
-        <T as ContentActorAuthenticator>::CuratorGroupId,
-        <T as ContentActorAuthenticator>::CuratorId,
-        <T as MembershipTypes>::MemberId,
-    >,
-    BalanceOf<T>,
-    <T as Config>::VideoPostId,
-    VideoPostType<T>,
-    <T as Config>::VideoId,
->;
-
-/// VideoPost type structured as linked list with the video post as beginning
-#[cfg_attr(feature = "std", derive(Serialize, Deserialize))]
-#[derive(Encode, Decode, Clone, PartialEq, Eq, Debug, TypeInfo)]
-pub enum VideoPostTypeRecord<ParentVideoPostId> {
-    /// Equivalent to a video description
-    Description,
-    /// Comment to a post with specified id
-    Comment(ParentVideoPostId),
-}
-
-impl<ParentVideoPostId> Default for VideoPostTypeRecord<ParentVideoPostId> {
-    fn default() -> Self {
-        VideoPostTypeRecord::<ParentVideoPostId>::Description
-    }
-}
-
-pub type VideoPostType<T> = VideoPostTypeRecord<<T as Config>::VideoPostId>;
-
->>>>>>> cb9e9295
 /// Side used to construct hash values during merkle proof verification
 #[cfg_attr(feature = "std", derive(Serialize, Deserialize))]
 #[derive(Encode, Decode, Clone, Copy, PartialEq, Eq, Debug, TypeInfo)]
@@ -776,50 +609,6 @@
 // alias for the proof element
 pub type ProofElement<T> = ProofElementRecord<<T as frame_system::Config>::Hash, Side>;
 
-<<<<<<< HEAD
-=======
-/// An enum in order to differenciate between post author and moderator / owner
-#[cfg_attr(feature = "std", derive(Serialize, Deserialize))]
-#[derive(Encode, Decode, Clone, PartialEq, Eq, Debug, TypeInfo)]
-pub enum CleanupActor {
-    ChannelOwner,
-    Moderator,
-    VideoPostAuthor,
-}
-
-impl Default for CleanupActor {
-    fn default() -> Self {
-        CleanupActor::ChannelOwner
-    }
-}
-
-/// Information on the post being created
-#[cfg_attr(feature = "std", derive(Serialize, Deserialize))]
-#[derive(Encode, Decode, Default, Clone, PartialEq, Eq, Debug, TypeInfo)]
-pub struct VideoPostCreationParametersRecord<VideoPostType, VideoId> {
-    /// content
-    pub post_type: VideoPostType,
-    /// video reference
-    pub video_reference: VideoId,
-}
-
-pub type VideoPostCreationParameters<T> =
-    VideoPostCreationParametersRecord<VideoPostType<T>, <T as Config>::VideoId>;
-
-/// Information on the post being deleted
-#[cfg_attr(feature = "std", derive(Serialize, Deserialize))]
-#[derive(Encode, Decode, Default, Clone, PartialEq, Eq, Debug, TypeInfo)]
-pub struct VideoPostDeletionParametersRecord<HashOutput> {
-    /// optional witnesses in case of video post deletion
-    pub witness: Option<HashOutput>,
-    /// rationale in case actor is moderator
-    pub rationale: Option<Vec<u8>>,
-}
-
-pub type VideoPostDeletionParameters<T> =
-    VideoPostDeletionParametersRecord<<T as frame_system::Config>::Hash>;
-
->>>>>>> cb9e9295
 /// Payment claim by a channel
 #[cfg_attr(feature = "std", derive(Serialize, Deserialize))]
 #[derive(Encode, Decode, Default, Copy, Clone, PartialEq, Eq, Debug, TypeInfo)]
@@ -858,7 +647,6 @@
         self.nft_status = Some(nft);
     }
 
-<<<<<<< HEAD
     /// Destroy nft status
     pub fn destroy_nft(&mut self) {
         self.nft_status = None;
@@ -875,7 +663,7 @@
 }
 
 pub type ChannelPayoutsPayloadParameters<T> =
-    ChannelPayoutsPayloadParametersRecord<<T as frame_system::Trait>::AccountId, BalanceOf<T>>;
+    ChannelPayoutsPayloadParametersRecord<<T as frame_system::Config>::AccountId, BalanceOf<T>>;
 
 #[cfg_attr(feature = "std", derive(Serialize, Deserialize))]
 #[derive(Encode, Decode, Clone, PartialEq, Debug, Eq)]
@@ -898,45 +686,28 @@
             max_cashout_allowed: None,
             channel_cashouts_enabled: None,
         }
-=======
-    /// Ensure censorship status have been changed
-    pub fn ensure_censorship_status_changed<T: Config>(&self, is_censored: bool) -> DispatchResult {
-        ensure!(
-            self.is_censored != is_censored,
-            Error::<T>::VideoCensorshipStatusDidNotChange
-        );
-        Ok(())
->>>>>>> cb9e9295
     }
 }
 
 pub type UpdateChannelPayoutsParameters<T> = UpdateChannelPayoutsParametersRecord<
     ChannelPayoutsPayloadParameters<T>,
     BalanceOf<T>,
-    <T as frame_system::Trait>::Hash,
+    <T as frame_system::Config>::Hash,
 >;
 
 /// Operations with local pallet account.
-<<<<<<< HEAD
-pub trait ModuleAccount<T: Trait> {
-=======
-pub trait ModuleAccount<T: balances::Config> {
->>>>>>> cb9e9295
+pub trait ModuleAccount<T: Config> {
     /// The module id, used for deriving its sovereign account ID.
     type ModuleId: Get<PalletId>;
 
     /// The account ID of the module account.
     fn account_for_channel(channel_id: T::ChannelId) -> T::AccountId {
-        Self::ModuleId::get().into_sub_account(("CHANNEL", channel_id))
+        Self::ModuleId::get().into_sub_account_truncating(("CHANNEL", channel_id))
     }
 
     /// The account ID of the module account.
     fn module_account_id() -> T::AccountId {
-<<<<<<< HEAD
-        Self::ModuleId::get().into_sub_account("TREASURY")
-=======
-        Self::ModuleId::get().into_sub_account_truncating(Vec::<u8>::new())
->>>>>>> cb9e9295
+        Self::ModuleId::get().into_sub_account_truncating("TREASURY")
     }
 
     /// Transfer tokens from the module account to the destination account (spends from
@@ -983,32 +754,20 @@
     module_id_marker: PhantomData<ModId>,
 }
 
-<<<<<<< HEAD
-impl<T: Trait, ModId: Get<ModuleId>> ModuleAccount<T> for ModuleAccountHandler<T, ModId> {
-=======
-impl<T: balances::Config, ModId: Get<PalletId>> ModuleAccount<T>
-    for ModuleAccountHandler<T, ModId>
-{
->>>>>>> cb9e9295
+impl<T: Config, ModId: Get<PalletId>> ModuleAccount<T> for ModuleAccountHandler<T, ModId> {
     type ModuleId = ModId;
 }
 
 /// Type Aliases
-<<<<<<< HEAD
-pub type ContentTreasury<T> = ModuleAccountHandler<T, <T as Trait>::ModuleId>;
+pub type ContentTreasury<T> = ModuleAccountHandler<T, <T as Config>::ModuleId>;
 pub type Balances<T> = balances::Module<T>;
-pub type BalanceOf<T> = <Balances<T> as Currency<<T as frame_system::Trait>::AccountId>>::Balance;
+pub type BalanceOf<T> = <Balances<T> as Currency<<T as frame_system::Config>::AccountId>>::Balance;
 pub type DynBagId<T> =
-    DynamicBagIdType<<T as common::MembershipTypes>::MemberId, <T as storage::Trait>::ChannelId>;
-=======
-pub type ContentTreasury<T> = ModuleAccountHandler<T, <T as Config>::ModuleId>;
-pub type Balances<T> = balances::Pallet<T>;
-pub type BalanceOf<T> = <Balances<T> as Currency<<T as frame_system::Config>::AccountId>>::Balance;
->>>>>>> cb9e9295
+    DynamicBagIdType<<T as common::MembershipTypes>::MemberId, <T as storage::Config>::ChannelId>;
 pub type Storage<T> = storage::Module<T>;
 pub type ChannelRewardClaimInfo<T> = (
     Channel<T>,
-    <T as frame_system::Trait>::AccountId,
+    <T as frame_system::Config>::AccountId,
     BalanceOf<T>,
 );
 
