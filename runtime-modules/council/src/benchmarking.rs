#![cfg(feature = "runtime-benchmarks")]
use super::*;
use balances::Module as Balances;
use frame_benchmarking::{account, benchmarks, Zero};
use frame_support::traits::{Currency, OnFinalize, OnInitialize};
use frame_system::EventRecord;
use frame_system::Module as System;
use frame_system::RawOrigin;
use membership::Module as Membership;
use sp_runtime::traits::{Bounded, One};
use sp_std::convert::TryInto;
use sp_std::prelude::*;
use sp_std::vec;
use sp_std::vec::Vec;

use crate::Module as Council;

const SEED: u32 = 0;

// We create this trait because we need to be compatible with the runtime
// in the mock for tests. In that case we need to be able to have `membership_id == account_id`
// We can't create an account from an `u32` or from a memberhsip_dd,
// so this trait allows us to get an account id from an u32, in the case of `64` which is what
// the mock use we get the parameter as a return.
// In the case of `AccountId32` we use the method provided by `frame_benchmarking` to get an
// AccountId.
pub trait CreateAccountId {
    fn create_account_id(id: u32) -> Self;
}

impl CreateAccountId for u64 {
    fn create_account_id(id: u32) -> Self {
        id.into()
    }
}

impl CreateAccountId for sp_core::crypto::AccountId32 {
    fn create_account_id(id: u32) -> Self {
        account::<Self>("default", id, SEED)
    }
}

fn assert_last_event<T: Config>(generic_event: <T as Config>::Event) {
    let events = System::<T>::events();
    let system_event: <T as frame_system::Config>::Event = generic_event.into();

    assert!(!events.is_empty(), "There are no events in event queue");

    // compare to the last event record
    let EventRecord { event, .. } = &events[events.len() - 1];
    assert_eq!(event, &system_event);
}

fn assert_in_events<T: Config>(generic_event: <T as Config>::Event) {
    let events = System::<T>::events();
    let system_event: <T as frame_system::Config>::Event = generic_event.into();

    assert!(!events.is_empty(), "There are no events in event queue");

    assert!(
        events.into_iter().any(|event| {
            let EventRecord { event, .. } = event;
            event == system_event
        }),
        "Event not in the event queue",
    );
}

fn make_free_balance_be<T: Config>(account_id: &T::AccountId, balance: Balance<T>) {
    Balances::<T>::make_free_balance_be(&account_id, balance);
}

fn start_announcing_period<T: Config>() {
    Mutations::<T>::start_announcing_period();

    let current_state = CouncilStageAnnouncing {
        candidates_count: 0,
    };
    let current_block_number = System::<T>::block_number();

    assert_eq!(
        Council::<T>::stage(),
        CouncilStageUpdate {
            stage: CouncilStage::Announcing(current_state),
            changed_at: current_block_number,
        },
        "Announcement period not started"
    );

    assert_eq!(
        Council::<T>::announcement_period_nr(),
        1,
        "Announcement period not updated"
    );
}

fn start_period_announce_multiple_candidates<T: Config + membership::Config>(
    number_of_candidates: u32,
) -> (Vec<T::AccountId>, Vec<T::MemberId>)
where
    T::AccountId: CreateAccountId,
    T::MemberId: From<u32>,
{
    let mut candidates = Vec::new();
    let mut accounts = Vec::new();
    start_announcing_period::<T>();
    for id in 0..number_of_candidates {
        let (account_id, candidate_id) = announce_candidate::<T>(id);
        candidates.push(candidate_id);
        accounts.push(account_id);
    }

    (accounts, candidates)
}

fn get_byte(num: u32, byte_number: u8) -> u8 {
    ((num & (0xff << (8 * byte_number))) >> (8 * byte_number)) as u8
}

// Method to generate a distintic valid handle
// for a membership. For each index.
fn handle_from_id<T: Config + membership::Config>(id: u32) -> Vec<u8> {
    let mut handle = vec![];

    for i in 0..4 {
        handle.push(get_byte(id, i));
    }

    handle
}

fn member_funded_account<T: Config + membership::Config>(id: u32) -> (T::AccountId, T::MemberId)
where
    T::AccountId: CreateAccountId,
    T::MemberId: From<u32>,
{
    let account_id = T::AccountId::create_account_id(id);
    let handle = handle_from_id::<T>(id);

    let _ = make_free_balance_be::<T>(&account_id, Balance::<T>::max_value());
    let members_created = Membership::<T>::members_created();
    let member_id = if cfg!(test) {
        // For the tests we need member_id == account_id even if that's not what's registered
        // in the council module.
        id.into()
    } else {
        members_created
    };

    let params = membership::BuyMembershipParameters {
        root_account: account_id.clone(),
        controller_account: account_id.clone(),
        handle: Some(handle),
        metadata: Vec::new(),
        referrer_id: None,
    };

    Membership::<T>::buy_membership(RawOrigin::Signed(account_id.clone()).into(), params).unwrap();

    let _ = make_free_balance_be::<T>(&account_id, Balance::<T>::max_value());

    Membership::<T>::add_staking_account_candidate(
        RawOrigin::Signed(account_id.clone()).into(),
        members_created,
    )
    .unwrap();

    Membership::<T>::confirm_staking_account(
        RawOrigin::Signed(account_id.clone()).into(),
        members_created,
        account_id.clone(),
    )
    .unwrap();

    (account_id, member_id)
}

fn announce_candidate<T: Config + membership::Config>(id: u32) -> (T::AccountId, T::MemberId)
where
    T::AccountId: CreateAccountId,
    T::MemberId: From<u32>,
{
    let id = START_ID + id;

    let (account_id, member_id) = member_funded_account::<T>(id);

    // Announce once before to take the branch that release the stake
    Council::<T>::announce_candidacy(
        RawOrigin::Signed(account_id.clone()).into(),
        member_id,
        account_id.clone(),
        account_id.clone(),
        T::MinCandidateStake::get(),
    )
    .unwrap();

    assert!(
        Candidates::<T>::contains_key(member_id),
        "Candidacy not announced"
    );

    assert_eq!(
        Council::<T>::candidates(member_id),
        Candidate {
            staking_account_id: account_id.clone(),
            cycle_id: 1,
            stake: T::MinCandidateStake::get(),
            note_hash: None,
            reward_account_id: account_id.clone(),
            vote_power: Council::<T>::get_option_power(&member_id),
        },
        "Candidacy hasn't been announced"
    );

    (account_id, member_id)
}

fn start_period_announce_candidacy<T: Config + membership::Config>(
    id: u32,
) -> (T::AccountId, T::MemberId)
where
    T::AccountId: CreateAccountId,
    T::MemberId: From<u32>,
{
    start_announcing_period::<T>();

    announce_candidate::<T>(id)
}

fn start_period_announce_candidacy_and_restart_period<T: Config + membership::Config>(
) -> (T::AccountId, T::MemberId)
where
    T::AccountId: CreateAccountId,
    T::MemberId: From<u32>,
{
    let current_block_number = System::<T>::block_number();

    let (account_id, member_id) = start_period_announce_candidacy::<T>(0);

    Mutations::<T>::start_announcing_period();

    let current_state = CouncilStageAnnouncing {
        candidates_count: 0,
    };

    assert_eq!(
        Council::<T>::stage(),
        CouncilStageUpdate {
            stage: CouncilStage::Announcing(current_state),
            changed_at: current_block_number,
        },
        "Announcement period not started"
    );

    (account_id, member_id)
}

fn finalize_block<T: Config>(block: T::BlockNumber) {
    System::<T>::on_finalize(block);
    Council::<T>::on_finalize(block);

    let block = System::<T>::block_number() + One::one();
    System::<T>::set_block_number(block);
}

fn move_to_block<T: Config>(target_block: T::BlockNumber) {
    let mut current_block_number = System::<T>::block_number();

    Council::<T>::set_budget(RawOrigin::Root.into(), Balance::<T>::max_value()).unwrap();
    while current_block_number < target_block {
        finalize_block::<T>(current_block_number);
        current_block_number = System::<T>::block_number();

        // Worst case scenarios either need this or don't change
        Council::<T>::set_budget(RawOrigin::Root.into(), Balance::<T>::max_value()).unwrap();
        System::<T>::on_initialize(current_block_number);
        Council::<T>::on_initialize(current_block_number);
    }
}

fn move_to_block_before_initialize_assert_stage<T: Config>(
    target_block: T::BlockNumber,
    target_stage: CouncilStageUpdate<T::BlockNumber>,
) {
    move_to_block::<T>(target_block - One::one());
    finalize_block::<T>(target_block);

    assert_eq!(Stage::<T>::get(), target_stage, "Stage not reached");
}

const MAX_BYTES: u32 = 16384;
const MAX_CANDIDATES: u64 = 100;
const START_ID: u32 = 5000;
const MAX_FUNDING_REQUESTS: u32 = 100;

benchmarks! {
    where_clause {
        where T::AccountId: CreateAccountId, T::MemberId: From<u32>, T: membership::Config
    }

    set_budget_increment {
    }: _(RawOrigin::Root, One::one())
    verify {
       assert_eq!(Council::<T>::budget_increment(), One::one());
       assert_last_event::<T>(RawEvent::BudgetIncrementUpdated(One::one()).into());
    }

    set_councilor_reward {
    }: _(RawOrigin::Root, One::one())
    verify {
       assert_eq!(Council::<T>::councilor_reward(), One::one());
       assert_last_event::<T>(RawEvent::CouncilorRewardUpdated(One::one()).into());
    }

    funding_request {
        let i in 1 .. MAX_FUNDING_REQUESTS;
        Council::<T>::set_budget(RawOrigin::Root.into(), Balance::<T>::max_value()).unwrap();
        assert_eq!(Council::<T>::budget(), Balance::<T>::max_value());
        let mut funding_requests = Vec::new();
        let amount: Balance<T> = 100u32.into();

        for id in 0 .. i {
            let account = T::AccountId::create_account_id(id);
            assert_eq!(Balances::<T>::total_balance(&account), Zero::zero());
            funding_requests.push(common::FundingRequestParameters {
                amount,
                account
            });
        }

        assert_eq!(funding_requests.len() as u32, i);

    }: _(RawOrigin::Root, funding_requests.clone())
    verify {
        assert_eq!(
            Council::<T>::budget(),
            Balance::<T>::max_value() - Balance::<T>::from(i) * amount
        );

        for fund_request in funding_requests {

            assert_eq!(
                Balances::<T>::total_balance(&fund_request.account),
                fund_request.amount
            );

            assert_in_events::<T>(
                RawEvent::RequestFunded(fund_request.account, fund_request.amount).into()
            );
        }
    }

    // We calculate `on_finalize` as `try_progress_stage + try_process_budget`
    try_process_budget {
        // We need to make sure that the block number starts at 0 to make payment/budget refill
        // periods easier to calculate
        let mut current_block_number = Zero::zero();
        System::<T>::set_block_number(current_block_number);
        assert_eq!(System::<T>::block_number(), current_block_number, "Block number not updated");

        // Worst case we have a council elected
        let (accounts_id, candidates_id) = start_period_announce_multiple_candidates::<T>(
            T::CouncilSize::get().try_into().unwrap()
        );

        let winners = candidates_id.iter().map(|candidate_id| {
            let option_id: T::MemberId = *candidate_id;
            OptionResult {
                option_id,
                vote_power: Zero::zero(),
            }
        }).collect::<Vec<_>>();

        Council::<T>::end_announcement_period(
            CouncilStageAnnouncing {
                candidates_count: T::CouncilSize::get(),
            }
        );

        Council::<T>::end_election_period(&winners[..]);

        let council = candidates_id.iter().enumerate().map(|(idx, member_id)|
            CouncilMember{
                staking_account_id: accounts_id[idx].clone(),
                reward_account_id: accounts_id[idx].clone(),
                membership_id: *member_id,
                stake: T::MinCandidateStake::get(),
                last_payment_block: Zero::zero(),
                unpaid_reward: Zero::zero(),
            }).collect::<Vec<_>>();

        assert_eq!(
            Council::<T>::council_members(),
            council,
            "Council not updated"
        );

        // Both payments and refill execute at BudgetRefefillPeriod * ElectedMemberRewardPeriod
        // -1 because we want to move just before the refill
        current_block_number = T::BudgetRefillPeriod::get() *
            T::ElectedMemberRewardPeriod::get() - One::one();

        // The first time we reach the next_reward_payments
        // the next time will be now + next_reward_payments
        // Note: this function doesn't execute the `on_finalize` of the
        // `current_block_number` this is important since we want to execute
        // the `try_process_budget` for this block
        move_to_block::<T>(current_block_number);

        // Worst case scenario we can pay as much as it is possible
        Council::<T>::set_budget(RawOrigin::Root.into(), Balance::<T>::max_value()).unwrap();

        let target = System::<T>::block_number() + One::one();

        assert_eq!(
            Council::<T>::next_budget_refill(),
            target,
            "Budget refill not now",
        );

        assert_eq!(
            Council::<T>::next_reward_payments(),
            target,
            "Reward payment not now",
        );

        let reward_period: T::BlockNumber = T::ElectedMemberRewardPeriod::get();

        let current_council = Council::<T>::council_members();
        let council = council.into_iter().map(|mut councillor| {
            councillor.last_payment_block = target - reward_period;
            councillor
        }).collect::<Vec<_>>();

        assert_eq!(
            current_council,
            council,
            "Payment block not updated"
        );
        let unpaid_rewards = Council::<T>::council_members()
            .iter()
            .map(|member| member.unpaid_reward)
            .collect::<Vec<_>>();
    }: { Council::<T>::try_process_budget(target); }
    verify {
        let reward_per_block: Balance<T> = Council::<T>::councilor_reward();

        let reward_per_councillor: Balance<T> =
            reward_period
<<<<<<< HEAD
            .saturated_into::<u32>()
=======
            .saturated_into::<u64>()
>>>>>>> d9d9b49b
            .saturating_mul(reward_per_block.saturated_into())
            .saturated_into();

        assert_eq!(
            Council::<T>::next_budget_refill(),
            target + T::BudgetRefillPeriod::get(),
            "Budget refill not updated"
        );

        let current_council = Council::<T>::council_members();
        let council = council.into_iter().map(|mut councillor| {
            councillor.last_payment_block = target;
            councillor
        }).collect::<Vec<_>>();

        assert_eq!(
            current_council,
            council,
            "Update block not updated"
        );

        let total_unpdaid_rewards: Balance<T> =
            unpaid_rewards.into_iter().fold(Zero::zero(), |acc, x| acc + x);

        let budget = Balance::<T>::max_value()
            .saturating_sub(
                reward_per_councillor.saturating_mul(T::CouncilSize::get().saturated_into())
            ).saturating_sub(total_unpdaid_rewards);

        assert_eq!(
            Council::<T>::budget(),
            budget,
            "Budget not correctly updated, probably a councillor was not correctly paid"
        );

        candidates_id.into_iter().enumerate().for_each(|(idx, member_id)| {
            let member_id: T::MemberId = member_id;
            let account_id: T::AccountId = accounts_id[idx].clone();
            assert_in_events::<T>(
                RawEvent::RewardPayment(
                    member_id,
                    account_id,
                    reward_per_councillor,
                    Balance::<T>::from(0u32),
                ).into()
            )
        });
    }

    try_progress_stage_idle {
        let current_block_number = System::<T>::block_number();

        let current_stage = CouncilStage::Idle;
        let current_stage_update =
            CouncilStageUpdate {
                stage: current_stage,
                changed_at: current_block_number,
            };

        // Force idle state without depenending on Referndum
        Stage::<T>::mutate(|value| {
            *value = current_stage_update;
        });

        // Redefine `current_stage_update` simply because we haven't derived clone in the struct
        let current_stage = CouncilStage::Idle;
        let current_stage_update =
            CouncilStageUpdate {
                stage: current_stage,
                changed_at: current_block_number,
            };

        let target_block_number = current_block_number + T::IdlePeriodDuration::get();
        move_to_block_before_initialize_assert_stage::<T>(target_block_number, current_stage_update);

    }: { Council::<T>::try_progress_stage(System::<T>::block_number()); }
    verify {
        assert_eq!(
            Council::<T>::stage(),
            CouncilStageUpdate {
                stage: CouncilStage::Announcing(CouncilStageAnnouncing {
                    candidates_count: 0,
                }),
                changed_at: target_block_number,
            },
            "Idle period didn't end"
        );

        assert_last_event::<T>(RawEvent::AnnouncingPeriodStarted().into());
    }

    try_progress_stage_announcing_start_election {
        let i in
            ((T::CouncilSize::get() + T::MinNumberOfExtraCandidates::get()).try_into().unwrap()) ..
            ((T::CouncilSize::get() + T::MinNumberOfExtraCandidates::get() + MAX_CANDIDATES)
                .try_into().unwrap()) => {
                    start_period_announce_multiple_candidates::<T>(i + 1);
                };
        let current_block_number = System::<T>::block_number();
        let current_stage =
            CouncilStage::Announcing(CouncilStageAnnouncing {
                candidates_count: (i + 1).into()
            });
        let current_stage_update =
            CouncilStageUpdate {
                stage: current_stage,
                changed_at: current_block_number,
            };

        let target_block_number = current_block_number + T::AnnouncingPeriodDuration::get();
        move_to_block_before_initialize_assert_stage::<T>(target_block_number, current_stage_update);

    }: { Council::<T>::try_progress_stage(System::<T>::block_number()); }
    verify {
        assert_eq!(
            Council::<T>::stage(),
            CouncilStageUpdate {
                stage: CouncilStage::Election(
                    CouncilStageElection {
                        candidates_count: (i + 1).into(),
                    }),
                changed_at: target_block_number,
            },
            "Announcing period didn't end"
        );

        assert_last_event::<T>(RawEvent::VotingPeriodStarted((i+1).into()).into());
    }

    try_progress_stage_announcing_restart {
        start_announcing_period::<T>();
        let current_block_number = System::<T>::block_number();
        let current_stage =
            CouncilStage::Announcing(CouncilStageAnnouncing {
                candidates_count: 0
            });
        let current_stage_update =
            CouncilStageUpdate {
                stage: current_stage,
                changed_at: current_block_number,
            };

        let target_block_number = current_block_number + T::AnnouncingPeriodDuration::get();
        move_to_block_before_initialize_assert_stage::<T>(
            target_block_number, current_stage_update
        );
    }: { Council::<T>::try_progress_stage(System::<T>::block_number()); }
    verify {
        let current_stage =
            CouncilStage::Announcing(CouncilStageAnnouncing {
                candidates_count: 0
            });
        let current_stage_update =
            CouncilStageUpdate {
                stage: current_stage,
                changed_at: target_block_number,
            };

        assert_eq!(Council::<T>::stage(), current_stage_update, "Council stage not restarted");

        assert_last_event::<T>(RawEvent::NotEnoughCandidates().into());

    }

    announce_candidacy {
        let current_block_number = System::<T>::block_number();
        let (account_id, member_id) = start_period_announce_candidacy_and_restart_period::<T>();
        Council::<T>::release_candidacy_stake(
            RawOrigin::Signed(account_id.clone()).into(),
            member_id
        ).unwrap();
    }: _ (
        RawOrigin::Signed(account_id.clone()),
        member_id,
        account_id.clone(),
        account_id.clone(),
        T::MinCandidateStake::get()
    )
    verify{
        assert!(Candidates::<T>::contains_key(member_id), "Candidacy not announced");
        let candidate = Council::<T>::candidates(member_id);
        assert_eq!(
            candidate,
            Candidate {
                staking_account_id: account_id.clone(),
                cycle_id: 2,
                stake: T::MinCandidateStake::get(),
                note_hash: None,
                reward_account_id: account_id.clone(),
                vote_power: Council::<T>::get_option_power(&member_id),
            },
            "Candidacy hasn't been announced"
        );

        let current_state = CouncilStageAnnouncing {
            candidates_count: 1,
        };

        assert_eq!(
            Council::<T>::stage(),
            CouncilStageUpdate {
                stage: CouncilStage::Announcing(current_state),
                changed_at: current_block_number,
            },
            "Announcement period not started"
        );

        assert_last_event::<T>(
            RawEvent::NewCandidate(
                member_id,
                account_id.clone(),
                account_id,
                T::MinCandidateStake::get()
            ).into()
        );
    }

    release_candidacy_stake {
        let (account_id, member_id) = start_period_announce_candidacy_and_restart_period::<T>();
    }: _ (RawOrigin::Signed(account_id.clone()), member_id)
    verify {
        assert!(
            !Candidates::<T>::contains_key(member_id),
            "Candidate still in council candidates"
        );

        assert_last_event::<T>(RawEvent::CandidacyStakeRelease(member_id).into());
    }

    set_candidacy_note {
        let i in 0 .. MAX_BYTES;

        let (account_id, member_id) = start_period_announce_candidacy::<T>(0);

        let note = vec![0u8; i.try_into().unwrap()];

    }: _(RawOrigin::Signed(account_id.clone()), member_id, note.clone())
    verify {
        assert_eq!(
            Council::<T>::candidates(member_id),
            Candidate {
                staking_account_id: account_id.clone(),
                cycle_id: 1,
                stake: T::MinCandidateStake::get(),
                note_hash: Some(T::Hashing::hash(&note)),
                reward_account_id: account_id.clone(),
                vote_power: Council::<T>::get_option_power(&member_id),
            },
            "Note not set"
        );

        assert_last_event::<T>(
            RawEvent::CandidacyNoteSet(member_id, vec![0u8; i.try_into().unwrap()]).into()
        );
    }

    withdraw_candidacy {
        let (account_id, member_id) = start_period_announce_candidacy::<T>(0);
    }: _(RawOrigin::Signed(account_id.clone()), member_id)
    verify {
        assert!(
            !Candidates::<T>::contains_key(member_id),
            "Candidate still in council candidates"
        );

        assert_last_event::<T>(RawEvent::CandidacyWithdraw(member_id).into());
    }

    set_budget {

    }: _(RawOrigin::Root, Balance::<T>::max_value())
    verify {
        assert_eq!(Council::<T>::budget(), Balance::<T>::max_value(), "Budget not updated");
        assert_last_event::<T>(RawEvent::BudgetBalanceSet(Balance::<T>::max_value()).into());
    }

    plan_budget_refill {
    }: _(RawOrigin::Root, One::one())
    verify {
        assert_eq!(
            Council::<T>::next_budget_refill(),
            One::one(),
            "Budget refill not updated correctly"
        );
        assert_last_event::<T>(RawEvent::BudgetRefillPlanned(One::one()).into());
    }

    candidate_remark {
        let msg = b"test".to_vec();
        let (account_id, member_id) = start_period_announce_candidacy::<T>(0);
    }: _(RawOrigin::Signed(account_id.clone()), member_id, msg.clone())
    verify {
        assert_last_event::<T>(RawEvent::CandidateRemarked(member_id, msg).into());
    }

    councilor_remark {
        // periods easier to calculate
        let current_block_number = Zero::zero();
        System::<T>::set_block_number(current_block_number);
        assert_eq!(System::<T>::block_number(), current_block_number, "Block number not updated");

        // Worst case we have a council elected
        let (accounts_id, candidates_id) = start_period_announce_multiple_candidates::<T>(
            T::CouncilSize::get().try_into().unwrap()
        );

        let winners = candidates_id.iter().map(|candidate_id| {
            let option_id: T::MemberId = *candidate_id;
            OptionResult {
                option_id: option_id.into(),
                vote_power: Zero::zero(),
            }
        }).collect::<Vec<_>>();

        Council::<T>::end_announcement_period(
            CouncilStageAnnouncing {
                candidates_count: T::CouncilSize::get(),
            }
        );

        Council::<T>::end_election_period(&winners[..]);

        let council = candidates_id.iter().enumerate().map(|(idx, member_id)|
            CouncilMember{
                staking_account_id: accounts_id[idx].clone(),
                reward_account_id: accounts_id[idx].clone(),
                membership_id: member_id.clone(),
                stake: T::MinCandidateStake::get(),
                last_payment_block: Zero::zero(),
                unpaid_reward: Zero::zero(),
            }).collect::<Vec<_>>();

        assert_eq!(
            Council::<T>::council_members(),
            council,
            "Council not updated"
        );
        let msg = b"test".to_vec();
    }: _(RawOrigin::Signed(accounts_id[0].clone()), candidates_id[0], msg.clone())
    verify {
        assert_last_event::<T>(RawEvent::CouncilorRemarked(candidates_id[0], msg).into());
    }
}

#[cfg(test)]
mod tests {
    use super::*;
    pub use crate::mock::Runtime;
    use crate::mock::{build_test_externalities, default_genesis_config};
    use frame_support::assert_ok;

    #[test]
    fn test_announce_candidacy() {
        let config = default_genesis_config();
        build_test_externalities(config).execute_with(|| {
            assert_ok!(test_benchmark_announce_candidacy::<Runtime>());
        })
    }

    #[test]
    fn test_release_candidacy() {
        let config = default_genesis_config();
        build_test_externalities(config).execute_with(|| {
            assert_ok!(test_benchmark_release_candidacy_stake::<Runtime>());
        })
    }

    #[test]
    fn test_withdraw_candidacy() {
        let config = default_genesis_config();
        build_test_externalities(config).execute_with(|| {
            assert_ok!(test_benchmark_withdraw_candidacy::<Runtime>());
        })
    }

    #[test]
    fn test_try_progress_stage_announcing_restart() {
        let config = default_genesis_config();
        build_test_externalities(config).execute_with(|| {
            assert_ok!(test_benchmark_try_progress_stage_announcing_restart::<
                Runtime,
            >());
        })
    }

    #[test]
    fn test_try_progress_stage_announcing_start_election() {
        let config = default_genesis_config();
        build_test_externalities(config).execute_with(|| {
            assert_ok!(test_benchmark_try_progress_stage_announcing_start_election::<Runtime>());
        })
    }

    #[test]
    fn test_try_progress_stage_idle() {
        let config = default_genesis_config();
        build_test_externalities(config).execute_with(|| {
            assert_ok!(test_benchmark_try_progress_stage_idle::<Runtime>());
        })
    }

    #[test]
    fn test_try_process_budget() {
        let config = default_genesis_config();
        build_test_externalities(config).execute_with(|| {
            assert_ok!(test_benchmark_try_process_budget::<Runtime>());
        })
    }

    #[test]
    fn test_set_budget_increment() {
        let config = default_genesis_config();
        build_test_externalities(config).execute_with(|| {
            assert_ok!(test_benchmark_set_budget_increment::<Runtime>());
        })
    }

    #[test]
    fn test_set_councilor_reward() {
        let config = default_genesis_config();
        build_test_externalities(config).execute_with(|| {
            assert_ok!(test_benchmark_set_councilor_reward::<Runtime>());
        })
    }

    #[test]
    fn test_funding_request() {
        let config = default_genesis_config();
        build_test_externalities(config).execute_with(|| {
            assert_ok!(test_benchmark_funding_request::<Runtime>());
        })
    }

    #[test]
    fn test_councilor_remark() {
        let config = default_genesis_config();
        build_test_externalities(config).execute_with(|| {
            assert_ok!(test_benchmark_councilor_remark::<Runtime>());
        })
    }

    #[test]
    fn test_candidate_remark() {
        let config = default_genesis_config();
        build_test_externalities(config).execute_with(|| {
            assert_ok!(test_benchmark_candidate_remark::<Runtime>());
        })
    }
}<|MERGE_RESOLUTION|>--- conflicted
+++ resolved
@@ -447,11 +447,7 @@
 
         let reward_per_councillor: Balance<T> =
             reward_period
-<<<<<<< HEAD
-            .saturated_into::<u32>()
-=======
             .saturated_into::<u64>()
->>>>>>> d9d9b49b
             .saturating_mul(reward_per_block.saturated_into())
             .saturated_into();
 
