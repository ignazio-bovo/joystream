//! # Council module
//! Council module for the the Joystream platform.
//!
//! ## Overview
//!
//! The Council module let's privileged network users elect their voted representation.
//!
//! Each council cycle is composed of three phases. The default phase is the candidacy announcement
//! phase, during which users can announce their candidacy to the next council. After a fixed amount
//! of time (network blocks) candidacy announcement phase concludes, and the next phase starts if a
//! minimum number of candidates is announced; restarts the announcement phase otherwise. The next
//! phase is the Election phase, during which users can vote for their selected candidate.
//! The election itself is handled by the Referendum module. After elections end and a minimum
//! amount of candidates received votes, a new council is appointed, and the Council module enters
//! an Idle phase for the fixed amount of time before another round's candidacy announcements begin.
//!
//! The module supports requiring staking currency for the both candidacy and voting.
//!
//! ## Implementation
//! When implementing runtime for this module, don't forget to call all ReferendumConnection trait
//! functions at proper places. See the trait details for more information.
//!
//! ## Supported extrinsics
//! - [announce_candidacy](./struct.Module.html#method.announce_candidacy)
//! - [release_candidacy_stake](./struct.Module.html#method.release_candidacy_stake)
//! - [set_candidacy_note](./struct.Module.html#method.set_candidacy_note)
//! - [set_budget](./struct.Module.html#method.set_budget)
//! - [plan_budget_refill](./struct.Module.html#method.plan_budget_refill)
//! - [set_budget_increment](./struct.Module.html#method.set_budget_increment)
//! - [set_councilor_reward](./struct.Module.html#method.set_councilor_reward)
//! - [funding_request](./struct.Module.html#method.funding_request)
//! - [fund_council_budget](./struct.Module.html#method.fund_council_budget)
//!
//! ## Important functions
//! These functions have to be called by the runtime for the council to work properly.
//! - [recieve_referendum_results](./trait.ReferendumConnection.html#method.recieve_referendum_results)
//! - [can_unlock_vote_stake](./trait.ReferendumConnection.html#method.can_unlock_vote_stake)
//!
//! ## Dependencies:
//! - [referendum](../referendum/index.html)

/////////////////// Configuration //////////////////////////////////////////////
#![cfg_attr(not(feature = "std"), no_std)]
#![allow(clippy::unused_unit)]
#![allow(clippy::type_complexity)]
#![cfg_attr(
    not(any(test, feature = "runtime-benchmarks")),
    deny(clippy::panic),
    deny(clippy::panic_in_result_fn),
    deny(clippy::unwrap_used),
    deny(clippy::expect_used),
    deny(clippy::indexing_slicing),
    deny(clippy::integer_arithmetic),
    deny(clippy::match_on_vec_items),
    deny(clippy::unreachable)
)]

#[cfg(not(any(test, feature = "runtime-benchmarks")))]
#[allow(unused_imports)]
#[macro_use]
extern crate common;

// used dependencies
use codec::{Decode, Encode, MaxEncodedLen};
use common::costs::burn_from_usable;
use common::council::CouncilOriginValidator;
use common::membership::{MemberId, MemberOriginValidator};
use common::{FundingRequestParameters, StakingAccountValidator};
use core::marker::PhantomData;
use frame_support::dispatch::DispatchResult;
use frame_support::storage::weak_bounded_vec::WeakBoundedVec;
use frame_support::traits::{Currency, Get, LockIdentifier};
use frame_support::weights::Weight;
use frame_support::{decl_error, decl_event, decl_module, decl_storage, ensure, error::BadOrigin};
use frame_system::ensure_root;
use referendum::{CastVote, OptionResult, ReferendumManager};
use scale_info::TypeInfo;
#[cfg(feature = "std")]
use serde::{Deserialize, Serialize};
use sp_runtime::traits::{Hash, One, SaturatedConversion, Saturating, Zero};
use sp_std::convert::TryInto;
use sp_std::vec::Vec;
use staking_handler::StakingHandler;

// declared modules
mod benchmarking;
mod mock;
mod tests;
pub mod weights;
pub use weights::WeightInfo;

/////////////////// Data Structures ////////////////////////////////////////////

/// Information about council's current state and when it changed the last time.
#[cfg_attr(feature = "std", derive(Serialize, Deserialize))]
#[derive(Encode, Decode, PartialEq, Eq, Debug, Default, TypeInfo, MaxEncodedLen)]
pub struct CouncilStageUpdate<BlockNumber: One> {
    pub stage: CouncilStage<BlockNumber>,
    pub changed_at: BlockNumber,
}

/// Possible council states.
#[cfg_attr(feature = "std", derive(Serialize, Deserialize))]
#[derive(Encode, Decode, PartialEq, Eq, Debug, TypeInfo, MaxEncodedLen)]
pub enum CouncilStage<BlockNumber> {
    /// Candidacy announcement period.
    Announcing(CouncilStageAnnouncing<BlockNumber>),
    /// Election of the new council.
    Election(CouncilStageElection),
    /// The idle phase - no new council election is running now.
    Idle(CouncilStageIdle<BlockNumber>),
}

impl<BlockNumber: One> Default for CouncilStage<BlockNumber> {
    fn default() -> CouncilStage<BlockNumber> {
        CouncilStage::Idle(CouncilStageIdle {
            ends_at: BlockNumber::one(),
        })
    }
}

/// Representation for announcing candidacy stage state.
#[cfg_attr(feature = "std", derive(Serialize, Deserialize))]
#[derive(Encode, Decode, PartialEq, Eq, Debug, Default, TypeInfo, MaxEncodedLen)]
pub struct CouncilStageAnnouncing<BlockNumber> {
    pub candidates_count: u32,
    // We store the pre-computed end block in case the duration of the announcing period is
    // updated via runtime upgrade while there is already an ongoing announcing stage
    pub ends_at: BlockNumber,
}

/// Representation for new council members election stage state.
#[cfg_attr(feature = "std", derive(Serialize, Deserialize))]
#[derive(Encode, Decode, PartialEq, Eq, Debug, Default, TypeInfo, MaxEncodedLen)]
pub struct CouncilStageElection {
    candidates_count: u32,
}

/// Representation for idle council stage state.
#[cfg_attr(feature = "std", derive(Serialize, Deserialize))]
#[derive(Encode, Decode, PartialEq, Eq, Debug, Default, TypeInfo, MaxEncodedLen)]
pub struct CouncilStageIdle<BlockNumber> {
    // We store the pre-computed end block in case the duration of the idle period is
    // updated via runtime upgrade while there is already an ongoing idle stage
    ends_at: BlockNumber,
}

/// Candidate representation.
#[cfg_attr(feature = "std", derive(Serialize, Deserialize))]
#[derive(Encode, Decode, PartialEq, Eq, Debug, Clone, TypeInfo, MaxEncodedLen)]
pub struct Candidate<AccountId, Balance, Hash, VotePower> {
    staking_account_id: AccountId,
    reward_account_id: AccountId,
    cycle_id: u64,
    stake: Balance,
    vote_power: VotePower,
    note_hash: Option<Hash>,
}

/// Council member representation.
#[cfg_attr(feature = "std", derive(Serialize, Deserialize))]
#[derive(Encode, Decode, PartialEq, Eq, Debug, Clone, TypeInfo, MaxEncodedLen)]
pub struct CouncilMember<AccountId, MemberId, Balance, BlockNumber> {
    staking_account_id: AccountId,
    reward_account_id: AccountId,
    membership_id: MemberId,
    stake: Balance,
    last_payment_block: BlockNumber,
    unpaid_reward: Balance,
}

impl<AccountId, MemberId, Balance, BlockNumber>
    CouncilMember<AccountId, MemberId, Balance, BlockNumber>
{
    pub fn member_id(&self) -> &MemberId {
        &self.membership_id
    }
}

impl<AccountId, MemberId, Balance, Hash, VotePower, BlockNumber>
    From<(
        Candidate<AccountId, Balance, Hash, VotePower>,
        MemberId,
        BlockNumber,
        Balance,
    )> for CouncilMember<AccountId, MemberId, Balance, BlockNumber>
{
    fn from(
        from: (
            Candidate<AccountId, Balance, Hash, VotePower>,
            MemberId,
            BlockNumber,
            Balance,
        ),
    ) -> Self {
        Self {
            staking_account_id: from.0.staking_account_id,
            reward_account_id: from.0.reward_account_id,
            membership_id: from.1,
            stake: from.0.stake,

            last_payment_block: from.2,
            unpaid_reward: from.3,
        }
    }
}

/////////////////// Type aliases ///////////////////////////////////////////////

pub type Balance<T> = <T as balances::Config>::Balance;
pub type VotePowerOf<T> = <<T as Config>::Referendum as ReferendumManager<
    <T as frame_system::Config>::Origin,
    <T as frame_system::Config>::AccountId,
    <T as common::membership::MembershipTypes>::MemberId,
    <T as frame_system::Config>::Hash,
>>::VotePower;
pub type CastVoteOf<T> = CastVote<
    <T as frame_system::Config>::Hash,
    Balance<T>,
    <T as common::membership::MembershipTypes>::MemberId,
>;

pub type CouncilMemberOf<T> = CouncilMember<
    <T as frame_system::Config>::AccountId,
    <T as common::membership::MembershipTypes>::MemberId,
    Balance<T>,
    <T as frame_system::Config>::BlockNumber,
>;
pub type CandidateOf<T> = Candidate<
    <T as frame_system::Config>::AccountId,
    Balance<T>,
    <T as frame_system::Config>::Hash,
    VotePowerOf<T>,
>;
pub type CouncilStageUpdateOf<T> = CouncilStageUpdate<<T as frame_system::Config>::BlockNumber>;
pub(crate) type Balances<T> = balances::Pallet<T>;

/////////////////// Traits, Storage, Errors, and Events /////////////////////////

type CouncilWeightInfo<T> = <T as Config>::WeightInfo;

/// The main council trait.
pub trait Config:
    frame_system::Config + common::membership::MembershipTypes + balances::Config
{
    /// The overarching event type.
    type Event: From<Event<Self>> + Into<<Self as frame_system::Config>::Event>;

    /// Referendum used for council elections.
    type Referendum: ReferendumManager<Self::Origin, Self::AccountId, Self::MemberId, Self::Hash>;

    /// Minimum number of extra candidates needed for the valid election.
    /// Number of total candidates is equal to council size plus extra candidates.
    type MinNumberOfExtraCandidates: Get<u32>;

    /// Council member count
    type CouncilSize: Get<u32>;

    /// Minimum stake candidate has to lock
    type MinCandidateStake: Get<Balance<Self>>;

    /// Identifier for currency lock used for candidacy staking.
    type CandidacyLock: StakingHandler<
        Self::AccountId,
        Balance<Self>,
        Self::MemberId,
        LockIdentifier,
    >;

    /// Identifier for currency lock used for candidacy staking.
    type CouncilorLock: StakingHandler<
        Self::AccountId,
        Balance<Self>,
        Self::MemberId,
        LockIdentifier,
    >;

    /// Validates staking account ownership for a member.
    type StakingAccountValidator: common::StakingAccountValidator<Self>;

    /// Duration of annoncing period
    type AnnouncingPeriodDuration: Get<Self::BlockNumber>;

    /// Duration of idle period
    type IdlePeriodDuration: Get<Self::BlockNumber>;

    /// Interval for automatic reward payments.
    type ElectedMemberRewardPeriod: Get<Self::BlockNumber>;

    /// Interval between automatic budget refills.
    type BudgetRefillPeriod: Get<Self::BlockNumber>;

    /// Weight information for extrinsics in this pallet.
    type WeightInfo: WeightInfo;

    /// Hook called right after the new council is elected.
    fn new_council_elected(elected_members: &[CouncilMemberOf<Self>]);

    /// Validates member id and origin combination
    type MemberOriginValidator: MemberOriginValidator<
        Self::Origin,
        common::MemberId<Self>,
        Self::AccountId,
    >;
}

/// Config with functions that MUST be called by the runtime with values received from the
/// referendum module.
pub trait ReferendumConnection<T: Config> {
    /// Process referendum results. This function MUST be called in runtime's implementation of
    /// referendum's `process_results()`.
    fn recieve_referendum_results(
        winners: &[OptionResult<
            <T as common::membership::MembershipTypes>::MemberId,
            VotePowerOf<T>,
        >],
    );

    /// Process referendum results. This function MUST be called in runtime's implementation of
    /// referendum's `can_release_voting_stake()`.
    fn can_unlock_vote_stake(vote: &CastVoteOf<T>) -> Result<(), Error<T>>;

    /// Checks that user is indeed candidating. This function MUST be called in runtime's
    /// implementation of referendum's `is_valid_option_id()`.
    fn is_valid_candidate_id(membership_id: &T::MemberId) -> bool;

    /// Return current voting power for a selected candidate.
    fn get_option_power(membership_id: &T::MemberId) -> VotePowerOf<T>;

    /// Recieve vote (power) for a selected candidate.
    fn increase_option_power(membership_id: &T::MemberId, amount: &VotePowerOf<T>);
}

decl_storage! { generate_storage_info
    trait Store for Module<T: Config> as Council {
        /// Current council voting stage
        pub Stage get(fn stage) config(): CouncilStageUpdate<T::BlockNumber>;

        /// Current council members
        pub CouncilMembers get(fn council_members): WeakBoundedVec<CouncilMemberOf<T>, T::CouncilSize>;

        /// Map of all candidates that ever candidated and haven't unstake yet.
        pub Candidates get(fn candidates): map hasher(blake2_128_concat)
            T::MemberId => Option<Candidate<T::AccountId, Balance<T>, T::Hash, VotePowerOf::<T>>>;

        /// Index of the current candidacy period. It is incremented everytime announcement period
        /// starts.
        pub AnnouncementPeriodNr get(fn announcement_period_nr) config(): u64;

        /// Budget for the council's elected members rewards.
        pub Budget get(fn budget) config(): Balance<T>;

        /// The next block in which the elected council member rewards will be payed.
        pub NextRewardPayments get(fn next_reward_payments) config(): T::BlockNumber;

        /// The next block in which the budget will be increased.
        pub NextBudgetRefill get(fn next_budget_refill) config(): T::BlockNumber;

        /// Amount of balance to be refilled every budget period
        pub BudgetIncrement get(fn budget_increment) config(): Balance<T>;

        /// Councilor reward per block
        pub CouncilorReward get(fn councilor_reward) config(): Balance<T>;
    }
}

decl_event! {
    pub enum Event<T>
    where
        Balance = Balance<T>,
        <T as frame_system::Config>::BlockNumber,
        <T as common::membership::MembershipTypes>::MemberId,
        <T as frame_system::Config>::AccountId,
    {
        /// New council was elected
        AnnouncingPeriodStarted(BlockNumber),

        /// Announcing period can't finish because of insufficient candidtate count
        NotEnoughCandidates(BlockNumber),

        /// Candidates are announced and voting starts
        VotingPeriodStarted(u32),

        /// New candidate announced
        NewCandidate(MemberId, AccountId, AccountId, Balance),

        /// New council was elected and appointed
        NewCouncilElected(Vec<MemberId>, BlockNumber),

        /// New council was not elected
        NewCouncilNotElected(BlockNumber),

        /// Candidacy stake that was no longer needed was released
        CandidacyStakeRelease(MemberId),

        /// Candidate has withdrawn his candidacy
        CandidacyWithdraw(MemberId),

        /// The candidate has set a new note for their candidacy
        CandidacyNoteSet(MemberId, Vec<u8>),

        /// The whole reward was paid to the council member.
        RewardPayment(MemberId, AccountId, Balance, Balance),

        /// Budget balance was changed by the root.
        BudgetBalanceSet(Balance),

        /// Budget balance was increased by automatic refill.
        BudgetRefill(Balance),

        /// The next budget refill was planned.
        BudgetRefillPlanned(BlockNumber),

        /// Budget increment has been updated.
        BudgetIncrementUpdated(Balance),

        /// Councilor reward has been updated.
        CouncilorRewardUpdated(Balance),

        /// Request has been funded
        RequestFunded(AccountId, Balance),

        /// Fund the council budget.
        /// Params:
        /// - Member ID
        /// - Amount of balance
        /// - Rationale
        CouncilBudgetFunded(MemberId, Balance, Vec<u8>),

        /// Councilor remark message
        CouncilorRemarked(MemberId, Vec<u8>),

        /// Candidate remark message
        CandidateRemarked(MemberId, Vec<u8>),
    }
}

decl_error! {
    /// Council errors
    #[derive(PartialEq)]
    pub enum Error for Module<T: Config> {
        /// Unexpected arithmetic error (overflow / underflow)
        ArithmeticError,

        /// Origin is invalid.
        BadOrigin,

        /// User tried to announce candidacy outside of the candidacy announcement period.
        CantCandidateNow,

        /// User tried to release stake outside of the revealing period.
        CantReleaseStakeNow,

        /// Candidate haven't provided sufficient stake.
        CandidacyStakeTooLow,

        /// User tried to announce candidacy twice in the same elections.
        CantCandidateTwice,

        /// User tried to announce candidacy with an account that has the conflicting type of stake
        /// with candidacy stake and has not enough balance for staking for both purposes.
        ConflictingStake,

        /// Council member and candidates can't withdraw stake yet.
        StakeStillNeeded,

        /// User tried to release stake when no stake exists.
        NoStake,

        /// Insufficient balance for candidacy staking.
        InsufficientBalanceForStaking,

        /// Candidate can't vote for himself.
        CantVoteForYourself,

        /// Invalid membership.
        MemberIdNotMatchAccount,

        /// The combination of membership id and account id is invalid for unstaking an existing
        /// candidacy stake.
        InvalidAccountToStakeReuse,

        /// User tried to withdraw candidacy when not candidating.
        NotCandidatingNow,

        /// Can't withdraw candidacy outside of the candidacy announcement period.
        CantWithdrawCandidacyNow,

        /// The member is not a councilor.
        NotCouncilor,

        /// Insufficent funds in council for executing 'Funding Request'
        InsufficientFundsForFundingRequest,

        /// Fund request no balance
        ZeroBalanceFundRequest,

        /// The same account is recieving funds from the same request twice
        RepeatedFundRequestAccount,

        /// Funding requests without recieving accounts
        EmptyFundingRequests,

        /// Insufficient tokens for funding (on member controller account)
        InsufficientTokensForFunding,

        /// Trying to fund with zero tokens
        ZeroTokensFunding,

        /// Candidate id not found
        CandidateDoesNotExist,

        /// Cannot withdraw: insufficient budget balance.
        InsufficientBalanceForTransfer,
    }
}

impl<T: Config> From<BadOrigin> for Error<T> {
    fn from(_error: BadOrigin) -> Self {
        Error::<T>::BadOrigin
    }
}

/////////////////// Module definition and implementation ///////////////////////

decl_module! {
    pub struct Module<T: Config> for enum Call where origin: T::Origin {
        /// Predefined errors
        type Error = Error<T>;

        /// Setup events
        fn deposit_event() = default;

        /// Minimum number of extra candidates needed for the valid election.
        /// Number of total candidates is equal to council size plus extra candidates.
        const MinNumberOfExtraCandidates: u32 = T::MinNumberOfExtraCandidates::get();

        /// Council member count
        const CouncilSize: u32 = T::CouncilSize::get();

        /// Minimum stake candidate has to lock
        const MinCandidateStake: Balance<T> = T::MinCandidateStake::get();

        /// Duration of annoncing period
        const AnnouncingPeriodDuration: T::BlockNumber = T::AnnouncingPeriodDuration::get();

        /// Duration of idle period
        const IdlePeriodDuration: T::BlockNumber = T::IdlePeriodDuration::get();

        /// Interval for automatic reward payments.
        const ElectedMemberRewardPeriod: T::BlockNumber = T::ElectedMemberRewardPeriod::get();

        /// Interval between automatic budget refills.
        const BudgetRefillPeriod: T::BlockNumber = T::BudgetRefillPeriod::get();

        /// Exports const - candidacy lock id.
        const CandidacyLockId: LockIdentifier = T::CandidacyLock::lock_id();

        /// Exports const - councilor lock id.
        const CouncilorLockId: LockIdentifier = T::CouncilorLock::lock_id();

        /////////////////// Lifetime ///////////////////////////////////////////

        // No origin so this is a priviledged call
        fn on_initialize() -> Weight {
            let now = frame_system::Pallet::<T>::block_number();

            // Council stage progress it returns the number of candidates
            // if in announcing stage
            let mb_candidate_count = Self::try_progress_stage(now);

            // Budget reward payment + budget refill
            Self::try_process_budget(now);

            // Calculates the weight using the candidate count
            Self::calculate_on_initialize_weight(mb_candidate_count)
        }

        /////////////////// Election-related ///////////////////////////////////

        /// Subscribe candidate
        ///
        /// # <weight>
        ///
        /// ## weight
        /// `O (1)`
        /// - db:
        ///    - `O(1)` doesn't depend on the state or parameters
        /// # </weight>
        #[weight = CouncilWeightInfo::<T>::announce_candidacy()]
        pub fn announce_candidacy(
                origin,
                membership_id: T::MemberId,
                staking_account_id: T::AccountId,
                reward_account_id: T::AccountId,
                stake: Balance<T>
            ) -> DispatchResult {
            // ensure action can be started
            let (stage_data, previous_staking_account_id) =
                EnsureChecks::<T>::can_announce_candidacy(
                    origin,
                    &membership_id,
                    &staking_account_id,
                    &stake
                )?;

            // prepare candidate
            let candidate =
                Self::prepare_new_candidate(
                    staking_account_id.clone(),
                    reward_account_id.clone(),
                    stake
                );

            //
            // == MUTATION SAFE ==
            //
            if let Some(tmp_account_id) = previous_staking_account_id {
                Mutations::<T>::release_candidacy_stake(&membership_id, &tmp_account_id);
            }

            // update state
            Mutations::<T>::announce_candidacy(&stage_data, &membership_id, &candidate, &stake)?;

            // emit event
            Self::deposit_event(RawEvent::NewCandidate(
                    membership_id,
                    staking_account_id,
                    reward_account_id,
                    stake
                ));

            Ok(())
        }

        /// Release candidacy stake that is no longer needed.
        ///
        /// # <weight>
        ///
        /// ## weight
        /// `O (1)`
        /// - db:
        ///    - `O(1)` doesn't depend on the state or parameters
        /// # </weight>
        #[weight = CouncilWeightInfo::<T>::release_candidacy_stake()]
        pub fn release_candidacy_stake(origin, membership_id: T::MemberId)
            -> Result<(), Error<T>> {
            let staking_account_id =
                EnsureChecks::<T>::can_release_candidacy_stake(origin, &membership_id)?;

            //
            // == MUTATION SAFE ==
            //

            // update state
            Mutations::<T>::release_candidacy_stake(&membership_id, &staking_account_id);

            // emit event
            Self::deposit_event(RawEvent::CandidacyStakeRelease(membership_id));

            Ok(())
        }

        /// Withdraw candidacy and release candidacy stake.
        ///
        /// # <weight>
        ///
        /// ## weight
        /// `O (1)`
        /// - db:
        ///    - `O(1)` doesn't depend on the state or parameters
        /// # </weight>
        #[weight = CouncilWeightInfo::<T>::withdraw_candidacy()]
        pub fn withdraw_candidacy(origin, membership_id: T::MemberId) -> Result<(), Error<T>> {
            let (stage_data, candidate) =
                EnsureChecks::<T>::can_withdraw_candidacy(origin, &membership_id)?;

            //
            // == MUTATION SAFE ==
            //

            // update state
            Mutations::<T>::withdraw_candidacy(&stage_data, &membership_id, &candidate);

            // emit event
            Self::deposit_event(RawEvent::CandidacyWithdraw(membership_id));

            Ok(())
        }

        /// Set short description for the user's candidacy. Can be called anytime during user's candidacy.
        ///
        /// # <weight>
        ///
        /// ## weight
        /// `O (N)` where:
        /// `N` is the length of `note`
        /// - db:
        ///    - `O(1)` doesn't depend on the state or parameters
        /// # </weight>
        #[weight = CouncilWeightInfo::<T>::set_candidacy_note(note.len().saturated_into())]
        pub fn set_candidacy_note(origin, membership_id: T::MemberId, note: Vec<u8>)
            -> Result<(), Error<T>> {
            // ensure action can be started
            EnsureChecks::<T>::can_set_candidacy_note(origin, &membership_id)?;

            //
            // == MUTATION SAFE ==
            //

            // calculate note's hash
            let note_hash = T::Hashing::hash(note.as_slice());

            // update state
            Mutations::<T>::set_candidacy_note(&membership_id, &note_hash);

            // emit event
            Self::deposit_event(RawEvent::CandidacyNoteSet(membership_id, note));

            Ok(())
        }

        /// Sets the budget balance.
        ///
        /// # <weight>
        ///
        /// ## weight
        /// `O (1)`
        /// - db:
        ///    - `O(1)` doesn't depend on the state or parameters
        /// # </weight>
        #[weight = CouncilWeightInfo::<T>::set_budget()]
        pub fn set_budget(origin, balance: Balance<T>) -> Result<(), Error<T>> {
            // ensure action can be started
            EnsureChecks::<T>::can_set_budget(origin)?;

            //
            // == MUTATION SAFE ==
            //

            // update state
            Mutations::<T>::set_budget(balance);

            // emit event
            Self::deposit_event(RawEvent::BudgetBalanceSet(balance));

            Ok(())
        }

        /// Plan the next budget refill.
        ///
        /// # <weight>
        ///
        /// ## weight
        /// `O (1)`
        /// - db:
        ///    - `O(1)` doesn't depend on the state or parameters
        /// # </weight>
        #[weight = CouncilWeightInfo::<T>::plan_budget_refill()]
        pub fn plan_budget_refill(origin, next_refill: T::BlockNumber) -> Result<(), Error<T>> {
            // ensure action can be started
            EnsureChecks::<T>::can_plan_budget_refill(origin)?;

            //
            // == MUTATION SAFE ==
            //

            // update state
            Mutations::<T>::plan_budget_refill(&next_refill);

            // emit event
            Self::deposit_event(RawEvent::BudgetRefillPlanned(next_refill));

            Ok(())
        }

        /// Sets the budget refill amount
        ///
        /// # <weight>
        ///
        /// ## weight
        /// `O (1)`
        /// - db:
        ///    - `O(1)` doesn't depend on the state or parameters
        /// # </weight>
        #[weight = CouncilWeightInfo::<T>::set_budget_increment()]
        pub fn set_budget_increment(origin, budget_increment: Balance<T>) -> Result<(), Error<T>> {
            // ensure action can be started
            EnsureChecks::<T>::can_set_budget_increment(origin)?;


            //
            // == MUTATION SAFE ==
            //

            // update state
            Mutations::<T>::set_budget_increment(budget_increment);

            // emit event
            Self::deposit_event(RawEvent::BudgetIncrementUpdated(budget_increment));

            Ok(())
        }


        /// Sets the councilor reward per block
        ///
        /// # <weight>
        ///
        /// ## weight
        /// `O (1)`
        /// - db:
        ///    - `O(1)` doesn't depend on the state or parameters
        /// # </weight>
        #[weight = CouncilWeightInfo::<T>::set_councilor_reward()]
        pub fn set_councilor_reward(origin, councilor_reward: Balance<T>) -> Result<(), Error<T>> {
            // ensure action can be started
            EnsureChecks::<T>::can_set_councilor_reward(origin)?;


            //
            // == MUTATION SAFE ==
            //

            // update state
            Mutations::<T>::set_councilor_reward(councilor_reward);

            // emit event
            Self::deposit_event(RawEvent::CouncilorRewardUpdated(councilor_reward));

            Ok(())
        }


        /// Transfers funds from council budget to account
        ///
        /// # <weight>
        ///
        /// ## weight
        /// `O (F)` where:
        /// `F` is the length of `funding_requests`
        /// - db:
        ///    - `O(1)` doesn't depend on the state or parameters
        /// # </weight>
        #[weight = CouncilWeightInfo::<T>::funding_request(
            funding_requests.len().saturated_into()
        )]
        pub fn funding_request(
            origin,
            funding_requests: Vec<FundingRequestParameters<Balance<T>, T::AccountId>>
        ) {
            // Checks
            ensure_root(origin)?;

            let funding_total: Balance<T> =
                funding_requests.iter().fold(
                    Zero::zero(),
                    |accumulated, funding_request| accumulated.saturating_add(funding_request.amount),
                );

            let current_budget = Self::budget();

            ensure!(
                funding_total <= current_budget,
                Error::<T>::InsufficientFundsForFundingRequest
            );

            ensure!(!funding_requests.is_empty(), Error::<T>::EmptyFundingRequests);

            let mut recieving_accounts = Vec::<&T::AccountId>::new();

            for funding_request in &funding_requests {
                ensure!(
                    funding_request.amount != Zero::zero(),
                    Error::<T>::ZeroBalanceFundRequest
                );

                ensure!(
                    !recieving_accounts.contains(&&funding_request.account),
                    Error::<T>::RepeatedFundRequestAccount
                );

                recieving_accounts.push(&funding_request.account);
            }

            //
            // == MUTATION SAFE ==
            //

            Mutations::<T>::decrease_budget(funding_total);

            for funding_request in funding_requests {
                let amount = funding_request.amount;
                let account = funding_request.account;
                let  _ = balances::Pallet::<T>::deposit_creating(&account, amount);
                Self::deposit_event(RawEvent::RequestFunded(account, amount));
            }
        }

        /// Fund the council budget by a member.
        /// <weight>
        ///
        /// ## Weight
        /// `O (1)` Doesn't depend on the state or parameters
        /// - DB:
        ///    - O(1) doesn't depend on the state or parameters
        /// # </weight>
        #[weight = CouncilWeightInfo::<T>::fund_council_budget()]
        pub fn fund_council_budget(
            origin,
            member_id: MemberId<T>,
            amount: Balance<T>,
            rationale: Vec<u8>,
        ) {
            let account_id =
                T::MemberOriginValidator::ensure_member_controller_account_origin(origin, member_id)?;

            ensure!(amount > Zero::zero(), Error::<T>::ZeroTokensFunding);
            ensure!(
                balances::Pallet::<T>::usable_balance(&account_id) >= amount,
                Error::<T>::InsufficientTokensForFunding
            );

            //
            // == MUTATION SAFE ==
            //

            // Account is allowed to die when funding the council
            burn_from_usable::<T>(&account_id, amount)?;

            Mutations::<T>::increase_budget(amount);

            Self::deposit_event(
                RawEvent::CouncilBudgetFunded(
                    member_id,
                    amount,
                    rationale
                )
            );
        }

        /// Councilor makes a remark message
        ///
        /// # <weight>
        ///
        /// ## weight
        /// `O (1)`
        /// - db:
        ///    - `O(1)` doesn't depend on the state or parameters
        /// # </weight>
        #[weight = CouncilWeightInfo::<T>::councilor_remark()]
        pub fn councilor_remark(
            origin,
            councilor_id: T::MemberId,
            msg: Vec<u8>,
        ) {
            Self::ensure_member_consulate(origin, councilor_id)?;

            //
            // == MUTATION SAFE ==
            //

            Self::deposit_event(RawEvent::CouncilorRemarked(councilor_id, msg));
        }

        /// Candidate makes a remark message
        ///
        /// # <weight>
        ///
        /// ## weight
        /// `O (1)`
        /// - db:
        ///    - `O(1)` doesn't depend on the state or parameters
        /// # </weight>
        #[weight = CouncilWeightInfo::<T>::candidate_remark()]
        pub fn candidate_remark(
            origin,
            candidate_id: T::MemberId,
            msg: Vec<u8>,
        ) {
            EnsureChecks::<T>::ensure_user_membership(origin, &candidate_id)?;
            ensure!(
                Self::is_valid_candidate_id(&candidate_id),
                Error::<T>::CandidateDoesNotExist,
            );

            //
            // == MUTATION SAFE ==
            //

            Self::deposit_event(RawEvent::CandidateRemarked(candidate_id, msg));
        }
    }
}

/////////////////// Inner logic ////////////////////////////////////////////////

impl<T: Config> Module<T> {
    /////////////////// Lifetime ///////////////////////////////////////////

    // Checkout expire of referendum stage.
    // Returns the number of candidates if currently in stage announcing
    fn try_progress_stage(now: T::BlockNumber) -> Option<u32> {
        // election progress
        match Stage::<T>::get().stage {
            CouncilStage::Announcing(stage_data) => {
                let number_of_candidates = stage_data.candidates_count;
                if now == stage_data.ends_at {
                    Self::end_announcement_period(stage_data.candidates_count);
                }

                Some(number_of_candidates)
            }
            CouncilStage::Idle(stage_data) => {
                if now == stage_data.ends_at {
                    Self::end_idle_period();
                }

                None
            }
            _ => None,
        }
    }

    // Checkout elected council members reward payments.
    fn try_process_budget(now: T::BlockNumber) {
        // budget autorefill
        if now == NextBudgetRefill::<T>::get() {
            Self::refill_budget(now);
        }

        // council members rewards
        if now == NextRewardPayments::<T>::get() {
            Self::pay_elected_member_rewards(now);
        }
    }

    // Finish voting and start ravealing.
<<<<<<< HEAD
    fn end_announcement_period(candidates_count: u64) {
        let min_candidate_count =
            T::CouncilSize::get().saturating_add(T::MinNumberOfExtraCandidates::get());
=======
    fn end_announcement_period(candidates_count: u32) {
        let min_candidate_count = T::CouncilSize::get() + T::MinNumberOfExtraCandidates::get();
>>>>>>> 9854a536

        // reset announcing period when not enough candidates registered
        if candidates_count < min_candidate_count {
            let new_announcing_period_end_block = Mutations::<T>::start_announcing_period();

            // emit event
            Self::deposit_event(RawEvent::NotEnoughCandidates(
                new_announcing_period_end_block,
            ));

            return;
        }

        // update state
        Mutations::<T>::finalize_announcing_period(candidates_count);

        // emit event
        Self::deposit_event(RawEvent::VotingPeriodStarted(candidates_count));
    }

    // Conclude election period and elect new council if possible.
    fn end_election_period(
        winners: &[OptionResult<
            <T as common::membership::MembershipTypes>::MemberId,
            VotePowerOf<T>,
        >],
    ) {
        let council_size = T::CouncilSize::get();
        if winners.len() as u32 != council_size {
            // reset candidacy announcement period
            let new_announcing_period_end_block = Mutations::<T>::start_announcing_period();

            // emit event
            Self::deposit_event(RawEvent::NewCouncilNotElected(
                new_announcing_period_end_block,
            ));

            return;
        }

        let now: T::BlockNumber = <frame_system::Pallet<T>>::block_number();

        // prepare candidates that got elected
        let elected_members: Vec<CouncilMemberOf<T>> = winners
            .iter()
            .filter_map(|item| {
                let membership_id = item.option_id;
                Candidates::<T>::get(membership_id).map(|candidate| {
                    // clear candidate record and unlock their candidacy stake
                    Mutations::<T>::clear_candidate(&membership_id, &candidate);
                    (candidate, membership_id, now, Zero::zero()).into()
                })
            })
            .collect();
        // prepare council users for event
        let elected_council_users = elected_members
            .iter()
            .map(|item| item.membership_id)
            .collect();

        // update state
        Mutations::<T>::elect_new_council(elected_members.as_slice(), now);

        // emit event
        Self::deposit_event(RawEvent::NewCouncilElected(
            elected_council_users,
            now.saturating_add(T::IdlePeriodDuration::get()),
        ));

        // trigger new-council-elected hook
        T::new_council_elected(elected_members.as_slice());
    }

    // Finish idle period and start new council election cycle (announcing period).
    fn end_idle_period() {
        // update state
        let new_announcing_period_end_block = Mutations::<T>::start_announcing_period();

        // emit event
        Self::deposit_event(RawEvent::AnnouncingPeriodStarted(
            new_announcing_period_end_block,
        ));
    }

    /////////////////// Budget-related /////////////////////////////////////

    // Refill (increase) the budget's balance.
    fn refill_budget(now: T::BlockNumber) {
        // get refill amount
        let refill_amount = Self::budget_increment();

        // refill budget
        Mutations::<T>::increase_budget(refill_amount);

        // calculate next refill block number
        let refill_period = T::BudgetRefillPeriod::get();
        let next_refill = now + refill_period;

        // plan next budget refill
        Mutations::<T>::plan_budget_refill(&next_refill);

        // emit events
        Self::deposit_event(RawEvent::BudgetRefill(refill_amount));
        Self::deposit_event(RawEvent::BudgetRefillPlanned(next_refill));
    }

    // Pay rewards to elected council members.
    fn pay_elected_member_rewards(now: T::BlockNumber) {
        let reward_per_block = Self::councilor_reward();
        let starting_balance = Budget::<T>::get();

        // pay reward to all council members
        let new_balance = CouncilMembers::<T>::get().iter().enumerate().fold(
            starting_balance,
            |balance, (member_index, council_member)| {
                // calculate unpaid reward
                let unpaid_reward =
                    Calculations::<T>::get_current_reward(council_member, reward_per_block, now);

                // depleted budget or no accumulated reward to be paid?
                if balance == Zero::zero() || unpaid_reward == Zero::zero() {
                    // no need to update council member record here; their unpaid reward will be
                    // recalculated next time rewards are paid

                    // emit event
                    Self::deposit_event(RawEvent::RewardPayment(
                        council_member.membership_id,
                        council_member.reward_account_id.clone(),
                        Zero::zero(),
                        unpaid_reward,
                    ));
                    return balance;
                }

                // calculate withdrawable balance
                let (available_balance, missing_balance) =
                    Calculations::<T>::payable_reward(&balance, &unpaid_reward);

                // pay reward
                Mutations::<T>::pay_reward(
                    member_index,
                    &council_member.reward_account_id,
                    &available_balance,
                    &missing_balance,
                    &now,
                );

                // emit event
                Self::deposit_event(RawEvent::RewardPayment(
                    council_member.membership_id,
                    council_member.reward_account_id.clone(),
                    available_balance,
                    missing_balance,
                ));

                // return new balance
                balance.saturating_sub(available_balance)
            },
        );

        // update state
        Mutations::<T>::finish_reward_payments(new_balance, now);
    }

    /////////////////// Utils //////////////////////////////////////////////////

    // Construct a new candidate for council election.
    fn prepare_new_candidate(
        staking_account_id: T::AccountId,
        reward_account_id: T::AccountId,
        stake: Balance<T>,
    ) -> CandidateOf<T> {
        Candidate {
            staking_account_id,
            reward_account_id,
            cycle_id: AnnouncementPeriodNr::get(),
            stake,
            vote_power: 0.into(),
            note_hash: None,
        }
    }

    fn calculate_on_initialize_weight(mb_candidate_count: Option<u32>) -> Weight {
        // Minimum weight for progress stage
        let weight = CouncilWeightInfo::<T>::try_progress_stage_idle()
            .max(CouncilWeightInfo::<T>::try_progress_stage_announcing_restart());

        let weight = if let Some(candidate_count) = mb_candidate_count {
            // We can use the candidate count to calculate the worst case
            // if we are in announcement period without an additional storage access
            weight.max(
                CouncilWeightInfo::<T>::try_progress_stage_announcing_start_election(
                    candidate_count.saturated_into(),
                ),
            )
        } else {
            // If we don't have the candidate count we only take into account the weight
            // of the functions that doesn't depend on it
            weight
        };

        // Total weight = try progress weight + refill budget weight
        //      + pay council member rewards weight
        CouncilWeightInfo::<T>::try_process_budget_refill_budget_only()
            .saturating_add(
                CouncilWeightInfo::<T>::try_process_budget_payout_council_members_only(),
            )
            .saturating_add(weight)
    }
}

impl<T: Config> ReferendumConnection<T> for Module<T> {
    // Process candidates' results recieved from the referendum.
    fn recieve_referendum_results(
        winners: &[OptionResult<
            <T as common::membership::MembershipTypes>::MemberId,
            VotePowerOf<T>,
        >],
    ) {
        //
        // == MUTATION SAFE ==
        //

        // conclude election
        Self::end_election_period(winners);
    }

    // Check that it is a proper time to release stake.
    fn can_unlock_vote_stake(vote: &CastVoteOf<T>) -> Result<(), Error<T>> {
        let current_voting_cycle_id = AnnouncementPeriodNr::get();

        // If the vote was cast before the latest Announcing stage...
        if vote.cycle_id != current_voting_cycle_id {
            // ..it is always recoverable.
            return Ok(());
        }

        // The vote is for the current election cycle.

        if let CouncilStage::Idle(_) = Stage::<T>::get().stage {
            // The election is concluded..
            let voted_for_winner = CouncilMembers::<T>::get()
                .iter()
                .map(|council_member| council_member.membership_id)
                .any(|membership_id| vote.vote_for == Some(membership_id));

            if voted_for_winner {
                // ..and vote is for a winning candidate, so it is not recoverable.
                Err(Error::CantReleaseStakeNow)
            } else {
                // ..and vote is for a losing candidate, so it is recoverable.
                Ok(())
            }
        } else {
            // The election is ongoing, so it is not recoverable.
            Err(Error::CantReleaseStakeNow)
        }
    }

    // Checks that user is indeed candidating.
    fn is_valid_candidate_id(membership_id: &T::MemberId) -> bool {
        Candidates::<T>::get(membership_id).map_or(false, |candidate| {
            candidate.cycle_id == AnnouncementPeriodNr::get()
        })
    }

    // Return current voting power for a selected candidate.
    fn get_option_power(membership_id: &T::MemberId) -> VotePowerOf<T> {
        Candidates::<T>::get(membership_id).map_or(Zero::zero(), |candidate| candidate.vote_power)
    }

    // Recieve vote (power) for a selected candidate.
    fn increase_option_power(membership_id: &T::MemberId, amount: &VotePowerOf<T>) {
        if let Some(candidate) = Candidates::<T>::get(membership_id) {
            Candidates::<T>::insert(
                membership_id,
                Candidate {
                    vote_power: candidate.vote_power + *amount,
                    ..candidate
                },
            );
        }
    }
}

/////////////////// Calculations ///////////////////////////////////////////////

struct Calculations<T: Config> {
    _dummy: PhantomData<T>, // 0-sized data meant only to bound generic parameters
}

impl<T: Config> Calculations<T> {
    // Calculate current reward for the recipient.
    fn get_current_reward(
        council_member: &CouncilMemberOf<T>,
        reward_per_block: Balance<T>,
        now: T::BlockNumber,
    ) -> Balance<T> {
        // calculate currently unpaid reward for elected council member
        // previously_unpaid_reward +
        // (current_block_number - last_payment_block_number) *
        // reward_per_block
        council_member.unpaid_reward.saturating_add(
            now.saturating_sub(council_member.last_payment_block)
                .saturated_into::<u64>()
                .saturating_mul(reward_per_block.saturated_into())
                .saturated_into(),
        )
    }

    // Retrieve current budget's balance and calculate missing balance for reward payment.
    fn payable_reward(
        budget_balance: &Balance<T>,
        reward_amount: &Balance<T>,
    ) -> (Balance<T>, Balance<T>) {
        // check if reward has enough balance
        if reward_amount <= budget_balance {
            return (*reward_amount, Zero::zero());
        }

        // calculate missing balance
        let missing_balance = reward_amount.saturating_sub(*budget_balance);

        (*budget_balance, missing_balance)
    }
}

/////////////////// Mutations //////////////////////////////////////////////////

struct Mutations<T: Config> {
    _dummy: PhantomData<T>, // 0-sized data meant only to bound generic parameters
}

impl<T: Config> Mutations<T> {
    /////////////////// Election-related ///////////////////////////////////

    // Change the council stage to candidacy announcing stage.
    fn start_announcing_period() -> T::BlockNumber {
        let block_number = <frame_system::Pallet<T>>::block_number();
        let ends_at = block_number.saturating_add(T::AnnouncingPeriodDuration::get());

        let stage_data = CouncilStageAnnouncing {
            candidates_count: 0,
            ends_at,
        };

        // set stage
        Stage::<T>::put(CouncilStageUpdate {
            stage: CouncilStage::Announcing(stage_data),
            changed_at: block_number,
        });

        // increase anouncement cycle id
        AnnouncementPeriodNr::mutate(|value| *value = value.saturating_add(1));

        ends_at
    }

    // Change the council stage from the announcing to the election stage.
<<<<<<< HEAD
    fn finalize_announcing_period(candidates_count: u64) {
        let extra_winning_target_count = T::CouncilSize::get().saturating_sub(1);
=======
    fn finalize_announcing_period(candidates_count: u32) {
        let extra_winning_target_count = T::CouncilSize::get() - 1;
>>>>>>> 9854a536

        // start referendum
        T::Referendum::force_start(extra_winning_target_count, AnnouncementPeriodNr::get());

        let block_number = <frame_system::Pallet<T>>::block_number();

        // change council state
        Stage::<T>::put(CouncilStageUpdate {
            stage: CouncilStage::Election(CouncilStageElection { candidates_count }),
            changed_at: block_number,
        });
    }

    // Elect new council after successful election.
    fn elect_new_council(elected_members: &[CouncilMemberOf<T>], now: T::BlockNumber) {
        // change council state
        Stage::<T>::mutate(|value| {
            *value = CouncilStageUpdate {
                stage: CouncilStage::Idle(CouncilStageIdle {
                    ends_at: now.saturating_add(T::IdlePeriodDuration::get()),
                }),
                changed_at: now, // set current block as the start of next phase
            }
        });

        // try to pay any unpaid rewards (any unpaid rewards after this will be discarded call)
        Module::<T>::pay_elected_member_rewards(now);

        // release stakes for previous council members
        for council_member in CouncilMembers::<T>::get() {
            T::CouncilorLock::unlock(&council_member.staking_account_id);
        }

        // set new council
        CouncilMembers::<T>::put(WeakBoundedVec::<_, _>::force_from(
            elected_members.to_vec(),
            Some("CouncilMembers"),
        ));

        // setup elected member lock for new council's members
        for council_member in CouncilMembers::<T>::get() {
            // lock council member stake
            T::CouncilorLock::lock(&council_member.staking_account_id, council_member.stake);
        }
    }

    // Announce user's candidacy.
    fn announce_candidacy(
        stage_data: &CouncilStageAnnouncing<T::BlockNumber>,
        membership_id: &T::MemberId,
        candidate: &CandidateOf<T>,
        stake: &Balance<T>,
    ) -> DispatchResult {
        // insert candidate to candidate registery
        Candidates::<T>::insert(membership_id, candidate.clone());

        // prepare new stage
        let new_stage_data = CouncilStageAnnouncing::<T::BlockNumber> {
            candidates_count: stage_data
                .candidates_count
                .checked_add(1)
                .ok_or(Error::<T>::ArithmeticError)?,
            ..*stage_data
        };

        // store new stage
        Stage::<T>::mutate(|value| {
            *value = CouncilStageUpdate {
                stage: CouncilStage::Announcing(new_stage_data),

                // keep changed_at (and other values) - stage phase haven't changed
                ..*value
            }
        });

        // lock candidacy stake
        T::CandidacyLock::lock(&candidate.staking_account_id, *stake);

        Ok(())
    }

    fn withdraw_candidacy(
        stage_data: &CouncilStageAnnouncing<T::BlockNumber>,
        membership_id: &T::MemberId,
        candidate: &CandidateOf<T>,
    ) {
        // release candidacy stake
        Self::release_candidacy_stake(membership_id, &candidate.staking_account_id);

        // prepare new stage
        let new_stage_data = CouncilStageAnnouncing::<T::BlockNumber> {
            candidates_count: stage_data.candidates_count.saturating_sub(1),
            ..*stage_data
        };

        // store new stage
        Stage::<T>::mutate(|value| {
            *value = CouncilStageUpdate {
                stage: CouncilStage::Announcing(new_stage_data),

                // keep changed_at (and other values) - stage phase haven't changed
                ..*value
            }
        });
    }

    // Release user's stake that was used for candidacy.
    fn release_candidacy_stake(membership_id: &T::MemberId, account_id: &T::AccountId) {
        // release stake amount
        T::CandidacyLock::unlock(account_id);

        // remove candidate record
        Candidates::<T>::remove(membership_id);
    }

    // Set a new candidacy note for a candidate in the current election.
    fn set_candidacy_note(membership_id: &T::MemberId, note_hash: &T::Hash) {
        if let Some(candidate) = Candidates::<T>::get(membership_id) {
            Candidates::<T>::insert(
                membership_id,
                Candidate {
                    note_hash: Some(*note_hash),
                    ..candidate
                },
            );
        }
    }

    // Removes member's candidacy record.
    fn clear_candidate(membership_id: &T::MemberId, candidate: &CandidateOf<T>) {
        // unlock candidacy stake
        T::CandidacyLock::unlock(&candidate.staking_account_id);

        // clear candidate record
        Candidates::<T>::remove(membership_id);
    }

    /////////////////// Budget-related /////////////////////////////////////////

    // Set budget balance
    fn set_budget(balance: Balance<T>) {
        Budget::<T>::put(balance);
    }

    // Increase budget's balance.
    fn increase_budget(amount: Balance<T>) {
        Budget::<T>::mutate(|balance| *balance = balance.saturating_add(amount));
    }

    // Decrease budget's balance.
    fn decrease_budget(amount: Balance<T>) {
        Budget::<T>::mutate(|balance| *balance = balance.saturating_sub(amount));
    }

    // Plan next budget refill.
    fn plan_budget_refill(refill_at: &T::BlockNumber) {
        NextBudgetRefill::<T>::put(refill_at);
    }

    // Set budget increment.
    fn set_budget_increment(budget_increment: Balance<T>) {
        BudgetIncrement::<T>::put(budget_increment);
    }

    // Set councilor reward.
    fn set_councilor_reward(councilor_reward: Balance<T>) {
        CouncilorReward::<T>::put(councilor_reward);
    }

    // Pay reward to a single elected council member.
    fn pay_reward(
        member_index: usize,
        account_id: &T::AccountId,
        amount: &Balance<T>,
        missing_balance: &Balance<T>,
        now: &T::BlockNumber,
    ) {
        // mint tokens into reward account
        let _ = balances::Pallet::<T>::deposit_creating(account_id, *amount);

        // update elected council member
        CouncilMembers::<T>::mutate(|members| {
            let maybe_member = members.get_mut(member_index);
            if let Some(member) = maybe_member {
                member.last_payment_block = *now;
                member.unpaid_reward = *missing_balance;
            } else {
                debug_assert!(false);
            }
        });
    }

    // Save reward-payments-related changes and plan the next reward payout.
    fn finish_reward_payments(new_balance: Balance<T>, now: T::BlockNumber) {
        // update budget's balance
        Budget::<T>::put(new_balance);

        // plan next rewards payment
        let next_reward_block = now + T::ElectedMemberRewardPeriod::get();
        NextRewardPayments::<T>::put(next_reward_block);
    }
}

/////////////////// Ensure checks //////////////////////////////////////////////

struct EnsureChecks<T: Config> {
    _dummy: PhantomData<T>, // 0-sized data meant only to bound generic parameters
}

impl<T: Config> EnsureChecks<T> {
    /////////////////// Common checks //////////////////////////////////////////

    fn ensure_user_membership(
        origin: T::Origin,
        membership_id: &T::MemberId,
    ) -> Result<T::AccountId, Error<T>> {
        let account_id = T::MemberOriginValidator::ensure_member_controller_account_origin(
            origin,
            *membership_id,
        )
        .map_err(|_| Error::MemberIdNotMatchAccount)?;

        Ok(account_id)
    }

    /////////////////// Action checks //////////////////////////////////////////

    // Ensures there is no problem in announcing candidacy.
    fn can_announce_candidacy(
        origin: T::Origin,
        membership_id: &T::MemberId,
        staking_account_id: &T::AccountId,
        stake: &Balance<T>,
    ) -> Result<(CouncilStageAnnouncing<T::BlockNumber>, Option<T::AccountId>), Error<T>> {
        // ensure user's membership
        Self::ensure_user_membership(origin, membership_id)?;

        // ensure staking account's membership
        if !T::StakingAccountValidator::is_member_staking_account(membership_id, staking_account_id)
        {
            return Err(Error::MemberIdNotMatchAccount);
        }

        // ensure there are no conflicting stake types for the account
        if !T::CandidacyLock::is_account_free_of_conflicting_stakes(staking_account_id) {
            return Err(Error::ConflictingStake);
        }

        let stage_data = match Stage::<T>::get().stage {
            CouncilStage::Announcing(stage_data) => stage_data,
            _ => return Err(Error::CantCandidateNow),
        };

        // when previous candidacy record is present, ensure user is not candidating twice &
        // prepare old stake for unlocking
        let mut existing_staking_account_id = None;
        if let Some(candidate) = Candidates::<T>::get(membership_id) {
            // prevent user from candidating twice in the same election
            if candidate.cycle_id == AnnouncementPeriodNr::get() {
                return Err(Error::CantCandidateTwice);
            }

            // remember old staking account
            existing_staking_account_id = Some(candidate.staking_account_id);
        }

        // ensure stake is above minimal threshold
        if stake < &T::MinCandidateStake::get() {
            return Err(Error::CandidacyStakeTooLow);
        }

        // ensure user has enough balance - includes any already locked candidacy stake as it will
        // be reused
        if !T::CandidacyLock::is_enough_balance_for_stake(staking_account_id, *stake) {
            return Err(Error::InsufficientBalanceForStaking);
        }

        Ok((stage_data, existing_staking_account_id))
    }

    // Ensures there is no problem in releasing old candidacy stake.
    fn can_release_candidacy_stake(
        origin: T::Origin,
        membership_id: &T::MemberId,
    ) -> Result<T::AccountId, Error<T>> {
        // ensure user's membership
        Self::ensure_user_membership(origin, membership_id)?;

        Candidates::<T>::get(membership_id).map_or(Err(Error::NoStake), |candidate| {
            // prevent user from releasing candidacy stake during election
            if candidate.cycle_id == AnnouncementPeriodNr::get()
                && !matches!(Stage::<T>::get().stage, CouncilStage::Idle(_))
            {
                return Err(Error::StakeStillNeeded);
            }

            Ok(candidate.staking_account_id)
        })
    }

    // Ensures there is no problem in withdrawing already announced candidacy.
    fn can_withdraw_candidacy(
        origin: T::Origin,
        membership_id: &T::MemberId,
    ) -> Result<(CouncilStageAnnouncing<T::BlockNumber>, CandidateOf<T>), Error<T>> {
        // ensure user's membership
        Self::ensure_user_membership(origin, membership_id)?;

        Candidates::<T>::get(membership_id).map_or(Err(Error::NotCandidatingNow), |candidate| {
            // ensure candidacy announcing period is running now
            let stage_data = match Stage::<T>::get().stage {
                CouncilStage::Announcing(stage_data) => {
                    // ensure candidacy was announced in current election cycle
                    if candidate.cycle_id != AnnouncementPeriodNr::get() {
                        return Err(Error::NotCandidatingNow);
                    }

                    stage_data
                }
                _ => return Err(Error::CantWithdrawCandidacyNow),
            };

            Ok((stage_data, candidate))
        })
    }

    // Ensures there is no problem in setting new note for the candidacy.
    fn can_set_candidacy_note(
        origin: T::Origin,
        membership_id: &T::MemberId,
    ) -> Result<(), Error<T>> {
        // ensure user's membership
        Self::ensure_user_membership(origin, membership_id)?;

        Candidates::<T>::get(membership_id).map_or(Err(Error::NotCandidatingNow), |candidate| {
            // ensure candidacy was announced in current election cycle
            if candidate.cycle_id != AnnouncementPeriodNr::get() {
                return Err(Error::NotCandidatingNow);
            }

            // ensure election hasn't ended yet
            if let CouncilStage::Idle(_) = Stage::<T>::get().stage {
                return Err(Error::NotCandidatingNow);
            }

            Ok(())
        })
    }

    // Ensures there is no problem in setting the budget balance.
    fn can_set_budget(origin: T::Origin) -> Result<(), Error<T>> {
        ensure_root(origin)?;

        Ok(())
    }

    // Ensures there is no problem in planning next budget refill.
    fn can_plan_budget_refill(origin: T::Origin) -> Result<(), Error<T>> {
        ensure_root(origin)?;

        Ok(())
    }

    // Ensures there is no problem in setting the budget increment.
    fn can_set_budget_increment(origin: T::Origin) -> Result<(), Error<T>> {
        ensure_root(origin)?;

        Ok(())
    }

    // Ensures there is no problem in setting the councilor reward.
    fn can_set_councilor_reward(origin: T::Origin) -> Result<(), Error<T>> {
        ensure_root(origin)?;

        Ok(())
    }
}

impl<T: Config + common::membership::MembershipTypes>
    CouncilOriginValidator<T::Origin, T::MemberId, T::AccountId> for Module<T>
{
    fn ensure_member_consulate(origin: T::Origin, member_id: T::MemberId) -> DispatchResult {
        EnsureChecks::<T>::ensure_user_membership(origin, &member_id)?;

        let is_councilor = Self::council_members()
            .iter()
            .any(|council_member| council_member.member_id() == &member_id);

        ensure!(is_councilor, Error::<T>::NotCouncilor);

        Ok(())
    }
}

impl<T: Config + balances::Config> common::council::CouncilBudgetManager<T::AccountId, Balance<T>>
    for Module<T>
{
    fn get_budget() -> Balance<T> {
        Self::budget()
    }

    fn set_budget(budget: Balance<T>) {
        Mutations::<T>::set_budget(budget);
    }

    fn try_withdraw(account_id: &T::AccountId, amount: Balance<T>) -> DispatchResult {
        ensure!(
            Self::get_budget() >= amount,
            Error::<T>::InsufficientBalanceForTransfer
        );

        let _ = Balances::<T>::deposit_creating(account_id, amount);

        Self::decrease_budget(amount);

        Ok(())
    }
}<|MERGE_RESOLUTION|>--- conflicted
+++ resolved
@@ -1036,14 +1036,9 @@
     }
 
     // Finish voting and start ravealing.
-<<<<<<< HEAD
-    fn end_announcement_period(candidates_count: u64) {
+    fn end_announcement_period(candidates_count: u32) {
         let min_candidate_count =
             T::CouncilSize::get().saturating_add(T::MinNumberOfExtraCandidates::get());
-=======
-    fn end_announcement_period(candidates_count: u32) {
-        let min_candidate_count = T::CouncilSize::get() + T::MinNumberOfExtraCandidates::get();
->>>>>>> 9854a536
 
         // reset announcing period when not enough candidates registered
         if candidates_count < min_candidate_count {
@@ -1403,13 +1398,8 @@
     }
 
     // Change the council stage from the announcing to the election stage.
-<<<<<<< HEAD
-    fn finalize_announcing_period(candidates_count: u64) {
+    fn finalize_announcing_period(candidates_count: u32) {
         let extra_winning_target_count = T::CouncilSize::get().saturating_sub(1);
-=======
-    fn finalize_announcing_period(candidates_count: u32) {
-        let extra_winning_target_count = T::CouncilSize::get() - 1;
->>>>>>> 9854a536
 
         // start referendum
         T::Referendum::force_start(extra_winning_target_count, AnnouncementPeriodNr::get());
