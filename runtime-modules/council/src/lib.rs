--- conflicted
+++ resolved
@@ -859,7 +859,6 @@
             Ok(())
         }
 
-<<<<<<< HEAD
         /// Set the era payout damping factor
         ///
         /// # <weight>
@@ -886,8 +885,7 @@
 
             Ok(())
         }
-=======
->>>>>>> ab93b734
+
         /// Decrease the council total budget
         ///
         /// # <weight>
@@ -897,11 +895,7 @@
         /// - db:
         ///    - `O(1)` doesn't depend on the state or parameters
         /// # </weight>
-<<<<<<< HEAD
-        #[weight = 10_000_000] // TODO: adjust
-=======
         #[weight = CouncilWeightInfo::<T>::decrease_council_budget()]
->>>>>>> ab93b734
         pub fn decrease_council_budget(origin, reduction_amount: Balance<T>) -> Result<(), Error<T>> {
             // ensure action can be started
             EnsureChecks::<T>::can_decrease_council_budget(origin)?;
@@ -1880,15 +1874,12 @@
 
         Ok(())
     }
-<<<<<<< HEAD
 
     fn can_set_era_payout_damping_factor(origin: T::RuntimeOrigin) -> Result<(), Error<T>> {
         ensure_root(origin)?;
 
         Ok(())
     }
-=======
->>>>>>> ab93b734
 }
 
 impl<T: Config + common::membership::MembershipTypes>
