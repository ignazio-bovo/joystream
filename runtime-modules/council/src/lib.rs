--- conflicted
+++ resolved
@@ -44,13 +44,9 @@
 
 // used dependencies
 use codec::{Decode, Encode};
-<<<<<<< HEAD
 use core::marker::PhantomData;
 use frame_support::dispatch::DispatchResult;
-use frame_support::traits::{Currency, Get};
-=======
 use frame_support::traits::{Currency, Get, LockIdentifier};
->>>>>>> d9d9b49b
 use frame_support::weights::Weight;
 use frame_support::{decl_error, decl_event, decl_module, decl_storage, ensure, error::BadOrigin};
 use frame_system::ensure_root;
@@ -176,40 +172,22 @@
 
 /////////////////// Type aliases ///////////////////////////////////////////////
 
-<<<<<<< HEAD
 pub type Balance<T> = <T as balances::Config>::Balance;
 pub type VotePowerOf<T> = <<T as Config>::Referendum as ReferendumManager<
     <T as frame_system::Config>::Origin,
     <T as frame_system::Config>::AccountId,
-    <T as common::membership::Config>::MemberId,
+    <T as common::membership::MembershipTypes>::MemberId,
     <T as frame_system::Config>::Hash,
-=======
-pub type Balance<T> = <T as balances::Trait>::Balance;
-pub type VotePowerOf<T> = <<T as Trait>::Referendum as ReferendumManager<
-    <T as frame_system::Trait>::Origin,
-    <T as frame_system::Trait>::AccountId,
-    <T as common::membership::MembershipTypes>::MemberId,
-    <T as frame_system::Trait>::Hash,
->>>>>>> d9d9b49b
 >>::VotePower;
 pub type CastVoteOf<T> = CastVote<
     <T as frame_system::Config>::Hash,
     Balance<T>,
-<<<<<<< HEAD
-    <T as common::membership::Config>::MemberId,
+    <T as common::membership::MembershipTypes>::MemberId,
 >;
 
 pub type CouncilMemberOf<T> = CouncilMember<
     <T as frame_system::Config>::AccountId,
-    <T as common::membership::Config>::MemberId,
-=======
     <T as common::membership::MembershipTypes>::MemberId,
->;
-
-pub type CouncilMemberOf<T> = CouncilMember<
-    <T as frame_system::Trait>::AccountId,
-    <T as common::membership::MembershipTypes>::MemberId,
->>>>>>> d9d9b49b
     Balance<T>,
     <T as frame_system::Config>::BlockNumber,
 >;
@@ -246,13 +224,9 @@
 type CouncilWeightInfo<T> = <T as Config>::WeightInfo;
 
 /// The main council trait.
-<<<<<<< HEAD
-pub trait Config: frame_system::Config + common::membership::Config + balances::Config {
-=======
-pub trait Trait:
-    frame_system::Trait + common::membership::MembershipTypes + balances::Trait
+pub trait Config:
+    frame_system::Config + common::membership::MembershipTypes + balances::Config
 {
->>>>>>> d9d9b49b
     /// The overarching event type.
     type Event: From<Event<Self>> + Into<<Self as frame_system::Config>::Event>;
 
@@ -320,14 +294,10 @@
     /// Process referendum results. This function MUST be called in runtime's implementation of
     /// referendum's `process_results()`.
     fn recieve_referendum_results(
-<<<<<<< HEAD
-        winners: &[OptionResult<<T as common::membership::Config>::MemberId, VotePowerOf<T>>],
-=======
         winners: &[OptionResult<
             <T as common::membership::MembershipTypes>::MemberId,
             VotePowerOf<T>,
         >],
->>>>>>> d9d9b49b
     );
 
     /// Process referendum results. This function MUST be called in runtime's implementation of
@@ -382,15 +352,9 @@
     pub enum Event<T>
     where
         Balance = Balance<T>,
-<<<<<<< HEAD
         <T as frame_system::Config>::BlockNumber,
-        <T as common::membership::Config>::MemberId,
+        <T as common::membership::MembershipTypes>::MemberId,
         <T as frame_system::Config>::AccountId,
-=======
-        <T as frame_system::Trait>::BlockNumber,
-        <T as common::membership::MembershipTypes>::MemberId,
-        <T as frame_system::Trait>::AccountId,
->>>>>>> d9d9b49b
     {
         /// New council was elected
         AnnouncingPeriodStarted(),
@@ -1022,14 +986,10 @@
 
     // Conclude election period and elect new council if possible.
     fn end_election_period(
-<<<<<<< HEAD
-        winners: &[OptionResult<<T as common::membership::Config>::MemberId, VotePowerOf<T>>],
-=======
         winners: &[OptionResult<
             <T as common::membership::MembershipTypes>::MemberId,
             VotePowerOf<T>,
         >],
->>>>>>> d9d9b49b
     ) {
         let council_size = T::CouncilSize::get();
         if winners.len() as u64 != council_size {
@@ -1054,11 +1014,7 @@
                 // clear candidate record and unlock their candidacy stake
                 Mutations::<T>::clear_candidate(&membership_id, &candidate);
 
-<<<<<<< HEAD
-                (candidate, membership_id, now, 0u32.into()).into()
-=======
                 (candidate, membership_id, now, Zero::zero()).into()
->>>>>>> d9d9b49b
             })
             .collect();
         // prepare council users for event
@@ -1122,11 +1078,7 @@
                     Calculations::<T>::get_current_reward(&council_member, reward_per_block, now);
 
                 // depleted budget or no accumulated reward to be paid?
-<<<<<<< HEAD
-                if balance == 0u32.into() || unpaid_reward == 0u32.into() {
-=======
                 if balance == Zero::zero() || unpaid_reward == Zero::zero() {
->>>>>>> d9d9b49b
                     // no need to update council member record here; their unpaid reward will be
                     // recalculated next time rewards are paid
 
@@ -1134,11 +1086,7 @@
                     Self::deposit_event(RawEvent::RewardPayment(
                         council_member.membership_id,
                         council_member.reward_account_id.clone(),
-<<<<<<< HEAD
-                        0u32.into(),
-=======
                         Zero::zero(),
->>>>>>> d9d9b49b
                         unpaid_reward,
                     ));
                     return balance;
@@ -1219,14 +1167,10 @@
 impl<T: Config> ReferendumConnection<T> for Module<T> {
     // Process candidates' results recieved from the referendum.
     fn recieve_referendum_results(
-<<<<<<< HEAD
-        winners: &[OptionResult<<T as common::membership::Config>::MemberId, VotePowerOf<T>>],
-=======
         winners: &[OptionResult<
             <T as common::membership::MembershipTypes>::MemberId,
             VotePowerOf<T>,
         >],
->>>>>>> d9d9b49b
     ) {
         //
         // == MUTATION SAFE ==
@@ -1328,11 +1272,7 @@
         // reward_per_block
         council_member.unpaid_reward.saturating_add(
             now.saturating_sub(council_member.last_payment_block)
-<<<<<<< HEAD
-                .saturated_into::<u32>()
-=======
                 .saturated_into::<u64>()
->>>>>>> d9d9b49b
                 .saturating_mul(reward_per_block.saturated_into())
                 .saturated_into(),
         )
@@ -1345,11 +1285,7 @@
     ) -> (Balance<T>, Balance<T>) {
         // check if reward has enough balance
         if reward_amount <= budget_balance {
-<<<<<<< HEAD
-            return (*reward_amount, 0u32.into());
-=======
             return (*reward_amount, Zero::zero());
->>>>>>> d9d9b49b
         }
 
         // calculate missing balance
@@ -1760,11 +1696,7 @@
     }
 }
 
-<<<<<<< HEAD
-impl<T: Config + common::membership::Config>
-=======
-impl<T: Trait + common::membership::MembershipTypes>
->>>>>>> d9d9b49b
+impl<T: Config + common::membership::MembershipTypes>
     CouncilOriginValidator<T::Origin, T::MemberId, T::AccountId> for Module<T>
 {
     fn ensure_member_consulate(origin: T::Origin, member_id: T::MemberId) -> DispatchResult {
