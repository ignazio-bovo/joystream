#![cfg(test)]

use super::{
    AnnouncementPeriodNr, Budget, BudgetIncrement, CouncilMemberOf, CouncilMembers,
    CouncilStageAnnouncing, Error, Module, Trait,
};
use crate::mock::*;
use common::council::CouncilBudgetManager;
use common::council::CouncilOriginValidator;
use frame_support::dispatch::DispatchError;
use frame_support::traits::Currency;
use frame_support::{assert_err, assert_ok, StorageValue};
use frame_system::RawOrigin;
use staking_handler::StakingHandler;

use crate::Balances;

type Mocks = InstanceMocks<Runtime>;
type MockUtils = InstanceMockUtils<Runtime>;

type CandidacyLock = <Runtime as Trait>::CandidacyLock;
type CouncilorLock = <Runtime as Trait>::CouncilorLock;

/////////////////// Election-related ///////////////////////////////////////////
// Test one referendum cycle with succesfull council election
#[test]
fn council_lifecycle() {
    let config = default_genesis_config();

    build_test_externalities(config).execute_with(|| {
        Mocks::run_full_council_cycle(0, &[], 0);
    });
}

// Test that candidacy can be announced only in announce period.
#[test]
fn council_candidacy_invalid_time() {
    let config = default_genesis_config();

    build_test_externalities(config).execute_with(|| {
        let council_settings = CouncilSettings::<Runtime>::extract_settings();

        // generate candidates
        let candidates: Vec<CandidateInfo<Runtime>> = (0
            ..(council_settings.min_candidate_count + 1) as u64)
            .map(|i| {
                MockUtils::generate_candidate(u64::from(i), council_settings.min_candidate_stake)
            })
            .collect();
        let late_candidate = MockUtils::generate_candidate(
            u64::from(candidates.len() as u64),
            council_settings.min_candidate_stake,
        );

        let expected_candidates = candidates
            .iter()
            .map(|item| item.candidate.clone())
            .collect();

        let params = CouncilCycleParams {
            council_settings: CouncilSettings::<Runtime>::extract_settings(),
            cycle_start_block_number: 0,
            expected_initial_council_members: vec![],
            expected_final_council_members: vec![], // not needed in this scenario
            candidates_announcing: candidates.clone(),
            expected_candidates,
            voters: vec![],

            // escape before voting
            interrupt_point: Some(CouncilCycleInterrupt::BeforeVoting),
        };

        InstanceMocks::simulate_council_cycle(params);

        Mocks::announce_candidacy(
            late_candidate.origin.clone(),
            late_candidate.account_id.clone(),
            late_candidate.candidate.stake.clone(),
            Err(Error::CantCandidateNow),
        );
    });
}

// Test that minimum candidacy stake is enforced.
#[test]
fn council_candidacy_stake_too_low() {
    let config = default_genesis_config();

    build_test_externalities(config).execute_with(|| {
        let council_settings = CouncilSettings::<Runtime>::extract_settings();

        let insufficient_stake = council_settings.min_candidate_stake - 1;
        let candidate = MockUtils::generate_candidate(0, insufficient_stake);

        Mocks::announce_candidacy(
            candidate.origin.clone(),
            candidate.account_id.clone(),
            candidate.candidate.stake.clone(),
            Err(Error::CandidacyStakeTooLow),
        );
    });
}

// Test that candidate can vote for himself.
#[test]
fn council_can_vote_for_yourself() {
    let config = default_genesis_config();

    build_test_externalities(config).execute_with(|| {
        let council_settings = CouncilSettings::<Runtime>::extract_settings();
        let vote_stake = <Runtime as referendum::Trait<ReferendumInstance>>::MinimumStake::get();

        // generate candidates
        let candidates: Vec<CandidateInfo<Runtime>> = (0
            ..(council_settings.min_candidate_count + 1) as u64)
            .map(|i| {
                MockUtils::generate_candidate(u64::from(i), council_settings.min_candidate_stake)
            })
            .collect();

        let expected_candidates = candidates
            .iter()
            .map(|item| item.candidate.clone())
            .collect();

        let params = CouncilCycleParams {
            council_settings: council_settings.clone(),
            cycle_start_block_number: 0,
            expected_initial_council_members: vec![],
            expected_final_council_members: vec![], // not needed in this scenario
            candidates_announcing: candidates.clone(),
            expected_candidates,
            voters: vec![],

            // escape before voting
            interrupt_point: Some(CouncilCycleInterrupt::BeforeVoting),
        };

        InstanceMocks::simulate_council_cycle(params.clone());

        let self_voting_candidate_index = candidates[0].account_id;
        let voter = MockUtils::generate_voter(
            VOTER_CANDIDATE_OFFSET,
            vote_stake,
            self_voting_candidate_index,
            AnnouncementPeriodNr::get(),
        );
        Mocks::vote_for_candidate(
            voter.origin.clone(),
            voter.commitment.clone(),
            voter.stake.clone(),
            Ok(()),
        );

        // forward to election-revealing period
        MockUtils::increase_block_number(council_settings.voting_stage_duration + 1);

        Mocks::reveal_vote(
            voter.origin.clone(),
            voter.salt.clone(),
            voter.vote_for,
            Ok(()),
        );
    });
}

// Test that vote for a succesfull candidate has it's stake locked until the one referendum cycle
// with succesfull council election
#[test]
fn council_vote_for_winner_stakes_longer() {
    let config = default_genesis_config();

    build_test_externalities(config).execute_with(|| {
        let council_settings = CouncilSettings::<Runtime>::extract_settings();

        // run first election round
        let params = Mocks::run_full_council_cycle(0, &[], 0);
        let second_round_user_offset = 100; // some number higher than the number of voters

        let voter_for_winner = params.voters[0].clone();
        let voter_for_looser = params.voters[params.voters.len() - 1].clone();

        // try to release vote stake
        Mocks::release_vote_stake(voter_for_winner.origin.clone(), Err(()));
        Mocks::release_vote_stake(voter_for_looser.origin.clone(), Ok(()));

        // try to release vote stake
        Mocks::release_vote_stake(voter_for_winner.origin.clone(), Err(()));

        // run second election round
        Mocks::run_full_council_cycle(
            council_settings.cycle_duration,
            &params.expected_final_council_members,
            second_round_user_offset,
        );

        // try to release vote stake
        Mocks::release_vote_stake(voter_for_winner.origin.clone(), Ok(()));
    });
}

// Test that candidate can withdraw valid candidacy.
#[test]
fn council_candidacy_withdraw_candidacy() {
    let config = default_genesis_config();

    build_test_externalities(config).execute_with(|| {
        let council_settings = CouncilSettings::<Runtime>::extract_settings();

        let stake = council_settings.min_candidate_stake;
        let candidate = MockUtils::generate_candidate(0, stake);

        Mocks::announce_candidacy(
            candidate.origin.clone(),
            candidate.account_id.clone(),
            candidate.candidate.stake.clone(),
            Ok(()),
        );

        Mocks::withdraw_candidacy(
            candidate.origin.clone(),
            candidate.account_id.clone(),
            Ok(()),
        );
    });
}

// Test that candidate can withdraw valid candidacy.
#[test]
fn council_candidacy_release_candidate_stake() {
    let config = default_genesis_config();

    build_test_externalities(config).execute_with(|| {
        let not_elected_candidate_index = 2;

        let params = Mocks::run_full_council_cycle(0, &[], 0);

        Mocks::release_candidacy_stake(
            params.candidates_announcing[not_elected_candidate_index]
                .origin
                .clone(),
            params.candidates_announcing[not_elected_candidate_index]
                .account_id
                .clone(),
            Ok(()),
        );
    });
}

// Test that the announcement period is reset in case that not enough candidates
// to fill the council has announced their candidacy.
#[test]
fn council_announcement_reset_on_insufficient_candidates() {
    let config = default_genesis_config();

    build_test_externalities(config).execute_with(|| {
        let council_settings = CouncilSettings::<Runtime>::extract_settings();

        // generate candidates
        let candidates: Vec<CandidateInfo<Runtime>> = (0
            ..(council_settings.min_candidate_count - 2) as u64)
            .map(|i| {
                MockUtils::generate_candidate(u64::from(i), council_settings.min_candidate_stake)
            })
            .collect();

        let params = CouncilCycleParams {
            council_settings: council_settings.clone(),
            cycle_start_block_number: 0,
            expected_initial_council_members: vec![],
            expected_final_council_members: vec![], // not needed in this scenario
            candidates_announcing: candidates.clone(),
            expected_candidates: vec![], // not needed in this scenario
            voters: vec![],              // not needed in this scenario

            // escape before voting
            interrupt_point: Some(CouncilCycleInterrupt::AfterCandidatesAnnounce),
        };

        Mocks::simulate_council_cycle(params.clone());

        // forward to election-voting period
        MockUtils::increase_block_number(council_settings.announcing_stage_duration + 1);

        // check announcements were reset
        Mocks::check_announcing_period(
            params.cycle_start_block_number + council_settings.announcing_stage_duration,
            CouncilStageAnnouncing {
                candidates_count: 0,
            },
        );
    });
}

// Test that the announcement period is reset in case that not enough candidates
// to fill the council has announced and not withdrawn their candidacy.
#[test]
fn council_announcement_reset_on_insufficient_candidates_after_candidacy_withdrawal() {
    let config = default_genesis_config();

    build_test_externalities(config).execute_with(|| {
        let council_settings = CouncilSettings::<Runtime>::extract_settings();

        // generate candidates
        let candidates: Vec<CandidateInfo<Runtime>> = (0..council_settings.min_candidate_count)
            .map(|i| {
                MockUtils::generate_candidate(u64::from(i), council_settings.min_candidate_stake)
            })
            .collect();

        let params = CouncilCycleParams {
            council_settings: council_settings.clone(),
            cycle_start_block_number: 0,
            expected_initial_council_members: vec![],
            expected_final_council_members: vec![], // not needed in this scenario
            candidates_announcing: candidates.clone(),
            expected_candidates: vec![], // not needed in this scenario
            voters: vec![],              // not needed in this scenario

            // escape before voting
            interrupt_point: Some(CouncilCycleInterrupt::AfterCandidatesAnnounce),
        };

        Mocks::simulate_council_cycle(params.clone());

        Mocks::withdraw_candidacy(
            candidates[0].origin.clone(),
            candidates[0].account_id.clone(),
            Ok(()),
        );

        // forward to election-voting period
        MockUtils::increase_block_number(council_settings.announcing_stage_duration + 1);

        // check announcements were reset
        Mocks::check_announcing_period(
            params.cycle_start_block_number + council_settings.announcing_stage_duration,
            CouncilStageAnnouncing {
                candidates_count: 0,
            },
        );
    });
}

// Test that announcement phase is reset when not enough candidates to fill council recieved votes
#[test]
fn council_announcement_reset_on_not_enough_winners() {
    let config = default_genesis_config();

    build_test_externalities(config).execute_with(|| {
        let council_settings = CouncilSettings::<Runtime>::extract_settings();
        let vote_stake = <Runtime as referendum::Trait<ReferendumInstance>>::MinimumStake::get();

        // generate candidates
        let candidates: Vec<CandidateInfo<Runtime>> = (0..council_settings.min_candidate_count
            as u64)
            .map(|i| {
                MockUtils::generate_candidate(u64::from(i), council_settings.min_candidate_stake)
            })
            .collect();

        // prepare candidates that are expected to get into candidacy list
        let expected_candidates = candidates
            .iter()
            .map(|item| item.candidate.clone())
            .collect();

        // generate voters that vote only for one particular candidate
        let votes_map: Vec<u64> = vec![3, 3, 3];
        let voters = (0..votes_map.len())
            .map(|index| {
                MockUtils::generate_voter(
                    index as u64,
                    vote_stake,
                    CANDIDATE_BASE_ID + votes_map[index],
                    AnnouncementPeriodNr::get(),
                )
            })
            .collect();

        let params = CouncilCycleParams {
            council_settings: council_settings.clone(),
            cycle_start_block_number: 0,
            expected_initial_council_members: vec![],
            expected_final_council_members: vec![], // not needed in this scenario
            candidates_announcing: candidates.clone(),
            expected_candidates,
            voters,

            // escape before voting
            interrupt_point: Some(CouncilCycleInterrupt::AfterRevealing),
        };

        Mocks::simulate_council_cycle(params.clone());

        // forward to finish election / start idle period
        MockUtils::increase_block_number(council_settings.reveal_stage_duration);

        // check announcements were reset
        Mocks::check_announcing_period(
            params.cycle_start_block_number
                + council_settings.announcing_stage_duration
                + council_settings.voting_stage_duration
                + council_settings.reveal_stage_duration,
            CouncilStageAnnouncing {
                candidates_count: 0,
            },
        );
    });
}

// Test that two consecutive election rounds can be run and expected council members are elected.
#[test]
fn council_two_consecutive_rounds() {
    let config = default_genesis_config();

    build_test_externalities(config).execute_with(|| {
        let council_settings = CouncilSettings::<Runtime>::extract_settings();
        let vote_stake = <Runtime as referendum::Trait<ReferendumInstance>>::MinimumStake::get();

        // generate candidates
        let candidates: Vec<CandidateInfo<Runtime>> = (0
            ..(council_settings.min_candidate_count + 1) as u64)
            .map(|i| {
                MockUtils::generate_candidate(u64::from(i), council_settings.min_candidate_stake)
            })
            .collect();

        // prepare candidates that are expected to get into candidacy list
        let expected_candidates = candidates
            .iter()
            .map(|item| item.candidate.clone())
            .collect();

        let expected_final_council_members: Vec<CouncilMemberOf<Runtime>> = vec![
            (
                candidates[3].candidate.clone(),
                candidates[3].membership_id,
                council_settings.election_duration,
                0,
            )
                .into(),
            (
                candidates[0].candidate.clone(),
                candidates[0].membership_id,
                council_settings.election_duration,
                0,
            )
                .into(),
            (
                candidates[1].candidate.clone(),
                candidates[1].membership_id,
                council_settings.election_duration,
                0,
            )
                .into(),
        ];

        // generate voter for each 6 voters and give: 4 votes for option D, 3 votes for option A,
        // and 2 vote for option B, and 1 for option C
        let votes_map: Vec<u64> = vec![3, 3, 3, 3, 0, 0, 0, 1, 1, 2];
        let voters = (0..votes_map.len())
            .map(|index| {
                MockUtils::generate_voter(
                    index as u64,
                    vote_stake,
                    CANDIDATE_BASE_ID + votes_map[index],
                    AnnouncementPeriodNr::get(),
                )
            })
            .collect();

        let params = CouncilCycleParams {
            council_settings: CouncilSettings::<Runtime>::extract_settings(),
            cycle_start_block_number: 0,
            expected_initial_council_members: vec![],
            expected_final_council_members: expected_final_council_members.clone(),
            candidates_announcing: candidates.clone(),
            expected_candidates,
            voters,

            interrupt_point: None,
        };

        Mocks::simulate_council_cycle(params.clone());

        let votes_map2: Vec<u64> = vec![3, 3, 3, 3, 1, 1, 2];
        let voters2 = (0..votes_map2.len())
            .map(|index| {
                MockUtils::generate_voter(
                    index as u64,
                    vote_stake,
                    CANDIDATE_BASE_ID + votes_map2[index],
                    AnnouncementPeriodNr::get(),
                )
            })
            .collect();

        let expected_final_council_members2: Vec<CouncilMemberOf<Runtime>> = vec![
            (
                candidates[3].candidate.clone(),
                candidates[3].membership_id,
                council_settings.cycle_duration + council_settings.election_duration,
                0,
            )
                .into(),
            (
                candidates[1].candidate.clone(),
                candidates[1].membership_id,
                council_settings.cycle_duration + council_settings.election_duration,
                0,
            )
                .into(),
            (
                candidates[2].candidate.clone(),
                candidates[2].membership_id,
                council_settings.cycle_duration + council_settings.election_duration,
                0,
            )
                .into(),
        ];

        let params2 = CouncilCycleParams {
            expected_initial_council_members: expected_final_council_members,
            cycle_start_block_number: council_settings.announcing_stage_duration
                + council_settings.voting_stage_duration
                + council_settings.reveal_stage_duration
                + council_settings.idle_stage_duration,
            voters: voters2,
            expected_final_council_members: expected_final_council_members2,
            ..params.clone()
        };

        Mocks::simulate_council_cycle(params2);
    });
}

// Test that repeated candidacy announcement is forbidden.
#[test]
fn council_cant_candidate_repeatedly() {
    let config = default_genesis_config();

    build_test_externalities(config).execute_with(|| {
        let council_settings = CouncilSettings::<Runtime>::extract_settings();

        // generate candidates
        let candidate = MockUtils::generate_candidate(0, council_settings.min_candidate_stake);

        Mocks::announce_candidacy(
            candidate.origin.clone(),
            candidate.membership_id,
            council_settings.min_candidate_stake,
            Ok(()),
        );
        Mocks::announce_candidacy(
            candidate.origin.clone(),
            candidate.membership_id,
            council_settings.min_candidate_stake,
            Err(Error::CantCandidateTwice),
        );
    });
}

// Test that candidate's stake is truly locked.
#[test]
fn council_candidate_stake_is_locked() {
    let config = default_genesis_config();

    build_test_externalities(config).execute_with(|| {
        let council_settings = CouncilSettings::<Runtime>::extract_settings();

        // generate candidates
        let candidates: Vec<CandidateInfo<Runtime>> = (0..1)
            .map(|i| MockUtils::generate_candidate(i, council_settings.min_candidate_stake))
            .collect();

        let params = CouncilCycleParams {
            council_settings: council_settings.clone(),
            cycle_start_block_number: 0,
            expected_initial_council_members: vec![],
            expected_final_council_members: vec![], // not needed in this scenario
            candidates_announcing: candidates.clone(),
            expected_candidates: vec![], // not needed in this scenario
            voters: vec![],              // not needed in this scenario

            // escape before voting
            interrupt_point: Some(CouncilCycleInterrupt::AfterCandidatesAnnounce),
        };

        Mocks::simulate_council_cycle(params.clone());

        candidates.iter().for_each(|council_member| {
            assert_eq!(
                CandidacyLock::current_stake(&council_member.account_id),
                council_settings.min_candidate_stake,
            );
        });
    });
}

// Test that candidate can unstake after not being elected.
#[test]
fn council_candidate_stake_can_be_unlocked() {
    let config = default_genesis_config();

    build_test_externalities(config).execute_with(|| {
        let council_settings = CouncilSettings::<Runtime>::extract_settings();
        let vote_stake = <Runtime as referendum::Trait<ReferendumInstance>>::MinimumStake::get();

        let not_elected_candidate_index = 2;

        // generate candidates
        let candidates: Vec<CandidateInfo<Runtime>> = (0
            ..(council_settings.min_candidate_count + 1) as u64)
            .map(|i| {
                MockUtils::generate_candidate(u64::from(i), council_settings.min_candidate_stake)
            })
            .collect();

        // prepare candidates that are expected to get into candidacy list
        let expected_candidates = candidates
            .iter()
            .map(|item| item.candidate.clone())
            .collect();

        let expected_final_council_members: Vec<CouncilMemberOf<Runtime>> = vec![
            (
                candidates[3].candidate.clone(),
                candidates[3].membership_id,
                council_settings.election_duration,
                0,
            )
                .into(),
            (
                candidates[0].candidate.clone(),
                candidates[0].membership_id,
                council_settings.election_duration,
                0,
            )
                .into(),
            (
                candidates[1].candidate.clone(),
                candidates[1].membership_id,
                council_settings.election_duration,
                0,
            )
                .into(),
        ];

        // generate voter for each 6 voters and give: 4 votes for option D, 3 votes for option A,
        // and 2 vote for option B, and 1 for option C
        let votes_map: Vec<u64> = vec![3, 3, 3, 3, 0, 0, 0, 1, 1, 2];
        let voters = (0..votes_map.len())
            .map(|index| {
                MockUtils::generate_voter(
                    index as u64,
                    vote_stake,
                    CANDIDATE_BASE_ID + votes_map[index],
                    AnnouncementPeriodNr::get(),
                )
            })
            .collect();

        let params = CouncilCycleParams {
            council_settings: CouncilSettings::<Runtime>::extract_settings(),
            cycle_start_block_number: 0,
            expected_initial_council_members: vec![],
            expected_final_council_members,
            candidates_announcing: candidates.clone(),
            expected_candidates,
            voters,

            interrupt_point: None,
        };

        Mocks::simulate_council_cycle(params);

        // check that not-elected-member has still his candidacy stake locked
        assert_eq!(
            CandidacyLock::current_stake(
                &candidates[not_elected_candidate_index]
                    .candidate
                    .staking_account_id
            ),
            council_settings.min_candidate_stake,
        );

        assert_eq!(
            Module::<Runtime>::release_candidacy_stake(
                MockUtils::mock_origin(candidates[not_elected_candidate_index].origin.clone()),
                candidates[not_elected_candidate_index]
                    .candidate
                    .staking_account_id
            ),
            Ok(()),
        );

        // check that candidacy stake is unlocked
        assert_eq!(
            CandidacyLock::current_stake(
                &candidates[not_elected_candidate_index]
                    .candidate
                    .staking_account_id
            ),
            0,
        );
    });
}

// Test that elected candidate's stake lock is automaticly converted from candidate lock to
// elected member lock.
#[test]
fn council_candidate_stake_automaticly_converted() {
    let config = default_genesis_config();

    build_test_externalities(config).execute_with(|| {
        let council_settings = CouncilSettings::<Runtime>::extract_settings();
        let vote_stake = <Runtime as referendum::Trait<ReferendumInstance>>::MinimumStake::get();

        // generate candidates
        let candidates: Vec<CandidateInfo<Runtime>> = (0
            ..(council_settings.min_candidate_count + 1) as u64)
            .map(|i| {
                MockUtils::generate_candidate(u64::from(i), council_settings.min_candidate_stake)
            })
            .collect();

        // prepare candidates that are expected to get into candidacy list
        let expected_candidates = candidates
            .iter()
            .map(|item| item.candidate.clone())
            .collect();

        let expected_final_council_members: Vec<CouncilMemberOf<Runtime>> = vec![
            (
                candidates[3].candidate.clone(),
                candidates[3].membership_id,
                council_settings.election_duration,
                0,
            )
                .into(),
            (
                candidates[0].candidate.clone(),
                candidates[0].membership_id,
                council_settings.election_duration,
                0,
            )
                .into(),
            (
                candidates[1].candidate.clone(),
                candidates[1].membership_id,
                council_settings.election_duration,
                0,
            )
                .into(),
        ];

        // generate voter for each 6 voters and give: 4 votes for option D, 3 votes for option A,
        // and 2 vote for option B, and 1 for option C
        let votes_map: Vec<u64> = vec![3, 3, 3, 3, 0, 0, 0, 1, 1, 2];
        let voters = (0..votes_map.len())
            .map(|index| {
                MockUtils::generate_voter(
                    index as u64,
                    vote_stake,
                    CANDIDATE_BASE_ID + votes_map[index],
                    AnnouncementPeriodNr::get(),
                )
            })
            .collect();

        let params = CouncilCycleParams {
            council_settings: CouncilSettings::<Runtime>::extract_settings(),
            cycle_start_block_number: 0,
            expected_initial_council_members: vec![],
            expected_final_council_members: expected_final_council_members.clone(),
            candidates_announcing: candidates.clone(),
            expected_candidates,
            voters,

            interrupt_point: None,
        };

        Mocks::simulate_council_cycle(params);

        expected_final_council_members
            .iter()
            .for_each(|council_member| {
                assert_eq!(
                    CandidacyLock::current_stake(&council_member.staking_account_id),
                    0
                );

                assert_eq!(
                    CouncilorLock::current_stake(&council_member.staking_account_id),
                    council_settings.min_candidate_stake
                );
            });
    });
}

// Test that council member stake is locked during council governance.
#[test]
fn council_member_stake_is_locked() {
    let config = default_genesis_config();

    build_test_externalities(config).execute_with(|| {
        let council_settings = CouncilSettings::<Runtime>::extract_settings();
        let vote_stake = <Runtime as referendum::Trait<ReferendumInstance>>::MinimumStake::get();

        // generate candidates
        let candidates: Vec<CandidateInfo<Runtime>> = (0
            ..(council_settings.min_candidate_count + 1) as u64)
            .map(|i| {
                MockUtils::generate_candidate(u64::from(i), council_settings.min_candidate_stake)
            })
            .collect();

        // prepare candidates that are expected to get into candidacy list
        let expected_candidates = candidates
            .iter()
            .map(|item| item.candidate.clone())
            .collect();

        let expected_final_council_members: Vec<CouncilMemberOf<Runtime>> = vec![
            (
                candidates[3].candidate.clone(),
                candidates[3].membership_id,
                council_settings.election_duration,
                0,
            )
                .into(),
            (
                candidates[0].candidate.clone(),
                candidates[0].membership_id,
                council_settings.election_duration,
                0,
            )
                .into(),
            (
                candidates[1].candidate.clone(),
                candidates[1].membership_id,
                council_settings.election_duration,
                0,
            )
                .into(),
        ];

        // generate voter for each 6 voters and give: 4 votes for option D, 3 votes for option A,
        // and 2 vote for option B, and 1 for option C
        let votes_map: Vec<u64> = vec![3, 3, 3, 3, 0, 0, 0, 1, 1, 2];
        let voters = (0..votes_map.len())
            .map(|index| {
                MockUtils::generate_voter(
                    index as u64,
                    vote_stake,
                    CANDIDATE_BASE_ID + votes_map[index],
                    AnnouncementPeriodNr::get(),
                )
            })
            .collect();

        let params = CouncilCycleParams {
            council_settings: CouncilSettings::<Runtime>::extract_settings(),
            cycle_start_block_number: 0,
            expected_initial_council_members: vec![],
            expected_final_council_members: expected_final_council_members.clone(),
            candidates_announcing: candidates.clone(),
            expected_candidates,
            voters,

            interrupt_point: None,
        };

        Mocks::simulate_council_cycle(params);

        expected_final_council_members
            .iter()
            .for_each(|council_member| {
                assert_eq!(
                    CouncilorLock::current_stake(&council_member.staking_account_id),
                    council_settings.min_candidate_stake
                );
            });
    });
}

// Test that council member's stake is automaticly released after next council is elected.
#[test]
fn council_member_stake_automaticly_unlocked() {
    let config = default_genesis_config();

    build_test_externalities(config).execute_with(|| {
        let council_settings = CouncilSettings::<Runtime>::extract_settings();
        let vote_stake = <Runtime as referendum::Trait<ReferendumInstance>>::MinimumStake::get();
        let not_reelected_candidate_index = 0;

        let params = Mocks::run_full_council_cycle(0, &[], 0);

        let candidates = params.candidates_announcing.clone();

        // 'not reelected member' should have it's stake locked now (he is currently elected member)
        assert_eq!(
            CouncilorLock::current_stake(&candidates[not_reelected_candidate_index].account_id),
            council_settings.min_candidate_stake,
        );

        let votes_map2: Vec<u64> = vec![3, 3, 3, 3, 1, 1, 2];
        let voters2 = (0..votes_map2.len())
            .map(|index| {
                MockUtils::generate_voter(
                    index as u64,
                    vote_stake,
                    CANDIDATE_BASE_ID + votes_map2[index],
                    AnnouncementPeriodNr::get(),
                )
            })
            .collect();

        let expected_final_council_members2: Vec<CouncilMemberOf<Runtime>> = vec![
            (
                candidates[3].candidate.clone(),
                candidates[3].membership_id,
                council_settings.cycle_duration + council_settings.election_duration,
                0,
            )
                .into(),
            (
                candidates[1].candidate.clone(),
                candidates[1].membership_id,
                council_settings.cycle_duration + council_settings.election_duration,
                0,
            )
                .into(),
            (
                candidates[2].candidate.clone(),
                candidates[2].membership_id,
                council_settings.cycle_duration + council_settings.election_duration,
                0,
            )
                .into(),
        ];

        let params2 = CouncilCycleParams {
            expected_initial_council_members: params.expected_final_council_members.clone(),
            cycle_start_block_number: council_settings.announcing_stage_duration
                + council_settings.voting_stage_duration
                + council_settings.reveal_stage_duration
                + council_settings.idle_stage_duration,
            voters: voters2,
            expected_final_council_members: expected_final_council_members2.clone(),
            ..params.clone()
        };

        Mocks::simulate_council_cycle(params2);

        // not reelected member should have it's stake unlocked
        assert_eq!(
            CouncilorLock::current_stake(&candidates[not_reelected_candidate_index].account_id),
            0
        );
    });
}

// Test that user can set and change candidacy note.
#[test]
fn council_candidacy_set_note() {
    let config = default_genesis_config();

    build_test_externalities(config).execute_with(|| {
        let council_settings = CouncilSettings::<Runtime>::extract_settings();
        let vote_stake = <Runtime as referendum::Trait<ReferendumInstance>>::MinimumStake::get();

        // generate candidates
        let candidates: Vec<CandidateInfo<Runtime>> = (0
            ..(council_settings.min_candidate_count + 1) as u64)
            .map(|i| {
                MockUtils::generate_candidate(u64::from(i), council_settings.min_candidate_stake)
            })
            .collect();

        // prepare candidates that are expected to get into candidacy list
        let expected_candidates = candidates
            .iter()
            .map(|item| item.candidate.clone())
            .collect();

        // generate voter for each 6 voters and give: 4 votes for option D, 3 votes for option A,
        // and 2 vote for option B, and 1 for option C
        let votes_map: Vec<u64> = vec![3, 3, 3, 3, 0, 0, 0, 1, 1, 2];
        let voters = (0..votes_map.len())
            .map(|index| {
                MockUtils::generate_voter(
                    index as u64,
                    vote_stake,
                    CANDIDATE_BASE_ID + votes_map[index],
                    AnnouncementPeriodNr::get(),
                )
            })
            .collect();

        let params = CouncilCycleParams {
            council_settings: CouncilSettings::<Runtime>::extract_settings(),
            cycle_start_block_number: 0,
            expected_initial_council_members: vec![],
            expected_final_council_members: vec![],
            candidates_announcing: candidates.clone(),
            expected_candidates,
            voters,

            interrupt_point: Some(CouncilCycleInterrupt::AfterCandidatesAnnounce),
        };

        Mocks::simulate_council_cycle(params.clone());

        // prepare values for note testing
        let membership_id = candidates[0].clone().membership_id;
        let origin = candidates[0].origin.clone();
        let note1 = "MyNote1".as_bytes();
        let note2 = "MyNote2".as_bytes();
        let note3 = "MyNote3".as_bytes();
        let note4 = "MyNote4".as_bytes();

        // check note is not set yet
        Mocks::check_candidacy_note(&membership_id, None);

        // set note - announcement stage
        Mocks::set_candidacy_note(origin.clone(), membership_id.clone(), note1, Ok(()));

        // change note - announcement stage
        Mocks::set_candidacy_note(origin.clone(), membership_id.clone(), note2, Ok(()));

        // forward to election-voting period
        MockUtils::increase_block_number(council_settings.announcing_stage_duration + 1);

        // change note - election stage
        Mocks::set_candidacy_note(origin.clone(), membership_id.clone(), note3, Ok(()));

        // vote with all voters
        params.voters.iter().for_each(|voter| {
            Mocks::vote_for_candidate(
                voter.origin.clone(),
                voter.commitment.clone(),
                voter.stake.clone(),
                Ok(()),
            )
        });

        // forward to election-revealing period
        MockUtils::increase_block_number(council_settings.voting_stage_duration + 1);

        // reveal vote for all voters
        params.voters.iter().for_each(|voter| {
            Mocks::reveal_vote(
                voter.origin.clone(),
                voter.salt.clone(),
                voter.vote_for,
                Ok(()),
            );
        });

        // finish election / start idle period
        MockUtils::increase_block_number(council_settings.reveal_stage_duration + 1);
        Mocks::check_idle_period(
            params.cycle_start_block_number
                + council_settings.reveal_stage_duration
                + council_settings.announcing_stage_duration
                + council_settings.voting_stage_duration,
        );

        // check that note can be changed no longer
        Mocks::set_candidacy_note(
            origin.clone(),
            membership_id.clone(),
            note4,
            Err(Error::NotCandidatingNow),
        );
    });
}

// Test that candidating in 2nd council cycle after failed candidacy in 1st cycle releases the 1st
// cycle's stake.
#[test]
fn council_repeated_candidacy_unstakes() {
    let config = default_genesis_config();

    build_test_externalities(config).execute_with(|| {
        let council_settings = CouncilSettings::<Runtime>::extract_settings();
        let not_elected_candidate_index = 2;

        // run one council cycle
        let params = Mocks::run_full_council_cycle(0, &[], 0);

        // forward to next candidacy announcing period
        MockUtils::increase_block_number(council_settings.idle_stage_duration + 1);

        let candidate = params.candidates_announcing[not_elected_candidate_index].clone();

        // some different value from the previous stake
        let new_stake = council_settings.min_candidate_stake * 5;

        // check candidacy stake from 1st cycle is locked
        Mocks::check_announcing_stake(
            &candidate.membership_id,
            council_settings.min_candidate_stake,
        );

        Mocks::announce_candidacy(
            candidate.origin.clone(),
            candidate.account_id.clone(),
            new_stake,
            Ok(()),
        );

        // check candidacy
        Mocks::check_announcing_stake(&candidate.membership_id, new_stake);
    });
}

/////////////////// Budget-related /////////////////////////////////////////////

// Test that budget balance can be set from external source.
#[test]
fn council_budget_can_be_set() {
    let config = default_genesis_config();

    build_test_externalities(config).execute_with(|| {
        let balances = [100, 500, 300];
        let origin = OriginType::Root;

        for balance in &balances {
            Mocks::set_budget(origin.clone(), *balance, Ok(()));
        }
    })
}

// Test that budget balance can be set from external source.
#[test]
fn council_budget_refill_can_be_planned() {
    let config = default_genesis_config();

    build_test_externalities(config).execute_with(|| {
        let origin = OriginType::Root;
        let next_refill = 1000;

        Mocks::plan_budget_refill(origin.clone(), next_refill, Ok(()));

        let current_block = frame_system::Module::<Runtime>::block_number();

        assert_eq!(current_block, 1);

        // forward to one block before refill
        MockUtils::increase_block_number(next_refill - current_block - 1);

        assert_eq!(
            frame_system::Module::<Runtime>::block_number(),
            next_refill - 1
        );

        // check no refill happened yet
        Mocks::check_budget_refill(0, next_refill);

        // forward to after block refill
        MockUtils::increase_block_number(1);

        assert_eq!(frame_system::Module::<Runtime>::block_number(), next_refill);

        // check budget was increased
        Mocks::check_budget_refill(
            BudgetIncrement::<Runtime>::get(),
            next_refill + <Runtime as Trait>::BudgetRefillPeriod::get(),
        );
    })
}

// Test that budget increment can be set from external source.
#[test]
fn council_budget_increment_can_be_upddated() {
    let config = default_genesis_config();

    build_test_externalities(config).execute_with(|| {
        let origin = OriginType::Root;
        let budget_increment = 1000;
        let next_refill = <Runtime as Trait>::BudgetRefillPeriod::get();

        Mocks::set_budget_increment(origin.clone(), budget_increment, Ok(()));

        let current_block = frame_system::Module::<Runtime>::block_number();

        assert_eq!(current_block, 1);

        // forward to one block before refill
        MockUtils::increase_block_number(next_refill - current_block - 1);

        // Check budget currently is 0
        Mocks::check_budget_refill(0, next_refill);

        // forward to after block refill
        MockUtils::increase_block_number(1);

        // check budget was increased with the expected increment
        Mocks::check_budget_refill(
            budget_increment,
            next_refill + <Runtime as Trait>::BudgetRefillPeriod::get(),
        );
    })
}

// Test that budget increment can be set from external source.
#[test]
fn council_budget_increment_can_be_updated() {
    let config = default_genesis_config();

    build_test_externalities(config).execute_with(|| {
        let origin = OriginType::Root;
        let budget_increment = 1000;
        let next_refill = <Runtime as Trait>::BudgetRefillPeriod::get();

        Mocks::set_budget_increment(origin.clone(), budget_increment, Ok(()));

        let current_block = frame_system::Module::<Runtime>::block_number();

        assert_eq!(current_block, 1);

        // forward to one block before refill
        MockUtils::increase_block_number(next_refill - current_block - 1);

        // Check budget currently is 0
        Mocks::check_budget_refill(0, next_refill);

        // forward to after block refill
        MockUtils::increase_block_number(1);

        // check budget was increased with the expected increment
        Mocks::check_budget_refill(
            budget_increment,
            next_refill + <Runtime as Trait>::BudgetRefillPeriod::get(),
        );
    })
}

// Test that rewards for council members are paid.
#[test]
fn council_rewards_are_paid() {
    let config = default_genesis_config();

    build_test_externalities(config).execute_with(|| {
        let council_settings = CouncilSettings::<Runtime>::extract_settings();
        let origin = OriginType::Root;

        let sufficient_balance = 10000000;

        Mocks::set_budget(origin.clone(), sufficient_balance, Ok(()));

        // run 1st council cycle
        let params = Mocks::run_full_council_cycle(0, &[], 0);

        // calculate council member last reward block
        // the duration of the complete cycle minus the part of the idle cycle where there was
        // no time to pay out the the reward
        let last_payment_block = council_settings.cycle_duration
            - (council_settings.idle_stage_duration
                % <Runtime as Trait>::ElectedMemberRewardPeriod::get());
        let tmp_council_members: Vec<CouncilMemberOf<Runtime>> = params
            .expected_final_council_members
            .iter()
            .map(|council_member| CouncilMemberOf::<Runtime> {
                last_payment_block,
                ..*council_member
            })
            .collect();

        // run 2nd council cycle
        Mocks::run_full_council_cycle(
            council_settings.cycle_duration,
            &tmp_council_members.as_slice(),
            0,
        );
    });
}

// Test that can set councilor reward correctly.
#[test]
fn councilor_reward_can_be_set() {
    let config = default_genesis_config();

    build_test_externalities(config).execute_with(|| {
        let council_settings = CouncilSettings::<Runtime>::extract_settings();
        let origin = OriginType::Root;

        let sufficient_balance = 10000000;

        Mocks::set_budget(origin.clone(), sufficient_balance, Ok(()));
        Mocks::set_councilor_reward(origin.clone(), 1, Ok(()));

        // run 1st council cycle
        let params = Mocks::run_full_council_cycle(0, &[], 0);

        // calculate council member last reward block
        let last_payment_block = council_settings.cycle_duration
            - (council_settings.idle_stage_duration
                % <Runtime as Trait>::ElectedMemberRewardPeriod::get());

        let start_rewarding_block = council_settings.reveal_stage_duration
            + council_settings.announcing_stage_duration
            + council_settings.voting_stage_duration;

        let councilor_initial_balance = council_settings.min_candidate_stake * TOPUP_MULTIPLIER;
        let current_council_balance =
            (last_payment_block - start_rewarding_block) + councilor_initial_balance;

        // Check that reward was correctly paid out
        params
            .expected_final_council_members
            .iter()
            .for_each(|council_member| {
                assert_eq!(
                    balances::Module::<Runtime>::free_balance(council_member.reward_account_id),
                    current_council_balance
                )
            });
    });
}

// Test that any rewards missed due to insufficient budget balance will be paid off eventually.
#[test]
fn council_missed_rewards_are_paid_later() {
    let config = default_genesis_config();

    build_test_externalities(config).execute_with(|| {
        let council_settings = CouncilSettings::<Runtime>::extract_settings();
        let origin = OriginType::Root;
        let reward_period = <Runtime as Trait>::ElectedMemberRewardPeriod::get();

        let insufficient_balance = 0;
        let sufficient_balance = 10000000;

        // set empty budget
        Mocks::set_budget(origin.clone(), insufficient_balance, Ok(()));

        // run 1st council cycle
        Mocks::run_full_council_cycle(0, &[], 0);

        // forward to block after first reward payment
        MockUtils::increase_block_number(<Runtime as Trait>::ElectedMemberRewardPeriod::get());

        let last_payment_block = council_settings.cycle_duration
            - (council_settings.idle_stage_duration
                % <Runtime as Trait>::ElectedMemberRewardPeriod::get());

        // check unpaid rewards were discarded
        for council_member in CouncilMembers::<Runtime>::get() {
            assert_eq!(council_member.unpaid_reward, 0,);
            assert_eq!(
                council_member.last_payment_block,
                //last_payment_block + reward_period,
                council_settings.election_duration,
            );
        }

        // set sufficitent budget
        Mocks::set_budget(origin.clone(), sufficient_balance, Ok(()));

        // forward to block after second reward payment
        MockUtils::increase_block_number(<Runtime as Trait>::ElectedMemberRewardPeriod::get());

        // check unpaid rewards were discarded
        for council_member in CouncilMembers::<Runtime>::get() {
            assert_eq!(council_member.unpaid_reward, 0,);
            assert_eq!(
                council_member.last_payment_block,
                last_payment_block + 2 * reward_period,
            );
        }
    });
}

// Test that any unpaid rewards will be discarded on council depose if budget is still insufficient.
#[test]
fn council_discard_remaining_rewards_on_depose() {
    let config = default_genesis_config();

    build_test_externalities(config).execute_with(|| {
        let council_settings = CouncilSettings::<Runtime>::extract_settings();
        let origin = OriginType::Root;

        let sufficient_balance = 10000000;
        let second_cycle_user_offset = 10;

        Mocks::set_budget(origin.clone(), sufficient_balance, Ok(()));

        // run 1st council cycle
        let params = Mocks::run_full_council_cycle(0, &[], 0);

        // calculate council member last reward block
        // the duration of the complete cycle minus the part of the idle cycle where there was
        // no time to pay out the the reward
        let last_payment_block = council_settings.cycle_duration
            - (council_settings.idle_stage_duration
                % <Runtime as Trait>::ElectedMemberRewardPeriod::get());
        let tmp_council_members: Vec<CouncilMemberOf<Runtime>> = params
            .expected_final_council_members
            .iter()
            .map(|council_member| CouncilMemberOf::<Runtime> {
                last_payment_block,
                ..*council_member
            })
            .collect();

        // check unpaid rewards were discarded
        for council_member in CouncilMembers::<Runtime>::get() {
            assert_eq!(council_member.unpaid_reward, 0,);
        }

        // run 2nd council cycle
        Mocks::run_full_council_cycle(
            council_settings.cycle_duration,
            &tmp_council_members.as_slice(),
            second_cycle_user_offset,
        );

        // check unpaid rewards were discarded
        for council_member in CouncilMembers::<Runtime>::get() {
            assert_eq!(council_member.unpaid_reward, 0,);
        }
    });
}

// Test that budget is periodicly refilled.
#[test]
fn council_budget_auto_refill() {
    let config = default_genesis_config();

    build_test_externalities(config).execute_with(|| {
        let council_settings = CouncilSettings::<Runtime>::extract_settings();
        let start_balance = Budget::<Runtime>::get();
        let budget_increment = BudgetIncrement::<Runtime>::get();

        // forward before next refill
        // Note: initial block is 1 so current_block + budget_refill_period - 2 = budget_refill_period - 1
        MockUtils::increase_block_number(council_settings.budget_refill_period - 2);
        assert_eq!(
            frame_system::Module::<Runtime>::block_number(),
            council_settings.budget_refill_period - 1
        );

        assert_eq!(Budget::<Runtime>::get(), start_balance,);

        // forward to next filling
        MockUtils::increase_block_number(1);

        assert_eq!(Budget::<Runtime>::get(), start_balance + budget_increment,);

        // forward to next filling
        MockUtils::increase_block_number(council_settings.budget_refill_period);

        assert_eq!(
            Budget::<Runtime>::get(),
            start_balance + 2 * budget_increment,
        );
    });
}

// Test that `staking_account_id` is required to be associated with `membership_id` while
// `reward_account_id` is not
#[test]
fn council_membership_checks() {
    let config = default_genesis_config();

    build_test_externalities(config).execute_with(|| {
        let council_settings = CouncilSettings::<Runtime>::extract_settings();

        // generate candidates
        let candidate1 = MockUtils::generate_candidate(0, council_settings.min_candidate_stake);
        let candidate2 = MockUtils::generate_candidate(1, council_settings.min_candidate_stake);

        // sanity checks
        assert_ne!(candidate1.membership_id, candidate2.membership_id,);
        assert_ne!(
            candidate1.candidate.reward_account_id,
            candidate2.candidate.reward_account_id,
        );
        assert_ne!(
            candidate1.candidate.staking_account_id,
            candidate2.candidate.staking_account_id,
        );

        // test that staking_account_id has to be associated with membership_id
        Mocks::announce_candidacy_raw(
            candidate1.origin.clone(),
            candidate1.account_id.clone(),
            candidate2.candidate.staking_account_id.clone(), // second candidate's account id
            candidate1.candidate.reward_account_id.clone(),
            candidate1.candidate.stake.clone(),
            Err(Error::MemberIdNotMatchAccount),
        );

        // test that reward_account_id not associated with membership_id can be used
        Mocks::announce_candidacy_raw(
            candidate1.origin.clone(),
            candidate1.account_id.clone(),
            candidate1.candidate.staking_account_id.clone(),
            candidate2.candidate.reward_account_id.clone(), // second candidate's account id
            candidate1.candidate.stake.clone(),
            Ok(()),
        );
    });
}

// Test that the hook is properly called after a new council is elected.
#[test]
fn council_new_council_elected_hook() {
    let config = default_genesis_config();

    build_test_externalities(config).execute_with(|| {
        Mocks::run_full_council_cycle(0, &[], 0);

        Mocks::check_new_council_elected_hook();
    });
}

#[test]
fn council_origin_validator_fails_with_unregistered_member() {
    let config = default_genesis_config();

    build_test_externalities(config).execute_with(|| {
        let account_id = 10;
        let origin = RawOrigin::Signed(account_id);
        let member_id = 1;

        let validation_result = Council::ensure_member_consulate(origin.into(), member_id);

        assert_eq!(
            validation_result,
            Err(Error::<Runtime>::MemberIdNotMatchAccount.into())
        );
    });
}

#[test]
fn test_funding_request_fails_insufficient_fundings() {
    let config = default_genesis_config();

    build_test_externalities(config).execute_with(|| {
        let origin = OriginType::Root;
        Mocks::set_budget(origin.clone(), 0, Ok(()));
        Mocks::funding_request(
            origin,
            vec![common::FundingRequestParameters {
                account: 0,
                amount: 100,
            }],
            Err(Error::InsufficientFundsForFundingRequest),
        );
    });
}

#[test]
fn test_funding_request_fails_no_accounts() {
    let config = default_genesis_config();

    build_test_externalities(config).execute_with(|| {
        let origin = OriginType::Root;
        Mocks::set_budget(origin.clone(), 0, Ok(()));
        Mocks::funding_request(
            origin,
            Vec::<common::FundingRequestParameters<u64, u64>>::new(),
            Err(Error::EmptyFundingRequests),
        );
    });
}

#[test]
fn test_funding_request_fails_repeated_account() {
    let config = default_genesis_config();

    build_test_externalities(config).execute_with(|| {
        let origin = OriginType::Root;
        Mocks::set_budget(origin.clone(), 100, Ok(()));
        Mocks::funding_request(
            origin,
            vec![
                common::FundingRequestParameters {
                    account: 0,
                    amount: 5,
                };
                2
            ],
            Err(Error::RepeatedFundRequestAccount),
        );
    });
}

#[test]
fn test_funding_request_fails_zero_balance() {
    let config = default_genesis_config();

    build_test_externalities(config).execute_with(|| {
        let origin = OriginType::Root;
        Mocks::set_budget(origin.clone(), 100, Ok(()));
        Mocks::funding_request(
            origin,
            vec![common::FundingRequestParameters {
                account: 0,
                amount: 0,
            }],
            Err(Error::ZeroBalanceFundRequest),
        );
    });
}

#[test]
fn test_funding_request_fails_insufficient_fundings_in_multiple_accounts() {
    let config = default_genesis_config();

    build_test_externalities(config).execute_with(|| {
        let origin = OriginType::Root;
        Mocks::set_budget(origin.clone(), 100, Ok(()));
        Mocks::funding_request(
            origin,
            vec![
                common::FundingRequestParameters {
                    account: 0,
                    amount: 50,
                },
                common::FundingRequestParameters {
                    account: 1,
                    amount: 51,
                },
            ],
            Err(Error::InsufficientFundsForFundingRequest),
        );
    });
}

#[test]
fn council_origin_validator_succeeds() {
    let config = default_genesis_config();

    build_test_externalities(config).execute_with(|| {
        let councilor1_member_id = 1u64;
        let councilor1_account_id = 1u64;

        let councilor1 = CouncilMemberOf::<Runtime> {
            staking_account_id: councilor1_account_id,
            reward_account_id: councilor1_account_id,
            membership_id: councilor1_member_id,
            stake: 0,
            last_payment_block: 0,
            unpaid_reward: 0,
        };

        CouncilMembers::<Runtime>::put(vec![councilor1]);

        let origin = RawOrigin::Signed(councilor1_account_id.clone());

        let validation_result =
            Council::ensure_member_consulate(origin.into(), councilor1_member_id);

        assert!(validation_result.is_ok());
    });
}

#[test]
fn test_funding_request_fails_permission() {
    let config = default_genesis_config();

    build_test_externalities(config).execute_with(|| {
        let origin = OriginType::Signed(0);
        Mocks::funding_request(
            origin.into(),
            vec![common::FundingRequestParameters {
                amount: 100,
                account: 0,
            }],
            Err(Error::BadOrigin),
        );
    });
}

#[test]
fn council_origin_validator_fails_with_not_councilor() {
    let config = default_genesis_config();

    build_test_externalities(config).execute_with(|| {
        let account_id = 1;
        let member_id = 1;
        let origin = RawOrigin::Signed(account_id.clone());

        let validation_result = Council::ensure_member_consulate(origin.into(), member_id);

        assert_eq!(
            validation_result,
            Err(Error::<Runtime>::NotCouncilor.into())
        );
    });
}

// Test that rewards for council members are paid as expected even after many council election cycles.
#[test]
fn council_many_cycle_rewards() {
    let config = default_genesis_config();

    build_test_externalities(config).execute_with(|| {
        let council_settings = CouncilSettings::<Runtime>::extract_settings();

        // quite high number of election cycles that will uncover any reward payment iregularities
        let num_iterations = 100;

        let mut council_members = vec![];
        let mut auto_topup_amount = 0;

        let origin = OriginType::Root;
        Mocks::set_budget(origin.clone(), u64::MAX.into(), Ok(()));
        for i in 0..num_iterations {
            let tmp_params = Mocks::run_full_council_cycle(
                i * council_settings.cycle_duration,
                &council_members,
                0,
            );

            auto_topup_amount = tmp_params.candidates_announcing[0].auto_topup_amount;
            council_members = tmp_params.expected_final_council_members;

            /*
             *  Since we have enough budget to pay during idle period
             *  we update the councilor last payment block during the idle period
             *  that are not accounted in the `run_full_council_cycle` code expected final member
             */

            // This is the last paid block taking into account the last idle period
            let last_payment_block = i * council_settings.cycle_duration
                + council_settings.cycle_duration
                - (council_settings.idle_stage_duration
                    % <Runtime as Trait>::ElectedMemberRewardPeriod::get());

            // Update the expected final council from `run_full_council_cycle` to use the current
            // `last_payment_block`
            council_members = council_members
                .into_iter()
                .map(|councilor| CouncilMemberOf::<Runtime> {
                    last_payment_block,
                    ..councilor
                })
                .collect();
        }

        // All blocks are paid except for the first iteration while the council is not elected
        // that means discounting the idle stage duration. And the last blocks of the last idle
        // period aren't paid until a full extra reward period passes.
        let num_blocks_elected = num_iterations * council_settings.cycle_duration
            - (council_settings.cycle_duration - council_settings.idle_stage_duration) // Unpaid blocks from first cycle
            - (council_settings.idle_stage_duration // Unpaid blocks from last cycle
                % <Runtime as Trait>::ElectedMemberRewardPeriod::get());

        assert_eq!(
            balances::Module::<Runtime>::total_balance(&council_members[0].staking_account_id),
            num_blocks_elected * Council::councilor_reward() + num_iterations * auto_topup_amount
        );
    });
}

#[test]
fn test_funding_request_succeeds() {
    let config = default_genesis_config();

    build_test_externalities(config).execute_with(|| {
        let origin = OriginType::Root;
        let initial_budget = 100;
        Mocks::set_budget(origin.clone(), initial_budget, Ok(()));
        Mocks::funding_request(
            origin,
            vec![
                common::FundingRequestParameters {
                    amount: 15,
                    account: 0,
                },
                common::FundingRequestParameters {
                    amount: 10,
                    account: 1,
                },
            ],
            Ok(()),
        );
    });
}

#[test]
fn test_council_budget_manager_works_correctlyl() {
    let config = default_genesis_config();

    build_test_externalities(config).execute_with(|| {
        let origin = OriginType::Root;
        let initial_budget = 100;

        Mocks::set_budget(origin.clone(), initial_budget, Ok(()));

        assert_eq!(
            <Module<Runtime> as CouncilBudgetManager<u64>>::get_budget(),
            initial_budget
        );

        let new_budget = 200;
        <Module<Runtime> as CouncilBudgetManager<u64>>::set_budget(new_budget);
        assert_eq!(
            <Module<Runtime> as CouncilBudgetManager<u64>>::get_budget(),
            new_budget
        );
    });
}

#[test]
<<<<<<< HEAD
fn fund_council_budget_succeeded() {
    let config = default_genesis_config();

    build_test_externalities(config).execute_with(|| {
        run_to_block(1);

        let account_id = 1;
        let member_id = 1;
        let amount = 100;
        let initial_budget = 1000;
        let rationale = b"text".to_vec();

        let _ = Balances::<Runtime>::deposit_creating(&account_id, initial_budget);

        <Council as CouncilBudgetManager<u64>>::set_budget(initial_budget);

        FundCouncilBudgetFixture::default()
            .with_origin(RawOrigin::Signed(account_id).into())
            .with_member_id(member_id)
            .with_amount(amount)
            .with_rationale(rationale.clone())
            .call_and_assert(Ok(()));

        assert_eq!(
            Balances::<Runtime>::usable_balance(&account_id),
            initial_budget - amount
        );

        EventFixture::assert_last_crate_event(crate::RawEvent::CouncilBudgetFunded(
            member_id, amount, rationale,
        ));
=======
fn councilor_remark_successful() {
    let config = augmented_genesis_config();

    build_test_externalities(config).execute_with(|| {
        let account_id = 1;
        let member_id = 1;
        let msg = b"test".to_vec();
        let origin = RawOrigin::Signed(account_id.clone());

        assert_ok!(Council::councilor_remark(origin.into(), member_id, msg));
    });
}

#[test]
fn councilor_remark_unsuccessful_with_invalid_origin() {
    let config = augmented_genesis_config();

    build_test_externalities(config).execute_with(|| {
        let account_id = 21;
        let member_id = 1;
        let msg = b"test".to_vec();
        let origin = RawOrigin::Signed(account_id.clone());

        assert_err!(
            Council::councilor_remark(origin.into(), member_id, msg),
            Error::<Runtime>::MemberIdNotMatchAccount,
        );
>>>>>>> 23f955b9
    });
}

#[test]
<<<<<<< HEAD
fn fund_council_budget_failed_with_invalid_origin() {
    let config = default_genesis_config();

    build_test_externalities(config).execute_with(|| {
        FundCouncilBudgetFixture::default()
            .with_origin(RawOrigin::None.into())
            .call_and_assert(Err(DispatchError::BadOrigin));
=======
fn councilor_remark_unsuccessful_with_invalid_councilor() {
    let config = default_genesis_config();

    build_test_externalities(config).execute_with(|| {
        let account_id = 2;
        let member_id = 2;
        let msg = b"test".to_vec();
        let origin = RawOrigin::Signed(account_id.clone());

        assert_err!(
            Council::councilor_remark(origin.into(), member_id, msg),
            Error::<Runtime>::NotCouncilor,
        );
>>>>>>> 23f955b9
    });
}

#[test]
<<<<<<< HEAD
fn fund_council_budget_fails_with_insufficient_balance() {
=======
fn candidate_remark_unsuccessful_with_invalid_candidate() {
>>>>>>> 23f955b9
    let config = default_genesis_config();

    build_test_externalities(config).execute_with(|| {
        let account_id = 2;
        let member_id = 2;
<<<<<<< HEAD
        let amount = 100;

        FundCouncilBudgetFixture::default()
            .with_origin(RawOrigin::Signed(account_id).into())
            .with_member_id(member_id)
            .with_amount(amount)
            .call_and_assert(Err(Error::<Runtime>::InsufficientTokensForFunding.into()));
=======
        let msg = b"test".to_vec();
        let origin = RawOrigin::Signed(account_id.clone());

        assert_err!(
            Council::candidate_remark(origin.into(), member_id, msg),
            Error::<Runtime>::CandidateDoesNotExist,
        );
>>>>>>> 23f955b9
    });
}

#[test]
<<<<<<< HEAD
fn fund_council_budget_fails_with_zero_amount() {
    let config = default_genesis_config();

    build_test_externalities(config).execute_with(|| {
        let member_id = 1;
        let amount = 0;

        FundCouncilBudgetFixture::default()
            .with_member_id(member_id)
            .with_amount(amount)
            .call_and_assert(Err(Error::<Runtime>::ZeroTokensFunding.into()));
=======
fn candidate_remark_unsuccessful_with_invalid_origin() {
    let config = default_genesis_config();

    build_test_externalities(config).execute_with(|| {
        let account_id = 21;
        let member_id = 2;
        let msg = b"test".to_vec();
        let origin = RawOrigin::Signed(account_id.clone());

        assert_err!(
            Council::candidate_remark(origin.into(), member_id, msg),
            Error::<Runtime>::MemberIdNotMatchAccount,
        );
>>>>>>> 23f955b9
    });
}<|MERGE_RESOLUTION|>--- conflicted
+++ resolved
@@ -1810,7 +1810,6 @@
 }
 
 #[test]
-<<<<<<< HEAD
 fn fund_council_budget_succeeded() {
     let config = default_genesis_config();
 
@@ -1842,40 +1841,10 @@
         EventFixture::assert_last_crate_event(crate::RawEvent::CouncilBudgetFunded(
             member_id, amount, rationale,
         ));
-=======
-fn councilor_remark_successful() {
-    let config = augmented_genesis_config();
-
-    build_test_externalities(config).execute_with(|| {
-        let account_id = 1;
-        let member_id = 1;
-        let msg = b"test".to_vec();
-        let origin = RawOrigin::Signed(account_id.clone());
-
-        assert_ok!(Council::councilor_remark(origin.into(), member_id, msg));
-    });
-}
-
-#[test]
-fn councilor_remark_unsuccessful_with_invalid_origin() {
-    let config = augmented_genesis_config();
-
-    build_test_externalities(config).execute_with(|| {
-        let account_id = 21;
-        let member_id = 1;
-        let msg = b"test".to_vec();
-        let origin = RawOrigin::Signed(account_id.clone());
-
-        assert_err!(
-            Council::councilor_remark(origin.into(), member_id, msg),
-            Error::<Runtime>::MemberIdNotMatchAccount,
-        );
->>>>>>> 23f955b9
-    });
-}
-
-#[test]
-<<<<<<< HEAD
+    });
+}
+
+#[test]
 fn fund_council_budget_failed_with_invalid_origin() {
     let config = default_genesis_config();
 
@@ -1883,36 +1852,16 @@
         FundCouncilBudgetFixture::default()
             .with_origin(RawOrigin::None.into())
             .call_and_assert(Err(DispatchError::BadOrigin));
-=======
-fn councilor_remark_unsuccessful_with_invalid_councilor() {
+    });
+}
+
+#[test]
+fn fund_council_budget_fails_with_insufficient_balance() {
     let config = default_genesis_config();
 
     build_test_externalities(config).execute_with(|| {
         let account_id = 2;
         let member_id = 2;
-        let msg = b"test".to_vec();
-        let origin = RawOrigin::Signed(account_id.clone());
-
-        assert_err!(
-            Council::councilor_remark(origin.into(), member_id, msg),
-            Error::<Runtime>::NotCouncilor,
-        );
->>>>>>> 23f955b9
-    });
-}
-
-#[test]
-<<<<<<< HEAD
-fn fund_council_budget_fails_with_insufficient_balance() {
-=======
-fn candidate_remark_unsuccessful_with_invalid_candidate() {
->>>>>>> 23f955b9
-    let config = default_genesis_config();
-
-    build_test_externalities(config).execute_with(|| {
-        let account_id = 2;
-        let member_id = 2;
-<<<<<<< HEAD
         let amount = 100;
 
         FundCouncilBudgetFixture::default()
@@ -1920,20 +1869,10 @@
             .with_member_id(member_id)
             .with_amount(amount)
             .call_and_assert(Err(Error::<Runtime>::InsufficientTokensForFunding.into()));
-=======
-        let msg = b"test".to_vec();
-        let origin = RawOrigin::Signed(account_id.clone());
-
-        assert_err!(
-            Council::candidate_remark(origin.into(), member_id, msg),
-            Error::<Runtime>::CandidateDoesNotExist,
-        );
->>>>>>> 23f955b9
-    });
-}
-
-#[test]
-<<<<<<< HEAD
+    });
+}
+
+#[test]
 fn fund_council_budget_fails_with_zero_amount() {
     let config = default_genesis_config();
 
@@ -1945,7 +1884,75 @@
             .with_member_id(member_id)
             .with_amount(amount)
             .call_and_assert(Err(Error::<Runtime>::ZeroTokensFunding.into()));
-=======
+    });
+}
+
+#[test]
+fn councilor_remark_successful() {
+    let config = augmented_genesis_config();
+
+    build_test_externalities(config).execute_with(|| {
+        let account_id = 1;
+        let member_id = 1;
+        let msg = b"test".to_vec();
+        let origin = RawOrigin::Signed(account_id.clone());
+
+        assert_ok!(Council::councilor_remark(origin.into(), member_id, msg));
+    });
+}
+
+#[test]
+fn councilor_remark_unsuccessful_with_invalid_origin() {
+    let config = augmented_genesis_config();
+
+    build_test_externalities(config).execute_with(|| {
+        let account_id = 21;
+        let member_id = 1;
+        let msg = b"test".to_vec();
+        let origin = RawOrigin::Signed(account_id.clone());
+
+        assert_err!(
+            Council::councilor_remark(origin.into(), member_id, msg),
+            Error::<Runtime>::MemberIdNotMatchAccount,
+        );
+    });
+}
+
+#[test]
+fn councilor_remark_unsuccessful_with_invalid_councilor() {
+    let config = default_genesis_config();
+
+    build_test_externalities(config).execute_with(|| {
+        let account_id = 2;
+        let member_id = 2;
+        let msg = b"test".to_vec();
+        let origin = RawOrigin::Signed(account_id.clone());
+
+        assert_err!(
+            Council::councilor_remark(origin.into(), member_id, msg),
+            Error::<Runtime>::NotCouncilor,
+        );
+    });
+}
+
+#[test]
+fn candidate_remark_unsuccessful_with_invalid_candidate() {
+    let config = default_genesis_config();
+
+    build_test_externalities(config).execute_with(|| {
+        let account_id = 2;
+        let member_id = 2;
+        let msg = b"test".to_vec();
+        let origin = RawOrigin::Signed(account_id.clone());
+
+        assert_err!(
+            Council::candidate_remark(origin.into(), member_id, msg),
+            Error::<Runtime>::CandidateDoesNotExist,
+        );
+    });
+}
+
+#[test]
 fn candidate_remark_unsuccessful_with_invalid_origin() {
     let config = default_genesis_config();
 
@@ -1959,6 +1966,5 @@
             Council::candidate_remark(origin.into(), member_id, msg),
             Error::<Runtime>::MemberIdNotMatchAccount,
         );
->>>>>>> 23f955b9
     });
 }