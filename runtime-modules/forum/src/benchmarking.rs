--- conflicted
+++ resolved
@@ -964,11 +964,7 @@
 
         // Ensure thread was successfully deleted
         assert!(!<ThreadById<T>>::contains_key(category_id, thread_id));
-<<<<<<< HEAD
-        assert_eq!(<PostById<T>>::iter_prefix_values(thread_id).count(), 0);
         assert_eq!(<PollVotes<T>>::iter_prefix_values(&thread_id).count(), 0);
-=======
->>>>>>> 41817013
 
         assert_last_event::<T>(
             RawEvent::ThreadDeleted(
@@ -1045,11 +1041,7 @@
 
         // Ensure thread was successfully deleted
         assert!(!<ThreadById<T>>::contains_key(category_id, thread_id));
-<<<<<<< HEAD
-        assert_eq!(<PostById<T>>::iter_prefix_values(thread_id).count(), 0);
         assert_eq!(<PollVotes<T>>::iter_prefix_values(&thread_id).count(), 0);
-=======
->>>>>>> 41817013
 
         assert_last_event::<T>(
             RawEvent::ThreadDeleted(
