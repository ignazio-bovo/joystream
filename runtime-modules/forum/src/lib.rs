// Ensure we're `no_std` when compiling for Wasm.
#![cfg_attr(not(feature = "std"), no_std)]
#![allow(clippy::type_complexity)]
#![allow(clippy::unused_unit)]
#![cfg_attr(
    not(any(test, feature = "runtime-benchmarks")),
    deny(clippy::panic),
    deny(clippy::panic_in_result_fn),
    deny(clippy::unwrap_used),
    deny(clippy::expect_used),
    deny(clippy::indexing_slicing),
    deny(clippy::integer_arithmetic),
    deny(clippy::match_on_vec_items),
    deny(clippy::unreachable)
)]

#[cfg(not(any(test, feature = "runtime-benchmarks")))]
#[allow(unused_imports)]
#[macro_use]
extern crate common;

use common::bloat_bond::{RepayableBloatBond, RepayableBloatBondOf};
use common::costs::{burn_from_usable, has_sufficient_balance_for_fees, pay_fee};
use frame_support::BoundedBTreeSet;
#[cfg(feature = "std")]
pub use serde::{Deserialize, Serialize};

use codec::{Codec, Decode, Encode, MaxEncodedLen};
pub use frame_support::dispatch::DispatchResult;

use frame_support::{
    decl_error, decl_event, decl_module, decl_storage, ensure, traits::Get, PalletId, Parameter,
};
use frame_system::ensure_signed;
use scale_info::TypeInfo;
use sp_arithmetic::traits::{BaseArithmetic, One, Zero};
pub use sp_io::storage::clear_prefix;
use sp_runtime::traits::{AccountIdConversion, MaybeSerialize, Member, Saturating};
use sp_runtime::DispatchError;
use sp_runtime::SaturatedConversion;
use sp_std::collections::btree_map::BTreeMap;
use sp_std::collections::btree_set::BTreeSet;
use sp_std::convert::TryInto;
use sp_std::fmt::Debug;
use sp_std::prelude::*;

use common::membership::MemberOriginValidator;
use common::working_group::WorkingGroupAuthenticator;

mod benchmarking;
mod mock;
mod tests;
pub mod weights;
pub use weights::WeightInfo;

/// Type for keeping track of number of posts in a thread
pub type NumberOfPosts = u64;

/// Moderator ID alias for the actor of the system.
pub type ModeratorId<T> = common::ActorId<T>;

/// Forum user ID alias for the member of the system.
pub type ForumUserId<T> = common::MemberId<T>;

type WeightInfoForum<T> = <T as Config>::WeightInfo;

/// Balance alias for `balances` module.
pub type BalanceOf<T> = <T as balances::Config>::Balance;

/// Alias for stckied thread ids (bounded btreeset)
pub type StickiedThreadIds<T> =
    BoundedBTreeSet<<T as Config>::ThreadId, <T as Config>::MaxStickiedThreads>;

/// Alias for the category
pub type CategoryOf<T> =
    Category<<T as Config>::CategoryId, <T as frame_system::Config>::Hash, StickiedThreadIds<T>>;

/// Alias for the thread
pub type ThreadOf<T> = Thread<ForumUserId<T>, <T as Config>::CategoryId, RepayableBloatBondOf<T>>;

/// Alias for the post
pub type PostOf<T> = Post<
    ForumUserId<T>,
    <T as Config>::ThreadId,
    <T as frame_system::Config>::Hash,
    <T as frame_system::Config>::BlockNumber,
    RepayableBloatBondOf<T>,
>;

/// Type alias for `ExtendedPostIdObject`
pub type ExtendedPostId<T> =
    ExtendedPostIdObject<<T as Config>::CategoryId, <T as Config>::ThreadId, <T as Config>::PostId>;

/// Extended post id representation
#[cfg_attr(feature = "std", derive(Serialize, Deserialize))]
#[derive(Encode, Decode, Default, Clone, PartialEq, Eq, PartialOrd, Ord, Debug, TypeInfo)]
pub struct ExtendedPostIdObject<CategoryId, ThreadId, PostId> {
    pub category_id: CategoryId,
    pub thread_id: ThreadId,
    pub post_id: PostId,
}

pub trait Config:
    frame_system::Config
    + pallet_timestamp::Config
    + common::membership::MembershipTypes
    + balances::Config
{
    type Event: From<Event<Self>> + Into<<Self as frame_system::Config>::Event>;

    type CategoryId: Parameter
        + Member
        + BaseArithmetic
        + Codec
        + Default
        + Copy
        + MaybeSerialize
        + PartialEq
        + From<u64>
        + Into<u64>
        + MaxEncodedLen;

    type ThreadId: Parameter
        + Member
        + BaseArithmetic
        + Codec
        + Default
        + Copy
        + MaybeSerialize
        + PartialEq
        + From<u64>
        + Into<u64>
        + MaxEncodedLen;

    type PostId: Parameter
        + Member
        + BaseArithmetic
        + Codec
        + Default
        + Copy
        + MaybeSerialize
        + PartialEq
        + From<u64>
        + Into<u64>
        + MaxEncodedLen;

    /// Base deposit for any thread (note: thread creation also needs a `PostDeposit` since
    /// creating a thread means also creating a post)
    type ThreadDeposit: Get<Self::Balance>;

    /// Deposit needed to create a post
    type PostDeposit: Get<Self::Balance>;

    /// Maximum depth for nested categories
    type MaxCategoryDepth: Get<u64>;

    /// Maximum number of category's stickied threads
    type MaxStickiedThreads: Get<u32>;

    /// Maximum number of blocks before a post can be erased by anyone
    type PostLifeTime: Get<Self::BlockNumber>;

    /// Type defining the limits for different Storage items in the forum pallet
    type MapLimits: StorageLimits;

    /// The forum module Id, used to derive the account Id to hold the thread bounty
    type ModuleId: Get<PalletId>;

    /// Weight information for extrinsics in this pallet.
    type WeightInfo: WeightInfo;

    /// Working group pallet integration.
    type WorkingGroup: common::working_group::WorkingGroupAuthenticator<Self>;

    /// Validates member id and origin combination
    type MemberOriginValidator: MemberOriginValidator<
        Self::Origin,
        common::MemberId<Self>,
        Self::AccountId,
    >;

    fn calculate_hash(text: &[u8]) -> Self::Hash;
}

/// Upper bounds for storage maps and double maps. Needed to prevent potential block exhaustion during deletion, etc.
/// MaxSubcategories, and MaxCategories should be reasonably small because when the category is deleted
/// all of it's subcategories with their threads and posts will be iterated over and deleted.
pub trait StorageLimits {
    /// Maximum direct subcategories in a category
    type MaxSubcategories: Get<u64>;

    /// Maximum moderator count for a single category
    type MaxModeratorsForCategory: Get<u64>;

    /// Maximum total of all existing categories
    type MaxCategories: Get<u64>;
}

/// Represents a thread post
#[cfg_attr(feature = "std", derive(Serialize, Deserialize))]
#[derive(
    Encode, Decode, Default, Clone, PartialEq, Eq, PartialOrd, Ord, Debug, TypeInfo, MaxEncodedLen,
)]
pub struct Post<ForumUserId, ThreadId, Hash, BlockNumber, RepayableBloatBond> {
    /// Id of thread to which this post corresponds.
    pub thread_id: ThreadId,

    /// Hash of current text
    pub text_hash: Hash,

    /// Author of post.
    pub author_id: ForumUserId,

    /// Cleanup pay off
    pub cleanup_pay_off: RepayableBloatBond,

    /// When it was created or last edited
    pub last_edited: BlockNumber,
}

/// Represents a thread
#[cfg_attr(feature = "std", derive(Serialize, Deserialize))]
#[derive(Encode, Decode, Default, Clone, PartialEq, Debug, Eq, TypeInfo, MaxEncodedLen)]
pub struct Thread<ForumUserId, CategoryId, RepayableBloatBond> {
    /// Category in which this thread lives
    pub category_id: CategoryId,

    /// Author of post.
    pub author_id: ForumUserId,

    /// Pay off by deleting
    pub cleanup_pay_off: RepayableBloatBond,

    /// Number of posts in the thread
    pub number_of_editable_posts: NumberOfPosts,
}

/// Represents a category
#[cfg_attr(feature = "std", derive(Serialize, Deserialize))]
#[derive(Encode, Decode, Default, Clone, PartialEq, Eq, Debug, TypeInfo, MaxEncodedLen)]
pub struct Category<CategoryId, Hash, StickiedThreadIds> {
    /// Title
    pub title_hash: Hash,

    /// Description
    pub description_hash: Hash,

    /// Whether category is archived.
    pub archived: bool,

    /// Number of subcategories, needed for emptiness checks when trying to delete category
    pub num_direct_subcategories: u32,

    // Number of threads in category, needed for emptiness checks when trying to delete category
    pub num_direct_threads: u32,

    pub num_direct_moderators: u32,

    /// Parent category, if child of another category, otherwise this category is a root category
    pub parent_category_id: Option<CategoryId>,

    /// Sticky threads list
    pub sticky_thread_ids: StickiedThreadIds,
}

#[derive(Encode, Decode, Clone, PartialEq, Eq, TypeInfo)]
#[scale_info(skip_type_params(T))]
pub enum PrivilegedActor<T: Config> {
    Lead,
    Moderator(ModeratorId<T>),
}

impl<T: Config> core::fmt::Debug for PrivilegedActor<T> {
    fn fmt(&self, formatter: &mut core::fmt::Formatter<'_>) -> core::fmt::Result {
        match self {
            PrivilegedActor::Lead => write!(formatter, "PrivilegedActor {{ Lead }}"),
            PrivilegedActor::Moderator(moderator_id) => {
                write!(formatter, "PrivilegedActor {{ {:?} }}", moderator_id)
            }
        }
    }
}

/// Represents a sequence of categories which have child-parent relatioonship
/// where last element is final ancestor, or root, in the context of the category tree.
type CategoryTreePath<T> = Vec<(<T as Config>::CategoryId, CategoryOf<T>)>;

type CategoryTreePathArg<T> = [(<T as Config>::CategoryId, CategoryOf<T>)];

decl_error! {
    /// Forum predefined errors
    pub enum Error for Module<T: Config> {
        /// Unexpected arithmetic error (overflow / underflow)
        ArithmeticError,

        /// Origin doesn't correspond to any lead account
        OriginNotForumLead,

        /// Forum user id not match its account.
        ForumUserIdNotMatchAccount,

        /// Moderator id not match its account.
        ModeratorIdNotMatchAccount,

        // Errors about thread.

        /// Thread not authored by the given user.
        AccountDoesNotMatchThreadAuthor,

        /// Thread does not exist
        ThreadDoesNotExist,

        /// Moderator can't moderate category containing thread.
        ModeratorModerateOriginCategory,

        /// Moderator can't moderate destination category.
        ModeratorModerateDestinationCategory,

        /// Origin is the same as the destination.
        ThreadMoveInvalid,

        /// Thread not being updated.
        ThreadNotBeingUpdated,

        /// Not enough balance to create thread
        InsufficientBalanceForThreadCreation,

        /// A thread with outstanding posts cannot be removed
        CannotDeleteThreadWithOutstandingPosts,

        // Errors about post.

        /// Post does not exist.
        PostDoesNotExist,

        /// Account does not match post author.
        AccountDoesNotMatchPostAuthor,

        /// Not enough balance to post
        InsufficientBalanceForPost,

        // Errors about category.

        /// Category not being updated.
        CategoryNotBeingUpdated,

        /// Ancestor category immutable, i.e. deleted or archived
        AncestorCategoryImmutable,

        /// Maximum valid category depth exceeded.
        MaxValidCategoryDepthExceeded,

        /// Category does not exist.
        CategoryDoesNotExist,

        /// Provided moderator is not given category moderator
        CategoryModeratorDoesNotExist,

        /// Category still contains some threads.
        CategoryNotEmptyThreads,

        /// Category still contains some subcategories.
        CategoryNotEmptyCategories,

        /// No permissions to delete category.
        ModeratorCantDeleteCategory,

        /// No permissions to update category.
        ModeratorCantUpdateCategory,

        // Error for limited size

        /// Maximum size of storage map exceeded
        MapSizeLimit,

        /// Category path len should be greater than zero
        PathLengthShouldBeGreaterThanZero,

        /// Maximum number of stickied threads per category exceeded
        MaxNumberOfStickiedThreadsExceeded,
    }
}

decl_storage! { generate_storage_info
    trait Store for Module<T: Config> as Forum_1_1 {
        /// Map category identifier to corresponding category.
        pub CategoryById get(fn category_by_id): map hasher(blake2_128_concat) T::CategoryId => CategoryOf<T>;

        /// Category identifier value to be used for the next Category created.
        pub NextCategoryId get(fn next_category_id) config(): T::CategoryId;

        /// Counter for all existing categories.
        pub CategoryCounter get(fn category_counter) config(): T::CategoryId;

        /// Map thread identifier to corresponding thread.
        pub ThreadById get(fn thread_by_id): double_map hasher(blake2_128_concat)
            T::CategoryId, hasher(blake2_128_concat) T::ThreadId => ThreadOf<T>;

        /// Thread identifier value to be used for next Thread in threadById.
        pub NextThreadId get(fn next_thread_id) config(): T::ThreadId;

        /// Post identifier value to be used for for next post created.
        pub NextPostId get(fn next_post_id) config(): T::PostId;

        /// Moderator set for each Category
        pub CategoryByModerator get(fn category_by_moderator): double_map
            hasher(blake2_128_concat) T::CategoryId, hasher(blake2_128_concat) ModeratorId<T> => ();

        /// Map post identifier to corresponding post.
        pub PostById get(fn post_by_id): double_map hasher(blake2_128_concat) T::ThreadId,
            hasher(blake2_128_concat) T::PostId => PostOf<T>;
    }
}

decl_event!(
    pub enum Event<T>
    where
        <T as Config>::CategoryId,
        ModeratorId = ModeratorId<T>,
        <T as Config>::ThreadId,
        <T as Config>::PostId,
        <T as frame_system::Config>::Hash,
        ForumUserId = ForumUserId<T>,
        PrivilegedActor = PrivilegedActor<T>,
        ExtendedPostId = ExtendedPostId<T>,
    {
        /// A category was introduced
        CategoryCreated(CategoryId, Option<CategoryId>, Vec<u8>, Vec<u8>),

        /// An arhical status of category with given id was updated.
        /// The second argument reflects the new archival status of the category.
        CategoryArchivalStatusUpdated(CategoryId, bool, PrivilegedActor),

        /// A title of category with given id was updated.
        /// The second argument reflects the new title hash of the category.
        CategoryTitleUpdated(CategoryId, Hash, PrivilegedActor),

        /// A discription of category with given id was updated.
        /// The second argument reflects the new description hash of the category.
        CategoryDescriptionUpdated(CategoryId, Hash, PrivilegedActor),

        /// A category was deleted
        CategoryDeleted(CategoryId, PrivilegedActor),

        /// A thread with given id was created.
        /// A third argument reflects the initial post id of the thread.
        ThreadCreated(CategoryId, ThreadId, PostId, ForumUserId, Vec<u8>, Vec<u8>),

        /// A thread with given id was moderated.
        ThreadModerated(ThreadId, Vec<u8>, PrivilegedActor, CategoryId),

        /// A thread with given id was updated.
        /// The second argument reflects the new archival status of the thread.
        ThreadUpdated(ThreadId, bool, PrivilegedActor, CategoryId),

        /// A thread metadata given id was updated.
        ThreadMetadataUpdated(ThreadId, ForumUserId, CategoryId, Vec<u8>),

        /// A thread was deleted.
        ThreadDeleted(ThreadId, ForumUserId, CategoryId, bool),

        /// A thread was moved to new category
        ThreadMoved(ThreadId, CategoryId, PrivilegedActor, CategoryId),

        /// Post with given id was created.
        PostAdded(PostId, ForumUserId, CategoryId, ThreadId, Vec<u8>, bool),

        /// Post with givne id was moderated.
        PostModerated(PostId, Vec<u8>, PrivilegedActor, CategoryId, ThreadId),

        /// Post with givne id was deleted.
        PostDeleted(Vec<u8>, ForumUserId, BTreeMap<ExtendedPostId, bool>),

        /// Post with given id had its text updated.
        /// The second argument reflects the number of total edits when the text update occurs.
        PostTextUpdated(PostId, ForumUserId, CategoryId, ThreadId, Vec<u8>),

        /// Sticky thread updated for category
        CategoryStickyThreadUpdate(CategoryId, BTreeSet<ThreadId>, PrivilegedActor),

        /// An moderator ability to moderate a category and its subcategories updated
        CategoryMembershipOfModeratorUpdated(ModeratorId, CategoryId, bool),
    }
);

decl_module! {
    pub struct Module<T: Config> for enum Call where origin: T::Origin {

        /// Predefined errors
        type Error = Error<T>;

        fn deposit_event() = default;

        /// Exports const

        /// Deposit needed to create a post
        const PostDeposit: BalanceOf<T> = T::PostDeposit::get();

        /// Deposit needed to create a thread
        const ThreadDeposit: BalanceOf<T> = T::ThreadDeposit::get();

        /// MaxSubcategories
        const MaxSubcategories: u64 = <T::MapLimits as StorageLimits>::MaxSubcategories::get();

        /// MaxCategories
        const MaxCategories: u64 = <T::MapLimits as StorageLimits>::MaxCategories::get();

        /// Enable a moderator can moderate a category and its sub categories.
        ///
        /// <weight>
        ///
        /// ## Weight
        /// `O (1)`
        /// - DB:
        ///    - O(1) doesn't depend on the state or parameters
        /// # </weight>
        #[weight = WeightInfoForum::<T>::update_category_membership_of_moderator_new()
            .max(WeightInfoForum::<T>::update_category_membership_of_moderator_old())]
        fn update_category_membership_of_moderator(origin, moderator_id: ModeratorId<T>, category_id: T::CategoryId, new_value: bool) -> DispatchResult {
            clear_prefix(b"Forum ForumUserById", None);

            let account_id = ensure_signed(origin)?;

            Self::ensure_can_update_category_membership_of_moderator(account_id, &category_id, &moderator_id, new_value)?;

            //
            // == MUTATION SAFE ==
            //

            if new_value {
                <CategoryByModerator<T>>::insert(category_id, moderator_id, ());

                <CategoryById<T>>::try_mutate(category_id, |category| {
                    category.num_direct_moderators = category.num_direct_moderators
                        .checked_add(1)
                        .ok_or(Error::<T>::ArithmeticError)?;
                    DispatchResult::Ok(())
                })?;
            } else {
                <CategoryByModerator<T>>::remove(category_id, moderator_id);

                <CategoryById<T>>::try_mutate(category_id, |category| {
                    category.num_direct_moderators = category.num_direct_moderators
                        .checked_sub(1)
                        .ok_or(Error::<T>::ArithmeticError)?;
                    DispatchResult::Ok(())
                })?;
            }

            // Generate event
            Self::deposit_event(RawEvent::CategoryMembershipOfModeratorUpdated(moderator_id, category_id, new_value));

            Ok(())
        }


        /// Add a new category.
        ///
        /// <weight>
        ///
        /// ## Weight
        /// `O (W + V + X)` where:
        /// - `W` is the category depth
        /// - `V` is the length of the category title.
        /// - `X` is the length of the category description.
        /// - DB:
        ///    - O(W)
        /// # </weight>
        #[weight = WeightInfoForum::<T>::create_category(
            T::MaxCategoryDepth::get() as u32,
            title.len().saturated_into(),
            description.len().saturated_into()
        )]
        fn create_category(origin, parent_category_id: Option<T::CategoryId>, title: Vec<u8>, description: Vec<u8>) -> DispatchResult {
            let account_id = ensure_signed(origin)?;

            Self::ensure_can_create_category(account_id, &parent_category_id)?;

            //
            // == MUTATION SAFE ==
            //

            // Get next category id
            let next_category_id = <NextCategoryId<T>>::get();

            // Create new category
            let new_category = Category {
                title_hash: T::calculate_hash(title.as_slice()),
                description_hash: T::calculate_hash(description.as_slice()),
                archived: false,
                num_direct_subcategories: 0,
                num_direct_threads: 0,
                num_direct_moderators: 0,
                parent_category_id,
                sticky_thread_ids: BoundedBTreeSet::default(),
            };

            // Insert category in map
            <CategoryById<T>>::mutate(next_category_id, |value| *value = new_category);

            // Update other next category id
            <NextCategoryId<T>>::mutate(|value| *value += One::one());

            // Update total category count
            <CategoryCounter<T>>::mutate(|value| *value += One::one());

            // If not root, increase parent's subcategories counter
            if let Some(tmp_parent_category_id) = parent_category_id {
                <CategoryById<T>>::try_mutate(tmp_parent_category_id, |c| {
                    c.num_direct_subcategories = c.num_direct_subcategories
                        .checked_add(1)
                        .ok_or(Error::<T>::ArithmeticError)?;
                    DispatchResult::Ok(())
                })?;
            }

            // Generate event
            Self::deposit_event(RawEvent::CategoryCreated(
                    next_category_id,
                    parent_category_id,
                    title,
                    description
                ));

            Ok(())
        }

        /// Update archival status
        ///
        /// <weight>
        ///
        /// ## Weight
        /// `O (W)` where:
        /// - `W` is the category depth
        /// - DB:
        ///    - O(W)
        /// # </weight>
        #[weight = WeightInfoForum::<T>::update_category_archival_status_lead(
            T::MaxCategoryDepth::get() as u32,
        ).max(WeightInfoForum::<T>::update_category_archival_status_moderator(
            T::MaxCategoryDepth::get() as u32,
        ))]
        fn update_category_archival_status(origin, actor: PrivilegedActor<T>, category_id: T::CategoryId, new_archival_status: bool) -> DispatchResult {
            let account_id = ensure_signed(origin)?;

            // Ensure actor can update category
            let category = Self::ensure_can_moderate_category(&account_id, &actor, &category_id)?;

            // No change, invalid transaction
            if new_archival_status == category.archived {
                return Err(Error::<T>::CategoryNotBeingUpdated.into())
            }

            //
            // == MUTATION SAFE ==
            //

            // Mutate category, and set possible new change parameters
            <CategoryById<T>>::mutate(category_id, |c| c.archived = new_archival_status);

            // Generate event
            Self::deposit_event(
                RawEvent::CategoryArchivalStatusUpdated(category_id, new_archival_status, actor)
            );

            Ok(())
        }

        /// Update category title
        ///
        /// <weight>
        ///
        /// ## Weight
        /// `O (W + V)` where:
        /// - `W` is the category depth
        /// - `V` is the length of the category title.
        /// - DB:
        ///    - O(W)
        /// # </weight>
        #[weight = WeightInfoForum::<T>::update_category_title_lead(
            T::MaxCategoryDepth::get() as u32,
            title.len().saturated_into(),
        ).max(WeightInfoForum::<T>::update_category_title_moderator(
            T::MaxCategoryDepth::get() as u32,
            title.len().saturated_into(),
        ))]
        fn update_category_title(origin, actor: PrivilegedActor<T>, category_id: T::CategoryId, title: Vec<u8>) -> DispatchResult {
            let account_id = ensure_signed(origin)?;

            // Ensure actor can update category
            let category = Self::ensure_can_moderate_category(&account_id, &actor, &category_id)?;

            let title_hash = T::calculate_hash(title.as_slice());

            // No change, invalid transaction
            if title_hash == category.title_hash {
                return Err(Error::<T>::CategoryNotBeingUpdated.into())
            }

            //
            // == MUTATION SAFE ==
            //

            // Mutate category, and set possible new change parameters
            <CategoryById<T>>::mutate(category_id, |c| c.title_hash = title_hash);

            // Generate event
            Self::deposit_event(
                RawEvent::CategoryTitleUpdated(category_id, title_hash, actor)
            );

            Ok(())
        }

        /// Update category description
        ///
        /// <weight>
        ///
        /// ## Weight
        /// `O (W)` where:
        /// - `W` is the category depth
        /// - `V` is the length of the category description.
        /// - DB:
        ///    - O(W)
        /// # </weight>
        #[weight = WeightInfoForum::<T>::update_category_description_lead(
            T::MaxCategoryDepth::get() as u32,
            description.len().saturated_into(),
        ).max(WeightInfoForum::<T>::update_category_description_moderator(
            T::MaxCategoryDepth::get() as u32,
            description.len().saturated_into(),
        ))]
        fn update_category_description(origin, actor: PrivilegedActor<T>, category_id: T::CategoryId, description: Vec<u8>) -> DispatchResult {
            let account_id = ensure_signed(origin)?;

            // Ensure actor can update category
            let category = Self::ensure_can_moderate_category(&account_id, &actor, &category_id)?;

            let description_hash = T::calculate_hash(description.as_slice());

            // No change, invalid transaction
            if description_hash == category.description_hash {
                return Err(Error::<T>::CategoryNotBeingUpdated.into())
            }

            //
            // == MUTATION SAFE ==
            //

            // Mutate category, and set possible new change parameters
            <CategoryById<T>>::mutate(category_id, |c| c.description_hash = description_hash);

            // Generate event
            Self::deposit_event(
                RawEvent::CategoryDescriptionUpdated(category_id, description_hash, actor)
            );

            Ok(())
        }

        /// Delete category
        ///
        /// <weight>
        ///
        /// ## Weight
        /// `O (W)` where:
        /// - `W` is the category depth
        /// - DB:
        ///    - O(W)
        /// # </weight>
        #[weight = WeightInfoForum::<T>::delete_category_lead(
            T::MaxCategoryDepth::get() as u32,
        ).max(WeightInfoForum::<T>::delete_category_moderator(
            T::MaxCategoryDepth::get() as u32,
        ))]
        fn delete_category(origin, actor: PrivilegedActor<T>, category_id: T::CategoryId) -> DispatchResult {
            let account_id = ensure_signed(origin)?;

            let category = Self::ensure_can_delete_category(account_id, &actor, &category_id)?;

            //
            // == MUTATION SAFE ==
            //

            // Delete category
            <CategoryById<T>>::remove(category_id);
            if let Some(parent_category_id) = category.parent_category_id {
                <CategoryById<T>>::try_mutate(parent_category_id, |tmp_category| {
                    tmp_category.num_direct_subcategories = tmp_category.num_direct_subcategories
                        .checked_sub(1)
                        .ok_or(Error::<T>::ArithmeticError)?;
                    DispatchResult::Ok(())
                })?;
            }

            // Update total category count
            <CategoryCounter<T>>::mutate(|value| *value -= One::one());

            // Store the event
            Self::deposit_event(RawEvent::CategoryDeleted(category_id, actor));

            Ok(())
        }

        /// Create new thread in category
        ///
        /// <weight>
        ///
        /// ## Weight
        /// `O (W + V + X)` where:
        /// - `W` is the category depth
        /// - `V` is the length of the thread title.
        /// - `X` is the length of the thread text.
        /// - DB:
        ///    - O(W)
        /// # </weight>
        #[weight = WeightInfoForum::<T>::create_thread(
            T::MaxCategoryDepth::get() as u32,
            metadata.len().saturated_into(),
            text.len().saturated_into(),
        )]
        fn create_thread(
            origin,
            forum_user_id: ForumUserId<T>,
            category_id: T::CategoryId,
            metadata: Vec<u8>,
            text: Vec<u8>,
        ) -> DispatchResult {
            let account_id = ensure_signed(origin)?;

            Self::ensure_can_create_thread(&account_id, &forum_user_id, &category_id)?;

            //
            // == MUTATION SAFE ==
            //

            // Create and add new thread
            let new_thread_id = <NextThreadId<T>>::get();

            // Pay the thread + post bloat bond into thread treasury account
            let (repaybale_thread_bloat_bond, repaybale_post_bloat_bond) =
                Self::pay_thread_and_post_deposit(new_thread_id, &account_id)?;

            // Build a new thread
            let new_thread = Thread {
                category_id,
                author_id: forum_user_id,
                cleanup_pay_off: repaybale_thread_bloat_bond,
                number_of_editable_posts: 0,
            };

            // Store thread
            <ThreadById<T>>::mutate(category_id, new_thread_id, |value| {
                *value = new_thread.clone()
            });

            // Add inital post to thread
            let initial_post_id = Self::add_new_post(
                new_thread_id,
                category_id,
                &text,
                forum_user_id,
                Some(repaybale_post_bloat_bond),
            );

            // Update next thread id
            <NextThreadId<T>>::mutate(|n| *n += One::one());

            // Update category's thread counter
            <CategoryById<T>>::try_mutate(category_id, |c| {
                c.num_direct_threads = c.num_direct_threads
                    .checked_add(1)
                    .ok_or(Error::<T>::ArithmeticError)?;
                DispatchResult::Ok(())
            })?;

            // Generate event
            Self::deposit_event(
                RawEvent::ThreadCreated(
                    category_id,
                    new_thread_id,
                    initial_post_id,
                    forum_user_id,
                    metadata,
                    text,
                )
            );

            Ok(())
        }

        /// Edit thread metadata
        ///
        /// <weight>
        ///
        /// ## Weight
        /// `O (W + V)` where:
        /// - `W` is the category depth
        /// - `V` is the length of the thread metadata.
        /// - DB:
        ///    - O(W)
        /// # </weight>
        #[weight = WeightInfoForum::<T>::edit_thread_metadata(
            T::MaxCategoryDepth::get() as u32,
            new_metadata.len().saturated_into(),
        )]
        fn edit_thread_metadata(
            origin,
            forum_user_id: ForumUserId<T>,
            category_id: T::CategoryId,
            thread_id: T::ThreadId,
            new_metadata: Vec<u8>
        ) -> DispatchResult {
            let account_id = ensure_signed(origin)?;

            Self::ensure_can_edit_thread_metadata(account_id, &category_id, &thread_id, &forum_user_id)?;

            //
            // == MUTATION SAFE ==
            //

            // Store the event
            Self::deposit_event(
                RawEvent::ThreadMetadataUpdated(
                    thread_id,
                    forum_user_id,
                    category_id,
                    new_metadata,
                )
            );

            Ok(())
        }

        /// Delete thread
        ///
        /// <weight>
        ///
        /// ## Weight
        /// `O (W)` where:
        /// - `W` is the category depth
        /// - DB:
        ///    - O(W)
        /// # </weight>
        #[weight = WeightInfoForum::<T>::delete_thread(T::MaxCategoryDepth::get() as u32)]
        fn delete_thread(
            origin,
            forum_user_id: ForumUserId<T>,
            category_id: T::CategoryId,
            thread_id: T::ThreadId,
            hide: bool,
        ) -> DispatchResult {
            let account_id = ensure_signed(origin)?;

            let thread = Self::ensure_can_delete_thread(
                &account_id,
                &forum_user_id,
                &category_id,
                &thread_id
            )?;

            //
            // == MUTATION SAFE ==
            //

            // Pay off the bloat bond
            let thread_account_id = Self::thread_account(thread_id);
            thread.cleanup_pay_off.repay::<T>(&thread_account_id, &account_id, true)?;

            // Delete thread
            Self::delete_thread_inner(thread.category_id, thread_id)?;

            // Store the event
            Self::deposit_event(RawEvent::ThreadDeleted(
                    thread_id,
                    forum_user_id,
                    category_id,
                    hide,
                ));

            Ok(())
        }

        /// Move thread to another category
        ///
        /// <weight>
        ///
        /// ## Weight
        /// `O (W)` where:
        /// - `W` is the category depth
        /// - DB:
        ///    - O(W)
        /// # </weight>
        #[weight = WeightInfoForum::<T>::move_thread_to_category_lead(
            T::MaxCategoryDepth::get() as u32,
        ).max(WeightInfoForum::<T>::move_thread_to_category_moderator(
            T::MaxCategoryDepth::get() as u32,
        ))]
        fn move_thread_to_category(
            origin,
            actor: PrivilegedActor<T>,
            category_id: T::CategoryId,
            thread_id: T::ThreadId,
            new_category_id: T::CategoryId
        ) -> DispatchResult {
            let account_id = ensure_signed(origin)?;

            // Make sure moderator move between selected categories
            let thread = Self::ensure_can_move_thread(account_id, &actor, &category_id, &thread_id, &new_category_id)?;

            //
            // == MUTATION SAFE ==
            //

            let updated_thread = Thread {
                category_id: new_category_id,
                ..thread
            };

            <ThreadById<T>>::remove(thread.category_id, thread_id);
            <ThreadById<T>>::insert(new_category_id, thread_id, updated_thread);
            <CategoryById<T>>::try_mutate(thread.category_id, |category| {
                category.num_direct_threads = category.num_direct_threads
                    .checked_sub(1)
                    .ok_or(Error::<T>::ArithmeticError)?;
                DispatchResult::Ok(())
            })?;
            <CategoryById<T>>::try_mutate(new_category_id, |category| {
                category.num_direct_threads = category.num_direct_threads
                    .checked_add(1)
                    .ok_or(Error::<T>::ArithmeticError)?;
                DispatchResult::Ok(())
            })?;

            // Store the event
            Self::deposit_event(
                RawEvent::ThreadMoved(thread_id, new_category_id, actor, category_id)
            );

            Ok(())
        }

        /// Moderate thread
        ///
        /// <weight>
        ///
        /// ## Weight
        /// `O (W + V + X)` where:
        /// - `W` is the category depth,
        /// - `V` is the number of thread posts,
        /// - `X` is the length of the rationale
        /// - DB:
        ///    - O(W + V)
        /// # </weight>
        #[weight = WeightInfoForum::<T>::moderate_thread_lead(
            T::MaxCategoryDepth::get() as u32,
            rationale.len().saturated_into(),
        ).max(
            WeightInfoForum::<T>::moderate_thread_moderator(
                T::MaxCategoryDepth::get() as u32,
                rationale.len().saturated_into(),
            )
        )]
        fn moderate_thread(origin, actor: PrivilegedActor<T>, category_id: T::CategoryId, thread_id: T::ThreadId, rationale: Vec<u8>) -> DispatchResult {
            let account_id = ensure_signed(origin)?;

            // Ensure actor is allowed to moderate thread
            let thread = Self::ensure_can_moderate_thread(&account_id, &actor, &category_id, &thread_id)?;

            //
            // == MUTATION SAFE ==
            //

            Self::slash_thread_account(thread_id, thread.cleanup_pay_off.amount)?;

            // Delete thread
            Self::delete_thread_inner(thread.category_id, thread_id)?;

            // Generate event
            Self::deposit_event(
                RawEvent::ThreadModerated(thread_id, rationale, actor, category_id)
            );

            Ok(())
        }

        /// Add post
        ///
        /// <weight>
        ///
        /// ## Weight
        /// `O (W + V)` where:
        /// - `W` is the category depth,
        /// - `V` is the length of the text
        /// - DB:
        ///    - O(W)
        /// # </weight>
        #[weight = WeightInfoForum::<T>::add_post(
            T::MaxCategoryDepth::get() as u32,
            text.len().saturated_into(),
        )]
        fn add_post(
            origin,
            forum_user_id: ForumUserId<T>,
            category_id: T::CategoryId,
            thread_id: T::ThreadId,
            text: Vec<u8>,
            editable: bool,
        ) -> DispatchResult {
            let account_id = ensure_signed(origin)?;

            // Make sure thread exists and is mutable
            let _ = Self::ensure_can_add_post(&account_id, &forum_user_id, &category_id, &thread_id)?;

            if editable {
                let post_deposit = T::PostDeposit::get();
                ensure!(
                    has_sufficient_balance_for_fees::<T>(&account_id, post_deposit),
                    Error::<T>::InsufficientBalanceForPost
                );
            }

            //
            // == MUTATION SAFE ==
            //

            let repayable_bloat_bond = match editable {
                true => Some(Self::pay_post_deposit(thread_id, &account_id)?),
                false => None
            };

            // Add new post
            let post_id = Self::add_new_post(
                    thread_id,
                    category_id,
                    text.as_slice(),
                    forum_user_id,
                    repayable_bloat_bond,
                );

            // Generate event
            Self::deposit_event(
                RawEvent::PostAdded(post_id, forum_user_id, category_id, thread_id, text, editable)
            );

            Ok(())
        }

        /// Edit post text
        ///
        /// <weight>
        ///
        /// ## Weight
        /// `O (W + V)` where:
        /// - `W` is the category depth,
        /// - `V` is the length of the new text
        /// - DB:
        ///    - O(W)
        /// # </weight>
        #[weight = WeightInfoForum::<T>::edit_post_text(
            T::MaxCategoryDepth::get() as u32,
            new_text.len().saturated_into(),
        )]
        fn edit_post_text(
            origin,
            forum_user_id: ForumUserId<T>,
            category_id: T::CategoryId,
            thread_id: T::ThreadId,
            post_id: T::PostId,
            new_text: Vec<u8>
        ) -> DispatchResult {
            let account_id = ensure_signed(origin)?;

            // Check that account is forum member
            Self::ensure_is_forum_user(&account_id, &forum_user_id)?;

            // Make sure there exists a mutable post with post id `post_id`
            let mut post = Self::ensure_post_is_mutable(&category_id, &thread_id, &post_id)?;

            // Signer does not match creator of post with identifier postId
            ensure!(post.author_id == forum_user_id, Error::<T>::AccountDoesNotMatchPostAuthor);

            //
            // == MUTATION SAFE ==
            //

            // Update post text
            let text_hash = T::calculate_hash(&new_text);
            post.text_hash = text_hash;
            post.last_edited = frame_system::Pallet::<T>::block_number();

            <PostById<T>>::insert(thread_id, post_id, post);

            // Generate event
            Self::deposit_event(RawEvent::PostTextUpdated(
                    post_id,
                    forum_user_id,
                    category_id,
                    thread_id,
                    new_text
                ));

            Ok(())
        }

        /// Moderate post
        ///
        /// <weight>
        ///
        /// ## Weight
        /// `O (W + V)` where:
        /// - `W` is the category depth,
        /// - `V` is the length of the rationale
        /// - DB:
        ///    - O(W)
        /// # </weight>
        #[weight = WeightInfoForum::<T>::moderate_post_lead(
            T::MaxCategoryDepth::get() as u32,
            rationale.len().saturated_into(),
        ).max(WeightInfoForum::<T>::moderate_post_moderator(
            T::MaxCategoryDepth::get() as u32,
            rationale.len().saturated_into(),
        ))]
        fn moderate_post(origin, actor: PrivilegedActor<T>, category_id: T::CategoryId, thread_id: T::ThreadId, post_id: T::PostId, rationale: Vec<u8>) -> DispatchResult {
            let account_id = ensure_signed(origin)?;

            // Ensure actor is allowed to moderate post and post is editable
            let post = Self::ensure_can_moderate_post(
                account_id,
                &actor,
                &category_id,
                &thread_id,
                &post_id
            )?;

            //
            // == MUTATION SAFE ==
            //

            Self::slash_thread_account(thread_id, post.cleanup_pay_off.amount)?;

            Self::delete_post_inner(category_id, thread_id, post_id);

            // Generate event
            Self::deposit_event(
                RawEvent::PostModerated(post_id, rationale, actor, category_id, thread_id)
            );

            Ok(())
        }

        /// Delete post from storage.
        /// You need to provide a vector of posts to delete in the form
        /// (T::CategoryId, T::ThreadId, T::PostId, bool)
        /// where the last bool is whether you want to hide it apart from deleting it
        ///
        /// ## Weight
        /// `O (W + V + P)` where:
        /// - `W` is the category depth,
        /// - `V` is the length of the rationale
        /// - `P` is the number of posts to delete
        /// - DB:
        ///    - O(W + P)
        /// # </weight>
        #[weight = WeightInfoForum::<T>::delete_posts(
            T::MaxCategoryDepth::get() as u32,
            rationale.len().saturated_into(),
            posts.len().saturated_into(),
        )]
        fn delete_posts(
            origin,
            forum_user_id: ForumUserId<T>,
            posts: BTreeMap<ExtendedPostId<T>, bool>,
            rationale: Vec<u8>,
        ) -> DispatchResult {

            let account_id = ensure_signed(origin)?;

            let mut deleting_posts = Vec::new();
            for (ExtendedPostIdObject {category_id, thread_id, post_id}, hide) in &posts {
                // Ensure actor is allowed to moderate post and post is editable
                let post = Self::ensure_can_delete_post(
                    &account_id,
                    &forum_user_id,
                    category_id,
                    thread_id,
                    post_id,
                    *hide,
                )?;

                deleting_posts.push((category_id, thread_id, post_id, post));
            }

            //
            // == MUTATION SAFE ==
            //

            for (category_id, thread_id, post_id, post) in deleting_posts {
                // Pay off the post bloat bond
                let thread_account_id = Self::thread_account(*thread_id);
                post.cleanup_pay_off.repay::<T>(&thread_account_id, &account_id, false)?;

                Self::delete_post_inner(*category_id, *thread_id, *post_id);
            }

            // Generate event
            Self::deposit_event(
                RawEvent::PostDeleted(rationale, forum_user_id, posts)
            );

            Ok(())
        }

        /// Set stickied threads for category
        ///
        /// <weight>
        ///
        /// ## Weight
        /// `O (W + V)` where:
        /// - `W` is the category depth,
        /// - `V` is the length of the stickied_ids
        /// - DB:
        ///    - O(W + V)
        /// # </weight>
        #[weight = WeightInfoForum::<T>::set_stickied_threads_lead(
            T::MaxCategoryDepth::get() as u32,
            stickied_ids.len().saturated_into(),
        ).max(
            WeightInfoForum::<T>::set_stickied_threads_moderator(
                T::MaxCategoryDepth::get() as u32,
                stickied_ids.len().saturated_into(),
            )
        )]
        fn set_stickied_threads(origin, actor: PrivilegedActor<T>, category_id: T::CategoryId, stickied_ids: BTreeSet<T::ThreadId>) -> DispatchResult {
            let account_id = ensure_signed(origin)?;

            let stickied_ids_bounded: StickiedThreadIds<T> = stickied_ids
                .clone()
                .try_into()
                .map_err(|_| Error::<T>::MaxNumberOfStickiedThreadsExceeded)?;
            Self::ensure_can_set_stickied_threads(account_id, &actor, &category_id, &stickied_ids)?;

            //
            // == MUTATION SAFE ==
            //

            // Update category
            <CategoryById<T>>::mutate(category_id, |category| category.sticky_thread_ids = stickied_ids_bounded);

            // Generate event
            Self::deposit_event(
                RawEvent::CategoryStickyThreadUpdate(category_id, stickied_ids, actor)
            );

            Ok(())
        }
    }
}

impl<T: Config> Module<T> {
    fn thread_account(thread_id: T::ThreadId) -> T::AccountId {
        T::ModuleId::get().into_sub_account_truncating(thread_id)
    }

    fn slash_thread_account(thread_id: T::ThreadId, amount: BalanceOf<T>) -> DispatchResult {
        let thread_account_id = Self::thread_account(thread_id);
        burn_from_usable::<T>(&thread_account_id, amount).map(|_| ())
    }

    fn pay_post_deposit(
        thread_id: T::ThreadId,
        account_id: &T::AccountId,
    ) -> Result<RepayableBloatBondOf<T>, DispatchError> {
        let post_deposit = T::PostDeposit::get();
        let thread_account_id = Self::thread_account(thread_id);
        let locked_balance_used = pay_fee::<T>(account_id, Some(&thread_account_id), post_deposit)?;

        // construct RepayableBloatBond based on pay_fee result
        Ok(match locked_balance_used.is_zero() {
            true => RepayableBloatBond::new(post_deposit, None),
            false => RepayableBloatBond::new(post_deposit, Some(account_id.clone())),
        })
    }

    fn pay_thread_and_post_deposit(
        thread_id: T::ThreadId,
        account_id: &T::AccountId,
    ) -> Result<(RepayableBloatBondOf<T>, RepayableBloatBondOf<T>), DispatchError> {
        let thread_deposit = T::ThreadDeposit::get();
        let post_deposit = T::PostDeposit::get();
        let total_deposit = thread_deposit.saturating_add(post_deposit);
        let thread_account_id = Self::thread_account(thread_id);
        let locked_balance_used =
            pay_fee::<T>(account_id, Some(&thread_account_id), total_deposit)?;

        // construct RepayableBloatBond based on pay_fee result
        Ok(if locked_balance_used.is_zero() {
            (
                RepayableBloatBond::new(thread_deposit, None),
                RepayableBloatBond::new(post_deposit, None),
            )
        } else if locked_balance_used <= thread_deposit {
            (
                RepayableBloatBond::new(thread_deposit, Some(account_id.clone())),
                RepayableBloatBond::new(post_deposit, None),
            )
        } else {
            (
                RepayableBloatBond::new(thread_deposit, Some(account_id.clone())),
                RepayableBloatBond::new(post_deposit, Some(account_id.clone())),
            )
        })
    }

    /// Add new posts & increase thread counter
    pub fn add_new_post(
        thread_id: T::ThreadId,
        category_id: T::CategoryId,
        text: &[u8],
        author_id: ForumUserId<T>,
        repayable_bloat_bond: Option<RepayableBloatBondOf<T>>,
    ) -> T::PostId {
        // Make and add initial post
        let new_post_id = <NextPostId<T>>::get();

        // Update next post id
        <NextPostId<T>>::mutate(|n| *n += One::one());

        if let Some(cleanup_pay_off) = repayable_bloat_bond {
            // Post is editable.
            // Build a post
            let new_post = Post {
                text_hash: T::calculate_hash(text),
                thread_id,
                author_id,
                cleanup_pay_off,
                last_edited: frame_system::Pallet::<T>::block_number(),
            };

            <PostById<T>>::insert(thread_id, new_post_id, new_post);

            <ThreadById<T>>::mutate(category_id, thread_id, |thread| {
                // non editable post should leave the counter untouched
                thread.number_of_editable_posts = thread.number_of_editable_posts.saturating_add(1);
            });
        }

        new_post_id
    }

    fn delete_thread_inner(category_id: T::CategoryId, thread_id: T::ThreadId) -> DispatchResult {
        // Delete thread
        <ThreadById<T>>::remove(category_id, thread_id);

        // decrease category's thread counter
        <CategoryById<T>>::try_mutate(category_id, |category| {
            category.num_direct_threads = category
                .num_direct_threads
                .checked_sub(1)
                .ok_or(Error::<T>::ArithmeticError)?;
            DispatchResult::Ok(())
        })?;

        Ok(())
    }

    fn delete_post_inner(category_id: T::CategoryId, thread_id: T::ThreadId, post_id: T::PostId) {
        if <ThreadById<T>>::contains_key(category_id, thread_id) {
            let mut thread = <ThreadById<T>>::get(category_id, thread_id);
            thread.number_of_editable_posts = thread.number_of_editable_posts.saturating_sub(1);

            <ThreadById<T>>::mutate(category_id, thread_id, |value| *value = thread);
        }

        <PostById<T>>::remove(thread_id, post_id);
    }

    fn ensure_post_is_mutable(
        category_id: &T::CategoryId,
        thread_id: &T::ThreadId,
        post_id: &T::PostId,
    ) -> Result<PostOf<T>, Error<T>> {
        // If the post is stored then it's mutable
        let post = Self::ensure_post_exists(category_id, thread_id, post_id)?;

        // and make sure thread is mutable
        Self::ensure_thread_is_mutable(category_id, thread_id)?;

        Ok(post)
    }

    // TODO: change this name, since it's no longer descriptive
    fn ensure_post_exists(
        category_id: &T::CategoryId,
        thread_id: &T::ThreadId,
        post_id: &T::PostId,
    ) -> Result<PostOf<T>, Error<T>> {
        if !<ThreadById<T>>::contains_key(category_id, thread_id) {
            return Err(Error::<T>::PostDoesNotExist);
        }

        if !<PostById<T>>::contains_key(thread_id, post_id) {
            return Err(Error::<T>::PostDoesNotExist);
        }

        Ok(<PostById<T>>::get(thread_id, post_id))
    }

    fn ensure_can_moderate_post(
        account_id: T::AccountId,
        actor: &PrivilegedActor<T>,
        category_id: &T::CategoryId,
        thread_id: &T::ThreadId,
        post_id: &T::PostId,
    ) -> Result<PostOf<T>, Error<T>> {
        // Ensure the moderator can moderate the category
        Self::ensure_can_moderate_category(&account_id, actor, category_id)?;

        // Make sure post exists and is mutable
        let post = Self::ensure_post_is_mutable(category_id, thread_id, post_id)?;

        Ok(post)
    }

    fn ensure_can_delete_post(
        account_id: &T::AccountId,
        forum_user_id: &ForumUserId<T>,
        category_id: &T::CategoryId,
        thread_id: &T::ThreadId,
        post_id: &T::PostId,
        hide: bool,
    ) -> Result<PostOf<T>, Error<T>> {
        let post = Self::ensure_post_is_mutable(category_id, thread_id, post_id)?;

        // Check that account is forum member
        Self::ensure_is_forum_user(account_id, forum_user_id)?;

        // Signer does not match creator of post with identifier postId
        ensure!(
            post.author_id == *forum_user_id
                || Self::anyone_can_delete_post(&post, thread_id, category_id) && !hide,
            Error::<T>::AccountDoesNotMatchPostAuthor
        );

        Ok(post)
    }

    fn anyone_can_delete_post(
        post: &PostOf<T>,
        thread_id: &T::ThreadId,
        category_id: &T::CategoryId,
    ) -> bool {
        frame_system::Pallet::<T>::block_number() >= T::PostLifeTime::get() + post.last_edited
            && !Self::thread_exists(category_id, thread_id)
    }

    fn thread_exists(category_id: &T::CategoryId, thread_id: &T::ThreadId) -> bool {
        <ThreadById<T>>::contains_key(category_id, thread_id)
    }

    fn ensure_thread_is_mutable(
        category_id: &T::CategoryId,
        thread_id: &T::ThreadId,
    ) -> Result<(CategoryOf<T>, ThreadOf<T>), Error<T>> {
        // Make sure thread exists
        let thread = Self::ensure_thread_exists(category_id, thread_id)?;

        // and corresponding category is mutable
        let category = Self::ensure_category_is_mutable(category_id)?;

        Ok((category, thread))
    }

    fn ensure_thread_exists(
        category_id: &T::CategoryId,
        thread_id: &T::ThreadId,
    ) -> Result<ThreadOf<T>, Error<T>> {
        if !<ThreadById<T>>::contains_key(category_id, thread_id) {
            return Err(Error::<T>::ThreadDoesNotExist);
        }

        Ok(<ThreadById<T>>::get(category_id, thread_id))
    }

    fn ensure_can_edit_thread_metadata(
        account_id: T::AccountId,
        category_id: &T::CategoryId,
        thread_id: &T::ThreadId,
        forum_user_id: &ForumUserId<T>,
    ) -> Result<ThreadOf<T>, Error<T>> {
        // Check that account is forum member
        Self::ensure_is_forum_user(&account_id, forum_user_id)?;

        // Ensure thread is mutable
        let (_, thread) = Self::ensure_thread_is_mutable(category_id, thread_id)?;

        // Ensure forum user is author of the thread
        Self::ensure_is_thread_author(&thread, forum_user_id)?;

        Ok(thread)
    }

    fn ensure_is_thread_author(
        thread: &ThreadOf<T>,
        forum_user_id: &ForumUserId<T>,
    ) -> Result<(), Error<T>> {
        ensure!(
            thread.author_id == *forum_user_id,
            Error::<T>::AccountDoesNotMatchThreadAuthor
        );

        Ok(())
    }

    fn ensure_actor_role(
        account_id: &T::AccountId,
        actor: &PrivilegedActor<T>,
    ) -> Result<(), Error<T>> {
        match actor {
            PrivilegedActor::Lead => {
                Self::ensure_is_forum_lead_account(account_id)?;
            }
            PrivilegedActor::Moderator(moderator_id) => {
                Self::ensure_is_moderator_account(account_id, moderator_id)?;
            }
        };
        Ok(())
    }

    // Ensure forum user is lead - check via account
    fn ensure_is_forum_lead_account(account_id: &T::AccountId) -> Result<(), Error<T>> {
        let is_lead = T::WorkingGroup::is_leader_account_id(account_id);

        ensure!(is_lead, Error::<T>::OriginNotForumLead);
        Ok(())
    }

    /// Ensure forum user id registered and its account id matched
    fn ensure_is_forum_user(
        account_id: &T::AccountId,
        forum_user_id: &ForumUserId<T>,
    ) -> Result<(), Error<T>> {
        let is_member =
            T::MemberOriginValidator::is_member_controller_account(forum_user_id, account_id);

        ensure!(is_member, Error::<T>::ForumUserIdNotMatchAccount);
        Ok(())
    }

    /// Ensure moderator id registered and its account id matched - check via account
    fn ensure_is_moderator_account(
        account_id: &T::AccountId,
        moderator_id: &ModeratorId<T>,
    ) -> Result<(), Error<T>> {
        let is_moderator = T::WorkingGroup::is_worker_account_id(account_id, moderator_id);

        ensure!(is_moderator, Error::<T>::ModeratorIdNotMatchAccount);

        Ok(())
    }

    // Ensure actor can moderate thread.
    fn ensure_can_moderate_thread(
        account_id: &T::AccountId,
        actor: &PrivilegedActor<T>,
        category_id: &T::CategoryId,
        thread_id: &T::ThreadId,
    ) -> Result<ThreadOf<T>, DispatchError> {
        // Check that account is forum member
        Self::ensure_can_moderate_category(account_id, actor, category_id)?;

        let thread = Self::ensure_thread_exists(category_id, thread_id)?;

        // Ensure that the thread has no outstanding posts
        Self::ensure_empty_thread(&thread)?;

        Ok(thread)
    }

    // Ensure actor can manipulate thread.
    fn ensure_can_delete_thread(
        account_id: &T::AccountId,
        forum_user_id: &ForumUserId<T>,
        category_id: &T::CategoryId,
        thread_id: &T::ThreadId,
    ) -> Result<ThreadOf<T>, DispatchError> {
        // Ensure thread exists and is mutable
        let (_, thread) = Self::ensure_thread_is_mutable(category_id, thread_id)?;

        // Check that account is forum member
        Self::ensure_is_forum_user(account_id, forum_user_id)?;

        // Ensure forum user is author of the thread
        Self::ensure_is_thread_author(&thread, forum_user_id)?;

        // Ensure the thread has no outstanding posts
        Self::ensure_empty_thread(&thread)?;

        Ok(thread)
    }

    fn ensure_can_move_thread(
        account_id: T::AccountId,
        actor: &PrivilegedActor<T>,
        category_id: &T::CategoryId,
        thread_id: &T::ThreadId,
        new_category_id: &T::CategoryId,
    ) -> Result<ThreadOf<T>, DispatchError> {
        ensure!(
            category_id != new_category_id,
            Error::<T>::ThreadMoveInvalid,
        );

        ensure!(
            Self::ensure_can_moderate_category(&account_id, actor, category_id).is_ok(),
            Error::<T>::ModeratorModerateOriginCategory
        );

        let thread = Self::ensure_thread_exists(category_id, thread_id)?;

        Self::ensure_can_moderate_category_path(actor, new_category_id)
            .map_err(|_| Error::<T>::ModeratorModerateDestinationCategory)?;

        Ok(thread)
    }

    fn ensure_category_is_mutable(category_id: &T::CategoryId) -> Result<CategoryOf<T>, Error<T>> {
<<<<<<< HEAD
=======
        let category = Self::ensure_category_exists(category_id)?;
>>>>>>> 83495133
        let category_tree_path = Self::build_category_tree_path(category_id);

        Self::ensure_can_mutate_in_path_leaf(&category_tree_path)?;

        Ok(category)
    }

    fn ensure_can_mutate_in_path_leaf(
        category_tree_path: &CategoryTreePathArg<T>,
    ) -> Result<(), Error<T>> {
        // Is parent category directly or indirectly deleted or archived category
        ensure!(
            !category_tree_path
                .iter()
                .any(|(_, c): &(_, CategoryOf<T>)| c.archived),
            Error::<T>::AncestorCategoryImmutable
        );

        Ok(())
    }

    fn ensure_can_add_subcategory_path_leaf(
        parent_category_id: &T::CategoryId,
    ) -> Result<(), Error<T>> {
        // Get the path from parent category to root
        let (_, category_tree_path) =
            Self::ensure_valid_category_and_build_category_tree_path(parent_category_id)?;

        let max_category_depth: u64 = T::MaxCategoryDepth::get();

        // Check if max depth reached
        if category_tree_path.len() as u64 >= max_category_depth {
            return Err(Error::<T>::MaxValidCategoryDepthExceeded);
        }

        Self::ensure_can_mutate_in_path_leaf(&category_tree_path)?;

        Ok(())
    }

    /// Build category tree path and validate them
    fn ensure_valid_category_and_build_category_tree_path(
        category_id: &T::CategoryId,
<<<<<<< HEAD
    ) -> Result<CategoryTreePath<T>, Error<T>> {
        ensure!(
            <CategoryById<T>>::contains_key(category_id),
            Error::<T>::CategoryDoesNotExist
        );
=======
    ) -> Result<(CategoryOf<T>, CategoryTreePath<T>), Error<T>> {
        let category = Self::ensure_category_exists(category_id)?;
>>>>>>> 83495133

        // Get path from parent to root of category tree.
        let category_tree_path = Self::build_category_tree_path(category_id);

        if category_tree_path.is_empty() {
            debug_assert!(
                false,
                "Should not fail! {:?}",
                Error::<T>::PathLengthShouldBeGreaterThanZero
            );
            Err(Error::<T>::PathLengthShouldBeGreaterThanZero)
        } else {
            Ok((category, category_tree_path))
        }
    }

    /// Builds path and populates in `path`.
    /// Requires that `category_id` is valid
    fn build_category_tree_path(category_id: &T::CategoryId) -> CategoryTreePath<T> {
        // Get path from parent to root of category tree.
        let mut category_tree_path = vec![];

        Self::_build_category_tree_path(category_id, &mut category_tree_path);

        category_tree_path
    }

    /// Builds path and populates in `path`.
    /// Requires that `category_id` is valid
    fn _build_category_tree_path(category_id: &T::CategoryId, path: &mut CategoryTreePath<T>) {
        // Grab category
        let category = <CategoryById<T>>::get(*category_id);

        // Add category to path container
        path.push((*category_id, category.clone()));

        // Make recursive call on parent if we are not at root
        if let Some(parent_category_id) = category.parent_category_id {
            debug_assert!(<CategoryById<T>>::contains_key(parent_category_id));

            Self::_build_category_tree_path(&parent_category_id, path);
        }
    }

    fn ensure_can_delete_category(
        account_id: T::AccountId,
        actor: &PrivilegedActor<T>,
        category_id: &T::CategoryId,
    ) -> Result<CategoryOf<T>, Error<T>> {
        // Check actor's role
        Self::ensure_actor_role(&account_id, actor)?;

        // Ensure category exists
        let category = Self::ensure_category_exists(category_id)?;

        // Ensure category is empty
        ensure!(
            category.num_direct_threads == 0,
            Error::<T>::CategoryNotEmptyThreads,
        );
        ensure!(
            category.num_direct_subcategories == 0,
            Error::<T>::CategoryNotEmptyCategories,
        );

        // check moderator's privilege
        if let Some(parent_category_id) = category.parent_category_id {
            Self::ensure_can_moderate_category_path(actor, &parent_category_id)
                .map_err(|_| Error::<T>::ModeratorCantDeleteCategory)?;

            Ok(category)
        } else {
            // category is root - only lead can delete it
            match actor {
                PrivilegedActor::Lead => Ok(category),
                PrivilegedActor::Moderator(_) => Err(Error::<T>::ModeratorCantDeleteCategory),
            }
        }
    }

    /// check if an account can moderate a category.
    fn ensure_can_moderate_category(
        account_id: &T::AccountId,
        actor: &PrivilegedActor<T>,
        category_id: &T::CategoryId,
    ) -> Result<CategoryOf<T>, Error<T>> {
        // Ensure actor's role
        Self::ensure_actor_role(account_id, actor)?;

        Self::ensure_can_moderate_category_path(actor, category_id)
    }

    // check that moderator is allowed to manipulate category in hierarchy
    fn ensure_can_moderate_category_path(
        actor: &PrivilegedActor<T>,
        category_id: &T::CategoryId,
    ) -> Result<CategoryOf<T>, Error<T>> {
        fn check_moderator<T: Config>(
            category_tree_path: &CategoryTreePathArg<T>,
            moderator_id: &ModeratorId<T>,
        ) -> Result<(), Error<T>> {
            for item in category_tree_path {
                if <CategoryByModerator<T>>::contains_key(item.0, moderator_id) {
                    return Ok(());
                }
            }

            Err(Error::<T>::ModeratorCantUpdateCategory)
        }

        let (category, category_tree_path) =
            Self::ensure_valid_category_and_build_category_tree_path(category_id)?;

        match actor {
            PrivilegedActor::Lead => (),
            PrivilegedActor::Moderator(moderator_id) => {
                check_moderator::<T>(&category_tree_path, moderator_id)?
            }
        };

        Ok(category)
    }

    fn ensure_can_update_category_membership_of_moderator(
        account_id: T::AccountId,
        category_id: &T::CategoryId,
        moderator_id: &ModeratorId<T>,
        new_value: bool,
    ) -> Result<(), DispatchError> {
        // Not signed by forum LEAD
        Self::ensure_is_forum_lead_account(&account_id)?;

        // ensure category exists.
        let category = Self::ensure_category_exists(category_id)?;

        if new_value {
            // ensure worker by moderator_id exists
            T::WorkingGroup::ensure_worker_exists(moderator_id)?;
            Self::ensure_map_limits::<<<T>::MapLimits as StorageLimits>::MaxModeratorsForCategory>(
                category.num_direct_moderators as u64,
            )?;
        } else {
            ensure!(
                <CategoryByModerator<T>>::contains_key(category_id, moderator_id),
                Error::<T>::CategoryModeratorDoesNotExist
            );
        }

        Ok(())
    }

    fn ensure_category_exists(category_id: &T::CategoryId) -> Result<CategoryOf<T>, Error<T>> {
        ensure!(
            <CategoryById<T>>::contains_key(&category_id),
            Error::<T>::CategoryDoesNotExist
        );

        Ok(<CategoryById<T>>::get(category_id))
    }

    fn ensure_can_create_category(
        account_id: T::AccountId,
        parent_category_id: &Option<T::CategoryId>,
    ) -> Result<Option<CategoryOf<T>>, Error<T>> {
        // Not signed by forum LEAD
        Self::ensure_is_forum_lead_account(&account_id)?;

        Self::ensure_map_limits::<<<T>::MapLimits as StorageLimits>::MaxCategories>(
            <CategoryCounter<T>>::get().into() as u64,
        )?;

        // If not root, then check that we can create in parent category
        if let Some(tmp_parent_category_id) = parent_category_id {
            // Can we mutate in this category?
            Self::ensure_can_add_subcategory_path_leaf(tmp_parent_category_id)?;

            let parent_category = <CategoryById<T>>::get(tmp_parent_category_id);

            Self::ensure_map_limits::<<<T>::MapLimits as StorageLimits>::MaxSubcategories>(
                parent_category.num_direct_subcategories as u64,
            )?;

            return Ok(Some(parent_category));
        }

        Ok(None)
    }

    fn ensure_can_create_thread(
        account_id: &T::AccountId,
        forum_user_id: &ForumUserId<T>,
        category_id: &T::CategoryId,
    ) -> DispatchResult {
        // Check that account is forum member
        Self::ensure_is_forum_user(account_id, forum_user_id)?;

        Self::ensure_category_is_mutable(category_id)?;

        // Check if the costs associated with thread and post creation are coverable
        let fees = T::ThreadDeposit::get().saturating_add(T::PostDeposit::get());
        ensure!(
            has_sufficient_balance_for_fees::<T>(account_id, fees),
            Error::<T>::InsufficientBalanceForThreadCreation
        );

        Ok(())
    }

    fn ensure_can_add_post(
        account_id: &T::AccountId,
        forum_user_id: &ForumUserId<T>,
        category_id: &T::CategoryId,
        thread_id: &T::ThreadId,
    ) -> Result<(CategoryOf<T>, ThreadOf<T>), Error<T>> {
        // Check that account is forum member
        Self::ensure_is_forum_user(account_id, forum_user_id)?;

        let (category, thread) = Self::ensure_thread_is_mutable(category_id, thread_id)?;

        Ok((category, thread))
    }

    fn ensure_can_set_stickied_threads(
        account_id: T::AccountId,
        actor: &PrivilegedActor<T>,
        category_id: &T::CategoryId,
        stickied_ids: &BTreeSet<T::ThreadId>,
    ) -> Result<CategoryOf<T>, Error<T>> {
        // Ensure actor can moderate the category
        let category = Self::ensure_can_moderate_category(&account_id, actor, category_id)?;

        // Ensure all thread id valid and is under the category
        for thread_id in stickied_ids {
            Self::ensure_thread_exists(category_id, thread_id)?;
        }

        Ok(category)
    }

    // supposed to be called before mutations - checks if next entity can be added
    fn ensure_map_limits<U: Get<u64>>(current_amount: u64) -> Result<(), Error<T>> {
        fn check_limit<T: Config>(amount: u64, limit: u64) -> Result<(), Error<T>> {
            if amount >= limit {
                return Err(Error::<T>::MapSizeLimit);
            }

            Ok(())
        }

        check_limit(current_amount, U::get())
    }

    fn ensure_empty_thread(thread: &ThreadOf<T>) -> DispatchResult {
        ensure!(
            thread.number_of_editable_posts.is_zero(),
            Error::<T>::CannotDeleteThreadWithOutstandingPosts
        );
        Ok(())
    }
}<|MERGE_RESOLUTION|>--- conflicted
+++ resolved
@@ -1725,10 +1725,7 @@
     }
 
     fn ensure_category_is_mutable(category_id: &T::CategoryId) -> Result<CategoryOf<T>, Error<T>> {
-<<<<<<< HEAD
-=======
         let category = Self::ensure_category_exists(category_id)?;
->>>>>>> 83495133
         let category_tree_path = Self::build_category_tree_path(category_id);
 
         Self::ensure_can_mutate_in_path_leaf(&category_tree_path)?;
@@ -1772,16 +1769,8 @@
     /// Build category tree path and validate them
     fn ensure_valid_category_and_build_category_tree_path(
         category_id: &T::CategoryId,
-<<<<<<< HEAD
-    ) -> Result<CategoryTreePath<T>, Error<T>> {
-        ensure!(
-            <CategoryById<T>>::contains_key(category_id),
-            Error::<T>::CategoryDoesNotExist
-        );
-=======
     ) -> Result<(CategoryOf<T>, CategoryTreePath<T>), Error<T>> {
         let category = Self::ensure_category_exists(category_id)?;
->>>>>>> 83495133
 
         // Get path from parent to root of category tree.
         let category_tree_path = Self::build_category_tree_path(category_id);
