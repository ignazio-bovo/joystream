--- conflicted
+++ resolved
@@ -53,12 +53,9 @@
     BalanceOf<T>,
 >;
 
-<<<<<<< HEAD
-type Balances<T> = balances::Pallet<T>;
-=======
 /// Type alias for `ExtendedPostIdObject`
 pub type ExtendedPostId<T> =
-    ExtendedPostIdObject<<T as Trait>::CategoryId, <T as Trait>::ThreadId, <T as Trait>::PostId>;
+    ExtendedPostIdObject<<T as Config>::CategoryId, <T as Config>::ThreadId, <T as Config>::PostId>;
 
 /// Extended post id representation
 #[cfg_attr(feature = "std", derive(Serialize, Deserialize))]
@@ -70,7 +67,6 @@
 }
 
 type Balances<T> = balances::Module<T>;
->>>>>>> d9d9b49b
 
 /// pallet_forum WeightInfo.
 /// Note: This was auto generated through the benchmark CLI using the `--weight-trait` flag
@@ -104,16 +100,11 @@
     fn set_stickied_threads_moderator(i: u32, j: u32) -> Weight;
 }
 
-<<<<<<< HEAD
 pub trait Config:
-    frame_system::Config + pallet_timestamp::Config + common::membership::Config + balances::Config
-=======
-pub trait Trait:
-    frame_system::Trait
-    + pallet_timestamp::Trait
+    frame_system::Config
+    + pallet_timestamp::Config
     + common::membership::MembershipTypes
-    + balances::Trait
->>>>>>> d9d9b49b
+    + balances::Config
 {
     type Event: From<Event<Self>> + Into<<Self as frame_system::Config>::Event>;
 
@@ -515,12 +506,8 @@
         ForumUserId = ForumUserId<T>,
         <T as Config>::PostReactionId,
         PrivilegedActor = PrivilegedActor<T>,
-<<<<<<< HEAD
-        Poll = Poll<<T as pallet_timestamp::Config>::Moment, <T as frame_system::Config>::Hash>,
-=======
         ExtendedPostId = ExtendedPostId<T>,
-        PollInput = PollInput<<T as pallet_timestamp::Trait>::Moment>,
->>>>>>> d9d9b49b
+        PollInput = PollInput<<T as pallet_timestamp::Config>::Moment>,
     {
         /// A category was introduced
         CategoryCreated(CategoryId, Option<CategoryId>, Vec<u8>, Vec<u8>),
@@ -1603,10 +1590,7 @@
     }
 }
 
-<<<<<<< HEAD
 impl<T: Config> Module<T> {
-=======
-impl<T: Trait> Module<T> {
     /// Hash poll description and poll alternatives descriptions, coverting `PollInput` into `Poll`
     fn from_poll_input(poll_input: PollInput<T::Moment>) -> Poll<T::Moment, T::Hash> {
         Poll {
@@ -1623,7 +1607,6 @@
         }
     }
 
->>>>>>> d9d9b49b
     fn slash_thread_account(thread_id: T::ThreadId, amount: BalanceOf<T>) {
         let thread_account_id = T::ModuleId::get().into_sub_account(thread_id);
         let _ = Balances::<T>::slash(&thread_account_id, amount);
