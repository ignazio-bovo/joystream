--- conflicted
+++ resolved
@@ -17,11 +17,7 @@
 pub use sp_io::storage::clear_prefix;
 use sp_runtime::traits::{AccountIdConversion, MaybeSerialize, Member};
 use sp_runtime::{ModuleId, SaturatedConversion};
-<<<<<<< HEAD
-use sp_std::collections::btree_map::BTreeMap;
 use sp_std::collections::btree_set::BTreeSet;
-=======
->>>>>>> dd37cacd
 use sp_std::fmt::Debug;
 use sp_std::prelude::*;
 
@@ -456,12 +452,11 @@
         /// If data migration is done, set as configible for unit test purpose
         pub DataMigrationDone get(fn data_migration_done) config(): bool;
 
-<<<<<<< HEAD
         /// Unique thread poll voters. This private double map prevents double voting.
         PollVotes get(fn poll_votes_by_thread_id_by_forum_user_id): double_map
             hasher(blake2_128_concat) T::ThreadId,
             hasher(blake2_128_concat) ForumUserId<T> => bool;
-=======
+
         /// Map post identifier to corresponding post.
         pub PostById get(fn post_by_id) config(): double_map hasher(blake2_128_concat) T::ThreadId,
             hasher(blake2_128_concat) T::PostId =>
@@ -472,7 +467,6 @@
                                                     BalanceOf<T>,
                                                     T::BlockNumber
                                                 >;
->>>>>>> dd37cacd
     }
 }
 
@@ -1626,15 +1620,7 @@
             return Err(Error::<T>::PostDoesNotExist);
         }
 
-<<<<<<< HEAD
-        thread
-            .posts
-            .get(post_id)
-            .cloned()
-            .ok_or(Error::<T>::PostDoesNotExist)
-=======
         Ok(<PostById<T>>::get(thread_id, post_id))
->>>>>>> dd37cacd
     }
 
     fn ensure_can_moderate_post(
@@ -2169,7 +2155,7 @@
         // Ensure actor can moderate the category
         let category = Self::ensure_can_moderate_category(&account_id, &actor, &category_id)?;
 
-<<<<<<< HEAD
+        // Ensure all thread id valid and is under the category
         // Helps to prevent thread ID duplicates.
         let mut unique_stickied_ids = BTreeSet::<T::ThreadId>::new();
 
@@ -2183,14 +2169,6 @@
             }
 
             Self::ensure_thread_exists(&category_id, thread_id)?;
-=======
-        // Ensure all thread id have existed at some point in time
-        for item in stickied_ids {
-            ensure!(
-                *item < <NextThreadId<T>>::get(),
-                Error::<T>::ThreadDoesNotExist
-            );
->>>>>>> dd37cacd
         }
 
         Ok(category)
