// Copyright 2017-2019 Parity Technologies (UK) Ltd.

// This is distributed in the hope that it will be useful,
// but WITHOUT ANY WARRANTY; without even the implied warranty of
// MERCHANTABILITY or FITNESS FOR A PARTICULAR PURPOSE.  See the
// GNU General Public License for more details.

// You should have received a copy of the GNU General Public License
// along with Substrate.  If not, see <http://www.gnu.org/licenses/>.

// Copyright 2019 Joystream Contributors

//! # Runtime Example Module
//!
//! <!-- Original author of paragraph: @gavofyork -->
//! The Example: A simple example of a runtime module demonstrating
//! concepts, APIs and structures common to most runtime modules.
//!
//! Run `cargo doc --package runtime-example-module --open` to view this module's documentation.
//!
//! ### Documentation Template:<br>
//! Add heading with custom module name
//!
//! # <INSERT_CUSTOM_MODULE_NAME> Module
//!
//! Add simple description
//!
//! Include the following links that shows what trait needs to be implemented to use the module
//! and the supported dispatchables that are documented in the Call enum.
//!
//! - [`<INSERT_CUSTOM_MODULE_NAME>::Trait`](./trait.Trait.html)
//! - [`Call`](./enum.Call.html)
//! - [`Module`](./struct.Module.html)
//!
//! ## Overview
//!
//! <!-- Original author of paragraph: Various. See https://github.com/paritytech/substrate-developer-hub/issues/44 -->
//! Short description of module purpose.
//! Links to Traits that should be implemented.
//! What this module is for.
//! What functionality the module provides.
//! When to use the module (use case examples).
//! How it is used.
//! Inputs it uses and the source of each input.
//! Outputs it produces.
//!
//! <!-- Original author of paragraph: @Kianenigma in PR https://github.com/paritytech/substrate/pull/1951 -->
//! <!-- and comment https://github.com/paritytech/substrate-developer-hub/issues/44#issuecomment-471982710 -->
//!
//! ## Terminology
//!
//! Add terminology used in the custom module. Include concepts, storage items, or actions that you think
//! deserve to be noted to give context to the rest of the documentation or module usage. The author needs to
//! use some judgment about what is included. We don't want a list of every storage item nor types - the user
//! can go to the code for that. For example, "transfer fee" is obvious and should not be included, but
//! "free balance" and "reserved balance" should be noted to give context to the module.
//! Please do not link to outside resources. The reference docs should be the ultimate source of truth.
//!
//! <!-- Original author of heading: @Kianenigma in PR https://github.com/paritytech/substrate/pull/1951 -->
//!
//! ## Goals
//!
//! Add goals that the custom module is designed to achieve.
//!
//! <!-- Original author of heading: @Kianenigma in PR https://github.com/paritytech/substrate/pull/1951 -->
//!
//! ### Scenarios
//!
//! <!-- Original author of paragraph: @Kianenigma. Based on PR https://github.com/paritytech/substrate/pull/1951 -->
//!
//! #### <INSERT_SCENARIO_NAME>
//!
//! Describe requirements prior to interacting with the custom module.
//! Describe the process of interacting with the custom module for this scenario and public API functions used.
//!
//! ## Interface
//!
//! ### Supported Origins
//!
//! What origins are used and supported in this module (root, signed, inherent)
//! i.e. root when `ensure_root` used
//! i.e. inherent when `ensure_inherent` used
//! i.e. signed when `ensure_signed` used
//!
//! `inherent` <INSERT_DESCRIPTION>
//!
//! <!-- Original author of paragraph: @Kianenigma in comment -->
//! <!-- https://github.com/paritytech/substrate-developer-hub/issues/44#issuecomment-471982710 -->
//!
//! ### Types
//!
//! Type aliases. Include any associated types and where the user would typically define them.
//!
//! `ExampleType` <INSERT_DESCRIPTION>
//!
//! <!-- Original author of paragraph: ??? -->
//!
//!
//! ### Dispatchable Functions
//!
//! <!-- Original author of paragraph: @AmarRSingh & @joepetrowski -->
//!
//! // A brief description of dispatchable functions and a link to the rustdoc with their actual documentation.
//!
//! <b>MUST</b> have link to Call enum
//! <b>MUST</b> have origin information included in function doc
//! <b>CAN</b> have more info up to the user
//!
//! ### Public Functions
//!
//! <!-- Original author of paragraph: @joepetrowski -->
//!
//! A link to the rustdoc and any notes about usage in the module, not for specific functions.
//! For example, in the balances module: "Note that when using the publicly exposed functions,
//! you (the runtime developer) are responsible for implementing any necessary checks
//! (e.g. that the sender is the signer) before calling a function that will affect storage."
//!
//! <!-- Original author of paragraph: @AmarRSingh -->
//!
//! It is up to the writer of the respective module (with respect to how much information to provide).
//!
//! #### Public Inspection functions - Immutable (getters)
//!
//! Insert a subheading for each getter function signature
//!
//! ##### `example_getter_name()`
//!
//! What it returns
//! Why, when, and how often to call it
//! When it could panic or error
//! When safety issues to consider
//!
//! #### Public Mutable functions (changing state)
//!
//! Insert a subheading for each setter function signature
//!
//! ##### `example_setter_name(origin, parameter_name: T::ExampleType)`
//!
//! What state it changes
//! Why, when, and how often to call it
//! When it could panic or error
//! When safety issues to consider
//! What parameter values are valid and why
//!
//! ### Storage Items
//!
//! Explain any storage items included in this module
//!
//! ### Digest Items
//!
//! Explain any digest items included in this module
//!
//! ### Inherent Data
//!
//! Explain what inherent data (if any) is defined in the module and any other related types
//!
//! ### Events:
//!
//! Insert events for this module if any
//!
//! ### Errors:
//!
//! Explain what generates errors
//!
//! ## Usage
//!
//! Insert 2-3 examples of usage and code snippets that show how to use <INSERT_CUSTOM_MODULE_NAME> module in a custom module.
//!
//! ### Prerequisites
//!
//! Show how to include necessary imports for <INSERT_CUSTOM_MODULE_NAME> and derive
//! your module configuration trait with the `INSERT_CUSTOM_MODULE_NAME` trait.
//!
//! ```rust
//! // use <INSERT_CUSTOM_MODULE_NAME>;
//!
//! // pub trait Trait: <INSERT_CUSTOM_MODULE_NAME>::Trait { }
//! ```
//!
//! ### Simple Code Snippet
//!
//! Show a simple example (e.g. how to query a public getter function of <INSERT_CUSTOM_MODULE_NAME>)
//!
//! ## Genesis Config
//!
//! <!-- Original author of paragraph: @joepetrowski -->
//!
//! ## Dependencies
//!
//! Dependencies on other SRML modules and the genesis config should be mentioned,
//! but not the Rust Standard Library.
//! Genesis configuration modifications that may be made to incorporate this module
//! Interaction with other modules
//!
//! <!-- Original author of heading: @AmarRSingh -->
//!
//! ## Related Modules
//!
//! Interaction with other modules in the form of a bullet point list
//!
//! ## References
//!
//! <!-- Original author of paragraph: @joepetrowski -->
//!
//! Links to reference material, if applicable. For example, Phragmen, W3F research, etc.
//! that the implementation is based on.

// Ensure we're `no_std` when compiling for Wasm.
#![cfg_attr(not(feature = "std"), no_std)]
#![allow(clippy::type_complexity)]

#[cfg(feature = "std")]
use serde_derive::{Deserialize, Serialize};

use codec::{Codec, Decode, Encode};
use rstd::prelude::*;
pub use runtime_io::clear_prefix;
use runtime_primitives::traits::{MaybeSerialize, Member, One, SimpleArithmetic};
use srml_support::{
    decl_error, decl_event, decl_module, decl_storage, ensure, traits::Get, Parameter,
};

mod mock;
mod tests;

pub trait Trait: system::Trait + timestamp::Trait + Sized {
    type Event: From<Event<Self>> + Into<<Self as system::Trait>::Event>;
    type ForumUserId: Parameter
        + Member
        + SimpleArithmetic
        + Codec
        + Default
        + Copy
        + MaybeSerialize
        + PartialEq;

    type ModeratorId: Parameter
        + Member
        + SimpleArithmetic
        + Codec
        + Default
        + Copy
        + MaybeSerialize
        + PartialEq;

    type CategoryId: Parameter
        + Member
        + SimpleArithmetic
        + Codec
        + Default
        + Copy
        + MaybeSerialize
        + PartialEq
        + From<u64>
        + Into<u64>;

    type ThreadId: Parameter
        + Member
        + SimpleArithmetic
        + Codec
        + Default
        + Copy
        + MaybeSerialize
        + PartialEq
        + From<u64>
        + Into<u64>;

    type PostId: Parameter
        + Member
        + SimpleArithmetic
        + Codec
        + Default
        + Copy
        + MaybeSerialize
        + PartialEq
        + From<u64>
        + Into<u64>;

    type PostReactionId: Parameter
        + Member
        + SimpleArithmetic
        + Codec
        + Default
        + Copy
        + MaybeSerialize
        + PartialEq
        + From<u64>
        + Into<u64>;

    type MaxCategoryDepth: Get<u64>;

    fn is_lead(account_id: &<Self as system::Trait>::AccountId) -> bool;
    fn is_forum_member(
        account_id: &<Self as system::Trait>::AccountId,
        forum_user_id: &Self::ForumUserId,
    ) -> bool;
    fn is_moderator(account_id: &Self::AccountId, moderator_id: &Self::ModeratorId) -> bool;

    fn calculate_hash(text: &[u8]) -> Self::Hash;
}

/*
 * MOVE ALL OF THESE OUT TO COMMON LATER
 */

/// Length constraint for input validation
#[cfg_attr(feature = "std", derive(Serialize, Deserialize, Debug))]
#[derive(Encode, Decode, Default, Clone, PartialEq, Eq)]
pub struct InputValidationLengthConstraint {
    /// Minimum length
    pub min: u16,

    /// Difference between minimum length and max length.
    /// While having max would have been more direct, this
    /// way makes max < min unrepresentable semantically,
    /// which is safer.
    pub max_min_diff: u16,
}

impl InputValidationLengthConstraint {
    /// Helper for computing max
    pub fn max(&self) -> u16 {
        self.min + self.max_min_diff
    }

    pub fn ensure_valid<ErrorType>(
        &self,
        len: usize,
        too_short_msg: ErrorType,
        too_long_msg: ErrorType,
    ) -> Result<(), ErrorType> {
        let length = len as u16;
        if length < self.min {
            Err(too_short_msg)
        } else if length > self.max() {
            Err(too_long_msg)
        } else {
            Ok(())
        }
    }
}

//use srml_support::storage::*;
//use sr_io::{StorageOverlay, ChildrenStorageOverlay};
//#[cfg(feature = "std")]
//use runtime_io::{StorageOverlay, ChildrenStorageOverlay};
//#[cfg(any(feature = "std", test))]
//use sr_primitives::{StorageOverlay, ChildrenStorageOverlay};

use system::ensure_signed;

/// Represents all poll alternatives and vote count for each one
#[cfg_attr(feature = "std", derive(Serialize, Deserialize))]
#[derive(Encode, Decode, Clone, PartialEq, Eq, Debug)]
pub struct PollAlternative<Hash> {
    /// hash of alternative description
    pub alternative_text_hash: Hash,

    /// Vote count for the alternative
    pub vote_count: u32,
}

/// Represents a poll
#[cfg_attr(feature = "std", derive(Serialize, Deserialize))]
#[derive(Encode, Decode, Clone, PartialEq, Eq, Debug)]
pub struct Poll<Timestamp, Hash> {
    /// hash of description
    pub description_hash: Hash,

    /// timestamp of poll end
    pub end_time: Timestamp,

    /// Alternative description and count
    pub poll_alternatives: Vec<PollAlternative<Hash>>,
}

/// Represents a thread post
#[cfg_attr(feature = "std", derive(Serialize, Deserialize, Debug))]
#[derive(Encode, Decode, Default, Clone, PartialEq, Eq)]
pub struct Post<ForumUserId, ThreadId, Hash> {
    /// Id of thread to which this post corresponds.
    pub thread_id: ThreadId,

    /// Hash of current text
    pub text_hash: Hash,

    /// Author of post.
    pub author_id: ForumUserId,
}

/// Represents a thread
#[cfg_attr(feature = "std", derive(Serialize, Deserialize, Debug))]
#[derive(Encode, Decode, Default, Clone, PartialEq, Eq)]
pub struct Thread<ForumUserId, CategoryId, Moment, Hash> {
    /// Title hash
    pub title_hash: Hash,

    /// Category in which this thread lives
    pub category_id: CategoryId,

    /// Author of post.
    pub author_id: ForumUserId,

    /// Whether thread is archived.
    pub archived: bool,

    /// poll description.
    pub poll: Option<Poll<Moment, Hash>>,
}

/// Represents a category
#[cfg_attr(feature = "std", derive(Serialize, Deserialize, Debug))]
#[derive(Encode, Decode, Default, Clone, PartialEq, Eq)]
pub struct Category<CategoryId, ThreadId, Hash> {
    /// Category identifier
    pub id: CategoryId,

    /// Title
    pub title_hash: Hash,

    /// Description
    pub description_hash: Hash,

    /// Whether category is archived.
    pub archived: bool,

    /// Number of subcategories, needed for emptiness checks when trying to delete category
    pub num_direct_subcategories: u32,

    // Number of threads in category, needed for emptiness checks when trying to delete category
    pub num_direct_threads: u32,

    /// Parent category, if child of another category, otherwise this category is a root category
    pub parent_category_id: Option<CategoryId>,

    /// Sticky threads list
    pub sticky_thread_ids: Vec<ThreadId>,
}

#[derive(Encode, Decode, Clone, PartialEq, Eq)]
pub enum PrivilegedActor<T: Trait> {
    Lead,
    Moderator(T::ModeratorId),
}

impl<T: Trait> core::fmt::Debug for PrivilegedActor<T> {
    fn fmt(&self, formatter: &mut core::fmt::Formatter<'_>) -> core::fmt::Result {
        match self {
            PrivilegedActor::Lead => write!(formatter, "PrivilegedActor {{ Lead }}"),
            PrivilegedActor::Moderator(moderator_id) => {
                write!(formatter, "PrivilegedActor {{ {:?} }}", moderator_id)
            }
        }
    }
}

/// Represents a sequence of categories which have child-parent relatioonship
/// where last element is final ancestor, or root, in the context of the category tree.
type CategoryTreePath<CategoryId, ThreadId, Hash> = Vec<Category<CategoryId, ThreadId, Hash>>;

// TODO: remove when this issue is solved https://github.com/rust-lang/rust-clippy/issues/3381
// temporary type for functions argument
type CategoryTreePathArg<CategoryId, ThreadId, Hash> = [Category<CategoryId, ThreadId, Hash>];

decl_error! {
    /// Forum predefined errors
    #[derive(Copy)]
    pub enum Error {
        /// Origin doesn't correspond to any lead account
        OriginNotForumLead,

        /// Forum user id not match its account.
        ForumUserIdNotMatchAccount,

        /// Moderator id not match its account.
        ModeratorIdNotMatchAccount,

        // Errors about thread.

        /// Thread not authored by the given user.
        AccountDoesNotMatchThreadAuthor,

        /// Thread does not exist
        ThreadDoesNotExist,

        /// Moderator can't moderate category containing thread.
        ModeratorModerateOriginCategory,

        /// Moderator can't moderate destination category.
        ModeratorModerateDestinationCategory,

        /// Origin is the same as the destination.
        ThreadMoveInvalid,

        /// Thread not being updated.
        ThreadNotBeingUpdated,

        /// Thread is immutable, i.e. archived.
        ThreadImmutable,

        // Errors about post.

        /// Post does not exist.
        PostDoesNotExist,

        /// Account does not match post author.
        AccountDoesNotMatchPostAuthor,

        // Errors about category.

        /// Category not being updated.
        CategoryNotBeingUpdated,

        /// Moderator can not moderate category.
        ModeratorModerateCategory,

        /// Ancestor category immutable, i.e. deleted or archived
        AncestorCategoryImmutable,

        /// Maximum valid category depth exceeded.
        MaxValidCategoryDepthExceeded,

        /// Category does not exist.
        CategoryDoesNotExist,

        /// Category still contains some threads.
        CategoryNotEmptyThreads,

        /// Category still contains some subcategories.
        CategoryNotEmptyCategories,

        /// No permissions to delete category.
        ModeratorCantDeleteCategory,

        /// No permissions to update category.
        ModeratorCantUpdateCategory,

        // Errors about poll.

        /// Poll items number too short.
        PollAlternativesTooShort,

        /// Poll items number too long.
        PollAlternativesTooLong,

        /// Poll not exist.
        PollNotExist,

        /// Poll date setting is wrong.
        PollTimeSetting,

        /// Poll data committed is wrong.
        PollData,

        /// Poll data committed after poll expired.
        PollCommitExpired,

        // Error data migration

        /// data migration not done yet.
        DataMigrationNotDone,
    }
}

impl From<system::Error> for Error {
    fn from(error: system::Error) -> Self {
        match error {
            system::Error::Other(msg) => Error::Other(msg),
            system::Error::RequireRootOrigin => Error::OriginNotForumLead,
            _ => Error::Other(error.into()),
        }
    }
}

decl_storage! {
    trait Store for Module<T: Trait> as Forum_1_1 {
        /// Map category identifier to corresponding category.
        pub CategoryById get(category_by_id) config(): map T::CategoryId => Category<T::CategoryId, T::ThreadId, T::Hash>;

        /// Category identifier value to be used for the next Category created.
        pub NextCategoryId get(next_category_id) config(): T::CategoryId;

        /// Map thread identifier to corresponding thread.
        pub ThreadById get(thread_by_id) config(): double_map T::CategoryId, blake2_256(T::ThreadId) => Thread<T::ForumUserId, T::CategoryId, T::Moment, T::Hash>;

        /// Thread identifier value to be used for next Thread in threadById.
        pub NextThreadId get(next_thread_id) config(): T::ThreadId;

        /// Map post identifier to corresponding post.
        pub PostById get(post_by_id) config(): double_map T::ThreadId, blake2_256(T::PostId) => Post<T::ForumUserId, T::ThreadId, T::Hash>;

        /// Post identifier value to be used for for next post created.
        pub NextPostId get(next_post_id) config(): T::PostId;

        /// Moderator set for each Category
        pub CategoryByModerator get(category_by_moderator) config(): double_map T::CategoryId, blake2_256(T::ModeratorId) => ();

        /// Each account 's reaction to a post.
        pub ReactionByPost get(reaction_by_post) config(): double_map T::PostId, blake2_256(T::ForumUserId) => T::PostReactionId;

        /// Input constraints for number of items in poll.
        pub PollItemsConstraint get(poll_items_constraint) config(): InputValidationLengthConstraint;

        /// If data migration is done, set as configible for unit test purpose
        pub DataMigrationDone get(data_migration_done) config(): bool;
    }
}

decl_event!(
    pub enum Event<T>
    where
        <T as Trait>::CategoryId,
        <T as Trait>::ThreadId,
        <T as Trait>::PostId,
        <T as Trait>::ForumUserId,
        <T as Trait>::PostReactionId,
    {
        /// A category was introduced
        CategoryCreated(CategoryId),

        /// A category with given id was updated.
        /// The second argument reflects the new archival status of the category.
        CategoryUpdated(CategoryId, bool),

        // A category was deleted
        CategoryDeleted(CategoryId),

        /// A thread with given id was created.
        ThreadCreated(ThreadId),

        /// A thread with given id was moderated.
        ThreadModerated(ThreadId, Vec<u8>),

        /// A thread with given id was updated.
        /// The second argument reflects the new archival status of the thread.
        ThreadUpdated(ThreadId, bool),

        /// A thread with given id was moderated.
        ThreadTitleUpdated(ThreadId),

        // A thread was deleted.
        ThreadDeleted(ThreadId),

        // A thread was moved to new category
        ThreadMoved(ThreadId, CategoryId),

        /// Post with given id was created.
        PostAdded(PostId),

        /// Post with givne id was moderated.
        PostModerated(PostId, Vec<u8>),

        /// Post with given id had its text updated.
        /// The second argument reflects the number of total edits when the text update occurs.
        PostTextUpdated(PostId),

        /// Thumb up post
        PostReacted(ForumUserId, PostId, PostReactionId),

        /// Vote on poll
        VoteOnPoll(ThreadId, u32),

        /// Sticky thread updated for category
        CategoryStickyThreadUpdate(CategoryId, Vec<ThreadId>),
    }
);

decl_module! {
    pub struct Module<T: Trait> for enum Call where origin: T::Origin {
        /// Predefined errors
        type Error = Error;

        fn deposit_event() = default;

        /// Enable a moderator can moderate a category and its sub categories.
        fn update_category_membership_of_moderator(origin, moderator_id: T::ModeratorId, category_id: T::CategoryId, new_value: bool) -> Result<(), Error> {
            // Ensure data migration is done
            Self::ensure_data_migration_done()?;
            clear_prefix(b"Forum ForumUserById");

            // Not signed by forum LEAD
            Self::ensure_is_forum_lead(origin)?;

            // ensure category exists.
            ensure!(
                <CategoryById<T>>::exists(&category_id),
                Error::CategoryDoesNotExist
            );

            //
            // == MUTATION SAFE ==
            //

            if new_value {
                <CategoryByModerator<T>>::insert(category_id, moderator_id, ());
                return Ok(());
            }

            <CategoryByModerator<T>>::remove(category_id, moderator_id);

            Ok(())
        }

        /// Add a new category.
        fn create_category(origin, parent: Option<T::CategoryId>, title: Vec<u8>, description: Vec<u8>) -> Result<(), Error> {
            // Ensure data migration is done
            Self::ensure_data_migration_done()?;

            // Not signed by forum LEAD
            Self::ensure_is_forum_lead(origin)?;

            // If not root, then check that we can create in parent category
            if let Some(tmp_parent_category_id) = parent {
                // Can we mutate in this category?
                Self::ensure_can_add_subcategory_path_leaf(&tmp_parent_category_id)?;
            }

            //
            // == MUTATION SAFE ==
            //

            // Get next category id
            let next_category_id = <NextCategoryId<T>>::get();

            // Create new category
            let new_category = Category {
                id : next_category_id,
                title_hash: T::calculate_hash(title.as_slice()),
                description_hash: T::calculate_hash(description.as_slice()),
                archived: false,
                num_direct_subcategories: 0,
                num_direct_threads: 0,
                parent_category_id: parent,
                sticky_thread_ids: vec![],
            };

            // Insert category in map
            <CategoryById<T>>::mutate(next_category_id, |value| *value = new_category);

            // Update other next category id
            <NextCategoryId<T>>::mutate(|value| *value += One::one());

            // If not root, increase parent's subcategories counter
            if let Some(tmp_parent_category_id) = parent {
                <CategoryById<T>>::mutate(tmp_parent_category_id, |c| {
                    c.num_direct_subcategories += 1;
                });
            }

            // Generate event
            Self::deposit_event(RawEvent::CategoryCreated(next_category_id));

            Ok(())
        }

        /// Update category
        fn update_category_archival_status(origin, actor: PrivilegedActor<T>, category_id: T::CategoryId, new_archival_status: bool) -> Result<(), Error> {
            // Ensure data migration is done
            Self::ensure_data_migration_done()?;

            // Ensure actor can update category
            let category = Self::ensure_can_update_category_archival_status(origin, &actor, &category_id)?;

            if let Some(tmp_parent_category_id) = category.parent_category_id {
                // Get path from parent to root of category tree.
                let category_tree_path = Self::ensure_valid_category_and_build_category_tree_path(&tmp_parent_category_id)?;

                if new_archival_status && Self::ensure_can_mutate_in_path_leaf(&category_tree_path).is_err() {
                    return Ok(())
                }
            }

            // Get the category
            let category = <CategoryById<T>>::get(category_id);

            // No change, invalid transaction
            if new_archival_status == category.archived {
                return Err(Error::CategoryNotBeingUpdated)
            }

            //
            // == MUTATION SAFE ==
            //

            // Mutate category, and set possible new change parameters
            <CategoryById<T>>::mutate(category_id, |c| c.archived = new_archival_status);

            // Generate event
            Self::deposit_event(RawEvent::CategoryUpdated(category_id, new_archival_status));

            Ok(())
        }

        fn delete_category(origin, actor: PrivilegedActor<T>, category_id: T::CategoryId) -> Result<(), Error> {
            // Ensure data migration is done
            Self::ensure_data_migration_done()?;

            let category = Self::ensure_can_delete_category(origin, &actor, &category_id)?;

            //
            // == MUTATION SAFE ==
            //

            // Delete thread
            <CategoryById<T>>::remove(category_id);
            if let Some(parent_category_id) = category.parent_category_id {
                <CategoryById<T>>::mutate(parent_category_id, |tmp_category| tmp_category.num_direct_subcategories -= 1);
            }

            // Store the event
            Self::deposit_event(RawEvent::CategoryDeleted(category_id));

            Ok(())
        }

        /// Create new thread in category with poll
        fn create_thread(origin, forum_user_id: T::ForumUserId, category_id: T::CategoryId, title: Vec<u8>, text: Vec<u8>,
            poll: Option<Poll<T::Moment, T::Hash>>,
        ) -> Result<(), Error> {
            // Ensure data migration is done
            Self::ensure_data_migration_done()?;

            // Check that account is forum member
            Self::ensure_is_forum_user(origin, &forum_user_id)?;

            //
            // == MUTATION SAFE ==
            //

            // Keep next thread id
            let next_thread_id = <NextThreadId<T>>::get();

            // Create a new thread
            Self::add_new_thread(category_id, forum_user_id, title.as_slice(), text.as_slice(), &poll)?;

            // Generate event
            Self::deposit_event(RawEvent::ThreadCreated(next_thread_id));

            Ok(())
        }

        fn edit_thread_title(origin, forum_user_id: T::ForumUserId, category_id: T::CategoryId, thread_id: T::ThreadId, new_title: Vec<u8>) -> Result<(), Error> {
            // Ensure data migration is done
            Self::ensure_data_migration_done()?;

            let thread = Self::ensure_can_edit_thread_title(origin, &category_id, &thread_id, &forum_user_id)?;

            //
            // == MUTATION SAFE ==
            //

            // Update thread title
            let title_hash = T::calculate_hash(&new_title);
            <ThreadById<T>>::mutate(thread.category_id, thread_id, |thread| thread.title_hash = title_hash);

            // Store the event
            Self::deposit_event(RawEvent::ThreadTitleUpdated(thread_id));

            Ok(())
        }

        /// Update category
        fn update_thread_archival_status(origin, actor: PrivilegedActor<T>, category_id: T::CategoryId, thread_id: T::ThreadId, new_archival_status: bool) -> Result<(), Error> {
            // Ensure data migration is done
            Self::ensure_data_migration_done()?;

            // Ensure actor can update category
            let (category, thread) = Self::ensure_can_update_thread_archival_status(origin, &actor, &category_id, &thread_id)?;

            if let Some(tmp_parent_category_id) = category.parent_category_id {
                // Get path from parent to root of category tree.
                let category_tree_path = Self::ensure_valid_category_and_build_category_tree_path(&tmp_parent_category_id)?;

                if new_archival_status && Self::ensure_can_mutate_in_path_leaf(&category_tree_path).is_err() {
                    return Ok(());
                }
            }

            // No change, invalid transaction
            if new_archival_status == thread.archived {
                return Err(Error::ThreadNotBeingUpdated);
            }

            //
            // == MUTATION SAFE ==
            //

            // Mutate thread, and set possible new change parameters
            <ThreadById<T>>::mutate(category_id, thread_id, |c| c.archived = new_archival_status);

            // Generate event
            Self::deposit_event(RawEvent::ThreadUpdated(thread_id, new_archival_status));

            Ok(())
        }


        fn delete_thread(origin, moderator_id: T::ModeratorId, category_id: T::CategoryId, thread_id: T::ThreadId) -> Result<(), Error> {
            // Ensure data migration is done
            Self::ensure_data_migration_done()?;

            Self::ensure_can_moderate_thread(origin, &moderator_id, &category_id, &thread_id)?;

            //
            // == MUTATION SAFE ==
            //

            // Delete thread
            Self::delete_thread_inner(category_id, thread_id);

            // Store the event
            Self::deposit_event(RawEvent::ThreadDeleted(thread_id));

            Ok(())
        }

        fn move_thread_to_category(origin, moderator_id: T::ModeratorId, category_id: T::CategoryId, thread_id: T::ThreadId, new_category_id: T::CategoryId) -> Result<(), Error> {
            // Ensure data migration is done
            Self::ensure_data_migration_done()?;

            // Make sure moderator move between selected categories
            let (_, thread) = Self::ensure_can_move_thread(origin, &moderator_id, &category_id, &thread_id, &new_category_id)?;

            //
            // == MUTATION SAFE ==
            //

            <ThreadById<T>>::remove(category_id, thread_id);
            <ThreadById<T>>::insert(new_category_id, thread_id, thread);
            <CategoryById<T>>::mutate(category_id, |category| category.num_direct_threads -= 1);
            <CategoryById<T>>::mutate(new_category_id, |category| category.num_direct_threads += 1);

            // Store the event
            Self::deposit_event(RawEvent::ThreadMoved(thread_id, new_category_id));

            Ok(())
        }

        /// submit a poll
        fn vote_on_poll(origin, forum_user_id: T::ForumUserId, category_id: T::CategoryId, thread_id: T::ThreadId, index: u32) -> Result<(), Error> {
            // Ensure data migration is done
            Self::ensure_data_migration_done()?;

            // get forum user id.
            Self::ensure_is_forum_user(origin, &forum_user_id)?;

            // Get thread
            let thread = Self::ensure_thread_exists(&category_id, &thread_id)?;

            // Make sure poll exist
            Self::ensure_vote_is_valid(&thread, index)?;

            //
            // == MUTATION SAFE ==
            //

            // Store new poll alternative statistics
            let poll = thread.poll.unwrap();
            let new_poll_alternatives: Vec<PollAlternative<T::Hash>> = poll.poll_alternatives
                .iter()
                .enumerate()
                .map(|(old_index, old_value)| if index as usize == old_index
                    { PollAlternative {
                        alternative_text_hash: old_value.alternative_text_hash,
                        vote_count: old_value.vote_count + 1,
                    }
                    } else {
                        old_value.clone()
                    })
                .collect();

            // Update thread with one object
            <ThreadById<T>>::mutate(thread.category_id, thread_id, |value| {
                *value = Thread {
                    poll: Some( Poll {
                        poll_alternatives: new_poll_alternatives,
                        ..poll
                    }),
                    ..(value.clone())
                }
            });

            // Store the event
            Self::deposit_event(RawEvent::VoteOnPoll(thread_id, index));

            Ok(())
        }

        /// Moderate thread
        fn moderate_thread(origin, moderator_id: T::ModeratorId, category_id: T::CategoryId, thread_id: T::ThreadId, rationale: Vec<u8>) -> Result<(), Error> {
            // Ensure data migration is done
            Self::ensure_data_migration_done()?;

            // Ensure moderator is allowed to moderate post
            Self::ensure_can_moderate_thread(origin, &moderator_id, &category_id, &thread_id)?;

<<<<<<< HEAD
            //
            // == MUTATION SAFE ==
            //

            // Calculate rationale's hash
            let rationale_hash = T::calculate_hash(rationale.as_slice());

=======
>>>>>>> c6cd4de0
            // Delete thread
            Self::delete_thread_inner(category_id, thread_id);

            // Generate event
            Self::deposit_event(RawEvent::ThreadModerated(thread_id, rationale));

            Ok(())
        }

        /// Edit post text
        fn add_post(origin, forum_user_id: T::ForumUserId, category_id: T::CategoryId, thread_id: T::ThreadId, text: Vec<u8>) -> Result<(), Error> {
            // Ensure data migration is done
            Self::ensure_data_migration_done()?;

            // Check that account is forum member
            Self::ensure_is_forum_user(origin, &forum_user_id)?;

            //
            // == MUTATION SAFE ==
            //

            // Keep next post id
            let next_post_id = <NextPostId<T>>::get();

            // Add new post
            Self::add_new_post(category_id, thread_id, text.as_slice(), forum_user_id)?;

            // Generate event
            Self::deposit_event(RawEvent::PostAdded(next_post_id));

            Ok(())
        }

        /// like or unlike a post.
        fn react_post(origin, forum_user_id: T::ForumUserId, category_id: T::CategoryId, thread_id: T::ThreadId, post_id: T::PostId, react: T::PostReactionId) -> Result<(), Error> {
            // Ensure data migration is done
            Self::ensure_data_migration_done()?;

            // Check that account is forum member
            Self::ensure_is_forum_user(origin, &forum_user_id)?;

            // Make sure there exists a mutable post with post id `post_id`
            let _ = Self::ensure_post_is_mutable(&category_id, &thread_id, &post_id)?;

            //
            // == MUTATION SAFE ==
            //

            // Get old value in map
            let old_value = <ReactionByPost::<T>>::get(post_id, forum_user_id);

            // Update and save event.
            if old_value != react {
                <ReactionByPost::<T>>::mutate(post_id, forum_user_id, |value| *value = react);
                Self::deposit_event(RawEvent::PostReacted(forum_user_id, post_id, react));
            }

            Ok(())
        }

        /// Edit post text
        fn edit_post_text(origin, forum_user_id: T::ForumUserId, category_id: T::CategoryId, thread_id: T::ThreadId, post_id: T::PostId, new_text: Vec<u8>) -> Result<(), Error> {
            // Ensure data migration is done
            Self::ensure_data_migration_done()?;

            // Check that account is forum member
            Self::ensure_is_forum_user(origin, &forum_user_id)?;

            // Make sure there exists a mutable post with post id `post_id`
            let post = Self::ensure_post_is_mutable(&category_id, &thread_id, &post_id)?;

            // Signer does not match creator of post with identifier postId
            ensure!(post.author_id == forum_user_id, Error::AccountDoesNotMatchPostAuthor);
<<<<<<< HEAD

            //
            // == MUTATION SAFE ==
            //
=======
>>>>>>> c6cd4de0

            // Update post text
            let text_hash = T::calculate_hash(&new_text);
            <PostById<T>>::mutate(post.thread_id, post_id, |p| p.text_hash = text_hash);

            // Generate event
            Self::deposit_event(RawEvent::PostTextUpdated(post_id));

            Ok(())
        }

        /// Moderate post
        fn moderate_post(origin, moderator_id: T::ModeratorId, category_id: T::CategoryId, thread_id: T::ThreadId, post_id: T::PostId, rationale: Vec<u8>) -> Result<(), Error> {
            // Ensure data migration is done
            Self::ensure_data_migration_done()?;

            // Ensure moderator is allowed to moderate post
            Self::ensure_can_moderate_post(origin, &moderator_id, &category_id, &thread_id, &post_id)?;

<<<<<<< HEAD
            //
            // == MUTATION SAFE ==
            //

            // Calculate rationale's hash
            let rationale_hash = T::calculate_hash(rationale.as_slice());

=======
>>>>>>> c6cd4de0
            // Delete post
            <PostById<T>>::remove(thread_id, post_id);

            // Generate event
            Self::deposit_event(RawEvent::PostModerated(post_id, rationale));

            Ok(())
        }

        /// Set stickied threads for category
        fn  set_stickied_threads(origin, moderator_id: T::ModeratorId, category_id: T::CategoryId, stickied_ids: Vec<T::ThreadId>) -> Result<(), Error> {
            // Ensure data migration is done
            Self::ensure_data_migration_done()?;

            // Get moderator id.
            let who = Self::ensure_is_moderator(origin, &moderator_id)?;

            // ensure the moderator can moderate the category
            Self::ensure_can_moderate_category(&who, &moderator_id, &category_id)?;

            // Ensure all thread id valid and is under the category
            for item in &stickied_ids {
                Self::ensure_thread_exists(&category_id, item)?;
            }

            //
            // == MUTATION SAFE ==
            //

            // Update category
            <CategoryById<T>>::mutate(category_id, |category| category.sticky_thread_ids = stickied_ids.clone());

            // Generate event
            Self::deposit_event(RawEvent::CategoryStickyThreadUpdate(category_id, stickied_ids));

            Ok(())
        }
    }
}

impl<T: Trait> Module<T> {
    // TODO need a safer approach for system call
    // Interface to add a new thread.
    // It can be call from other module and this module.
    // Method not check the forum user. The extrinsic call it should check if forum id is valid.
    // If other module call it, could set the forum user id as zero, which not used by forum module.
    // Data structure of poll data: item description vector, poll description, start time, end time,
    // minimum selected items, maximum selected items
    pub fn add_new_thread(
        category_id: T::CategoryId,
        author_id: T::ForumUserId,
        title: &[u8],
        text: &[u8],
        poll: &Option<Poll<T::Moment, T::Hash>>,
    ) -> Result<Thread<T::ForumUserId, T::CategoryId, T::Moment, T::Hash>, Error> {
        // Ensure data migration is done
        Self::ensure_data_migration_done()?;

        // Get path from parent to root of category tree.
        let category_tree_path =
            Self::ensure_valid_category_and_build_category_tree_path(&category_id)?;

        // No ancestor is blocking us doing mutation in this category
        Self::ensure_can_mutate_in_path_leaf(&category_tree_path)?;

        // Unwrap poll
        if let Some(data) = poll {
            // Check all poll alternatives
            Self::ensure_poll_alternatives_valid(&data.poll_alternatives)?;

            // Check poll self information
            Self::ensure_poll_is_valid(&data)?;
        }

        //
        // == MUTATION SAFE ==
        //

        // Create and add new thread
        let new_thread_id = <NextThreadId<T>>::get();

        // Add inital post to thread
        let _ = Self::add_new_post(category_id, new_thread_id, text, author_id);

        // Build a new thread
        let new_thread = Thread {
            category_id,
            title_hash: T::calculate_hash(title),
            author_id,
            archived: false,
            poll: poll.clone(),
        };

        // Store thread
        <ThreadById<T>>::mutate(category_id, new_thread_id, |value| {
            *value = new_thread.clone()
        });

        // Update next thread id
        <NextThreadId<T>>::mutate(|n| *n += One::one());

        // Update category's thread counter
        <CategoryById<T>>::mutate(category_id, |c| c.num_direct_threads += 1);

        Ok(new_thread)
    }

    // TODO need a safer approach for system call
    // Interface to add a new post.
    // It can be call from other module and this module.
    // Method not check the forum user. The extrinsic call it should check if forum id is valid.
    // If other module call it, could set the forum user id as zero, which not used by forum module.
    pub fn add_new_post(
        category_id: T::CategoryId,
        thread_id: T::ThreadId,
        text: &[u8],
        author_id: T::ForumUserId,
    ) -> Result<Post<T::ForumUserId, T::ThreadId, T::Hash>, Error> {
        // Ensure data migration is done
        Self::ensure_data_migration_done()?;

        // Make sure thread exists and is mutable
        let thread = Self::ensure_thread_is_mutable(&category_id, &thread_id)?;

        // Get path from parent to root of category tree.
        let category_tree_path =
            Self::ensure_valid_category_and_build_category_tree_path(&thread.category_id)?;

        // No ancestor is blocking us doing mutation in this category
        Self::ensure_can_mutate_in_path_leaf(&category_tree_path)?;

        //
        // == MUTATION SAFE ==
        //

        // Make and add initial post
        let new_post_id = <NextPostId<T>>::get();

        // Build a post
        let new_post = Post {
            thread_id,
            text_hash: T::calculate_hash(text),
            author_id,
        };

        // Store post
        <PostById<T>>::mutate(thread_id, new_post_id, |value| *value = new_post.clone());

        // Update next post id
        <NextPostId<T>>::mutate(|n| *n += One::one());

        Ok(new_post)
    }

    fn delete_thread_inner(category_id: T::CategoryId, thread_id: T::ThreadId) {
        // Delete thread
        <ThreadById<T>>::remove(category_id, thread_id);

        // Delete all thread's posts
        <PostById<T>>::remove_prefix(thread_id);

        // decrease category's thread counter
        <CategoryById<T>>::mutate(category_id, |category| category.num_direct_threads -= 1);
    }

    // Ensure poll is valid
    fn ensure_poll_is_valid(poll: &Poll<T::Moment, T::Hash>) -> Result<(), Error> {
        // Poll end time must larger than now
        if poll.end_time < <timestamp::Module<T>>::now() {
            return Err(Error::PollTimeSetting);
        }

        Ok(())
    }

    // Ensure all poll alternative valid
    fn ensure_poll_alternatives_valid(
        alternatives: &[PollAlternative<T::Hash>],
    ) -> Result<(), Error> {
        let len = alternatives.len();
        // Check alternative amount
        Self::ensure_poll_alternatives_length_is_valid(len)?;

        Ok(())
    }

    // Ensure poll alternative size is valid
    fn ensure_poll_alternatives_length_is_valid(len: usize) -> Result<(), Error> {
        PollItemsConstraint::get().ensure_valid(
            len,
            Error::PollAlternativesTooShort,
            Error::PollAlternativesTooLong,
        )
    }

    fn ensure_post_is_mutable(
        category_id: &T::CategoryId,
        thread_id: &T::ThreadId,
        post_id: &T::PostId,
    ) -> Result<Post<T::ForumUserId, T::ThreadId, T::Hash>, Error> {
        // Make sure post exists
        let post = Self::ensure_post_exists(thread_id, post_id)?;

        // and make sure thread is mutable
        Self::ensure_thread_is_mutable(category_id, thread_id)?;

        Ok(post)
    }

    fn ensure_post_exists(
        thread_id: &T::ThreadId,
        post_id: &T::PostId,
    ) -> Result<Post<T::ForumUserId, T::ThreadId, T::Hash>, Error> {
        if !<PostById<T>>::exists(thread_id, post_id) {
            return Err(Error::PostDoesNotExist);
        }

        Ok(<PostById<T>>::get(thread_id, post_id))
    }

    fn ensure_can_moderate_post(
        origin: T::Origin,
        moderator_id: &T::ModeratorId,
        category_id: &T::CategoryId,
        thread_id: &T::ThreadId,
        post_id: &T::PostId,
    ) -> Result<(), Error> {
        // Get moderator id.
        let who = ensure_signed(origin)?;

        // Make sure post exists and is mutable
        Self::ensure_post_is_mutable(&category_id, &thread_id, &post_id)?;

        // ensure the moderator can moderate the category
        Self::ensure_can_moderate_category(&who, &moderator_id, &category_id)?;

        Ok(())
    }

    fn ensure_thread_is_mutable(
        category_id: &T::CategoryId,
        thread_id: &T::ThreadId,
    ) -> Result<Thread<T::ForumUserId, T::CategoryId, T::Moment, T::Hash>, Error> {
        // Make sure thread exists
        let thread = Self::ensure_thread_exists(category_id, thread_id)?;

        if thread.archived {
            return Err(Error::ThreadImmutable);
        }

        // and corresponding category is mutable
        Self::ensure_category_is_mutable(thread.category_id)?;

        Ok(thread)
    }

    fn ensure_can_update_thread_archival_status(
        origin: T::Origin,
        actor: &PrivilegedActor<T>,
        category_id: &T::CategoryId,
        thread_id: &T::ThreadId,
    ) -> Result<
        (
            Category<T::CategoryId, T::ThreadId, T::Hash>,
            Thread<T::ForumUserId, T::CategoryId, T::Moment, T::Hash>,
        ),
        Error,
    > {
        // Check actor's role
        match actor {
            PrivilegedActor::Lead => Self::ensure_is_forum_lead(origin)?,
            PrivilegedActor::Moderator(moderator_id) => {
                Self::ensure_is_moderator(origin, &moderator_id)?
            }
        };

        let thread = Self::ensure_thread_is_mutable(category_id, thread_id)?;
        let category = <CategoryById<T>>::get(category_id);

        // Closure ensuring moderator can delete category
        let ensure_moderator_can_update = |moderator_id: &T::ModeratorId| -> Result<(), Error> {
            Self::ensure_can_moderate_category_path(moderator_id, &category_id)
                .map_err(|_| Error::ModeratorCantUpdateCategory)?;

            Ok(())
        };

        // Decide if actor can delete category
        match actor {
            PrivilegedActor::Lead => (),
            PrivilegedActor::Moderator(moderator_id) => ensure_moderator_can_update(moderator_id)?,
        };

        Ok((category, thread))
    }

    fn ensure_thread_exists(
        category_id: &T::CategoryId,
        thread_id: &T::ThreadId,
    ) -> Result<Thread<T::ForumUserId, T::CategoryId, T::Moment, T::Hash>, Error> {
        if !<ThreadById<T>>::exists(category_id, thread_id) {
            return Err(Error::ThreadDoesNotExist);
        }

        Ok(<ThreadById<T>>::get(category_id, thread_id))
    }

    fn ensure_can_edit_thread_title(
        origin: T::Origin,
        category_id: &T::CategoryId,
        thread_id: &T::ThreadId,
        forum_user_id: &T::ForumUserId,
    ) -> Result<Thread<T::ForumUserId, T::CategoryId, T::Moment, T::Hash>, Error> {
        // Check that account is forum member
        Self::ensure_is_forum_user(origin, &forum_user_id)?;

        // Ensure forum user is author of the thread
        let thread = Self::ensure_is_thread_author(&category_id, &thread_id, &forum_user_id)?;

        Ok(thread)
    }

    fn ensure_is_thread_author(
        category_id: &T::CategoryId,
        thread_id: &T::ThreadId,
        forum_user_id: &T::ForumUserId,
    ) -> Result<Thread<T::ForumUserId, T::CategoryId, T::Moment, T::Hash>, Error> {
        let thread = Self::ensure_thread_is_mutable(category_id, thread_id)?;

        if thread.author_id != *forum_user_id {
            return Err(Error::AccountDoesNotMatchThreadAuthor);
        }

        Ok(thread)
    }

    /// Ensure forum user is lead
    fn ensure_is_forum_lead(origin: T::Origin) -> Result<T::AccountId, Error> {
        let who = ensure_signed(origin)?;

        Self::ensure_is_forum_lead_account(&who)?;

        Ok(who)
    }

    // Ensure forum user is lead - check via account
    fn ensure_is_forum_lead_account(account_id: &T::AccountId) -> Result<(), Error> {
        let is_lead = T::is_lead(account_id);

        ensure!(is_lead, Error::OriginNotForumLead);
        Ok(())
    }

    /// Ensure forum user id registered and its account id matched
    fn ensure_is_forum_user(
        origin: T::Origin,
        forum_user_id: &T::ForumUserId,
    ) -> Result<T::AccountId, Error> {
        let who = ensure_signed(origin)?;

        let is_member = T::is_forum_member(&who, forum_user_id);

        ensure!(is_member, Error::ForumUserIdNotMatchAccount);
        Ok(who)
    }

    /// Ensure moderator id registered and its accound id matched
    fn ensure_is_moderator(
        origin: T::Origin,
        moderator_id: &T::ModeratorId,
    ) -> Result<T::AccountId, Error> {
        let who = ensure_signed(origin)?;

        Self::ensure_is_moderator_account(&who, &moderator_id)?;

        Ok(who)
    }

    /// Ensure moderator id registered and its accound id matched - check via account
    fn ensure_is_moderator_account(
        account_id: &T::AccountId,
        moderator_id: &T::ModeratorId,
    ) -> Result<(), Error> {
        let is_moderator = T::is_moderator(&account_id, moderator_id);

        ensure!(is_moderator, Error::ModeratorIdNotMatchAccount);
        Ok(())
    }

    // Ensure moderator can manipulate thread.
    fn ensure_can_moderate_thread(
        origin: T::Origin,
        moderator_id: &T::ModeratorId,
        category_id: &T::CategoryId,
        thread_id: &T::ThreadId,
    ) -> Result<
        (
            T::AccountId,
            Thread<T::ForumUserId, T::CategoryId, T::Moment, T::Hash>,
        ),
        Error,
    > {
        // Check that account is forum member
        let who = Self::ensure_is_moderator(origin, &moderator_id)?;

        let thread = Self::ensure_thread_exists(category_id, thread_id)?;

        Self::ensure_can_moderate_category(&who, moderator_id, category_id)?;

        Ok((who, thread))
    }

    fn ensure_can_move_thread(
        origin: T::Origin,
        moderator_id: &T::ModeratorId,
        category_id: &T::CategoryId,
        thread_id: &T::ThreadId,
        new_category_id: &T::CategoryId,
    ) -> Result<
        (
            T::AccountId,
            Thread<T::ForumUserId, T::CategoryId, T::Moment, T::Hash>,
        ),
        Error,
    > {
        ensure!(category_id != new_category_id, Error::ThreadMoveInvalid,);

        let (account_id, thread) =
            Self::ensure_can_moderate_thread(origin, moderator_id, category_id, thread_id)
                .map_err(|_| Error::ModeratorModerateOriginCategory)?;

        Self::ensure_can_moderate_category(&account_id, moderator_id, new_category_id)
            .map_err(|_| Error::ModeratorModerateDestinationCategory)?;

        Ok((account_id, thread))
    }

    fn ensure_category_is_mutable(category_id: T::CategoryId) -> Result<(), Error> {
        let category_tree_path = Self::build_category_tree_path(&category_id);

        Self::ensure_can_mutate_in_path_leaf(&category_tree_path)
    }

    fn ensure_can_mutate_in_path_leaf(
        category_tree_path: &CategoryTreePathArg<T::CategoryId, T::ThreadId, T::Hash>,
    ) -> Result<(), Error> {
        // Is parent category directly or indirectly deleted or archived category
        ensure!(
            !category_tree_path
                .iter()
                .any(|c: &Category<T::CategoryId, T::ThreadId, T::Hash>| c.archived),
            Error::AncestorCategoryImmutable
        );

        Ok(())
    }

    fn ensure_can_add_subcategory_path_leaf(
        parent_category_id: &T::CategoryId,
    ) -> Result<(), Error> {
        // Get the path from parent category to root
        let category_tree_path =
            Self::ensure_valid_category_and_build_category_tree_path(parent_category_id)?;

        let max_category_depth: u64 = T::MaxCategoryDepth::get();

        // Check if max depth reached
        if category_tree_path.len() as u64 >= max_category_depth {
            return Err(Error::MaxValidCategoryDepthExceeded);
        }

        Self::ensure_can_mutate_in_path_leaf(&category_tree_path)?;

        Ok(())
    }

    /// Build category tree path and validate them
    fn ensure_valid_category_and_build_category_tree_path(
        category_id: &T::CategoryId,
    ) -> Result<CategoryTreePath<T::CategoryId, T::ThreadId, T::Hash>, Error> {
        ensure!(
            <CategoryById<T>>::exists(category_id),
            Error::CategoryDoesNotExist
        );

        // Get path from parent to root of category tree.
        let category_tree_path = Self::build_category_tree_path(&category_id);

        assert!(!category_tree_path.len() > 0);

        Ok(category_tree_path)
    }

    /// Builds path and populates in `path`.
    /// Requires that `category_id` is valid
    fn build_category_tree_path(
        category_id: &T::CategoryId,
    ) -> CategoryTreePath<T::CategoryId, T::ThreadId, T::Hash> {
        // Get path from parent to root of category tree.
        let mut category_tree_path = vec![];

        Self::_build_category_tree_path(category_id, &mut category_tree_path);

        category_tree_path
    }

    /// Builds path and populates in `path`.
    /// Requires that `category_id` is valid
    fn _build_category_tree_path(
        category_id: &T::CategoryId,
        path: &mut CategoryTreePath<T::CategoryId, T::ThreadId, T::Hash>,
    ) {
        // Grab category
        let category = <CategoryById<T>>::get(*category_id);

        // Add category to path container
        path.push(category.clone());

        // Make recursive call on parent if we are not at root
        if let Some(parent_category_id) = category.parent_category_id {
            assert!(<CategoryById<T>>::exists(parent_category_id));

            Self::_build_category_tree_path(&parent_category_id, path);
        }
    }

    fn ensure_can_delete_category(
        origin: T::Origin,
        actor: &PrivilegedActor<T>,
        category_id: &T::CategoryId,
    ) -> Result<Category<T::CategoryId, T::ThreadId, T::Hash>, Error> {
        // Check actor's role
        match actor {
            PrivilegedActor::Lead => Self::ensure_is_forum_lead(origin)?,
            PrivilegedActor::Moderator(moderator_id) => {
                Self::ensure_is_moderator(origin, &moderator_id)?
            }
        };

        // Ensure category exists
        if !<CategoryById<T>>::exists(category_id) {
            return Err(Error::CategoryDoesNotExist);
        }

        let category = <CategoryById<T>>::get(category_id);

        // Ensure category is empty
        ensure!(
            category.num_direct_threads == 0,
            Error::CategoryNotEmptyThreads,
        );
        ensure!(
            category.num_direct_subcategories == 0,
            Error::CategoryNotEmptyCategories,
        );

        // Closure ensuring moderator can delete category
        let can_moderator_delete =
            |moderator_id: &T::ModeratorId,
             category: Category<T::CategoryId, T::ThreadId, T::Hash>| {
                if let Some(parent_category_id) = category.parent_category_id {
                    Self::ensure_can_moderate_category_path(moderator_id, &parent_category_id)
                        .map_err(|_| Error::ModeratorCantDeleteCategory)?;

                    return Ok(category);
                }

                Err(Error::ModeratorCantDeleteCategory)
            };

        // Decide if actor can delete category
        match actor {
            PrivilegedActor::Lead => Ok(category),
            PrivilegedActor::Moderator(moderator_id) => {
                can_moderator_delete(moderator_id, category)
            }
        }
    }

    fn ensure_can_update_category_archival_status(
        origin: T::Origin,
        actor: &PrivilegedActor<T>,
        category_id: &T::CategoryId,
    ) -> Result<Category<T::CategoryId, T::ThreadId, T::Hash>, Error> {
        // Check actor's role
        match actor {
            PrivilegedActor::Lead => Self::ensure_is_forum_lead(origin)?,
            PrivilegedActor::Moderator(moderator_id) => {
                Self::ensure_is_moderator(origin, &moderator_id)?
            }
        };

        // Ensure category exists
        if !<CategoryById<T>>::exists(category_id) {
            return Err(Error::CategoryDoesNotExist);
        }

        let category = <CategoryById<T>>::get(category_id);

        // Closure ensuring moderator can delete category
        let can_moderator_update =
            |moderator_id: &T::ModeratorId,
             category: Category<T::CategoryId, T::ThreadId, T::Hash>| {
                Self::ensure_can_moderate_category_path(moderator_id, &category_id)
                    .map_err(|_| Error::ModeratorCantUpdateCategory)?;

                Ok(category)
            };

        // Decide if actor can delete category
        match actor {
            PrivilegedActor::Lead => Ok(category),
            PrivilegedActor::Moderator(moderator_id) => {
                can_moderator_update(moderator_id, category)
            }
        }
    }

    /// check if an account can moderate a category.
    fn ensure_can_moderate_category(
        account_id: &T::AccountId,
        moderator_id: &T::ModeratorId,
        category_id: &T::CategoryId,
    ) -> Result<(), Error> {
        // Ensure moderator account registered before
        Self::ensure_is_moderator_account(account_id, moderator_id)?;

        Self::ensure_can_moderate_category_path(moderator_id, category_id)?;

        Ok(())
    }

    // check that moderator is allowed to manipulate category in hierarchy
    fn ensure_can_moderate_category_path(
        moderator_id: &T::ModeratorId,
        category_id: &T::CategoryId,
    ) -> Result<(), Error> {
        // Get path from category to root
        let category_tree_path = Self::build_category_tree_path(category_id);

        for item in category_tree_path {
            if <CategoryByModerator<T>>::exists(item.id, moderator_id) {
                return Ok(());
            }
        }

        Err(Error::ModeratorModerateCategory)
    }

    /// Check the vote is valid
    fn ensure_vote_is_valid(
        thread: &Thread<T::ForumUserId, T::CategoryId, T::Moment, T::Hash>,
        index: u32,
    ) -> Result<(), Error> {
        // Poll not existed
        if thread.poll.is_none() {
            return Err(Error::PollNotExist);
        }

        let poll = thread.poll.as_ref().unwrap();
        // Poll not expired
        if poll.end_time < <timestamp::Module<T>>::now() {
            Err(Error::PollCommitExpired)
        } else {
            let alternative_length = poll.poll_alternatives.len();
            // The selected alternative index is valid
            if index as usize >= alternative_length {
                Err(Error::PollData)
            } else {
                Ok(())
            }
        }
    }

    /// Ensure data migration is done
    fn ensure_data_migration_done() -> Result<(), Error> {
        if DataMigrationDone::get() {
            Ok(())
        } else {
            Err(Error::DataMigrationNotDone)
        }
    }
}<|MERGE_RESOLUTION|>--- conflicted
+++ resolved
@@ -994,16 +994,10 @@
             // Ensure moderator is allowed to moderate post
             Self::ensure_can_moderate_thread(origin, &moderator_id, &category_id, &thread_id)?;
 
-<<<<<<< HEAD
             //
             // == MUTATION SAFE ==
             //
 
-            // Calculate rationale's hash
-            let rationale_hash = T::calculate_hash(rationale.as_slice());
-
-=======
->>>>>>> c6cd4de0
             // Delete thread
             Self::delete_thread_inner(category_id, thread_id);
 
@@ -1077,13 +1071,10 @@
 
             // Signer does not match creator of post with identifier postId
             ensure!(post.author_id == forum_user_id, Error::AccountDoesNotMatchPostAuthor);
-<<<<<<< HEAD
 
             //
             // == MUTATION SAFE ==
             //
-=======
->>>>>>> c6cd4de0
 
             // Update post text
             let text_hash = T::calculate_hash(&new_text);
@@ -1103,16 +1094,10 @@
             // Ensure moderator is allowed to moderate post
             Self::ensure_can_moderate_post(origin, &moderator_id, &category_id, &thread_id, &post_id)?;
 
-<<<<<<< HEAD
             //
             // == MUTATION SAFE ==
             //
 
-            // Calculate rationale's hash
-            let rationale_hash = T::calculate_hash(rationale.as_slice());
-
-=======
->>>>>>> c6cd4de0
             // Delete post
             <PostById<T>>::remove(thread_id, post_id);
 
