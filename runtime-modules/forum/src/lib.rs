--- conflicted
+++ resolved
@@ -12,7 +12,7 @@
 use frame_support::{
     decl_error, decl_event, decl_module, decl_storage, ensure, traits::Get, Parameter,
 };
-use frame_system::ensure_signed;
+use frame_system::{ensure_signed};
 use sp_arithmetic::traits::{BaseArithmetic, One};
 pub use sp_io::storage::clear_prefix;
 use sp_runtime::traits::{AccountIdConversion, MaybeSerialize, Member};
@@ -27,7 +27,6 @@
 mod mock;
 mod tests;
 
-<<<<<<< HEAD
 mod benchmarking;
 
 /// Type for keeping track of number of posts in a thread
@@ -53,6 +52,7 @@
 >;
 
 type Balances<T> = balances::Module<T>;
+
 
 /// pallet_forum WeightInfo.
 /// Note: This was auto generated through the benchmark CLI using the `--weight-trait` flag
@@ -84,62 +84,10 @@
     fn delete_posts(i: u32, j: u32, k: u32) -> Weight;
     fn set_stickied_threads_lead(i: u32, j: u32) -> Weight;
     fn set_stickied_threads_moderator(i: u32, j: u32) -> Weight;
-=======
-use common::constraints::InputValidationLengthConstraint;
-use common::BlockAndTime;
-
-/// Constants
-/////////////////////////////////////////////////////////////////
-
-/// The greatest valid depth of a category.
-/// The depth of a root category is 0.
-const MAX_CATEGORY_DEPTH: u16 = 3;
-
-/// Error messages for dispatchables
-const ERROR_FORUM_SUDO_NOT_SET: &str = "Forum sudo not set.";
-const ERROR_ORIGIN_NOT_FORUM_SUDO: &str = "Origin not forum sudo.";
-const ERROR_CATEGORY_TITLE_TOO_SHORT: &str = "Category title too short.";
-const ERROR_CATEGORY_TITLE_TOO_LONG: &str = "Category title too long.";
-const ERROR_CATEGORY_DESCRIPTION_TOO_SHORT: &str = "Category description too long.";
-const ERROR_CATEGORY_DESCRIPTION_TOO_LONG: &str = "Category description too long.";
-const ERROR_ANCESTOR_CATEGORY_IMMUTABLE: &str =
-    "Ancestor category immutable, i.e. deleted or archived";
-const ERROR_MAX_VALID_CATEGORY_DEPTH_EXCEEDED: &str = "Maximum valid category depth exceeded.";
-const ERROR_CATEGORY_DOES_NOT_EXIST: &str = "Category does not exist.";
-const ERROR_NOT_FORUM_USER: &str = "Not forum user.";
-const ERROR_THREAD_TITLE_TOO_SHORT: &str = "Thread title too short.";
-const ERROR_THREAD_TITLE_TOO_LONG: &str = "Thread title too long.";
-const ERROR_POST_TEXT_TOO_SHORT: &str = "Post text too short.";
-const ERROR_POST_TEXT_TOO_LONG: &str = "Post too long.";
-const ERROR_THREAD_DOES_NOT_EXIST: &str = "Thread does not exist";
-const ERROR_THREAD_MODERATION_RATIONALE_TOO_SHORT: &str = "Thread moderation rationale too short.";
-const ERROR_THREAD_MODERATION_RATIONALE_TOO_LONG: &str = "Thread moderation rationale too long.";
-const ERROR_THREAD_ALREADY_MODERATED: &str = "Thread already moderated.";
-const ERROR_THREAD_MODERATED: &str = "Thread is moderated.";
-const ERROR_POST_DOES_NOT_EXIST: &str = "Post does not exist.";
-const ERROR_ACCOUNT_DOES_NOT_MATCH_POST_AUTHOR: &str = "Account does not match post author.";
-const ERROR_POST_MODERATED: &str = "Post is moderated.";
-const ERROR_POST_MODERATION_RATIONALE_TOO_SHORT: &str = "Post moderation rationale too short.";
-const ERROR_POST_MODERATION_RATIONALE_TOO_LONG: &str = "Post moderation rationale too long.";
-const ERROR_CATEGORY_NOT_BEING_UPDATED: &str = "Category not being updated.";
-const ERROR_CATEGORY_CANNOT_BE_UNARCHIVED_WHEN_DELETED: &str =
-    "Category cannot be unarchived when deleted.";
-
-use frame_system::{ensure_root, ensure_signed};
-
-/// Represents a user in this forum.
-#[derive(Debug, Copy, Clone)]
-pub struct ForumUser<AccountId> {
-    /// Identifier of user
-    pub id: AccountId, // In the future one could add things like
-                       // - updating post count of a user
-                       // - updating status (e.g. hero, new, etc.)
-                       //
->>>>>>> b2765ec0
 }
 
 pub trait Trait:
-    frame_system::Trait + pallet_timestamp::Trait + common::membership::Trait + balances::Trait
+    frame_system::Trait + pallet_timestamp::Trait + common::membership::MembershipTypes + balances::Trait
 {
     type Event: From<Event<Self>> + Into<<Self as frame_system::Trait>::Event>;
 
@@ -357,13 +305,8 @@
 type CategoryTreePath<CategoryId, ThreadId, Hash> =
     Vec<(CategoryId, Category<CategoryId, ThreadId, Hash>)>;
 
-<<<<<<< HEAD
 type CategoryTreePathArg<CategoryId, ThreadId, Hash> =
     [(CategoryId, Category<CategoryId, ThreadId, Hash>)];
-=======
-pub trait Trait: frame_system::Trait + pallet_timestamp::Trait + Sized {
-    type Event: From<Event<Self>> + Into<<Self as frame_system::Trait>::Event>;
->>>>>>> b2765ec0
 
 decl_error! {
     /// Forum predefined errors
@@ -527,12 +470,8 @@
 decl_event!(
     pub enum Event<T>
     where
-<<<<<<< HEAD
         <T as Trait>::CategoryId,
         ModeratorId = ModeratorId<T>,
-=======
-        <T as frame_system::Trait>::AccountId,
->>>>>>> b2765ec0
         <T as Trait>::ThreadId,
         <T as Trait>::PostId,
         <T as frame_system::Trait>::Hash,
