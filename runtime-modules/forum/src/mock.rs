#![cfg(test)]

use crate::*;

use primitives::H256;

use crate::{GenesisConfig, Module, Trait};
use runtime_primitives::{
    testing::Header,
    traits::{BlakeTwo256, IdentityLookup},
    Perbill,
};
use srml_support::{impl_outer_origin, parameter_types};

/// Module which has a full Substrate module for
/// mocking behaviour of MembershipRegistry
pub mod registry {

    use super::*;
    // use srml_support::*;

    #[derive(Encode, Decode, Default, Clone, PartialEq, Eq)]
    pub struct Member<AccountId> {
        pub id: AccountId,
    }

    decl_storage! {
        trait Store for Module<T: Trait> as MockForumUserRegistry {

            pub ForumUserById get(forum_user_by_id) config(): map T::AccountId => Member<T::AccountId>;

        }
    }

    decl_module! {
        pub struct Module<T: Trait> for enum Call where origin: T::Origin {}
    }

    impl<T: Trait> Module<T> {
        pub fn add_member(member: &Member<T::AccountId>) {
            <ForumUserById<T>>::insert(member.id.clone(), member.clone());
        }
    }

    impl<T: Trait> ForumUserRegistry<T::AccountId> for Module<T> {
        fn get_forum_user(id: &T::AccountId) -> Option<ForumUser<T::AccountId>> {
            if <ForumUserById<T>>::exists(id) {
                let m = <ForumUserById<T>>::get(id);

                Some(ForumUser { id: m.id })
            } else {
                None
            }
        }
    }

    pub type TestMembershipRegistryModule = Module<Runtime>;
}

impl_outer_origin! {
    pub enum Origin for Runtime {}
}

// Workaround for https://github.com/rust-lang/rust/issues/26925 . Remove when sorted.
#[derive(Clone, PartialEq, Eq, Debug)]
pub struct Runtime;
parameter_types! {
    pub const BlockHashCount: u64 = 250;
    pub const MaximumBlockWeight: u32 = 1024;
    pub const MaximumBlockLength: u32 = 2 * 1024;
    pub const AvailableBlockRatio: Perbill = Perbill::one();
    pub const MinimumPeriod: u64 = 5;
    pub const InitialMembersBalance: u64 = 2000;
    pub const ExistentialDeposit: u32 = 0;
    pub const TransferFee: u32 = 0;
    pub const CreationFee: u32 = 0;
    pub const StakePoolId: [u8; 8] = *b"joystake";
}

impl system::Trait for Runtime {
    type Origin = Origin;
    type Index = u64;
    type BlockNumber = u64;
    type Call = ();
    type Hash = H256;
    type Hashing = BlakeTwo256;
    type AccountId = u64;
    type Lookup = IdentityLookup<Self::AccountId>;
    type Header = Header;
    // type WeightMultiplierUpdate = ();
    type Event = ();
    type BlockHashCount = BlockHashCount;
    type MaximumBlockWeight = MaximumBlockWeight;
    type MaximumBlockLength = MaximumBlockLength;
    type AvailableBlockRatio = AvailableBlockRatio;
    type Version = ();
}

impl timestamp::Trait for Runtime {
    type Moment = u64;
    type OnTimestampSet = ();
    type MinimumPeriod = MinimumPeriod;
}

impl bureaucracy::Trait<bureaucracy::Instance1> for Runtime {
    type Event = ();
}

impl recurringrewards::Trait for Runtime {
    type PayoutStatusHandler = ();
    type RecipientId = u64;
    type RewardRelationshipId = u64;
}

impl stake::Trait for Runtime {
    type Currency = Balances;
    type StakePoolId = StakePoolId;
    type StakingEventsHandler = ();
    type StakeId = u64;
    type SlashId = u64;
}

impl hiring::Trait for Runtime {
    type OpeningId = u64;
    type ApplicationId = u64;
    type ApplicationDeactivatedHandler = ();
    type StakeHandlerProvider = hiring::Module<Self>;
}

impl membership::members::Trait for Runtime {
    type Event = ();
    type MemberId = u64;
    type PaidTermId = u64;
    type SubscriptionId = u64;
    type ActorId = u64;
    type InitialMembersBalance = InitialMembersBalance;
}

impl balances::Trait for Runtime {
    type Balance = u64;
    type OnFreeBalanceZero = ();
    type OnNewAccount = ();
    type Event = ();
    type DustRemoval = ();
    type TransferPayment = ();
    type ExistentialDeposit = ExistentialDeposit;
    type TransferFee = TransferFee;
    type CreationFee = CreationFee;
}
pub type Balances = balances::Module<Runtime>;

impl common::currency::GovernanceCurrency for Runtime {
    type Currency = Balances;
}

impl minting::Trait for Runtime {
    type Currency = Balances;
    type MintId = u64;
}

impl Trait for Runtime {
    type Event = ();
    type MembershipRegistry = registry::TestMembershipRegistryModule;
<<<<<<< HEAD
    type EnsureForumLeader = bureaucracy::Module<Runtime, bureaucracy::Instance1>;
=======
    type ThreadId = u64;
    type PostId = u64;
>>>>>>> 7306a7e2
}

#[derive(Clone)]
pub enum OriginType {
    Signed(<Runtime as system::Trait>::AccountId),
    //Inherent, <== did not find how to make such an origin yet
    //Root,
}

pub fn mock_origin(origin: OriginType) -> mock::Origin {
    match origin {
        OriginType::Signed(account_id) => Origin::signed(account_id),
        //OriginType::Inherent => Origin::inherent,
        //OriginType::Root => system::RawOrigin::Root.into(), //Origin::root
    }
}

pub static ERROR_ORIGIN_NOT_FORUM_SUDO: &str = "Invalid origin";

pub const NOT_FORUM_SUDO_ORIGIN: OriginType = OriginType::Signed(111);

pub const NOT_MEMBER_ORIGIN: OriginType = OriginType::Signed(222);

pub const INVLAID_CATEGORY_ID: CategoryId = 333;

pub const INVLAID_THREAD_ID: RuntimeThreadId = 444;

pub const INVLAID_POST_ID: RuntimePostId = 555;

pub(crate) const FORUM_SUDO_ID: u64 = 33;

pub(crate) const FORUM_SUDO_MEMBER_ID: u64 = 1;

pub fn generate_text(len: usize) -> Vec<u8> {
    vec![b'x'; len]
}

pub fn good_category_title() -> Vec<u8> {
    b"Great new category".to_vec()
}

pub fn good_category_description() -> Vec<u8> {
    b"This is a great new category for the forum".to_vec()
}

pub fn good_thread_title() -> Vec<u8> {
    b"Great new thread".to_vec()
}

pub fn good_thread_text() -> Vec<u8> {
    b"The first post in this thread".to_vec()
}

pub fn good_post_text() -> Vec<u8> {
    b"A response in the thread".to_vec()
}

pub fn good_rationale() -> Vec<u8> {
    b"This post violates our community rules".to_vec()
}

/*
 * These test fixtures can be heavily refactored to avoid repotition, needs macros, and event
 * assertions are also missing.
 */

pub struct CreateCategoryFixture {
    pub origin: OriginType,
    pub parent: Option<CategoryId>,
    pub title: Vec<u8>,
    pub description: Vec<u8>,
    pub result: dispatch::Result,
}

impl CreateCategoryFixture {
    pub fn call_and_assert(&self) {
        set_bureaucracy_forum_lead();
        assert_eq!(
            TestForumModule::create_category(
                mock_origin(self.origin.clone()),
                self.parent,
                self.title.clone(),
                self.description.clone()
            ),
            self.result
        )
    }
}

pub struct UpdateCategoryFixture {
    pub origin: OriginType,
    pub category_id: CategoryId,
    pub new_archival_status: Option<bool>,
    pub new_deletion_status: Option<bool>,
    pub result: dispatch::Result,
}

impl UpdateCategoryFixture {
    pub fn call_and_assert(&self) {
        set_bureaucracy_forum_lead();
        assert_eq!(
            TestForumModule::update_category(
                mock_origin(self.origin.clone()),
                self.category_id,
                self.new_archival_status.clone(),
                self.new_deletion_status.clone()
            ),
            self.result
        )
    }
}

pub struct CreateThreadFixture {
    pub origin: OriginType,
    pub category_id: CategoryId,
    pub title: Vec<u8>,
    pub text: Vec<u8>,
    pub result: dispatch::Result,
}

type Bureaucracy1 = bureaucracy::Module<Runtime, bureaucracy::Instance1>;

pub(crate) fn set_bureaucracy_forum_lead() {
    assert_eq!(
        Bureaucracy1::set_lead(RawOrigin::Root.into(), FORUM_SUDO_MEMBER_ID, FORUM_SUDO_ID),
        Ok(())
    );
}

impl CreateThreadFixture {
    pub fn call_and_assert(&self) {
        assert_eq!(
            TestForumModule::create_thread(
                mock_origin(self.origin.clone()),
                self.category_id,
                self.title.clone(),
                self.text.clone()
            ),
            self.result
        )
    }
}

pub struct CreatePostFixture {
    pub origin: OriginType,
    pub thread_id: RuntimeThreadId,
    pub text: Vec<u8>,
    pub result: dispatch::Result,
}

impl CreatePostFixture {
    pub fn call_and_assert(&self) {
        assert_eq!(
            TestForumModule::add_post(
                mock_origin(self.origin.clone()),
                self.thread_id,
                self.text.clone()
            ),
            self.result
        )
    }
}

pub fn create_forum_member() -> OriginType {
    let member_id = 123;
    let new_member = registry::Member { id: member_id };
    registry::TestMembershipRegistryModule::add_member(&new_member);
    OriginType::Signed(member_id)
}

pub fn assert_create_category(
    forum_sudo: OriginType,
    parent_category_id: Option<CategoryId>,
    expected_result: dispatch::Result,
) {
    CreateCategoryFixture {
        origin: forum_sudo,
        parent: parent_category_id,
        title: good_category_title(),
        description: good_category_description(),
        result: expected_result,
    }
    .call_and_assert();
}

pub fn assert_create_thread(
    forum_sudo: OriginType,
    category_id: CategoryId,
    expected_result: dispatch::Result,
) {
    CreateThreadFixture {
        origin: forum_sudo,
        category_id,
        title: good_thread_title(),
        text: good_thread_text(),
        result: expected_result,
    }
    .call_and_assert();
}

pub fn assert_create_post(
    forum_sudo: OriginType,
    thread_id: RuntimeThreadId,
    expected_result: dispatch::Result,
) {
    CreatePostFixture {
        origin: forum_sudo,
        thread_id,
        text: good_thread_text(),
        result: expected_result,
    }
    .call_and_assert();
}

pub fn create_category(
    forum_sudo: OriginType,
    parent_category_id: Option<CategoryId>,
) -> CategoryId {
    let category_id = TestForumModule::next_category_id();
    assert_create_category(forum_sudo, parent_category_id, Ok(()));
    category_id
}

pub fn create_root_category(forum_sudo: OriginType) -> CategoryId {
    create_category(forum_sudo, None)
}

pub fn create_root_category_and_thread(
    forum_sudo: OriginType,
) -> (OriginType, CategoryId, RuntimeThreadId) {
    let member_origin = create_forum_member();
    let category_id = create_root_category(forum_sudo);
    let thread_id = TestForumModule::next_thread_id();

    CreateThreadFixture {
        origin: member_origin.clone(),
        category_id,
        title: good_thread_title(),
        text: good_thread_text(),
        result: Ok(()),
    }
    .call_and_assert();

    (member_origin, category_id, thread_id)
}

pub fn create_root_category_and_thread_and_post(
    forum_sudo: OriginType,
) -> (OriginType, CategoryId, RuntimeThreadId, RuntimePostId) {
    let (member_origin, category_id, thread_id) = create_root_category_and_thread(forum_sudo);
    let post_id = TestForumModule::next_post_id();

    CreatePostFixture {
        origin: member_origin.clone(),
        thread_id: thread_id.clone(),
        text: good_post_text(),
        result: Ok(()),
    }
    .call_and_assert();

    (member_origin, category_id, thread_id, post_id)
}

pub fn moderate_thread(
    forum_sudo: OriginType,
    thread_id: RuntimeThreadId,
    rationale: Vec<u8>,
) -> dispatch::Result {
    TestForumModule::moderate_thread(mock_origin(forum_sudo), thread_id, rationale)
}

pub fn moderate_post(
    forum_sudo: OriginType,
    post_id: RuntimePostId,
    rationale: Vec<u8>,
) -> dispatch::Result {
    TestForumModule::moderate_post(mock_origin(forum_sudo), post_id, rationale)
}

pub fn archive_category(forum_sudo: OriginType, category_id: CategoryId) -> dispatch::Result {
    TestForumModule::update_category(mock_origin(forum_sudo), category_id, Some(true), None)
}

pub fn unarchive_category(forum_sudo: OriginType, category_id: CategoryId) -> dispatch::Result {
    TestForumModule::update_category(mock_origin(forum_sudo), category_id, Some(false), None)
}

pub fn delete_category(forum_sudo: OriginType, category_id: CategoryId) -> dispatch::Result {
    TestForumModule::update_category(mock_origin(forum_sudo), category_id, None, Some(true))
}

pub fn undelete_category(forum_sudo: OriginType, category_id: CategoryId) -> dispatch::Result {
    TestForumModule::update_category(mock_origin(forum_sudo), category_id, None, Some(false))
}

pub fn assert_not_forum_sudo_cannot_update_category(
    update_operation: fn(OriginType, CategoryId) -> dispatch::Result,
) {
    let config = default_genesis_config();
    let origin = OriginType::Signed(FORUM_SUDO_ID);

    build_test_externalities(config).execute_with(|| {
        let category_id = create_root_category(origin.clone());
        assert_eq!(
            update_operation(NOT_FORUM_SUDO_ORIGIN, category_id),
            Err(ERROR_ORIGIN_NOT_FORUM_SUDO)
        );
    });
}

// This function basically just builds a genesis storage key/value store according to
// our desired mockup.

// refactor
/// - add each config as parameter, then
///

pub fn default_genesis_config() -> GenesisConfig<Runtime> {
    GenesisConfig::<Runtime> {
        category_by_id: vec![], // endowed_accounts.iter().cloned().map(|k|(k, 1 << 60)).collect(),
        next_category_id: 1,
        thread_by_id: vec![],
        next_thread_id: 1,
        post_by_id: vec![],
        next_post_id: 1,

        category_title_constraint: InputValidationLengthConstraint {
            min: 10,
            max_min_diff: 140,
        },

        category_description_constraint: InputValidationLengthConstraint {
            min: 10,
            max_min_diff: 140,
        },

        thread_title_constraint: InputValidationLengthConstraint {
            min: 3,
            max_min_diff: 43,
        },

        post_text_constraint: InputValidationLengthConstraint {
            min: 1,
            max_min_diff: 1001,
        },

        thread_moderation_rationale_constraint: InputValidationLengthConstraint {
            min: 10,
            max_min_diff: 2000,
        },

        post_moderation_rationale_constraint: InputValidationLengthConstraint {
            min: 10,
            max_min_diff: 2000,
        }, // JUST GIVING UP ON ALL THIS FOR NOW BECAUSE ITS TAKING TOO LONG

           // Extra genesis fields
           //initial_forum_sudo: Some(143)
    }
}

pub type RuntimeMap<K, V> = std::vec::Vec<(K, V)>;
pub type RuntimeCategory = Category<
    <Runtime as system::Trait>::BlockNumber,
    <Runtime as timestamp::Trait>::Moment,
    <Runtime as system::Trait>::AccountId,
>;
pub type RuntimeThread = Thread<
    <Runtime as system::Trait>::BlockNumber,
    <Runtime as timestamp::Trait>::Moment,
    <Runtime as system::Trait>::AccountId,
    RuntimeThreadId,
>;
pub type RuntimePost = Post<
    <Runtime as system::Trait>::BlockNumber,
    <Runtime as timestamp::Trait>::Moment,
    <Runtime as system::Trait>::AccountId,
    RuntimeThreadId,
    RuntimePostId,
>;
pub type RuntimeBlockchainTimestamp = BlockchainTimestamp<
    <Runtime as system::Trait>::BlockNumber,
    <Runtime as timestamp::Trait>::Moment,
>;
pub type RuntimeThreadId = <Runtime as Trait>::ThreadId;
pub type RuntimePostId = <Runtime as Trait>::PostId;

pub fn genesis_config(
    category_by_id: &RuntimeMap<CategoryId, RuntimeCategory>,
    next_category_id: u64,
    thread_by_id: &RuntimeMap<RuntimeThreadId, RuntimeThread>,
    next_thread_id: u64,
    post_by_id: &RuntimeMap<RuntimePostId, RuntimePost>,
    next_post_id: u64,
    category_title_constraint: &InputValidationLengthConstraint,
    category_description_constraint: &InputValidationLengthConstraint,
    thread_title_constraint: &InputValidationLengthConstraint,
    post_text_constraint: &InputValidationLengthConstraint,
    thread_moderation_rationale_constraint: &InputValidationLengthConstraint,
    post_moderation_rationale_constraint: &InputValidationLengthConstraint,
) -> GenesisConfig<Runtime> {
    GenesisConfig::<Runtime> {
        category_by_id: category_by_id.clone(),
        next_category_id,
        thread_by_id: thread_by_id.clone(),
        next_thread_id,
        post_by_id: post_by_id.clone(),
        next_post_id,
        category_title_constraint: category_title_constraint.clone(),
        category_description_constraint: category_description_constraint.clone(),
        thread_title_constraint: thread_title_constraint.clone(),
        post_text_constraint: post_text_constraint.clone(),
        thread_moderation_rationale_constraint: thread_moderation_rationale_constraint.clone(),
        post_moderation_rationale_constraint: post_moderation_rationale_constraint.clone(),
    }
}

// MockForumUserRegistry
pub fn default_mock_forum_user_registry_genesis_config() -> registry::GenesisConfig<Runtime> {
    registry::GenesisConfig::<Runtime> {
        forum_user_by_id: vec![],
    }
}

// NB!:
// Wanted to have payload: a: &GenesisConfig<Test>
// but borrow checker made my life miserabl, so giving up for now.
pub fn build_test_externalities(config: GenesisConfig<Runtime>) -> runtime_io::TestExternalities {
    let mut t = system::GenesisConfig::default()
        .build_storage::<Runtime>()
        .unwrap();

    config.assimilate_storage(&mut t).unwrap();

    // Add mock registry configuration
    default_mock_forum_user_registry_genesis_config()
        .assimilate_storage(&mut t)
        .unwrap();

    t.into()
}

// pub type System = system::Module<Runtime>;

/// Export forum module on a test runtime
pub type TestForumModule = Module<Runtime>;<|MERGE_RESOLUTION|>--- conflicted
+++ resolved
@@ -161,12 +161,9 @@
 impl Trait for Runtime {
     type Event = ();
     type MembershipRegistry = registry::TestMembershipRegistryModule;
-<<<<<<< HEAD
     type EnsureForumLeader = bureaucracy::Module<Runtime, bureaucracy::Instance1>;
-=======
     type ThreadId = u64;
     type PostId = u64;
->>>>>>> 7306a7e2
 }
 
 #[derive(Clone)]
