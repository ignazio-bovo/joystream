--- conflicted
+++ resolved
@@ -317,11 +317,7 @@
 parameter_types! {
     pub const ReferralCutMaximumPercent: u8 = 50;
     pub const MaxCategoryDepth: u64 = 20;
-<<<<<<< HEAD
-=======
     pub const PostLifeTime: u64 = 100;
-
->>>>>>> dd37cacd
     pub const MaxSubcategories: u64 = 20;
     pub const MaxModeratorsForCategory: u64 = 3;
     pub const MaxCategories: u64 = 40;
