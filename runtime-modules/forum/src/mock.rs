--- conflicted
+++ resolved
@@ -585,14 +585,9 @@
     b"The first post in this thread".to_vec()
 }
 
-<<<<<<< HEAD
+/// Get a new metadata for the good thread
 pub fn good_thread_new_metadata() -> Vec<u8> {
     b"Brand new thread metadata".to_vec()
-=======
-/// Get a new title ofr the  good  thread
-pub fn good_thread_new_title() -> Vec<u8> {
-    b"Brand new thread title".to_vec()
->>>>>>> 4bb08fdb
 }
 
 /// Get a good post text
@@ -734,12 +729,8 @@
     thread_id
 }
 
-<<<<<<< HEAD
+/// Create edit thread metadata mock
 pub fn edit_thread_metadata_mock(
-=======
-/// Create edit thread title mock
-pub fn edit_thread_title_mock(
->>>>>>> 4bb08fdb
     origin: OriginType,
     forum_user_id: ForumUserId<Runtime>,
     category_id: <Runtime as Trait>::CategoryId,
