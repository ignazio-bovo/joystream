// Ensure we're `no_std` when compiling for Wasm.
#![cfg_attr(not(feature = "std"), no_std)]

pub mod council;
pub mod election;
<<<<<<< HEAD
=======
pub mod election_params;
pub mod proposals;
>>>>>>> f3ce4e28

mod sealed_vote;
mod stake;

mod mock;<|MERGE_RESOLUTION|>--- conflicted
+++ resolved
@@ -3,11 +3,7 @@
 
 pub mod council;
 pub mod election;
-<<<<<<< HEAD
-=======
 pub mod election_params;
-pub mod proposals;
->>>>>>> f3ce4e28
 
 mod sealed_vote;
 mod stake;
