#![cfg(test)]

pub use crate::{GenesisConfig, Trait, Weight, WeightInfo};

pub use frame_support::traits::{Currency, LockIdentifier};
use frame_support::{impl_outer_event, impl_outer_origin, parameter_types};
use sp_std::cell::RefCell;
use staking_handler::LockComparator;

use crate::tests::fixtures::ALICE_MEMBER_ID;
pub use frame_system;
use frame_system::RawOrigin;
use sp_core::H256;
use sp_runtime::{
    testing::Header,
    traits::{BlakeTwo256, IdentityLookup},
    DispatchError, DispatchResult, Perbill,
};

pub(crate) type MembershipWorkingGroupInstance = working_group::Instance4;

impl_outer_origin! {
    pub enum Origin for Test {}
}

mod membership_mod {
    pub use crate::Event;
}

impl_outer_event! {
    pub enum TestEvent for Test {
        membership_mod<T>,
        frame_system<T>,
        balances<T>,
        working_group Instance4 <T>,
    }
}

// Workaround for https://github.com/rust-lang/rust/issues/26925 . Remove when sorted.
#[derive(Clone, PartialEq, Eq, Debug)]
pub struct Test;
parameter_types! {
    pub const BlockHashCount: u64 = 250;
    pub const MaximumBlockWeight: u32 = 1024;
    pub const MaximumBlockLength: u32 = 2 * 1024;
    pub const AvailableBlockRatio: Perbill = Perbill::one();
    pub const MinimumPeriod: u64 = 5;
}

impl frame_system::Trait for Test {
    type BaseCallFilter = ();
    type Origin = Origin;
    type Call = ();
    type Index = u64;
    type BlockNumber = u64;
    type Hash = H256;
    type Hashing = BlakeTwo256;
    type AccountId = u64;
    type Lookup = IdentityLookup<Self::AccountId>;
    type Header = Header;
    type Event = TestEvent;
    type BlockHashCount = BlockHashCount;
    type MaximumBlockWeight = MaximumBlockWeight;
    type DbWeight = ();
    type BlockExecutionWeight = ();
    type ExtrinsicBaseWeight = ();
    type MaximumExtrinsicWeight = ();
    type MaximumBlockLength = MaximumBlockLength;
    type AvailableBlockRatio = AvailableBlockRatio;
    type Version = ();
    type PalletInfo = ();
    type AccountData = balances::AccountData<u64>;
    type OnNewAccount = ();
    type OnKilledAccount = ();
    type SystemWeightInfo = ();
}

impl pallet_timestamp::Trait for Test {
    type Moment = u64;
    type OnTimestampSet = ();
    type MinimumPeriod = MinimumPeriod;
    type WeightInfo = ();
}

parameter_types! {
    pub const ExistentialDeposit: u32 = 10;
    pub const DefaultMembershipPrice: u64 = 100;
    pub const InvitedMemberLockId: [u8; 8] = [2; 8];
}

impl balances::Trait for Test {
    type Balance = u64;
    type DustRemoval = ();
    type Event = TestEvent;
    type ExistentialDeposit = ExistentialDeposit;
    type AccountStore = System;
    type WeightInfo = ();
    type MaxLocks = ();
}

impl common::Trait for Test {
    type MemberId = u64;
    type ActorId = u64;
}

parameter_types! {
    pub const MaxWorkerNumberLimit: u32 = 3;
    pub const LockId: LockIdentifier = [9; 8];
    pub const DefaultInitialInvitationBalance: u64 = 100;
<<<<<<< HEAD
    pub const ReferralCutMaximumPercent: u8 = 50;
=======
    pub const MinimumStakeForOpening: u32 = 50;
>>>>>>> 41817013
}

impl working_group::Trait<MembershipWorkingGroupInstance> for Test {
    type Event = TestEvent;
    type MaxWorkerNumberLimit = MaxWorkerNumberLimit;
    type StakingHandler = staking_handler::StakingManager<Self, LockId>;
    type StakingAccountValidator = Membership;
    type MemberOriginValidator = ();
    type MinUnstakingPeriodLimit = ();
    type RewardPeriod = ();
    type WeightInfo = Weights;
    type MinimumStakeForOpening = MinimumStakeForOpening;
}

impl LockComparator<u64> for Test {
    fn are_locks_conflicting(new_lock: &LockIdentifier, existing_locks: &[LockIdentifier]) -> bool {
        if *new_lock == InvitedMemberLockId::get() {
            existing_locks.contains(new_lock)
        } else {
            false
        }
    }
}

// Weights info stub
pub struct Weights;
impl working_group::WeightInfo for Weights {
    fn on_initialize_leaving(_: u32) -> u64 {
        unimplemented!()
    }

    fn on_initialize_rewarding_with_missing_reward(_: u32) -> u64 {
        unimplemented!()
    }

    fn on_initialize_rewarding_with_missing_reward_cant_pay(_: u32) -> u64 {
        unimplemented!()
    }

    fn on_initialize_rewarding_without_missing_reward(_: u32) -> u64 {
        unimplemented!()
    }

    fn apply_on_opening(_: u32) -> u64 {
        unimplemented!()
    }

    fn fill_opening_lead() -> u64 {
        unimplemented!()
    }

    fn fill_opening_worker(_: u32) -> u64 {
        unimplemented!()
    }

    fn update_role_account() -> u64 {
        unimplemented!()
    }

    fn cancel_opening() -> u64 {
        unimplemented!()
    }

    fn withdraw_application() -> u64 {
        unimplemented!()
    }

    fn slash_stake(_: u32) -> u64 {
        unimplemented!()
    }

    fn terminate_role_worker(_: u32) -> u64 {
        unimplemented!()
    }

    fn terminate_role_lead(_: u32) -> u64 {
        unimplemented!()
    }

    fn increase_stake() -> u64 {
        unimplemented!()
    }

    fn decrease_stake() -> u64 {
        unimplemented!()
    }

    fn spend_from_budget() -> u64 {
        unimplemented!()
    }

    fn update_reward_amount() -> u64 {
        unimplemented!()
    }

    fn set_status_text(_: u32) -> u64 {
        unimplemented!()
    }

    fn update_reward_account() -> u64 {
        unimplemented!()
    }

    fn set_budget() -> u64 {
        unimplemented!()
    }

    fn add_opening(_: u32) -> u64 {
        unimplemented!()
    }

    fn leave_role(_: u32) -> u64 {
        unimplemented!()
    }
}

impl WeightInfo for () {
    fn buy_membership_without_referrer(_: u32, _: u32, _: u32, _: u32) -> Weight {
        0
    }
    fn buy_membership_with_referrer(_: u32, _: u32, _: u32, _: u32) -> Weight {
        0
    }
    fn update_profile(_: u32) -> Weight {
        0
    }
    fn update_accounts_none() -> Weight {
        0
    }
    fn update_accounts_root() -> Weight {
        0
    }
    fn update_accounts_controller() -> Weight {
        0
    }
    fn update_accounts_both() -> Weight {
        0
    }
    fn set_referral_cut() -> Weight {
        0
    }
    fn transfer_invites() -> Weight {
        0
    }
    fn invite_member(_: u32, _: u32, _: u32, _: u32) -> Weight {
        0
    }
    fn set_membership_price() -> Weight {
        0
    }
    fn update_profile_verification() -> Weight {
        0
    }
    fn set_leader_invitation_quota() -> Weight {
        0
    }
    fn set_initial_invitation_balance() -> Weight {
        0
    }
    fn set_initial_invitation_count() -> Weight {
        0
    }
    fn add_staking_account_candidate() -> Weight {
        0
    }
    fn confirm_staking_account() -> Weight {
        0
    }
    fn remove_staking_account() -> Weight {
        0
    }
}

impl common::origin::MemberOriginValidator<Origin, u64, u64> for () {
    fn ensure_member_controller_account_origin(
        origin: Origin,
        _: u64,
    ) -> Result<u64, DispatchError> {
        let account_id = frame_system::ensure_signed(origin)?;

        Ok(account_id)
    }

    fn is_member_controller_account(_member_id: &u64, _account_id: &u64) -> bool {
        unimplemented!()
    }
}

impl Trait for Test {
    type Event = TestEvent;
    type DefaultMembershipPrice = DefaultMembershipPrice;
    type ReferralCutMaximumPercent = ReferralCutMaximumPercent;
    type WorkingGroup = ();
    type DefaultInitialInvitationBalance = DefaultInitialInvitationBalance;
    type InvitedMemberStakingHandler = staking_handler::StakingManager<Self, InvitedMemberLockId>;
    type WeightInfo = ();
}

pub const WORKING_GROUP_BUDGET: u64 = 100;

thread_local! {
    pub static WG_BUDGET: RefCell<u64> = RefCell::new(WORKING_GROUP_BUDGET);
    pub static LEAD_SET: RefCell<bool> = RefCell::new(bool::default());
}

impl common::working_group::WorkingGroupBudgetHandler<Test> for () {
    fn get_budget() -> u64 {
        WG_BUDGET.with(|val| *val.borrow())
    }

    fn set_budget(new_value: u64) {
        WG_BUDGET.with(|val| {
            *val.borrow_mut() = new_value;
        });
    }
}

impl common::working_group::WorkingGroupAuthenticator<Test> for () {
    fn ensure_worker_origin(
        origin: <Test as frame_system::Trait>::Origin,
        worker_id: &<Test as common::Trait>::ActorId,
    ) -> DispatchResult {
        let raw_origin: Result<RawOrigin<u64>, <Test as frame_system::Trait>::Origin> =
            origin.into();

        if let RawOrigin::Signed(_) = raw_origin.unwrap() {
            if *worker_id == 1 || *worker_id == 0 {
                Ok(())
            } else {
                Err(working_group::Error::<Test, MembershipWorkingGroupInstance>::WorkerDoesNotExist.into())
            }
        } else {
            Err(DispatchError::BadOrigin)
        }
    }

    fn ensure_leader_origin(_origin: <Test as frame_system::Trait>::Origin) -> DispatchResult {
        unimplemented!()
    }

    fn get_leader_member_id() -> Option<<Test as common::Trait>::MemberId> {
        LEAD_SET.with(|lead_set| {
            if *lead_set.borrow() {
                Some(ALICE_MEMBER_ID)
            } else {
                None
            }
        })
    }

    fn is_leader_account_id(_account_id: &<Test as frame_system::Trait>::AccountId) -> bool {
        unimplemented!()
    }

    fn is_worker_account_id(
        _account_id: &<Test as frame_system::Trait>::AccountId,
        _worker_id: &<Test as common::Trait>::ActorId,
    ) -> bool {
        unimplemented!()
    }
}

#[cfg(feature = "runtime-benchmarks")]
impl
    crate::MembershipWorkingGroupHelper<
        <Test as frame_system::Trait>::AccountId,
        <Test as common::Trait>::MemberId,
        <Test as common::Trait>::ActorId,
    > for Test
{
    fn insert_a_lead(
        _opening_id: u32,
        _caller_id: &<Test as frame_system::Trait>::AccountId,
        _member_id: <Test as common::Trait>::MemberId,
    ) -> <Test as common::Trait>::ActorId {
        ALICE_MEMBER_ID
    }
}

pub struct TestExternalitiesBuilder<T: Trait> {
    system_config: Option<frame_system::GenesisConfig>,
    membership_config: Option<GenesisConfig<T>>,
}

impl<T: Trait> Default for TestExternalitiesBuilder<T> {
    fn default() -> Self {
        Self {
            system_config: None,
            membership_config: None,
        }
    }
}

impl<T: Trait> TestExternalitiesBuilder<T> {
    pub fn set_membership_config(mut self, membership_config: GenesisConfig<T>) -> Self {
        self.membership_config = Some(membership_config);
        self
    }

    pub fn build(self) -> sp_io::TestExternalities {
        // Add system
        let mut t = self
            .system_config
            .unwrap_or(frame_system::GenesisConfig::default())
            .build_storage::<T>()
            .unwrap();

        // Add membership
        self.membership_config
            .unwrap_or(GenesisConfig::default())
            .assimilate_storage(&mut t)
            .unwrap();

        t.into()
    }

    pub fn with_lead(self) -> Self {
        LEAD_SET.with(|lead_set| {
            *lead_set.borrow_mut() = true;
        });

        self
    }
}

pub fn build_test_externalities() -> sp_io::TestExternalities {
    TestExternalitiesBuilder::<Test>::default().build()
}

pub fn build_test_externalities_with_initial_members(
    initial_members: Vec<(u64, u64)>,
) -> sp_io::TestExternalities {
    TestExternalitiesBuilder::<Test>::default()
        .set_membership_config(
            crate::genesis::GenesisConfigBuilder::default()
                .members(initial_members)
                .build(),
        )
        .with_lead()
        .build()
}

pub type Balances = balances::Module<Test>;
pub type Membership = crate::Module<Test>;
pub type System = frame_system::Module<Test>;<|MERGE_RESOLUTION|>--- conflicted
+++ resolved
@@ -107,11 +107,8 @@
     pub const MaxWorkerNumberLimit: u32 = 3;
     pub const LockId: LockIdentifier = [9; 8];
     pub const DefaultInitialInvitationBalance: u64 = 100;
-<<<<<<< HEAD
     pub const ReferralCutMaximumPercent: u8 = 50;
-=======
     pub const MinimumStakeForOpening: u32 = 50;
->>>>>>> 41817013
 }
 
 impl working_group::Trait<MembershipWorkingGroupInstance> for Test {
