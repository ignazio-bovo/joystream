#![cfg(feature = "runtime-benchmarks")]
use super::*;
use crate::types::*;
use crate::utils::{build_merkle_path_helper, generate_merkle_root_helper};
use crate::Module as Token;
use balances::Pallet as Balances;
use common::membership::MembershipTypes;
use frame_benchmarking::{account, benchmarks, Zero};
use frame_system::EventRecord;
use frame_system::Pallet as System;
use frame_system::RawOrigin;
use membership::{BuyMembershipParameters, Module as Members};
use sp_runtime::{traits::Hash, Permill, SaturatedConversion};
use sp_std::{vec, vec::Vec};
use storage::BagId;

// ----- DEFAULTS

const SEED: u32 = 0;
const DEFAULT_TOKEN_ISSUANCE: u64 = 1_000_000;
// Transfers
const MAX_TX_OUTPUTS: u32 = 1024;
const DEFAULT_TX_AMOUNT: u32 = 100;
// Whitelist
const MAX_MERKLE_PROOF_HASHES: u32 = 10;
// Sales
const DEFAULT_TOKENS_ON_SALE: u32 = 100_000;
const DEFAULT_SALE_DURATION: u32 = 14400;
const DEFAULT_SALE_UNIT_PRICE: u32 = 2_000_000;
const DEFAULT_SALE_PURCHASE: u32 = 100;
// Revenue splits
const DEFAULT_SPLIT_DURATION: u32 = 14400;
const DEFAULT_SPLIT_REVENUE: u64 = 8_000_000;
const DEFAULT_REVENUE_SPLIT_RATE: Permill = Permill::from_percent(50);
const DEFAULT_SPLIT_ALLOCATION: u64 = 4_000_000; // DEFAULT_REVENUE_SPLIT_RATE * DEFAULT_SPLIT_REVENUE
const DEFAULT_SPLIT_PAYOUT: u64 = 2_000_000;
const DEFAULT_SPLIT_PARTICIPATION: u64 =
    DEFAULT_SPLIT_PAYOUT * DEFAULT_TOKEN_ISSUANCE / DEFAULT_SPLIT_ALLOCATION;

// Patronage
const DEFAULT_PATRONAGE: YearlyRate = YearlyRate(Permill::from_percent(1));
// Metadata
const MAX_BYTES_METADATA: u32 = 3 * 1024 * 1024; // Close to the blocksize available for standard extrinsics

// ----- HELPERS

fn token_owner_account<T: Config>() -> T::AccountId {
    account::<T::AccountId>("owner", 0, SEED)
}

fn get_byte(num: u32, byte_number: u8) -> u8 {
    ((num & (0xff << (8 * byte_number))) >> (8 * byte_number)) as u8
}

fn uniq_handle(base: &str, index: u32) -> Vec<u8> {
    let mut handle = base.as_bytes().to_vec();
    for i in 0..4 {
        handle.push(get_byte(index, i));
    }
    handle
}

fn create_member<T: Config>(
    account_id: &T::AccountId,
    handle: &[u8],
) -> <T as MembershipTypes>::MemberId {
    let member_id = Members::<T>::members_created();
    let _ = Balances::<T>::deposit_creating(
        account_id,
        T::JoyExistentialDeposit::get() + Members::<T>::membership_price(),
    );
    Members::<T>::buy_membership(
        RawOrigin::Signed(account_id.clone()).into(),
        BuyMembershipParameters {
            controller_account: account_id.clone(),
            root_account: account_id.clone(),
            handle: Some(handle.to_vec()),
            referrer_id: None,
            metadata: vec![],
        },
    )
    .unwrap();
    member_id
}

fn create_owner<T: Config>() -> (<T as MembershipTypes>::MemberId, T::AccountId) {
    let owner_account = token_owner_account::<T>();
    let owner_member_id = create_member::<T>(&owner_account, b"owner");
    (owner_member_id, owner_account)
}

fn issue_token<T: Config>(
    transfer_policy: TransferPolicyParamsOf<T>,
) -> Result<T::TokenId, DispatchError> {
    let bloat_bond = BloatBond::<T>::get();

    // top up owner JOY balance
    let _ = Joy::<T>::deposit_creating(&token_owner_account::<T>(), bloat_bond);

    let token_id = Token::<T>::next_token_id();
    Token::<T>::issue_token(
        token_owner_account::<T>(),
        TokenIssuanceParametersOf::<T> {
            /// Initial issuance
            initial_allocation: [(
                T::MemberId::zero(),
                TokenAllocation {
                    amount: DEFAULT_TOKEN_ISSUANCE.into(),
                    vesting_schedule_params: None,
                },
            )]
            .iter()
            .cloned()
            .collect(),
            symbol: <T as frame_system::Config>::Hashing::hash_of(b"CRT"),
            transfer_policy,
            patronage_rate: DEFAULT_PATRONAGE,
            revenue_split_rate: DEFAULT_REVENUE_SPLIT_RATE,
        },
        UploadContext {
            bag_id: BagId::<T>::default(),
            uploader_account: token_owner_account::<T>(),
        },
    )?;
    Ok(token_id)
}

fn init_token_sale<T: Config>(token_id: T::TokenId) -> Result<TokenSaleId, DispatchError> {
    let sale_id = Token::<T>::token_info_by_id(token_id).next_sale_id;
    Token::<T>::init_token_sale(
        token_id,
        T::MemberId::zero(),
        Some(token_owner_account::<T>()),
        false,
        TokenSaleParamsOf::<T> {
            unit_price: DEFAULT_SALE_UNIT_PRICE.into(),
            upper_bound_quantity: DEFAULT_TOKENS_ON_SALE.into(),
            starts_at: None,
            duration: DEFAULT_SALE_DURATION.into(),
            cap_per_member: Some(DEFAULT_SALE_PURCHASE.into()),
            vesting_schedule_params: Some(VestingScheduleParams {
                blocks_before_cliff: 100u32.into(),
                cliff_amount_percentage: Permill::from_percent(100),
                linear_vesting_duration: 0u32.into(),
            }),
            metadata: None,
        },
    )?;
    Ok(sale_id)
}

fn issue_revenue_split<T: Config>(token_id: T::TokenId, forced_id: Option<u32>) -> DispatchResult {
    // top up owner JOY balance
    let _ = Joy::<T>::deposit_creating(
        &token_owner_account::<T>(),
        DEFAULT_SPLIT_REVENUE.saturated_into(),
    );

    if let Some(forced_id) = forced_id {
        TokenInfoById::<T>::mutate(token_id, |token_data| {
            token_data.next_revenue_split_id = forced_id
        })
    }

    Token::<T>::issue_revenue_split(
        token_id,
        None,
        DEFAULT_SPLIT_DURATION.into(),
        token_owner_account::<T>(),
        DEFAULT_SPLIT_REVENUE.saturated_into(),
    )?;

    // Slash the remaining balance
    let _ = Joy::<T>::slash(
        &token_owner_account::<T>(),
        (DEFAULT_SPLIT_REVENUE - DEFAULT_SPLIT_ALLOCATION).saturated_into(),
    );

    Ok(())
}

fn setup_account_with_max_number_of_locks<T: Config>(
    token_id: T::TokenId,
    member_id: &T::MemberId,
    usable_balance: Option<TokenBalanceOf<T>>,
) {
    AccountInfoByTokenAndMember::<T>::mutate(token_id, member_id, |a| {
        for i in 0u32..T::MaxVestingSchedulesPerAccountPerToken::get() {
            a.add_or_update_vesting_schedule::<T>(
                VestingSource::Sale(i),
                VestingSchedule {
                    linear_vesting_duration: 0u32.into(),
                    linear_vesting_start_block: u32::MAX.into(),
                    cliff_amount: TokenBalanceOf::<T>::one(),
                    post_cliff_total_amount: TokenBalanceOf::<T>::zero(),
                    burned_amount: TokenBalanceOf::<T>::zero(),
                },
                None,
            )
            .unwrap();
        }
        a.split_staking_status = Some(StakingStatus {
            split_id: 0u32,
            amount: TokenBalanceOf::<T>::one(),
        });
        a.increase_amount_by(TokenBalanceOf::<T>::one() + usable_balance.unwrap_or_default());
    });
}

fn assert_last_event<T: Config>(generic_event: <T as Config>::Event) {
    let events = frame_system::Pallet::<T>::events();
    let system_event: <T as frame_system::Config>::Event = generic_event.into();
    assert!(
        !events.is_empty(),
        "If you are checking for last event there must be at least 1 event"
    );
    let EventRecord { event, .. } = &events[events.len() - 1];
    assert_eq!(event, &system_event);
}

// ----- BENCHMARKS

benchmarks! {
    where_clause {
        where T: Config
    }

    // Worst case scenario:
    // - source_accout.vesting_schedules.len() is T::MaxVestingSchedulesPerAccountPerToken
    // - source_account.split_staking_status is Some(_)
    // - destination accounts do not exist (need to be created)
    // - bloat_bond is non-zero
    transfer {
        let o in 1 .. MAX_TX_OUTPUTS;
        let m in 1 .. MAX_BYTES_METADATA;

        let (owner_member_id, owner_account) = create_owner::<T>();
        let outputs = Transfers::<_, _>(
            (0..o)
            .map(|i| {
                let member_id = create_member::<T>(
                    &account::<T::AccountId>("dst", i, SEED),
                    &uniq_handle("dst_member", i)
                );
                (
                    member_id,
                    Payment::<<T as Config>::Balance> {
                        amount: DEFAULT_TX_AMOUNT.into()
                    }
                )
            })
            .collect()
        );
        let bloat_bond: JoyBalanceOf<T> = T::JoyExistentialDeposit::get();
        let token_id = issue_token::<T>(TransferPolicyParams::Permissionless)?;
        setup_account_with_max_number_of_locks::<T>(token_id, &owner_member_id, None);
        BloatBond::<T>::set(bloat_bond);
        let _ = Joy::<T>::deposit_creating(
            &owner_account,
            bloat_bond * o.into()
        );
        let metadata = vec![0xf].repeat(m as usize);
    }: _(
        RawOrigin::Signed(owner_account.clone()),
        owner_member_id,
        token_id,
        outputs.clone(),
        metadata.clone()
    )
    verify {
        outputs.0.keys().for_each(|m| {
            assert_eq!(
                AccountInfoByTokenAndMember::<T>::get(token_id, m).amount,
                DEFAULT_TX_AMOUNT.into()
            );
        });
        assert_last_event::<T>(
            RawEvent::TokenAmountTransferred(
                token_id,
                owner_member_id,
                Transfers(
                    outputs
                        .0
                        .iter()
                        .map(|(m, p)| (Validated::NonExisting(*m), ValidatedPayment::from(PaymentWithVesting::from(p.clone()))))
                        .collect()
                ),
                metadata
            ).into()
        );
        // Ensure bloat_bond was transferred
        assert_eq!(
            Joy::<T>::usable_balance(&owner_account),
            T::JoyExistentialDeposit::get()
        )
    }

    // Worst case scenario:
    // - account's bloat_bond is non-zero
    // - token policy is Permissioned
    dust_account {
        let (owner_member_id, owner_account) = create_owner::<T>();
        let bloat_bond: JoyBalanceOf<T> = T::JoyExistentialDeposit::get();

        BloatBond::<T>::set(bloat_bond);
        // Issue token
        let commitment = <T as frame_system::Config>::Hashing::hash_of(b"commitment");
        let policy_params = TransferPolicyParams::Permissioned(WhitelistParams {
            commitment,
            payload: None
        });
        let token_id = issue_token::<T>(policy_params)?;

        // Ensure bloat_bond was transferred
        assert_eq!(
            Joy::<T>::usable_balance(&owner_account),
            T::JoyExistentialDeposit::get()
        );

        // Burn all owner tokens
        Token::<T>::burn(
            RawOrigin::Signed(owner_account.clone()).into(),
            token_id,
            owner_member_id,
            (DEFAULT_TOKEN_ISSUANCE).into()
        )?;
    }: _(
        RawOrigin::Signed(owner_account.clone()),
        token_id,
        owner_member_id
    )
    verify {
        assert!(!AccountInfoByTokenAndMember::<T>::contains_key(token_id, &owner_member_id));
        assert_last_event::<T>(
            RawEvent::AccountDustedBy(
                token_id,
                owner_member_id,
                owner_account,
                TransferPolicy::Permissioned(commitment)
            ).into()
        );
    }

    // Worst case scenario:
    // - bloat_bond is non-zero
    join_whitelist {
        let h in 1 .. MAX_MERKLE_PROOF_HASHES;

        create_owner::<T>();
        let whitelisted_members: Vec<T::MemberId> = (1..=2u32.pow(h)).map(|i|
            i.saturated_into()
        ).collect();
        let acc = account::<T::AccountId>("whitelisted", 0, SEED);
        let member_id = create_member::<T>(&acc, b"whitelisted");
        let commitment = generate_merkle_root_helper::<T, _>(&whitelisted_members).pop().unwrap();
        let proof = MerkleProof::<<T as frame_system::Config>::Hashing>(
            build_merkle_path_helper::<T, _>(&whitelisted_members, 0)
        );
        let transfer_policy_params = TransferPolicyParamsOf::<T>::Permissioned(WhitelistParams {
            commitment,
            payload: None
        });
        let bloat_bond: JoyBalanceOf<T> = T::JoyExistentialDeposit::get();


        // Make sure that proof.0.len() is h
        assert_eq!(proof.0.len() as u32, h);

        let _ = Joy::<T>::deposit_creating(&acc, bloat_bond);
        let token_id = issue_token::<T>(transfer_policy_params.clone())?;
        BloatBond::<T>::set(bloat_bond);
    }: _(
        RawOrigin::Signed(acc.clone()),
        member_id,
        token_id,
        proof
    )
    verify {
        assert!(AccountInfoByTokenAndMember::<T>::contains_key(token_id, &member_id));
        assert_last_event::<T>(
            RawEvent::MemberJoinedWhitelist(
                token_id,
                member_id,
                transfer_policy_params.into()
            ).into()
        );
        // Ensure bloat_bond was transferred
        assert_eq!(
            Joy::<T>::usable_balance(&acc),
            T::JoyExistentialDeposit::get()
        );
    }

    // Worst case scenario:
    // - new account needs to be created
    // - sale has a vesting schedule
    // - cap per member exists
    // - bloat_bond is non-zero
    // - platform_fee is set
    // - sale.earnings_destination.is_some()
    purchase_tokens_on_sale {
        create_owner::<T>();
        let participant = account::<T::AccountId>("participant", 0, SEED);
        let member_id = create_member::<T>(&participant, b"participant");
        let bloat_bond: JoyBalanceOf<T> = T::JoyExistentialDeposit::get();
        let platform_fee = Permill::from_percent(10);

        let _ = Joy::<T>::deposit_creating(
            &participant,
            bloat_bond +
            (DEFAULT_SALE_PURCHASE * DEFAULT_SALE_UNIT_PRICE).into()
        );
        // Issue token and initialize sale
        let token_id = issue_token::<T>(TransferPolicyParams::Permissionless)?;
        let sale_id = init_token_sale::<T>(token_id)?;
        BloatBond::<T>::set(bloat_bond);
        SalePlatformFee::set(platform_fee);
    }: _(
        RawOrigin::Signed(participant.clone()),
        token_id,
        member_id,
        DEFAULT_SALE_PURCHASE.into()
    )
    verify {
        assert!(
            Token::<T>::account_info_by_token_and_member(token_id, &member_id)
            == AccountData {
                amount: DEFAULT_SALE_PURCHASE.into(),
                vesting_schedules: vec![
                    (
                        VestingSource::Sale(sale_id),
                        Token::<T>::token_info_by_id(token_id)
                            .sale
                            .unwrap()
                            .get_vesting_schedule(DEFAULT_SALE_PURCHASE.into())
                            .unwrap()
                    )
                ].iter().cloned().collect::<BTreeMap<_, _>>().try_into().unwrap(),
                split_staking_status: None,
                last_sale_total_purchased_amount: Some((sale_id, DEFAULT_SALE_PURCHASE.into())),
                next_vesting_transfer_id: 0,
                bloat_bond: RepayableBloatBond::new(bloat_bond, None),
            }
        );
        assert_last_event::<T>(
            RawEvent::TokensPurchasedOnSale(
                token_id,
                sale_id,
                DEFAULT_SALE_PURCHASE.into(),
                member_id
            ).into()
        );
        // Ensure bloat_bond was transferred
        assert_eq!(
            Joy::<T>::usable_balance(&participant),
            T::JoyExistentialDeposit::get()
        );
    }

    // Worst case scenario:
    // - participant.vesting_schedules.len() is T::MaxVestingSchedulesPerAccountPerToken
    // - participant.split_staking_status is Some(_)
    // - dividend_amount/payout is non-zero
    participate_in_split {
        let (owner_member_id, owner_account) = create_owner::<T>();

        let token_id = issue_token::<T>(TransferPolicyParams::Permissionless)?;

        let participant_acc = account::<T::AccountId>("participant", 0, SEED);
        let participant_id = create_member::<T>(&participant_acc, b"participant");
        setup_account_with_max_number_of_locks::<T>(token_id, &participant_id, Some(DEFAULT_SPLIT_PARTICIPATION.into()));

        // Issue revenue split
        // Note: We need to force split_id==1, because
        // setup_account_with_max_number_of_locks will setup a staking_status with split_id == 0
        issue_revenue_split::<T>(token_id, Some(1))?;

        System::<T>::set_block_number(
            System::<T>::block_number().saturating_add(Token::<T>::min_revenue_split_time_to_start())
        );
    }: _(
        RawOrigin::Signed(participant_acc.clone()),
        token_id,
        participant_id,
        DEFAULT_SPLIT_PARTICIPATION.into()
    )
    verify {
        assert_eq!(
            Token::<T>::account_info_by_token_and_member(token_id, &participant_id).staked(),
            DEFAULT_SPLIT_PARTICIPATION.into()
        );
        assert_eq!(
            Joy::<T>::usable_balance(&participant_acc),
            T::JoyExistentialDeposit::get() + DEFAULT_SPLIT_PAYOUT.saturated_into()
        );
        assert_last_event::<T>(
            RawEvent::UserParticipatedInSplit(
                token_id,
                participant_id,
                DEFAULT_SPLIT_PARTICIPATION.into(),
                DEFAULT_SPLIT_PAYOUT.saturated_into(),
                1u32
            ).into()
        );
    }

    // Worst case scenario:
    // - participant.vesting_schedules.len() is T::MaxVestingSchedulesPerAccountPerToken
    // - participant.split_staking_status is Some(_)
    // - exiting current split
    // - current split is active, but no longer ongoing
    exit_revenue_split {
        let (owner_member_id, owner_account) = create_owner::<T>();

        let token_id = issue_token::<T>(TransferPolicyParams::Permissionless)?;

        let participant_acc = account::<T::AccountId>("participant", 0, SEED);
        let participant_id = create_member::<T>(&participant_acc, b"participant");
        setup_account_with_max_number_of_locks::<T>(token_id, &participant_id, Some(DEFAULT_SPLIT_PARTICIPATION.into()));

        // Issue revenue split
        // Note: We need to force split_id==1, because
        // setup_account_with_max_number_of_locks will setup a staking_status with split_id == 0
        issue_revenue_split::<T>(token_id, Some(1))?;
        System::<T>::set_block_number(
            System::<T>::block_number().saturating_add(Token::<T>::min_revenue_split_time_to_start())
        );
        // Participate in split
        Token::<T>::participate_in_split(
            RawOrigin::Signed(participant_acc.clone()).into(),
            token_id,
            participant_id,
            DEFAULT_SPLIT_PARTICIPATION.into(),
        )?;
        // Go to: Split end
        System::<T>::set_block_number(System::<T>::block_number() + DEFAULT_SPLIT_DURATION.into());
    }: _(
        RawOrigin::Signed(participant_acc.clone()),
        token_id,
        participant_id
    )
    verify {
        assert!(Token::<T>::account_info_by_token_and_member(token_id, &participant_id).split_staking_status.is_none());
        assert_last_event::<T>(
            RawEvent::RevenueSplitLeft(
                token_id,
                participant_id,
                DEFAULT_SPLIT_PARTICIPATION.into()
            ).into()
        );
    }

    // Worst case scenario:
    // - account has max number of vesting_schedules
    // - account has a staking status set
    // - all funds are burned
    burn {
        let (owner_member_id, owner_account) = create_owner::<T>();
        let token_id = issue_token::<T>(TransferPolicyParams::Permissionless)?;
        setup_account_with_max_number_of_locks::<T>(token_id, &owner_member_id, None);
        let amount_to_burn = Token::<T>::account_info_by_token_and_member(token_id, &owner_member_id).amount;
        let bloat_bond = BloatBond::<T>::get();
    }: _(
        RawOrigin::Signed(owner_account.clone()),
        token_id,
        owner_member_id,
        amount_to_burn
    )
    verify {
<<<<<<< HEAD
        assert!(
            Token::<T>::ensure_account_data_exists(token_id, &owner_member_id).unwrap()
            == AccountDataOf::<T> {
                split_staking_status: Some(StakingStatus {
                    split_id: 0,
                    amount: TokenBalanceOf::<T>::zero()
                }),
                bloat_bond: RepayableBloatBond::new(Zero::zero(), None),
                ..Default::default()
            }
=======
        assert_eq!(
            Token::<T>::ensure_account_data_exists(token_id, &owner_member_id).unwrap().amount,
            <T as Config>::Balance::zero()
>>>>>>> 83495133
        );
        assert_last_event::<T>(
            RawEvent::TokensBurned(
                token_id,
                owner_member_id,
                amount_to_burn
            ).into()
        );
    }
}

#[cfg(test)]
mod tests {
    use crate::tests::mock::{build_test_externalities, GenesisConfigBuilder, Test};
    use frame_support::assert_ok;
    type Token = crate::Module<Test>;

    #[test]
    fn test_transfer() {
        build_test_externalities(GenesisConfigBuilder::new_empty().build()).execute_with(|| {
            assert_ok!(Token::test_benchmark_transfer());
        });
    }

    #[test]
    fn test_dust_account() {
        build_test_externalities(GenesisConfigBuilder::new_empty().build()).execute_with(|| {
            assert_ok!(Token::test_benchmark_dust_account());
        });
    }

    #[test]
    fn test_join_whitelist() {
        build_test_externalities(GenesisConfigBuilder::new_empty().build()).execute_with(|| {
            assert_ok!(Token::test_benchmark_join_whitelist());
        });
    }

    #[test]
    fn test_purchase_tokens_on_sale() {
        build_test_externalities(GenesisConfigBuilder::new_empty().build()).execute_with(|| {
            assert_ok!(Token::test_benchmark_purchase_tokens_on_sale());
        });
    }

    #[test]
    fn test_participate_in_split() {
        build_test_externalities(GenesisConfigBuilder::new_empty().build()).execute_with(|| {
            assert_ok!(Token::test_benchmark_participate_in_split());
        });
    }

    #[test]
    fn test_exit_revenue_split() {
        build_test_externalities(GenesisConfigBuilder::new_empty().build()).execute_with(|| {
            assert_ok!(Token::test_benchmark_exit_revenue_split());
        });
    }

    #[test]
    fn test_burn() {
        build_test_externalities(GenesisConfigBuilder::new_empty().build()).execute_with(|| {
            assert_ok!(Token::test_benchmark_burn());
        });
    }
}<|MERGE_RESOLUTION|>--- conflicted
+++ resolved
@@ -567,22 +567,9 @@
         amount_to_burn
     )
     verify {
-<<<<<<< HEAD
-        assert!(
-            Token::<T>::ensure_account_data_exists(token_id, &owner_member_id).unwrap()
-            == AccountDataOf::<T> {
-                split_staking_status: Some(StakingStatus {
-                    split_id: 0,
-                    amount: TokenBalanceOf::<T>::zero()
-                }),
-                bloat_bond: RepayableBloatBond::new(Zero::zero(), None),
-                ..Default::default()
-            }
-=======
         assert_eq!(
             Token::<T>::ensure_account_data_exists(token_id, &owner_member_id).unwrap().amount,
             <T as Config>::Balance::zero()
->>>>>>> 83495133
         );
         assert_last_event::<T>(
             RawEvent::TokensBurned(
