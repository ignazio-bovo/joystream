--- conflicted
+++ resolved
@@ -33,13 +33,7 @@
 const DEFAULT_SPLIT_REVENUE: u64 = 8_000_000;
 const DEFAULT_REVENUE_SPLIT_RATE: Permill = Permill::from_percent(50);
 const DEFAULT_SPLIT_ALLOCATION: u64 = 4_000_000; // DEFAULT_REVENUE_SPLIT_RATE * DEFAULT_SPLIT_REVENUE
-<<<<<<< HEAD
-const DEFAULT_SPLIT_PAYOUT: u64 = 2_000_000; // = (DEFAULT_SPLIT_PARTICIPATION / DEFAULT_TOKEN_ISSUANCE) * DEFAULT_SPLIT_ALLOCATION
-                                             // const DEFAULT_SPLIT_PARTICIPATION: u64 =
-                                             //     DEFAULT_SPLIT_PAYOUT * DEFAULT_TOKEN_ISSUANCE * DEFAULT_SPLIT_ALLOCATION;
-=======
 const DEFAULT_SPLIT_PAYOUT: u64 = 2_000_000;
->>>>>>> ba212faf
 const DEFAULT_SPLIT_PARTICIPATION: u64 =
     DEFAULT_SPLIT_PAYOUT * DEFAULT_TOKEN_ISSUANCE / DEFAULT_SPLIT_ALLOCATION;
 
