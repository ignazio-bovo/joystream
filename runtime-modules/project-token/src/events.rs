#![allow(clippy::unused_unit)]

use crate::types::{
    AmmCurveOf, JoyBalanceOf, RevenueSplitId, TokenIssuanceParametersOf, TokenSaleId, TokenSaleOf,
    TransferPolicyOf, ValidatedTransfersOf, YearlyRate,
};
use common::MembershipTypes;
use frame_support::decl_event;
use sp_std::vec::Vec;

decl_event! {
    pub enum Event<T>
    where
        Balance = <T as crate::Config>::Balance,
        JoyBalance = JoyBalanceOf<T>,
        TokenId = <T as crate::Config>::TokenId,
        AccountId = <T as frame_system::Config>::AccountId,
        MemberId = <T as MembershipTypes>::MemberId,
        BlockNumber = <T as frame_system::Config>::BlockNumber,
        TransferPolicy = TransferPolicyOf<T>,
        TokenIssuanceParameters = TokenIssuanceParametersOf<T>,
        ValidatedTransfers = ValidatedTransfersOf<T>,
        TokenSale = TokenSaleOf<T>,
        AmmCurve = AmmCurveOf<T>,

    {
        /// Token amount is transferred from src to dst
        /// Params:
        /// - token identifier
        /// - source member id
        /// - map containing validated outputs (amount indexed by (member_id + account existance))
        /// - transfer's metadata
        TokenAmountTransferred(TokenId, MemberId, ValidatedTransfers, Vec<u8>),

        /// Token amount transferred by issuer
        /// Params:
        /// - token identifier
        /// - source (issuer) member id
        /// - map containing validated outputs
        ///   (amount, opt. vesting schedule, opt. vesting cleanup key) data indexed by
        ///   (account_id + account existance)
        /// - transfer's metadata
        TokenAmountTransferredByIssuer(TokenId, MemberId, ValidatedTransfers, Vec<u8>),

        /// Patronage rate decreased
        /// Params:
        /// - token identifier
        /// - new patronage rate
        PatronageRateDecreasedTo(TokenId, YearlyRate),

        /// Patronage credit claimed by creator
        /// Params:
        /// - token identifier
        /// - credit amount
        /// - member id
        PatronageCreditClaimed(TokenId, Balance, MemberId),

        /// Revenue Split issued
        /// Params:
        /// - token identifier
        /// - starting block for the split
        /// - duration of the split
        /// - JOY allocated for the split
        RevenueSplitIssued(TokenId, BlockNumber, BlockNumber, JoyBalance),

        /// Revenue Split finalized
        /// Params:
        /// - token identifier
        /// - recovery account for the leftover funds
        /// - leftover funds
        RevenueSplitFinalized(TokenId, AccountId, JoyBalance),

        /// User partipated in a revenue split
        /// Params:
        /// - token identifier
        /// - participant's member id
        /// - user allocated staked balance
        /// - dividend amount (JOY) granted
        /// - revenue split identifier
        UserParticipatedInSplit(TokenId, MemberId, Balance, JoyBalance, RevenueSplitId),

        /// User left revenue split
        /// Params:
        /// - token identifier
        /// - ex-participant's member id
        /// - amount unstaked
        RevenueSplitLeft(TokenId, MemberId, Balance),

        /// Member joined whitelist
        /// Params:
        /// - token identifier
        /// - member id
        /// - ongoing transfer policy
        MemberJoinedWhitelist(TokenId, MemberId, TransferPolicy),

        /// Account Dusted
        /// Params:
        /// - token identifier
        /// - id of the dusted account owner member
        /// - account that called the extrinsic
        /// - ongoing policy
        AccountDustedBy(TokenId, MemberId, AccountId, TransferPolicy),

        /// Token Deissued
        /// Params:
        /// - token id
        TokenDeissued(TokenId),

        /// Token Issued
        /// Params:
        /// - token id
        /// - token issuance parameters
        TokenIssued(TokenId, TokenIssuanceParameters),

        /// Toke Sale was Initialized
        /// Params:
        /// - token id
        /// - token sale id
        /// - token sale data
        /// - token sale metadata
        TokenSaleInitialized(TokenId, TokenSaleId, TokenSale, Option<Vec<u8>>),

        /// Upcoming Token Sale was Updated
        /// Params:
        /// - token id
        /// - token sale id
        /// - new sale start block
        /// - new sale duration
        UpcomingTokenSaleUpdated(TokenId, TokenSaleId, Option<BlockNumber>, Option<BlockNumber>),

        /// Tokens Purchased On Sale
        /// Params:
        /// - token id
        /// - token sale id
        /// - amount of tokens purchased
        /// - buyer's member id
        TokensPurchasedOnSale(TokenId, TokenSaleId, Balance, MemberId),

        /// Token Sale Finalized
        /// Params:
        /// - token id
        /// - token sale id
        /// - amount of unsold tokens recovered
        /// - amount of JOY collected
        TokenSaleFinalized(TokenId, TokenSaleId, Balance, JoyBalance),

        /// Transfer Policy Changed To Permissionless
        /// Params:
        /// - token id
        TransferPolicyChangedToPermissionless(TokenId),

        /// Tokens Burned
        /// Params:
        /// - token id
        /// - member id
        /// - number of tokens burned
        TokensBurned(TokenId, MemberId, Balance),

<<<<<<< HEAD
        /// AMM activated
        /// Params:
        /// - token id
        /// - member id
        /// - params for the bonding curve
        AmmActivated(TokenId, MemberId, AmmCurve),

        /// Tokens Bought on AMM
        /// Params:
        /// - token id
        /// - member id
        /// - amount of CRT minted
        /// - amount of JOY deposited into curve treasury
        TokensBoughtOnAmm(TokenId, MemberId, Balance, JoyBalance),

        /// Tokens Sold on AMM
        /// Params:
        /// - token id
        /// - member id
        /// - amount of CRT burned
        /// - amount of JOY withdrawn from curve treasury
        TokensSoldOnAmm(TokenId, MemberId, Balance, JoyBalance),

        /// AMM deactivated
        /// Params:
        /// - token id
        /// - member id
        /// - amm treasury amount burned upon deactivation
        AmmDeactivated(TokenId, MemberId, JoyBalance),
=======
        /// Pallet Frozen status toggled
        /// Params:
        /// - new frozen status (true | false)
        FrozenStatusUpdated(bool)
>>>>>>> 332e22d0
    }
}<|MERGE_RESOLUTION|>--- conflicted
+++ resolved
@@ -156,7 +156,6 @@
         /// - number of tokens burned
         TokensBurned(TokenId, MemberId, Balance),
 
-<<<<<<< HEAD
         /// AMM activated
         /// Params:
         /// - token id
@@ -186,11 +185,10 @@
         /// - member id
         /// - amm treasury amount burned upon deactivation
         AmmDeactivated(TokenId, MemberId, JoyBalance),
-=======
+
         /// Pallet Frozen status toggled
         /// Params:
         /// - new frozen status (true | false)
         FrozenStatusUpdated(bool)
->>>>>>> 332e22d0
     }
 }