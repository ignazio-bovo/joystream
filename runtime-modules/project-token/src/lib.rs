// Compiler demand.
#![recursion_limit = "256"]

use codec::FullCodec;
use core::default::Default;
use frame_support::{
    decl_module, decl_storage,
    dispatch::{fmt::Debug, marker::Copy, DispatchError, DispatchResult},
    ensure,
    traits::{Currency, ExistenceRequirement, Get},
};
use frame_system::ensure_signed;
use sp_arithmetic::traits::{AtLeast32BitUnsigned, One, Saturating, Zero};
use sp_runtime::{
    traits::{AccountIdConversion, Convert, UniqueSaturatedInto},
    ModuleId,
};
use sp_std::collections::btree_map::BTreeMap;
use sp_std::iter::Sum;
use storage::UploadParameters;

// crate modules
mod errors;
mod events;
mod traits;
mod types;

// #[cfg(test)]
mod tests;

// crate imports
use errors::Error;
pub use events::{Event, RawEvent};
use traits::PalletToken;
use types::*;

/// Pallet Configuration Trait
pub trait Trait: frame_system::Trait + balances::Trait + storage::Trait {
    /// Events
    type Event: From<Event<Self>> + Into<<Self as frame_system::Trait>::Event>;

    // TODO: Add frame_support::pallet_prelude::TypeInfo trait
    /// the Balance type used
    type Balance: AtLeast32BitUnsigned
        + FullCodec
        + Copy
        + Default
        + Debug
        + Saturating
        + Sum
        + From<u64>
        + UniqueSaturatedInto<u64>
        + Into<JoyBalanceOf<Self>>;

    /// The token identifier used
    type TokenId: AtLeast32BitUnsigned + FullCodec + Copy + Default + Debug;

    /// Block number to balance converter used for interest calculation
    type BlockNumberToBalance: Convert<Self::BlockNumber, <Self as Trait>::Balance>;

    /// The storage type used
    type DataObjectStorage: storage::DataObjectStorage<Self>;

    /// Tresury account for the various tokens
    type ModuleId: Get<ModuleId>;

    /// Existential Deposit for the JOY pallet
    type JoyExistentialDeposit: Get<JoyBalanceOf<Self>>;

    /// Maximum number of vesting balances per account per token
    type MaxVestingBalancesPerAccountPerToken: Get<u8>;

    /// Number of blocks produced in a year
    type BlocksPerYear: Get<u32>;
}

decl_storage! {
    trait Store for Module<T: Trait> as Token {
        /// Double map TokenId x AccountId => AccountData for managing account data
        pub AccountInfoByTokenAndAccount get(fn account_info_by_token_and_account) config():
        double_map
            hasher(blake2_128_concat) T::TokenId,
            hasher(blake2_128_concat) T::AccountId => AccountDataOf<T>;

        /// map TokenId => TokenData to retrieve token information
        pub TokenInfoById get(fn token_info_by_id) config():
        map
            hasher(blake2_128_concat) T::TokenId => TokenDataOf<T>;

        /// Token Id nonce
        pub NextTokenId get(fn next_token_id) config(): T::TokenId;

        /// Set for the tokens symbols
        pub SymbolsUsed get(fn symbol_used) config():
        map
            hasher(blake2_128_concat) T::Hash => ();

        /// Bloat Bond value used during account creation
        pub BloatBond get(fn bloat_bond) config(): JoyBalanceOf<T>;

        /// Minimum duration of a token sale
        pub MinSaleDuration get(fn min_sale_duration) config(): T::BlockNumber;
    }

    add_extra_genesis {
        build(|_| {
            // We deposit some initial balance to the pallet's module account on the genesis block
            // to protect the account from being deleted ("dusted") on early stages of pallet's work
            // by the "garbage collector" of the balances pallet.
            // It should be equal to at least `ExistentialDeposit` from the balances pallet setting.
            // Original issues:
            // - https://github.com/Joystream/joystream/issues/3497
            // - https://github.com/Joystream/joystream/issues/3510

            let module_account_id = crate::Module::<T>::bloat_bond_treasury_account_id();
            let deposit = T::JoyExistentialDeposit::get();

            let _ = Joy::<T>::deposit_creating(&module_account_id, deposit);
        });
    }
}

decl_module! {
    pub struct Module<T: Trait> for enum Call
    where
        origin: T::Origin
    {

        /// Default deposit_event() handler
        fn deposit_event() = default;

        /// Predefined errors.
        type Error = Error<T>;

        /// Allow to transfer from `src` to the various `outputs` beneficiaries in the
        /// specified amounts.
        /// Preconditions:
        /// - token by `token_id` must exists
        /// - `src` must be valid for `token_id`, and must have enough JOYs to cover
        ///    the total bloat bond required in case of destinations not existing.
        ///    Also `src` must have enough token funds to cover all the transfer
        /// - `outputs` must designated  existing destination for "Permissioned" transfers.
        //
        /// Postconditions:
        /// - `src` free balance decreased by `amount`.
        ///    Also `src` JOY balance is decreased by the
        ///    total bloat bond deposited in case destination have been added to storage
        /// - `outputs.beneficiary` "free balance"" increased by `amount`
        #[weight = 10_000_000] // TODO: adjust weight
        pub fn transfer(
            origin,
            token_id: T::TokenId,
            outputs: TransfersOf<T>,
        ) -> DispatchResult {
            let src = ensure_signed(origin)?;

            // Currency transfer preconditions
            let validated_transfers = Self::ensure_can_transfer(token_id, &src, outputs)?;

            // == MUTATION SAFE ==

            Self::do_transfer(token_id, &src, &validated_transfers);

            Self::deposit_event(RawEvent::TokenAmountTransferred(
                token_id,
                src,
                validated_transfers,
            ));
            Ok(())
        }

        /// Allow any user to remove an account
        /// Preconditions:
        /// - token by `token_id` must exist
        /// - `account_id` must be valid for `token_id`
        /// - if Permissioned token: `origin` signer must be `account_id`
        /// - `account_id` must be an empty account (`account_data.amount` == 0)
        /// Postconditions:
        /// - Account information for `account_id` removed from storage
        /// - bloat bond refunded
        #[weight = 10_000_000] // TODO: adjust weight
        pub fn dust_account(origin, token_id: T::TokenId, account_id: T::AccountId) -> DispatchResult {
            let sender = ensure_signed(origin)?;
            let token_info = Self::ensure_token_exists(token_id)?;
            let account_to_remove_info = Self::ensure_account_data_exists(token_id, &account_id)?;

            Self::ensure_user_can_dust_account(
                &token_info.transfer_policy,
                &sender,
                &account_id,
                &account_to_remove_info,
            )?;

            // == MUTATION SAFE ==
            AccountInfoByTokenAndAccount::<T>::remove(token_id, &account_id);
            TokenInfoById::<T>::mutate(token_id, |token_info| {
                token_info.decrement_accounts_number();
<<<<<<< HEAD
=======
                token_info.decrease_supply_by(account_to_remove_info.amount);

                if !unclaimed_patronage.is_zero() {
                    token_info.set_unclaimed_tally_patronage_at_block(unclaimed_patronage, now);
                }
>>>>>>> 0ed1bd65
            });

            let bloat_bond = account_to_remove_info.bloat_bond;
            Self::withdraw_from_treasury(&account_id, bloat_bond);

            Self::deposit_event(RawEvent::AccountDustedBy(token_id, account_id, sender, token_info.transfer_policy));

            Ok(())
        }

        /// Join whitelist for permissioned case: used to add accounts for token
        /// Preconditions:
        /// - token by 'token_id' must exist
        /// - `origin` signer must not already exists
        /// - transfer policy is `Permissioned` and merkle proof must be valid
        ///
        /// Postconditions:
        /// - `origin` signer account created and added to pallet storage
        /// - `bloat_bond` subtracted from caller JOY usable balance
        #[weight = 10_000_000] // TODO: adjust weights
        pub fn join_whitelist(origin, token_id: T::TokenId, proof: MerkleProofOf<T>) -> DispatchResult {
            let account_id = ensure_signed(origin)?;
            let token_info = Self::ensure_token_exists(token_id)?;

            ensure!(
                !AccountInfoByTokenAndAccount::<T>::contains_key(token_id, &account_id),
                Error::<T>::AccountAlreadyExists,
            );

            if let TransferPolicyOf::<T>::Permissioned(commit) = token_info.transfer_policy {
                proof.verify::<T,_>(&account_id, commit)
            } else {
                Err(Error::<T>::CannotJoinWhitelistInPermissionlessMode.into())
            }?;

            let bloat_bond = Self::bloat_bond();

            // No project_token or balances state corrupted in case of failure
            Self::ensure_can_transfer_joy(&account_id, bloat_bond)?;

            // == MUTATION SAFE ==

            Self::deposit_to_treasury(&account_id, bloat_bond);

            Self::do_insert_new_account_for_token(
                token_id,
                &account_id,
                AccountDataOf::<T>::new_with_amount_and_bond(
                    <T as Trait>::Balance::zero(),
                    bloat_bond,
                ));

            Self::deposit_event(RawEvent::MemberJoinedWhitelist(token_id, account_id, token_info.transfer_policy));

            Ok(())
        }

        /// Purchase tokens on active token sale.
        ///
        /// Preconditions:
        /// - token by `token_id` must exist
        /// - token by `token_id` must be in OfferingState::Sale
        /// - `amount` cannot exceed number of tokens remaining on sale
        /// - sender's available JOY balance must be:
        ///   - >= `joy_existential_deposit + amount * sale.unit_price`
        ///     if AccountData already exist
        ///   - >= `joy_existential_deposit + amount * sale.unit_price + bloat_bond`
        ///     if AccountData does not exist
        /// - `(total number of tokens already purchased by the member + `amount`) must not exceed
        ///   sale's purchase cap per member
        /// - if Permissioned token:
        ///   - AccountInfoByTokenAndAccount(token_id, &sender) must exist
        /// - number of sender's ongoing vesting schedules
        ///   must be < MaxVestingSchedulesPerAccountPerToken
        ///
        /// Postconditions:
        /// - `amount * sale.unit_price` JOY tokens are transfered from `sender`
        ///   to `sale.tokens_source` account
        /// - if new account created: `bloat_bond` transferred from `sender` to treasury
        /// - if buyer has no `vesting_schedule` related to the current sale:
        ///   - a new vesting schedule (`sale.get_vesting_schedule(purchase_amount)`) is added to
        ///     buyer's `vesing_schedules`
        ///   - some finished vesting schedule is removed from buyer's account_data in case the
        ///   number of buyer's vesting_schedules was == MaxVestingSchedulesPerAccountPerToken
        /// - if buyer already has a `vesting_schedule` related to the current sale:
        ///   - current vesting schedule's `cliff_amount` is increased by
        ///     `sale.get_vesting_schedule(purchase_amount).cliff_amount`
        ///   - current vesting schedule's `post_cliff_total_amount` is increased by
        ///     `sale.get_vesting_schedule(purchase_amount).post_cliff_total_amount`
        /// - if `token_data.sale.quantity_left - amount > 0`:
        ///   - `token_data.sale.quantity_left` is decreased by `amount`
        /// - if `token_data.sale.quantity_left - amount == 0`:
        ///   - `token_data.sale` is set to None
        #[weight = 10_000_000] // TODO: adjust weight
        pub fn purchase_tokens_on_sale(
            origin,
            token_id: T::TokenId,
            amount: <T as Trait>::Balance
        ) -> DispatchResult {
            // Ensure non-zero amount
            ensure!(!amount.is_zero(), Error::<T>::SalePurchaseAmountIsZero);

            let current_block = Self::current_block();
            let sender = ensure_signed(origin)?;
            let token_data = Self::ensure_token_exists(token_id)?;
            let sale = OfferingStateOf::<T>::ensure_sale_of::<T>(&token_data)?;
            let sale_id = token_data.next_sale_id - 1;
            let joy_amount = sale.unit_price.saturating_mul(amount.into());
            let account_exists = AccountInfoByTokenAndAccount::<T>::contains_key(token_id, &sender);
            let bloat_bond = Self::bloat_bond();

            let required_joy_balance = if account_exists {
                joy_amount
            } else {
                joy_amount.saturating_add(bloat_bond)
            };

            // Ensure buyer's JOY balance is sufficient for the purchase
            // and bloat bond (if required)
            Self::ensure_can_transfer_joy(&sender, required_joy_balance)?;

            // Ensure enough tokens are available on sale
            ensure!(
                sale.quantity_left >= amount,
                Error::<T>::NotEnoughTokensOnSale
            );

            // Ensure participant's cap is not exceeded
            if let Some(cap) = sale.cap_per_member {
                Self::ensure_purchase_cap_not_exceeded(
                    token_id,
                    sale_id,
                    &sender,
                    amount,
                    cap
                )?;
            }

            // Ensure account exists if Permissioned token
            if let TransferPolicy::Permissioned(_) = token_data.transfer_policy {
                ensure!(account_exists, Error::<T>::AccountInformationDoesNotExist);
            }

            // Ensure vesting schedule can added if doesn't already exist
            // (MaxVestingSchedulesPerAccountPerToken not exceeded)
            let acc_data = AccountInfoByTokenAndAccount::<T>::get(token_id, &sender);
            let vesting_cleanup_key = acc_data.ensure_can_add_or_update_vesting_schedule::<T>(
                current_block,
                VestingSource::Sale(sale_id)
            )?;

            // == MUTATION SAFE ==

            <Joy::<T> as Currency<T::AccountId>>::transfer(
                &sender,
                &sale.tokens_source,
                joy_amount,
                ExistenceRequirement::KeepAlive
            )?;

            if account_exists {
                AccountInfoByTokenAndAccount::<T>::mutate(token_id, &sender, |acc_data| {
                    acc_data.add_or_update_vesting_schedule(
                        VestingSource::Sale(sale_id),
                        sale.get_vesting_schedule(amount),
                        vesting_cleanup_key
                    );
                });
            } else {
                Self::deposit_to_treasury(&sender, bloat_bond);
                Self::do_insert_new_account_for_token(
                    token_id,
                    &sender,
                    AccountData::new_with_vesting_and_bond(
                        VestingSource::Sale(sale_id),
                        sale.get_vesting_schedule(amount),
                        bloat_bond,
                    )
                );
            }

            let updated_sale_quantity = sale.quantity_left.saturating_sub(amount);
            TokenInfoById::<T>::mutate(token_id, |t| {
                if updated_sale_quantity.is_zero() {
                    t.sale = None;
                } else if let Some(s) = t.sale.as_mut() {
                    s.quantity_left = updated_sale_quantity;
                }
            });

            Self::deposit_event(RawEvent::TokensPurchasedOnSale(token_id, sale_id, amount, sender));

            Ok(())
        }

        /// Allows anyone to recover tokens that were not sold during a token sale
        /// that has already finished (they will always be sent back to
        /// `token_data.sale.tokens_source` account)
        ///
        /// Preconditions:
        /// - token by `token_id` must exists
        /// - token must be in Idle offering state
        /// - token must have `sale` set
        ///
        /// Postconditions:
        /// - `token_data.sale.tokens_source` account balance is increased by
        ///   `token_data.last_sale.quantity_left`
        /// - `token_data.sale` is set to None
        #[weight = 10_000_000] // TODO: adjust weight
        fn recover_unsold_tokens(origin, token_id: T::TokenId) -> DispatchResult {
            ensure_signed(origin)?;
            let token_info = Self::ensure_token_exists(token_id)?;
            OfferingStateOf::<T>::ensure_idle_of::<T>(&token_info)?;
            let sale = token_info.sale.ok_or(Error::<T>::NoTokensToRecover)?;
            let sale_id = token_info.next_sale_id - 1;

            // == MUTATION SAFE ==
            AccountInfoByTokenAndAccount::<T>::mutate(
                token_id,
                &sale.tokens_source,
                |ad| {
                    ad.increase_amount_by(sale.quantity_left);
                },
            );
            TokenInfoById::<T>::mutate(token_id, |token_info| {
                token_info.sale = None;
            });

            Self::deposit_event(RawEvent::UnsoldTokensRecovered(token_id, sale_id, sale.quantity_left));

            Ok(())
        }
    }
}

impl<T: Trait>
    PalletToken<
        T::AccountId,
        TransferPolicyOf<T>,
        TokenIssuanceParametersOf<T>,
        T::BlockNumber,
        TokenSaleParamsOf<T>,
        UploadContextOf<T>,
    > for Module<T>
{
    type Balance = <T as Trait>::Balance;

    type TokenId = T::TokenId;

    type MerkleProof = MerkleProofOf<T>;

    type YearlyRate = YearlyRate;

    /// Change to permissionless
    /// Preconditions:
    /// - token by `token_id` must exist
    /// Postconditions
    /// - transfer policy of `token_id` changed to permissionless
    fn change_to_permissionless(token_id: T::TokenId) -> DispatchResult {
        Self::ensure_token_exists(token_id).map(|_| ())?;

        // == MUTATION SAFE ==

        TokenInfoById::<T>::mutate(token_id, |token_info| {
            token_info.transfer_policy = TransferPolicyOf::<T>::Permissionless;
            Ok(())
        })
    }

    /// Reduce patronage rate by amount
    /// Preconditions:
    /// - token by `token_id` must exists
    /// - `decrement` must be less or equal than current patronage rate for `token_id`
    ///
    /// Postconditions:
    /// - patronage rate for `token_id` reduced by `decrement`
    /// - no-op if `target_rate` is equal to the current patronage rate
    fn reduce_patronage_rate_to(token_id: T::TokenId, target_rate: YearlyRate) -> DispatchResult {
        let token_info = Self::ensure_token_exists(token_id)?;
        let target_rate_per_block =
            BlockRate::from_yearly_rate(target_rate, T::BlocksPerYear::get());

        if token_info.patronage_info.rate == target_rate_per_block {
            return Ok(());
        }

        ensure!(
            token_info.patronage_info.rate > target_rate_per_block,
            Error::<T>::TargetPatronageRateIsHigherThanCurrentRate,
        );

        // == MUTATION SAFE ==

        let now = Self::current_block();
        TokenInfoById::<T>::mutate(token_id, |token_info| {
            token_info.set_new_patronage_rate_at_block(target_rate_per_block, now);
        });

        let new_yearly_rate =
            target_rate_per_block.to_yearly_rate_representation(T::BlocksPerYear::get());
        Self::deposit_event(RawEvent::PatronageRateDecreasedTo(
            token_id,
            new_yearly_rate,
        ));

        Ok(())
    }

    /// Allow creator to receive credit into his accounts
    /// Preconditions:
    /// - token by `token_id` must exists
    /// - `to_account` must be valid for `token_id`
    ///
    /// Postconditions:
    /// - outstanding patronage credit for `token_id` transferred to `to_account`
    /// - outstanding patronage credit subsequently set to 0
    /// no-op if outstanding credit is zero
    fn claim_patronage_credit(token_id: T::TokenId, to_account: T::AccountId) -> DispatchResult {
        let token_info = Self::ensure_token_exists(token_id)?;
        Self::ensure_account_data_exists(token_id, &to_account).map(|_| ())?;

        let now = Self::current_block();
        let unclaimed_patronage = token_info.unclaimed_patronage_at_block(now);

        if unclaimed_patronage.is_zero() {
            return Ok(());
        }

        // == MUTATION SAFE ==

        AccountInfoByTokenAndAccount::<T>::mutate(token_id, &to_account, |account_info| {
            account_info.increase_amount_by(unclaimed_patronage)
        });

        TokenInfoById::<T>::mutate(token_id, |token_info| {
            token_info.increase_supply_by(unclaimed_patronage);
            token_info.set_unclaimed_tally_patronage_at_block(<T as Trait>::Balance::zero(), now);
        });

        Self::deposit_event(RawEvent::PatronageCreditClaimed(
            token_id,
            unclaimed_patronage,
            to_account,
        ));

        Ok(())
    }

    /// Issue token with specified characteristics
    /// Preconditions:
    /// - `symbol` specified in the parameters must NOT exists in `SymbolsUsed`
    /// - `issuer` usable balance in JOYs >= `initial_allocation.len() * bloat_bond + JoyExistentialDeposit`
    ///
    /// Postconditions:
    /// - token with specified characteristics is added to storage state
    /// - `NextTokenId` increased by 1
    /// - symbol is added to `SymbolsUsed`
    /// - total bloat bond in JOY is transferred from `issuer` to treasury account
    /// - new token accounts are initialized based on `initial_allocation`
    fn issue_token(
        issuer: T::AccountId,
        issuance_parameters: TokenIssuanceParametersOf<T>,
        upload_context: UploadContextOf<T>,
    ) -> DispatchResult {
        let token_id = Self::next_token_id();
        let bloat_bond = Self::bloat_bond();
        Self::validate_issuance_parameters(&issuance_parameters)?;
        let token_data = TokenDataOf::<T>::from_params::<T>(issuance_parameters.clone());
        let whitelist_payload = issuance_parameters.get_whitelist_payload();

        // TODO: Not clear what the storage interface will be yet, so this is just a mock code now
        let upload_params = whitelist_payload.as_ref().map_or::<Result<
            Option<UploadParameters<T>>,
            DispatchError,
        >, _>(Ok(None), |payload| {
            let params = Self::ensure_can_upload_data_object(payload, &upload_context)?;
            Ok(Some(params))
        })?;

        let total_bloat_bond = issuance_parameters.get_initial_allocation_bloat_bond(bloat_bond);
        Self::ensure_can_transfer_joy(&issuer, total_bloat_bond)?;

        // == MUTATION SAFE ==
        SymbolsUsed::<T>::insert(&token_data.symbol, ());
        TokenInfoById::<T>::insert(token_id, token_data);
        NextTokenId::<T>::put(token_id.saturating_add(T::TokenId::one()));

        Self::deposit_to_treasury(&issuer, total_bloat_bond);

        Self::perform_initial_allocation(
            token_id,
            &issuance_parameters.initial_allocation,
            bloat_bond,
        );

        // TODO: Not clear what the storage interface will be yet, so this is just a mock code now
        if let Some(params) = upload_params.as_ref() {
            Self::upload_data_object(params);
        }

        Self::deposit_event(RawEvent::TokenIssued(token_id, issuance_parameters));

        Ok(())
    }

    /// Initialize token sale
    ///
    /// Preconditions:
    /// - token by `token_id` exists
    /// - provided sale start block is >= current_block
    /// - token offering is in Idle state
    /// - previous sale has been finalized (token_data.sale.is_none())
    /// - `sale_params.tokens_source` account exists
    /// - `sale_params.tokens_source` has transferrable CRT balance
    ///   >= `sale_params.upper_bound_quantity`
    ///
    /// Postconditions:
    /// - `sale_params.tokens_source` account balance is decreased by
    ///   `sale_params.upper_bound_quantity`
    /// - token's `sale` is set
    /// - token's `next_sale_id` is incremented
    fn init_token_sale(token_id: T::TokenId, sale_params: TokenSaleParamsOf<T>) -> DispatchResult {
        let current_block = Self::current_block();
        let token_data = Self::ensure_token_exists(token_id)?;
        let sale = TokenSaleOf::<T>::try_from_params::<T>(sale_params.clone(), current_block)?;
        Self::ensure_can_init_sale(token_id, &token_data, &sale_params, current_block)?;

        // == MUTATION SAFE ==

        // Decrease source account's tokens number by sale_params.upper_bound_quantity
        // (unsold tokens can be later recovered with `recover_unsold_tokens`)
        AccountInfoByTokenAndAccount::<T>::mutate(token_id, &sale_params.tokens_source, |ad| {
            ad.decrease_amount_by(sale_params.upper_bound_quantity);
        });

        TokenInfoById::<T>::mutate(token_id, |t| {
            t.sale = Some(sale);
            t.next_sale_id = t.next_sale_id.saturating_add(1);
        });

        Ok(())
    }

    /// Update upcoming token sale
    /// Preconditions:
    /// - token by `token_id` exists
    /// - token offering is in UpcomingSale state
    ///
    /// Postconditions:
    /// - token's sale `duration` and `start_block` is updated according to provided parameters
    fn update_upcoming_sale(
        token_id: T::TokenId,
        new_start_block: Option<T::BlockNumber>,
        new_duration: Option<T::BlockNumber>,
    ) -> DispatchResult {
        let token_data = Self::ensure_token_exists(token_id)?;
        let sale = OfferingStateOf::<T>::ensure_upcoming_sale_of::<T>(&token_data)?;
        let updated_sale = TokenSaleOf::<T> {
            start_block: new_start_block.unwrap_or(sale.start_block),
            duration: new_duration.unwrap_or(sale.duration),
            ..sale
        };
        ensure!(
            updated_sale.start_block >= <frame_system::Module<T>>::block_number(),
            Error::<T>::SaleStartingBlockInThePast
        );
        // == MUTATION SAFE ==
        TokenInfoById::<T>::mutate(token_id, |t| t.sale = Some(updated_sale));

        Ok(())
    }

    /// Remove token data from storage
    /// Preconditions:
    /// - token by `token_id` must exists
    /// - no account for `token_id` exists
    ///
    /// Postconditions:
    /// - token data @ `token_Id` removed from storage
    /// - `symbol` for `token_id` removed
    fn deissue_token(token_id: T::TokenId) -> DispatchResult {
        let token_info = Self::ensure_token_exists(token_id)?;
        Self::ensure_can_deissue_token(token_id)?;

        // == MUTATION SAFE ==

        Self::do_deissue_token(token_info.symbol, token_id);

        Self::deposit_event(RawEvent::TokenDeissued(token_id));

        Ok(())
    }
}

/// Module implementation
impl<T: Trait> Module<T> {
    pub(crate) fn ensure_account_data_exists(
        token_id: T::TokenId,
        account_id: &T::AccountId,
    ) -> Result<AccountDataOf<T>, DispatchError> {
        ensure!(
            AccountInfoByTokenAndAccount::<T>::contains_key(token_id, account_id),
            Error::<T>::AccountInformationDoesNotExist,
        );
        Ok(Self::account_info_by_token_and_account(
            token_id, account_id,
        ))
    }

    pub(crate) fn ensure_token_exists(
        token_id: T::TokenId,
    ) -> Result<TokenDataOf<T>, DispatchError> {
        ensure!(
            TokenInfoById::<T>::contains_key(token_id),
            Error::<T>::TokenDoesNotExist,
        );
        Ok(Self::token_info_by_id(token_id))
    }

    /// Perform token de-issuing: unfallible
    pub(crate) fn do_deissue_token(symbol: T::Hash, token_id: T::TokenId) {
        SymbolsUsed::<T>::remove(symbol);
        TokenInfoById::<T>::remove(token_id);
        // TODO: add extra state removal as implementation progresses
    }

    /// Transfer preconditions
    pub(crate) fn ensure_can_transfer(
        token_id: T::TokenId,
        src: &T::AccountId,
        transfers: TransfersOf<T>,
    ) -> Result<ValidatedTransfers<T>, DispatchError> {
        // ensure token validity
        let token_info = Self::ensure_token_exists(token_id)?;

        // ensure src account id validity
        let src_account_info = Self::ensure_account_data_exists(token_id, src)?;

        // validate destinations
        let validated_transfers =
            Self::validate_transfers(token_id, transfers, &token_info.transfer_policy)?;

        // compute bloat bond
        let cumulative_bloat_bond = Self::compute_bloat_bond(&validated_transfers);
        Self::ensure_can_transfer_joy(src, cumulative_bloat_bond)?;

        src_account_info
            .ensure_can_transfer::<T>(Self::current_block(), validated_transfers.total_amount())?;

        Ok(validated_transfers)
    }

    /// Perform balance accounting for balances
    pub(crate) fn do_transfer(
        token_id: T::TokenId,
        src: &T::AccountId,
        validated_transfers: &ValidatedTransfers<T>,
    ) {
        validated_transfers.iter().for_each(
            |(validated_account, payment)| match validated_account {
                Validated::<_>::Existing(account_id) => AccountInfoByTokenAndAccount::<T>::mutate(
                    token_id,
                    &account_id,
                    |account_data| {
                        account_data.increase_amount_by(payment.amount);
                    },
                ),
                Validated::<_>::NonExisting(account_id) => {
                    Self::do_insert_new_account_for_token(
                        token_id,
                        &account_id,
                        AccountDataOf::<T>::new_with_amount_and_bond(
                            payment.amount,
                            Self::bloat_bond(),
                        ),
                    );
                }
            },
        );

        let cumulative_bloat_bond = Self::compute_bloat_bond(validated_transfers);
        if !cumulative_bloat_bond.is_zero() {
            Self::deposit_to_treasury(src, cumulative_bloat_bond);
        }

        AccountInfoByTokenAndAccount::<T>::mutate(token_id, &src, |account_data| {
            account_data.decrease_amount_by(validated_transfers.total_amount());
        });
    }

    pub(crate) fn current_block() -> T::BlockNumber {
        <frame_system::Module<T>>::block_number()
    }

    pub(crate) fn ensure_can_init_sale(
        token_id: T::TokenId,
        token_data: &TokenDataOf<T>,
        sale_params: &TokenSaleParamsOf<T>,
        current_block: T::BlockNumber,
    ) -> DispatchResult {
        // Ensure sale duration is >= MinSaleDuration
        ensure!(
            sale_params.duration >= MinSaleDuration::<T>::get(),
            Error::<T>::SaleDurationTooShort
        );

        // Ensure token offering state is Idle
        OfferingStateOf::<T>::ensure_idle_of::<T>(token_data)?;

        // Ensure previous sale was finalized
        ensure!(
            token_data.sale.is_none(),
            Error::<T>::RemainingUnrecoveredTokensFromPreviousSale
        );

        // Ensure source account exists
        let account_data = Self::ensure_account_data_exists(token_id, &sale_params.tokens_source)?;

        // Ensure source account has enough transferrable tokens
        account_data.ensure_can_transfer::<T>(current_block, sale_params.upper_bound_quantity)?;

        Ok(())
    }

    /// Ensure sender can remove account
    /// Params:
    /// - transfer_policy for the token
    /// - sender dust_account extrinsic signer
    /// - account_to_remove account id to be removed
    /// - account to remove Data
    pub(crate) fn ensure_user_can_dust_account(
        transfer_policy: &TransferPolicyOf<T>,
        sender: &T::AccountId,
        account_to_remove: &T::AccountId,
        account_to_remove_info: &AccountDataOf<T>,
    ) -> DispatchResult {
        ensure!(
            account_to_remove_info.is_empty(),
            Error::<T>::AttemptToRemoveNonEmptyAccount
        );
        if let TransferPolicyOf::<T>::Permissioned(_) = transfer_policy {
            ensure!(
                sender == account_to_remove,
                Error::<T>::AttemptToRemoveNonOwnedAccountUnderPermissionedMode
            );
        }
        Ok(())
    }

    /// Validate token issuance parameters
    pub(crate) fn validate_issuance_parameters(
        params: &TokenIssuanceParametersOf<T>,
    ) -> DispatchResult {
        ensure!(
            !SymbolsUsed::<T>::contains_key(&params.symbol),
            Error::<T>::TokenSymbolAlreadyInUse,
        );

        Ok(())
    }

    pub(crate) fn ensure_can_deissue_token(token_id: T::TokenId) -> DispatchResult {
        let token_info = Self::ensure_token_exists(token_id)?;
        ensure!(
            token_info.accounts_number.is_zero(),
            Error::<T>::CannotDeissueTokenWithOutstandingAccounts,
        );

        // This is a extra, since when no account exists -> total_supply == 0
        debug_assert!(token_info.total_supply.is_zero());

        Ok(())
    }

    pub(crate) fn ensure_purchase_cap_not_exceeded(
        token_id: T::TokenId,
        sale_id: TokenSaleId,
        buyer: &T::AccountId,
        purchase_amount: <T as Trait>::Balance,
        cap: <T as Trait>::Balance,
    ) -> DispatchResult {
        let opt_acc_data = Self::ensure_account_data_exists(token_id, &buyer).ok();
        let tokens_purchased = opt_acc_data.map_or(<T as Trait>::Balance::zero(), |ad| {
            ad.vesting_schedules
                .get(&VestingSource::Sale(sale_id))
                .map_or(<T as Trait>::Balance::zero(), |vs| vs.total_amount())
        });
        ensure!(
            tokens_purchased.saturating_add(purchase_amount) <= cap,
            Error::<T>::SalePurchaseCapExceeded
        );
        Ok(())
    }

    /// Returns the module account for the bloat bond treasury
    pub fn bloat_bond_treasury_account_id() -> T::AccountId {
        <T as Trait>::ModuleId::get().into_sub_account(Vec::<u8>::new())
    }

    pub(crate) fn validate_destination(
        token_id: T::TokenId,
        dst: T::AccountId,
        transfer_policy: &TransferPolicyOf<T>,
    ) -> Result<Validated<T::AccountId>, DispatchError> {
        match (
            transfer_policy,
            Self::ensure_account_data_exists(token_id, &dst),
        ) {
            (&TransferPolicyOf::<T>::Permissionless, Err(_)) => {
                Ok(Validated::<_>::NonExisting(dst))
            }
            (&TransferPolicyOf::<T>::Permissionless, Ok(_)) => Ok(Validated::<_>::Existing(dst)),
            (&TransferPolicyOf::<T>::Permissioned(_), Ok(_)) => Ok(Validated::<_>::Existing(dst)),
            (&TransferPolicyOf::<T>::Permissioned(_), Err(e)) => Err(e),
        }
    }

    pub(crate) fn compute_bloat_bond(
        validated_transfers: &ValidatedTransfers<T>,
    ) -> JoyBalanceOf<T> {
        let bloat_bond = Self::bloat_bond();
        validated_transfers
            .iter()
            .fold(JoyBalanceOf::<T>::zero(), |acc, (account, _)| {
                if matches!(account, Validated::<_>::NonExisting(_)) {
                    acc.saturating_add(bloat_bond)
                } else {
                    JoyBalanceOf::<T>::zero()
                }
            })
    }

    pub(crate) fn validate_transfers(
        token_id: T::TokenId,
        transfers: TransfersOf<T>,
        transfer_policy: &TransferPolicyOf<T>,
    ) -> Result<ValidatedTransfers<T>, DispatchError> {
        let result = transfers
            .into_iter()
            .map(|(dst, payment)| {
                Self::validate_destination(token_id, dst, transfer_policy).map(|res| (res, payment))
            })
            .collect::<Result<BTreeMap<_, _>, _>>()?;

        Ok(Transfers::<_, _>(result))
    }

    pub(crate) fn ensure_can_transfer_joy(
        src: &T::AccountId,
        amount: JoyBalanceOf<T>,
    ) -> DispatchResult {
        if !amount.is_zero() {
            ensure!(
                Joy::<T>::usable_balance(src)
                    >= T::JoyExistentialDeposit::get().saturating_add(amount),
                Error::<T>::InsufficientJoyBalance
            );
        }
        Ok(())
    }

    pub(crate) fn deposit_to_treasury(src: &T::AccountId, amount: JoyBalanceOf<T>) {
        let treasury_account_id = Self::bloat_bond_treasury_account_id();
        let _ = <Joy<T> as Currency<T::AccountId>>::transfer(
            src,
            &treasury_account_id,
            amount,
            ExistenceRequirement::KeepAlive,
        );
    }

    pub(crate) fn withdraw_from_treasury(dst: &T::AccountId, amount: JoyBalanceOf<T>) {
        let treasury_account_id = Self::bloat_bond_treasury_account_id();
        let _ = <Joy<T> as Currency<T::AccountId>>::transfer(
            &treasury_account_id,
            dst,
            amount,
            ExistenceRequirement::KeepAlive,
        );
    }

    pub(crate) fn do_insert_new_account_for_token(
        token_id: T::TokenId,
        account_id: &T::AccountId,
        info: AccountDataOf<T>,
    ) {
        AccountInfoByTokenAndAccount::<T>::insert(token_id, account_id, info);

        TokenInfoById::<T>::mutate(token_id, |token_info| {
            token_info.increment_accounts_number();
        });
    }

    pub(crate) fn perform_initial_allocation(
        token_id: T::TokenId,
        targets: &BTreeMap<T::AccountId, TokenAllocationOf<T>>,
        bloat_bond: JoyBalanceOf<T>,
    ) {
        let current_block = Self::current_block();

        for (destination, allocation) in targets {
            let account_data = if let Some(vsp) = allocation.vesting_schedule_params.as_ref() {
                AccountDataOf::<T>::new_with_vesting_and_bond(
                    VestingSource::InitialIssuance,
                    VestingSchedule::from_params(current_block, allocation.amount, vsp.clone()),
                    bloat_bond,
                )
            } else {
                AccountDataOf::<T>::new_with_amount_and_bond(allocation.amount, bloat_bond)
            };

            Self::do_insert_new_account_for_token(token_id, &destination, account_data);
        }
    }

    #[allow(clippy::unnecessary_wraps)]
    pub(crate) fn ensure_can_upload_data_object(
        payload: &SingleDataObjectUploadParamsOf<T>,
        upload_context: &UploadContextOf<T>,
    ) -> Result<UploadParameters<T>, DispatchError> {
        // TODO: TBD
        Ok(UploadParameters::<T> {
            bag_id: upload_context.bag_id.clone(),
            deletion_prize_source_account_id: upload_context.uploader_account.clone(),
            expected_data_size_fee: payload.expected_data_size_fee,
            object_creation_list: vec![payload.object_creation_params.clone()],
        })
    }

    pub(crate) fn upload_data_object(_params: &UploadParameters<T>) {
        // TODO: TBD
    }
}<|MERGE_RESOLUTION|>--- conflicted
+++ resolved
@@ -195,14 +195,6 @@
             AccountInfoByTokenAndAccount::<T>::remove(token_id, &account_id);
             TokenInfoById::<T>::mutate(token_id, |token_info| {
                 token_info.decrement_accounts_number();
-<<<<<<< HEAD
-=======
-                token_info.decrease_supply_by(account_to_remove_info.amount);
-
-                if !unclaimed_patronage.is_zero() {
-                    token_info.set_unclaimed_tally_patronage_at_block(unclaimed_patronage, now);
-                }
->>>>>>> 0ed1bd65
             });
 
             let bloat_bond = account_to_remove_info.bloat_bond;
