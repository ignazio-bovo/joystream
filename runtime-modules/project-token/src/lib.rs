// Compiler demand.
#![recursion_limit = "256"]

use codec::FullCodec;
use core::default::Default;
use frame_support::{
    decl_module, decl_storage,
    dispatch::{fmt::Debug, marker::Copy, DispatchError, DispatchResult},
    ensure,
    traits::{Currency, ExistenceRequirement, Get},
};
use frame_system::ensure_signed;
use sp_arithmetic::traits::{AtLeast32BitUnsigned, One, Saturating, Zero};
use sp_runtime::{
    traits::{AccountIdConversion, Convert, UniqueSaturatedInto},
    ModuleId, Permill,
};
use sp_std::collections::btree_map::BTreeMap;
use sp_std::iter::Sum;
use storage::UploadParameters;

// crate modules
mod errors;
mod events;
mod traits;
mod types;

// #[cfg(test)]
mod tests;

// crate imports
use errors::Error;
pub use events::{Event, RawEvent};
use traits::PalletToken;
use types::*;

/// Pallet Configuration Trait
pub trait Trait: frame_system::Trait + balances::Trait + storage::Trait {
    /// Events
    type Event: From<Event<Self>> + Into<<Self as frame_system::Trait>::Event>;

    // TODO: Add frame_support::pallet_prelude::TypeInfo trait
    /// the Balance type used
    type Balance: AtLeast32BitUnsigned
        + FullCodec
        + Copy
        + Default
        + Debug
        + Saturating
        + Sum
        + From<u64>
        + UniqueSaturatedInto<u64>
        + Into<JoyBalanceOf<Self>>;

    /// The token identifier used
    type TokenId: AtLeast32BitUnsigned + FullCodec + Copy + Default + Debug;

    /// Block number to balance converter used for interest calculation
    type BlockNumberToBalance: Convert<Self::BlockNumber, <Self as Trait>::Balance>;

    /// The storage type used
    type DataObjectStorage: storage::DataObjectStorage<Self>;

    /// Tresury account for the various tokens
    type ModuleId: Get<ModuleId>;

    /// Existential Deposit for the JOY pallet
    type JoyExistentialDeposit: Get<JoyBalanceOf<Self>>;

    /// Maximum number of vesting balances per account per token
    type MaxVestingBalancesPerAccountPerToken: Get<u8>;

    /// Number of blocks produced in a year
    type BlocksPerYear: Get<u32>;

    /// Min number of block in a revenue split period
    type MinRevenueSplitDuration: Get<<Self as frame_system::Trait>::BlockNumber>;
}

decl_storage! {
    trait Store for Module<T: Trait> as Token {
        /// Double map TokenId x AccountId => AccountData for managing account data
        pub AccountInfoByTokenAndAccount get(fn account_info_by_token_and_account) config():
        double_map
            hasher(blake2_128_concat) T::TokenId,
            hasher(blake2_128_concat) T::AccountId => AccountDataOf<T>;

        /// map TokenId => TokenData to retrieve token information
        pub TokenInfoById get(fn token_info_by_id) config():
        map
            hasher(blake2_128_concat) T::TokenId => TokenDataOf<T>;

        /// Token Id nonce
        pub NextTokenId get(fn next_token_id) config(): T::TokenId;

        /// Set for the tokens symbols
        pub SymbolsUsed get(fn symbol_used) config():
        map
            hasher(blake2_128_concat) T::Hash => ();

        /// Bloat Bond value used during account creation
        pub BloatBond get(fn bloat_bond) config(): JoyBalanceOf<T>;
<<<<<<< HEAD
=======

        /// Minimum duration of a token sale
        pub MinSaleDuration get(fn min_sale_duration) config(): T::BlockNumber;
>>>>>>> 0ed1bd65
    }

    add_extra_genesis {
        build(|_| {
            // We deposit some initial balance to the pallet's module account
            // on the genesis block to protect the account
            // from being deleted ("dusted") on early stages of pallet's work
            // by the "garbage collector" of the balances pallet.
            // It should be equal to at least `ExistentialDeposit` from the balances pallet
            // setting.
            // Original issues:
            // - https://github.com/Joystream/joystream/issues/3497
            // - https://github.com/Joystream/joystream/issues/3510

<<<<<<< HEAD
            let module_account_id = crate::Module::<T>::module_treasury_account();
=======
            let module_account_id = crate::Module::<T>::bloat_bond_treasury_account_id();
>>>>>>> 0ed1bd65
            let deposit = T::JoyExistentialDeposit::get();

            let _ = Joy::<T>::deposit_creating(&module_account_id, deposit);
        });
    }
}

decl_module! {
    pub struct Module<T: Trait> for enum Call
    where
        origin: T::Origin
    {

        /// Default deposit_event() handler
        fn deposit_event() = default;

        /// Predefined errors.
        type Error = Error<T>;

        /// Allow to transfer from `src` to the various `outputs` beneficiaries in the
        /// specified amounts.
        /// Preconditions:
        /// - token by `token_id` must exists
        /// - `src` must be valid for `token_id`, and must have enough JOYs to cover
        ///    the total bloat bond required in case of destinations not existing.
        ///    Also `src` must have enough token funds to cover all the transfer
        /// - `outputs` must designated  existing destination for "Permissioned" transfers.
        //
        /// Postconditions:
        /// - `src` free balance decreased by `amount`.
        ///    Also `src` JOY balance is decreased by the
        ///    total bloat bond deposited in case destination have been added to storage
        /// - `outputs.beneficiary` "free balance"" increased by `amount`
        #[weight = 10_000_000] // TODO: adjust weight
        pub fn transfer(
            origin,
            token_id: T::TokenId,
            outputs: TransfersOf<T>,
        ) -> DispatchResult {
            let src = ensure_signed(origin)?;

            // Currency transfer preconditions
            let validated_transfers = Self::ensure_can_transfer(token_id, &src, outputs)?;

            // == MUTATION SAFE ==

            Self::do_transfer(token_id, &src, &validated_transfers);

            Self::deposit_event(RawEvent::TokenAmountTransferred(
                token_id,
                src,
                validated_transfers,
            ));
            Ok(())
        }

        /// Allow any user to remove an account
        /// Preconditions:
        /// - token by `token_id` must exist
        /// - `account_id` must be valid for `token_id`
        /// - `origin` signer must be either:
        ///    - `account_id` in that case the deletion succeedes even with non empty account
        ///    - different from `account_id` in that case deletion succeedes only
        ///      for `Permissionless` mode and empty account
        /// Postconditions:
        /// - Account information for `account_id` removed from storage
        /// - `token_id` supply decreased if necessary
        /// - bloat bond refunded
        #[weight = 10_000_000] // TODO: adjust weight
        pub fn dust_account(origin, token_id: T::TokenId, account_id: T::AccountId) -> DispatchResult {
            let sender = ensure_signed(origin)?;
            let token_info = Self::ensure_token_exists(token_id)?;
            let account_to_remove_info = Self::ensure_account_data_exists(token_id, &account_id)?;

            Self::ensure_user_can_dust_account(
                &token_info.transfer_policy,
                &sender,
                &account_id,
                &account_to_remove_info,
            )?;

            // == MUTATION SAFE ==

            let now = Self::current_block();
            let unclaimed_patronage = token_info.unclaimed_patronage_at_block(now);

            AccountInfoByTokenAndAccount::<T>::remove(token_id, &account_id);
            TokenInfoById::<T>::mutate(token_id, |token_info| {
                token_info.decrement_accounts_number();
                token_info.decrease_supply_by(account_to_remove_info.amount);

                if !unclaimed_patronage.is_zero() {
                    token_info.set_unclaimed_tally_patronage_at_block(unclaimed_patronage, now);
                }
            });

            let bloat_bond = account_to_remove_info.bloat_bond;
            Self::withdraw_from_treasury(&account_id, bloat_bond);

            Self::deposit_event(RawEvent::AccountDustedBy(token_id, account_id, sender, token_info.transfer_policy));

            Ok(())
        }

        /// Join whitelist for permissioned case: used to add accounts for token
        /// Preconditions:
        /// - token by 'token_id' must exist
        /// - `origin` signer must not already exists
        /// - transfer policy is `Permissioned` and merkle proof must be valid
        ///
        /// Postconditions:
        /// - `origin` signer account created and added to pallet storage
        /// - `bloat_bond` subtracted from caller JOY usable balance
        #[weight = 10_000_000] // TODO: adjust weights
        pub fn join_whitelist(origin, token_id: T::TokenId, proof: MerkleProofOf<T>) -> DispatchResult {
            let account_id = ensure_signed(origin)?;
            let token_info = Self::ensure_token_exists(token_id)?;

            ensure!(
                !AccountInfoByTokenAndAccount::<T>::contains_key(token_id, &account_id),
                Error::<T>::AccountAlreadyExists,
            );

            if let TransferPolicyOf::<T>::Permissioned(commit) = token_info.transfer_policy {
                proof.verify::<T,_>(&account_id, commit)
            } else {
                Err(Error::<T>::CannotJoinWhitelistInPermissionlessMode.into())
            }?;

            let bloat_bond = Self::bloat_bond();

            // No project_token or balances state corrupted in case of failure
            Self::ensure_can_transfer_joy(&account_id, bloat_bond)?;

            // == MUTATION SAFE ==

            Self::deposit_to_treasury(&account_id, bloat_bond);

            Self::do_insert_new_account_for_token(
                token_id,
                &account_id,
                AccountDataOf::<T>::new_with_amount_and_bond(
                    <T as Trait>::Balance::zero(),
                    bloat_bond,
                ));

            Self::deposit_event(RawEvent::MemberJoinedWhitelist(token_id, account_id, token_info.transfer_policy));

            Ok(())
        }

        /// Purchase tokens on active token sale.
        ///
        /// Preconditions:
<<<<<<< HEAD
        /// - `token_id` must be existing token's id
        /// - token identified by `token_id` must have OfferingState::Sale
=======
        /// - token by `token_id` must exist
        /// - token by `token_id` must be in OfferingState::Sale
>>>>>>> 0ed1bd65
        /// - `amount` cannot exceed number of tokens remaining on sale
        /// - sender's available JOY balance must be:
        ///   - >= `joy_existential_deposit + amount * sale.unit_price`
        ///     if AccountData already exist
        ///   - >= `joy_existential_deposit + amount * sale.unit_price + bloat_bond`
        ///     if AccountData does not exist
<<<<<<< HEAD
        /// - there are no tokens still reserved from the previous sale
=======
>>>>>>> 0ed1bd65
        /// - `(total number of tokens already purchased by the member + `amount`) must not exceed
        ///   sale's purchase cap per member
        /// - if Permissioned token:
        ///   - AccountInfoByTokenAndAccount(token_id, &sender) must exist
<<<<<<< HEAD
=======
        /// - number of sender's ongoing vesting schedules
        ///   must be < MaxVestingSchedulesPerAccountPerToken
>>>>>>> 0ed1bd65
        ///
        /// Postconditions:
        /// - `amount * sale.unit_price` JOY tokens are transfered from `sender`
        ///   to `sale.tokens_source` account
        /// - if new account created: `bloat_bond` transferred from `sender` to treasury
<<<<<<< HEAD
        /// - buyer's `vesting_balance` related to the current sale is increased by `amount`
        ///   (or created with `amount` as `vesting_balance.total_amount`)
        /// - `token_data.last_sale.quantity_left` is decreased by `amount`
=======
        /// - if buyer has no `vesting_schedule` related to the current sale:
        ///   - a new vesting schedule (`sale.get_vesting_schedule(purchase_amount)`) is added to
        ///     buyer's `vesing_schedules`
        ///   - some finished vesting schedule is removed from buyer's account_data in case the
        ///   number of buyer's vesting_schedules was == MaxVestingSchedulesPerAccountPerToken
        /// - if buyer already has a `vesting_schedule` related to the current sale:
        ///   - current vesting schedule's `cliff_amount` is increased by
        ///     `sale.get_vesting_schedule(purchase_amount).cliff_amount`
        ///   - current vesting schedule's `post_cliff_total_amount` is increased by
        ///     `sale.get_vesting_schedule(purchase_amount).post_cliff_total_amount`
        /// - if `token_data.sale.quantity_left - amount > 0`:
        ///   - `token_data.sale.quantity_left` is decreased by `amount`
        /// - if `token_data.sale.quantity_left - amount == 0`:
        ///   - `token_data.sale` is set to None
>>>>>>> 0ed1bd65
        #[weight = 10_000_000] // TODO: adjust weight
        pub fn purchase_tokens_on_sale(
            origin,
            token_id: T::TokenId,
            amount: <T as Trait>::Balance
        ) -> DispatchResult {
<<<<<<< HEAD
=======
            // Ensure non-zero amount
            ensure!(!amount.is_zero(), Error::<T>::SalePurchaseAmountIsZero);

>>>>>>> 0ed1bd65
            let current_block = Self::current_block();
            let sender = ensure_signed(origin)?;
            let token_data = Self::ensure_token_exists(token_id)?;
            let sale = OfferingStateOf::<T>::ensure_sale_of::<T>(&token_data)?;
<<<<<<< HEAD
            let sale_id = token_data.sales_initialized;
=======
            let sale_id = token_data.next_sale_id - 1;
>>>>>>> 0ed1bd65
            let joy_amount = sale.unit_price.saturating_mul(amount.into());
            let account_exists = AccountInfoByTokenAndAccount::<T>::contains_key(token_id, &sender);
            let bloat_bond = Self::bloat_bond();

            let required_joy_balance = if account_exists {
                joy_amount
            } else {
                joy_amount.saturating_add(bloat_bond)
            };

            // Ensure buyer's JOY balance is sufficient for the purchase
            // and bloat bond (if required)
            Self::ensure_can_transfer_joy(&sender, required_joy_balance)?;

            // Ensure enough tokens are available on sale
            ensure!(
                sale.quantity_left >= amount,
                Error::<T>::NotEnoughTokensOnSale
            );

            // Ensure participant's cap is not exceeded
            if let Some(cap) = sale.cap_per_member {
                Self::ensure_purchase_cap_not_exceeded(
                    token_id,
                    sale_id,
                    &sender,
                    amount,
                    cap
                )?;
            }

            // Ensure account exists if Permissioned token
            if let TransferPolicy::Permissioned(_) = token_data.transfer_policy {
<<<<<<< HEAD
                Self::ensure_account_data_exists(token_id, &sender)?;
=======
                ensure!(account_exists, Error::<T>::AccountInformationDoesNotExist);
>>>>>>> 0ed1bd65
            }

            // Ensure vesting schedule can added if doesn't already exist
            // (MaxVestingSchedulesPerAccountPerToken not exceeded)
            let acc_data = AccountInfoByTokenAndAccount::<T>::get(token_id, &sender);
            let vesting_cleanup_key = acc_data.ensure_can_add_or_update_vesting_schedule::<T>(
                current_block,
                VestingSource::Sale(sale_id)
            )?;

            // == MUTATION SAFE ==

            <Joy::<T> as Currency<T::AccountId>>::transfer(
                &sender,
                &sale.tokens_source,
                joy_amount,
                ExistenceRequirement::KeepAlive
            )?;

            if account_exists {
                AccountInfoByTokenAndAccount::<T>::mutate(token_id, &sender, |acc_data| {
                    acc_data.add_or_update_vesting_schedule(
                        VestingSource::Sale(sale_id),
                        sale.get_vesting_schedule(amount),
                        vesting_cleanup_key
                    );
                });
            } else {
                Self::deposit_to_treasury(&sender, bloat_bond);
                Self::do_insert_new_account_for_token(
                    token_id,
                    &sender,
                    AccountData::new_with_vesting_and_bond(
                        VestingSource::Sale(sale_id),
                        sale.get_vesting_schedule(amount),
                        bloat_bond,
                    )
                );
            }

<<<<<<< HEAD
            TokenInfoById::<T>::mutate(token_id, |t| {
                t.last_sale.as_mut().unwrap().quantity_left = sale.quantity_left.saturating_sub(amount);
=======
            let updated_sale_quantity = sale.quantity_left.saturating_sub(amount);
            TokenInfoById::<T>::mutate(token_id, |t| {
                if updated_sale_quantity.is_zero() {
                    t.sale = None;
                } else if let Some(s) = t.sale.as_mut() {
                    s.quantity_left = updated_sale_quantity;
                }
>>>>>>> 0ed1bd65
            });

            Self::deposit_event(RawEvent::TokensPurchasedOnSale(token_id, sale_id, amount, sender));

            Ok(())
        }

<<<<<<< HEAD
        /// Allows anyone to unreserve tokens that were not sold during a token sale
        /// that has already finished
        ///
        /// Preconditions:
        /// - `token_id` must exists
        /// - `token_id` must identify a token with a finished sale (Idle offering state, last_sale.is_some)
        /// - `token_data.last_sale.quantity_left` must be > 0
        ///
        /// Postconditions:
        /// - `token_data.last_sale.quantity_left` is unreserved from
        ///   `token_data.last_sale.tokens_source` account
        /// - `token_data.last_sale.quantity_left` is set to 0
=======
        /// Allows anyone to recover tokens that were not sold during a token sale
        /// that has already finished (they will always be sent back to
        /// `token_data.sale.tokens_source` account)
        ///
        /// Preconditions:
        /// - token by `token_id` must exists
        /// - token must be in Idle offering state
        /// - token must have `sale` set
        ///
        /// Postconditions:
        /// - `token_data.sale.tokens_source` account balance is increased by
        ///   `token_data.last_sale.quantity_left`
        /// - `token_data.sale` is set to None
>>>>>>> 0ed1bd65
        #[weight = 10_000_000] // TODO: adjust weight
        fn recover_unsold_tokens(origin, token_id: T::TokenId) -> DispatchResult {
            ensure_signed(origin)?;
            let token_info = Self::ensure_token_exists(token_id)?;
            OfferingStateOf::<T>::ensure_idle_of::<T>(&token_info)?;
<<<<<<< HEAD
            let amount_to_recover = token_info.last_sale_remaining_tokens();
            ensure!(
                !amount_to_recover.is_zero(),
                Error::<T>::NoTokensToRecover
            );
=======
            let sale = token_info.sale.ok_or(Error::<T>::NoTokensToRecover)?;
            let sale_id = token_info.next_sale_id - 1;
>>>>>>> 0ed1bd65

            // == MUTATION SAFE ==
            AccountInfoByTokenAndAccount::<T>::mutate(
                token_id,
<<<<<<< HEAD
                &token_info.last_sale.unwrap().tokens_source,
                |ad| {
                    ad.increase_amount_by(amount_to_recover);
                },
            );
            TokenInfoById::<T>::mutate(token_id, |token_info| {
                token_info.last_sale.as_mut().unwrap().quantity_left = <T as Trait>::Balance::zero();
            });

            Self::deposit_event(RawEvent::UnsoldTokensRecovered(token_id, token_info.sales_initialized, amount_to_recover));

            Ok(())
        }

        /// Participate in the *latest* token revenue split (if ongoing)
        /// Preconditions:
        /// - `token` must exist for `token_id`
        /// - `account` must exist  for `(token_id, sender)` with `origin` signed by `sender`
        /// - `token.split_status` must be active AND THEN current_block in
        ///    [split.start, split.start + split_duration)
        /// - `account.staking_status.is_none()`
        /// - `account.amount` >= `amount`
        /// - let `dividend = split_allocation * account.staked_amount / token.supply``
        ///    then `treasury` must be able to transfer `dividend` amount of JOY.
        ///    (This condition technically, should always be satisfied)
        ///
        /// Postconditions
        /// - `dividend` amount of JOYs transferred from `treasury_account` to `sender`
        /// - `token` revenue split dividends payed tracking variable increased by `dividend`
        /// - `account.staking_status` set to Some(..) with `amount` and `token.latest_split`
        /// no-op if `amount.is_zero()`
        #[weight = 10_000_000] // TODO: adjust weight
        fn participate_in_split(
            origin,
            token_id: T::TokenId,
            amount: TokenBalanceOf<T>,
        ) -> DispatchResult {
            let sender = ensure_signed(origin)?;

            if amount.is_zero() { return Ok(()) }

            let token_info = Self::ensure_token_exists(token_id)?;
            let split_info = token_info.revenue_split.ensure_active::<T>()?;

            let current_block = Self::current_block();
            ensure!(
                split_info.timeline.is_ongoing(current_block),
                Error::<T>::RevenueSplitNotOngoing
            );

            let account_info = Self::ensure_account_data_exists(token_id, &sender)?;

            account_info.ensure_can_stake::<T>(amount)?;

            // it should not really be possible to have supply == 0 with staked amount > 0
            debug_assert!(!token_info.total_supply.is_zero());
            let dividend_amount = Self::compute_revenue_split_dividend(
                amount,
                token_info.total_supply,
                split_info.allocation,
            );

            let treasury_account: T::AccountId = Self::module_treasury_account();
            Self::ensure_can_transfer_joy(&treasury_account, dividend_amount)?;

            // == MUTATION SAFE ==

            <Joy<T> as Currency<T::AccountId>>::transfer(
                &treasury_account,
                &sender,
                dividend_amount,
                ExistenceRequirement::KeepAlive,
            )?;

            TokenInfoById::<T>::mutate(token_id, |token_info| {
                token_info.revenue_split.account_for_dividend(dividend_amount);
            });

            AccountInfoByTokenAndAccount::<T>::mutate(token_id, &sender, |account_info| {
                account_info.stake(token_info.latest_revenue_split_id, amount);
            });

            Self::deposit_event(RawEvent::UserParticipatedInSplit(
                token_id,
                sender,
                amount,
                dividend_amount,
                token_info.latest_revenue_split_id,
            ));

            Ok(())
        }

        /// Split-participating user leaves revenue split
        /// Preconditions
        /// - `token` must exist for `token_id`
        /// - `account` must exist for `(token_id, sender)` with `origin` signed by `sender`
        /// - `account.staking status.is_some()'
        /// - if `(account.staking_status.split_id == token.latest_revenue_split_id`
        ///    AND `token.revenue_split` is active) THEN split staking period  must be ended
        ///
        /// Postconditions
        /// - `account.staking_status` set to None
        #[weight = 10_000_000] // TODO: adjust weight
        fn abandon_revenue_split(origin, token_id: T::TokenId) -> DispatchResult {
            let sender = ensure_signed(origin)?;

            let token_info = Self::ensure_token_exists(token_id)?;

            let account_info = Self::ensure_account_data_exists(token_id, &sender)?;
            let staking_info = account_info.ensure_account_is_valid_split_participant::<T>()?;

            // staking_info.split_id <= token_info.latest_revenue_split_id is a runtime invariant
            if staking_info.split_id == token_info.latest_revenue_split_id {
                if let Ok(split_info) = token_info.revenue_split.ensure_active::<T>() {
                    ensure!(
                        split_info.timeline.is_ended(Self::current_block()),
                        Error::<T>::RevenueSplitDidNotEnd,
                    );
                }
            }

            // == MUTATION SAFE ==

             AccountInfoByTokenAndAccount::<T>::mutate(token_id, &sender, |account_info| {
                 account_info.unstake();
            });

            Self::deposit_event(RawEvent::RevenueSplitLeft(token_id, sender, staking_info.amount));
=======
                &sale.tokens_source,
                |ad| {
                    ad.increase_amount_by(sale.quantity_left);
                },
            );
            TokenInfoById::<T>::mutate(token_id, |token_info| {
                token_info.sale = None;
            });

            Self::deposit_event(RawEvent::UnsoldTokensRecovered(token_id, sale_id, sale.quantity_left));

>>>>>>> 0ed1bd65
            Ok(())
        }
    }
}

impl<T: Trait>
    PalletToken<
        T::AccountId,
        TransferPolicyOf<T>,
        TokenIssuanceParametersOf<T>,
        T::BlockNumber,
        TokenSaleParamsOf<T>,
        UploadContextOf<T>,
    > for Module<T>
{
    type Balance = <T as Trait>::Balance;

    type TokenId = T::TokenId;

    type MerkleProof = MerkleProofOf<T>;

    type YearlyRate = YearlyRate;

    type ReserveBalance = JoyBalanceOf<T>;

    /// Change to permissionless
    /// Preconditions:
    /// - token by `token_id` must exist
    /// Postconditions
    /// - transfer policy of `token_id` changed to permissionless
    fn change_to_permissionless(token_id: T::TokenId) -> DispatchResult {
        Self::ensure_token_exists(token_id).map(|_| ())?;

        // == MUTATION SAFE ==

        TokenInfoById::<T>::mutate(token_id, |token_info| {
            token_info.transfer_policy = TransferPolicyOf::<T>::Permissionless;
            Ok(())
        })
    }

    /// Reduce patronage rate by amount
    /// Preconditions:
    /// - token by `token_id` must exists
    /// - `decrement` must be less or equal than current patronage rate for `token_id`
    ///
    /// Postconditions:
    /// - patronage rate for `token_id` reduced by `decrement`
    /// - no-op if `target_rate` is equal to the current patronage rate
    fn reduce_patronage_rate_to(token_id: T::TokenId, target_rate: YearlyRate) -> DispatchResult {
        let token_info = Self::ensure_token_exists(token_id)?;
        let target_rate_per_block =
            BlockRate::from_yearly_rate(target_rate, T::BlocksPerYear::get());

        if token_info.patronage_info.rate == target_rate_per_block {
            return Ok(());
        }

        ensure!(
            token_info.patronage_info.rate > target_rate_per_block,
            Error::<T>::TargetPatronageRateIsHigherThanCurrentRate,
        );

        // == MUTATION SAFE ==

        let now = Self::current_block();
        TokenInfoById::<T>::mutate(token_id, |token_info| {
            token_info.set_new_patronage_rate_at_block(target_rate_per_block, now);
        });

        let new_yearly_rate =
            target_rate_per_block.to_yearly_rate_representation(T::BlocksPerYear::get());
        Self::deposit_event(RawEvent::PatronageRateDecreasedTo(
            token_id,
            new_yearly_rate,
        ));

        Ok(())
    }

    /// Allow creator to receive credit into his accounts
    /// Preconditions:
    /// - token by `token_id` must exists
    /// - `to_account` must be valid for `token_id`
    ///
    /// Postconditions:
    /// - outstanding patronage credit for `token_id` transferred to `to_account`
    /// - outstanding patronage credit subsequently set to 0
    /// no-op if outstanding credit is zero
    fn claim_patronage_credit(token_id: T::TokenId, to_account: T::AccountId) -> DispatchResult {
        let token_info = Self::ensure_token_exists(token_id)?;
        Self::ensure_account_data_exists(token_id, &to_account).map(|_| ())?;

        let now = Self::current_block();
        let unclaimed_patronage = token_info.unclaimed_patronage_at_block(now);

        if unclaimed_patronage.is_zero() {
            return Ok(());
        }

        // == MUTATION SAFE ==

        AccountInfoByTokenAndAccount::<T>::mutate(token_id, &to_account, |account_info| {
            account_info.increase_amount_by(unclaimed_patronage)
        });

        TokenInfoById::<T>::mutate(token_id, |token_info| {
            token_info.increase_supply_by(unclaimed_patronage);
            token_info.set_unclaimed_tally_patronage_at_block(<T as Trait>::Balance::zero(), now);
        });

        Self::deposit_event(RawEvent::PatronageCreditClaimed(
            token_id,
            unclaimed_patronage,
            to_account,
        ));

        Ok(())
    }

    /// Issue token with specified characteristics
    /// Preconditions:
    /// - `symbol` specified in the parameters must NOT exists in `SymbolsUsed`
    /// - `issuer` usable balance in JOYs >= `initial_allocation.len() * bloat_bond + JoyExistentialDeposit`
    ///
    /// Postconditions:
    /// - token with specified characteristics is added to storage state
    /// - `NextTokenId` increased by 1
    /// - symbol is added to `SymbolsUsed`
    /// - total bloat bond in JOY is transferred from `issuer` to treasury account
    /// - new token accounts are initialized based on `initial_allocation`
    fn issue_token(
        issuer: T::AccountId,
        issuance_parameters: TokenIssuanceParametersOf<T>,
        upload_context: UploadContextOf<T>,
    ) -> DispatchResult {
        let token_id = Self::next_token_id();
        let bloat_bond = Self::bloat_bond();
        Self::validate_issuance_parameters(&issuance_parameters)?;
        let token_data = TokenDataOf::<T>::from_params::<T>(issuance_parameters.clone());
        let whitelist_payload = issuance_parameters.get_whitelist_payload();

        // TODO: Not clear what the storage interface will be yet, so this is just a mock code now
        let upload_params = whitelist_payload.as_ref().map_or::<Result<
            Option<UploadParameters<T>>,
            DispatchError,
        >, _>(Ok(None), |payload| {
            let params = Self::ensure_can_upload_data_object(payload, &upload_context)?;
            Ok(Some(params))
        })?;

        let total_bloat_bond = issuance_parameters.get_initial_allocation_bloat_bond(bloat_bond);
        Self::ensure_can_transfer_joy(&issuer, total_bloat_bond)?;

        // == MUTATION SAFE ==
        SymbolsUsed::<T>::insert(&token_data.symbol, ());
        TokenInfoById::<T>::insert(token_id, token_data);
        NextTokenId::<T>::put(token_id.saturating_add(T::TokenId::one()));
<<<<<<< HEAD

        Self::deposit_to_treasury(&issuer, total_bloat_bond);

=======

        Self::deposit_to_treasury(&issuer, total_bloat_bond);

>>>>>>> 0ed1bd65
        Self::perform_initial_allocation(
            token_id,
            &issuance_parameters.initial_allocation,
            bloat_bond,
        );

        // TODO: Not clear what the storage interface will be yet, so this is just a mock code now
        if let Some(params) = upload_params.as_ref() {
            Self::upload_data_object(params);
        }

        Self::deposit_event(RawEvent::TokenIssued(token_id, issuance_parameters));

        Ok(())
    }

<<<<<<< HEAD
    fn init_token_sale(token_id: T::TokenId, sale_params: TokenSaleParamsOf<T>) -> DispatchResult {
        let token_data = Self::ensure_token_exists(token_id)?;
        let sale = TokenSaleOf::<T>::try_from_params::<T>(sale_params.clone())?;
        // Validation + first mutation(!)
        Self::try_init_sale(token_id, &token_data, &sale_params)?;
        // == MUTATION SAFE ==
        TokenInfoById::<T>::mutate(token_id, |t| {
            t.last_sale = Some(sale);
            t.sales_initialized = t.sales_initialized.saturating_add(1);
=======
    /// Initialize token sale
    ///
    /// Preconditions:
    /// - token by `token_id` exists
    /// - provided sale start block is >= current_block
    /// - token offering is in Idle state
    /// - previous sale has been finalized (token_data.sale.is_none())
    /// - `sale_params.tokens_source` account exists
    /// - `sale_params.tokens_source` has transferrable CRT balance
    ///   >= `sale_params.upper_bound_quantity`
    ///
    /// Postconditions:
    /// - `sale_params.tokens_source` account balance is decreased by
    ///   `sale_params.upper_bound_quantity`
    /// - token's `sale` is set
    /// - token's `next_sale_id` is incremented
    fn init_token_sale(token_id: T::TokenId, sale_params: TokenSaleParamsOf<T>) -> DispatchResult {
        let current_block = Self::current_block();
        let token_data = Self::ensure_token_exists(token_id)?;
        let sale = TokenSaleOf::<T>::try_from_params::<T>(sale_params.clone(), current_block)?;
        Self::ensure_can_init_sale(token_id, &token_data, &sale_params, current_block)?;

        // == MUTATION SAFE ==

        // Decrease source account's tokens number by sale_params.upper_bound_quantity
        // (unsold tokens can be later recovered with `recover_unsold_tokens`)
        AccountInfoByTokenAndAccount::<T>::mutate(token_id, &sale_params.tokens_source, |ad| {
            ad.decrease_amount_by(sale_params.upper_bound_quantity);
        });

        TokenInfoById::<T>::mutate(token_id, |t| {
            t.sale = Some(sale);
            t.next_sale_id = t.next_sale_id.saturating_add(1);
>>>>>>> 0ed1bd65
        });

        Ok(())
    }

    /// Update upcoming token sale
    /// Preconditions:
<<<<<<< HEAD
    /// - token is in UpcomingSale state
=======
    /// - token by `token_id` exists
    /// - token offering is in UpcomingSale state
>>>>>>> 0ed1bd65
    ///
    /// Postconditions:
    /// - token's sale `duration` and `start_block` is updated according to provided parameters
    fn update_upcoming_sale(
        token_id: T::TokenId,
        new_start_block: Option<T::BlockNumber>,
        new_duration: Option<T::BlockNumber>,
    ) -> DispatchResult {
        let token_data = Self::ensure_token_exists(token_id)?;
        let sale = OfferingStateOf::<T>::ensure_upcoming_sale_of::<T>(&token_data)?;
        let updated_sale = TokenSaleOf::<T> {
            start_block: new_start_block.unwrap_or(sale.start_block),
            duration: new_duration.unwrap_or(sale.duration),
            ..sale
        };
        ensure!(
            updated_sale.start_block >= <frame_system::Module<T>>::block_number(),
            Error::<T>::SaleStartingBlockInThePast
        );
        // == MUTATION SAFE ==
<<<<<<< HEAD
        TokenInfoById::<T>::mutate(token_id, |t| t.last_sale = Some(updated_sale));
=======
        TokenInfoById::<T>::mutate(token_id, |t| t.sale = Some(updated_sale));
>>>>>>> 0ed1bd65

        Ok(())
    }

    /// Remove token data from storage
    /// Preconditions:
    /// - token by `token_id` must exists
    /// - no account for `token_id` exists
    ///
    /// Postconditions:
    /// - token data @ `token_Id` removed from storage
    /// - `symbol` for `token_id` removed
    fn deissue_token(token_id: T::TokenId) -> DispatchResult {
        let token_info = Self::ensure_token_exists(token_id)?;
        Self::ensure_can_deissue_token(token_id)?;

        // == MUTATION SAFE ==

        Self::do_deissue_token(token_info.symbol, token_id);

        Self::deposit_event(RawEvent::TokenDeissued(token_id));

        Ok(())
    }
    /// Issue a revenue split for the token
    /// Preconditions:
    /// - `token` must exist for `token_id`
    /// - `token` revenue split status must be inactive
    /// - `start` >= System::block_number()
    /// - `duration` must be >= `T::MinRevenueSplitDuration`
    /// - specified `reserve_source` must be able to *transfer* `allocation` amount of JOY
    ///
    /// PostConditions
    /// - `allocation` transferred from `reserve_source` to `treasury_account`
    /// - `token.revenue_split` set to `Active(..)` with timeline [start, start + duration)
    ///    and `token.revenue_split.allocation = allocation`
    /// - `token.latest_split` incremented by 1
    /// no-op if allocation is 0
    fn issue_revenue_split(
        token_id: T::TokenId,
        start: Option<T::BlockNumber>,
        duration: T::BlockNumber,
        allocation_source: T::AccountId,
        allocation_amount: JoyBalanceOf<T>,
    ) -> DispatchResult {
        if allocation_amount.is_zero() {
            return Ok(());
        }

        let token_info = Self::ensure_token_exists(token_id)?;

        token_info.revenue_split.ensure_inactive::<T>()?;

        ensure!(
            duration >= T::MinRevenueSplitDuration::get(),
            Error::<T>::RevenueSplitDurationTooShort
        );

        let current_block = Self::current_block();
        let timeline = TimelineOf::<T>::try_from_params::<T>(start, duration, current_block)?;

        Self::ensure_can_transfer_joy(&allocation_source, allocation_amount)?;

        // == MUTATION SAFE ==

        // tranfer allocation keeping the source account alive
        let treasury_account = Self::module_treasury_account();
        <Joy<T> as Currency<T::AccountId>>::transfer(
            &allocation_source,
            &treasury_account,
            allocation_amount,
            ExistenceRequirement::KeepAlive,
        )?;

        TokenInfoById::<T>::mutate(token_id, |token_info| {
            token_info.activate_new_revenue_split(allocation_amount, timeline);
        });

        Self::deposit_event(RawEvent::RevenueSplitIssued(
            token_id,
            start.unwrap_or(current_block),
            duration,
            allocation_amount,
        ));

        Ok(())
    }

    /// Finalize revenue split once it is ended
    /// Preconditions
    /// - `token` at `token_id`
    /// - `token.revenue_split` is active
    /// - `token.revenue_split` has ended
    ///
    /// Postconditions
    /// - `token.revenue_split.leftovers()` of JOYs transferred to `account_id`
    /// - `token.revenue_split` status set to Inactive
    fn finalize_revenue_split(token_id: T::TokenId, account_id: T::AccountId) -> DispatchResult {
        let token_info = Self::ensure_token_exists(token_id)?;

        let split_info = token_info.revenue_split.ensure_active::<T>()?;

        let current_block = Self::current_block();
        ensure!(
            split_info.timeline.is_ended(current_block),
            Error::<T>::RevenueSplitDidNotEnd
        );

        // = MUTATION SAFE =

        let treasury_account = Self::module_treasury_account();
        let amount_to_withdraw = split_info.leftovers();

        <Joy<T> as Currency<T::AccountId>>::transfer(
            &treasury_account,
            &account_id,
            amount_to_withdraw,
            ExistenceRequirement::KeepAlive,
        )?;

        TokenInfoById::<T>::mutate(token_id, |token_info| token_info.deactivate_revenue_split());

        Self::deposit_event(RawEvent::RevenueSplitFinalized(
            token_id,
            account_id,
            amount_to_withdraw,
        ));

        Ok(())
    }
}

/// Module implementation
impl<T: Trait> Module<T> {
    pub(crate) fn ensure_account_data_exists(
        token_id: T::TokenId,
        account_id: &T::AccountId,
    ) -> Result<AccountDataOf<T>, DispatchError> {
        ensure!(
            AccountInfoByTokenAndAccount::<T>::contains_key(token_id, account_id),
            Error::<T>::AccountInformationDoesNotExist,
        );
        Ok(Self::account_info_by_token_and_account(
            token_id, account_id,
        ))
    }

    pub(crate) fn ensure_token_exists(
        token_id: T::TokenId,
    ) -> Result<TokenDataOf<T>, DispatchError> {
        ensure!(
            TokenInfoById::<T>::contains_key(token_id),
            Error::<T>::TokenDoesNotExist,
        );
        Ok(Self::token_info_by_id(token_id))
    }

    /// Perform token de-issuing: unfallible
    pub(crate) fn do_deissue_token(symbol: T::Hash, token_id: T::TokenId) {
        SymbolsUsed::<T>::remove(symbol);
        TokenInfoById::<T>::remove(token_id);
        // TODO: add extra state removal as implementation progresses
    }

    /// Transfer preconditions
    pub(crate) fn ensure_can_transfer(
        token_id: T::TokenId,
        src: &T::AccountId,
        transfers: TransfersOf<T>,
    ) -> Result<ValidatedTransfers<T>, DispatchError> {
        // ensure token validity
        let token_info = Self::ensure_token_exists(token_id)?;

        // ensure src account id validity
        let src_account_info = Self::ensure_account_data_exists(token_id, src)?;

        // validate destinations
        let validated_transfers =
            Self::validate_transfers(token_id, transfers, &token_info.transfer_policy)?;

        // compute bloat bond
        let cumulative_bloat_bond = Self::compute_bloat_bond(&validated_transfers);
        Self::ensure_can_transfer_joy(src, cumulative_bloat_bond)?;

        src_account_info
            .ensure_can_transfer::<T>(Self::current_block(), validated_transfers.total_amount())?;

        Ok(validated_transfers)
    }

    /// Perform balance accounting for balances
    pub(crate) fn do_transfer(
        token_id: T::TokenId,
        src: &T::AccountId,
        validated_transfers: &ValidatedTransfers<T>,
    ) {
        validated_transfers.iter().for_each(
            |(validated_account, payment)| match validated_account {
                Validated::<_>::Existing(account_id) => AccountInfoByTokenAndAccount::<T>::mutate(
                    token_id,
                    &account_id,
                    |account_data| {
                        account_data.increase_amount_by(payment.amount);
                    },
                ),
                Validated::<_>::NonExisting(account_id) => {
                    Self::do_insert_new_account_for_token(
                        token_id,
                        &account_id,
                        AccountDataOf::<T>::new_with_amount_and_bond(
                            payment.amount,
                            Self::bloat_bond(),
                        ),
                    );
                }
            },
        );

        let cumulative_bloat_bond = Self::compute_bloat_bond(validated_transfers);
        if !cumulative_bloat_bond.is_zero() {
            Self::deposit_to_treasury(src, cumulative_bloat_bond);
        }

        AccountInfoByTokenAndAccount::<T>::mutate(token_id, &src, |account_data| {
            account_data.decrease_amount_by(validated_transfers.total_amount());
        });
    }

    pub(crate) fn current_block() -> T::BlockNumber {
        <frame_system::Module<T>>::block_number()
    }

<<<<<<< HEAD
    /// Computes (staked_amount / supply) * allocation
    /// Preconditions:
    /// - supply >= user_staked_amount > 0
    /// - allocation > 0
    pub(crate) fn compute_revenue_split_dividend(
        user_staked_amount: TokenBalanceOf<T>,
        supply: TokenBalanceOf<T>,
        split_allocation: JoyBalanceOf<T>,
    ) -> JoyBalanceOf<T> {
        let perc_of_the_supply = Permill::from_rational_approximation(user_staked_amount, supply);
        perc_of_the_supply.mul_floor(split_allocation)
    }

    pub(crate) fn try_init_sale(
        token_id: T::TokenId,
        token_data: &TokenDataOf<T>,
        sale_params: &TokenSaleParamsOf<T>,
    ) -> DispatchResult {
        let current_block = Self::current_block();
=======
    pub(crate) fn ensure_can_init_sale(
        token_id: T::TokenId,
        token_data: &TokenDataOf<T>,
        sale_params: &TokenSaleParamsOf<T>,
        current_block: T::BlockNumber,
    ) -> DispatchResult {
        // Ensure sale duration is >= MinSaleDuration
        ensure!(
            sale_params.duration >= MinSaleDuration::<T>::get(),
            Error::<T>::SaleDurationTooShort
        );
>>>>>>> 0ed1bd65

        // Ensure token offering state is Idle
        OfferingStateOf::<T>::ensure_idle_of::<T>(token_data)?;

<<<<<<< HEAD
        // Ensure no unrecovered tokens remaining from the previous sale
        ensure!(
            token_data.last_sale_remaining_tokens().is_zero(),
            Error::<T>::RemainingUnrecoveredTokensFromPreviousSale
        );

        // Ensure sale upper_bound_quantity can be reserved from `source`
=======
        // Ensure previous sale was finalized
        ensure!(
            token_data.sale.is_none(),
            Error::<T>::RemainingUnrecoveredTokensFromPreviousSale
        );

        // Ensure source account exists
>>>>>>> 0ed1bd65
        let account_data = Self::ensure_account_data_exists(token_id, &sale_params.tokens_source)?;

        // Ensure source account has enough transferrable tokens
        account_data.ensure_can_transfer::<T>(current_block, sale_params.upper_bound_quantity)?;

<<<<<<< HEAD
        // == MUTATION SAFE ==

        // Decrease source account's tokens number by sale_params.upper_bound_quantity
        // (unsold tokens can be later recovered with `recover_unsold_tokens`)
        AccountInfoByTokenAndAccount::<T>::mutate(token_id, &sale_params.tokens_source, |ad| {
            ad.decrease_amount_by(sale_params.upper_bound_quantity);
        });

=======
>>>>>>> 0ed1bd65
        Ok(())
    }

    /// Ensure sender can remove account
    /// Params:
    /// - transfer_policy for the token
    /// - sender dust_account extrinsic signer
    /// - account_to_remove account id to be removed
    /// - account to remove Data
    pub(crate) fn ensure_user_can_dust_account(
        transfer_policy: &TransferPolicyOf<T>,
        sender: &T::AccountId,
        account_to_remove: &T::AccountId,
        account_to_remove_info: &AccountDataOf<T>,
    ) -> DispatchResult {
        match (
            transfer_policy,
            account_to_remove_info.is_empty(),
            sender == account_to_remove,
        ) {
            (_, _, true) => Ok(()),
            (TransferPolicyOf::<T>::Permissionless, true, _) => Ok(()),
            (TransferPolicyOf::<T>::Permissioned(_), _, _) => {
                Err(Error::<T>::AttemptToRemoveNonOwnedAccountUnderPermissionedMode.into())
            }
            _ => Err(Error::<T>::AttemptToRemoveNonOwnedAndNonEmptyAccount.into()),
        }
    }

    /// Validate token issuance parameters
    pub(crate) fn validate_issuance_parameters(
        params: &TokenIssuanceParametersOf<T>,
    ) -> DispatchResult {
        ensure!(
            !SymbolsUsed::<T>::contains_key(&params.symbol),
            Error::<T>::TokenSymbolAlreadyInUse,
        );

        Ok(())
    }

    pub(crate) fn ensure_can_deissue_token(token_id: T::TokenId) -> DispatchResult {
        let token_info = Self::ensure_token_exists(token_id)?;
        ensure!(
            token_info.accounts_number.is_zero(),
            Error::<T>::CannotDeissueTokenWithOutstandingAccounts,
        );

        // This is a extra, since when no account exists -> total_supply == 0
        debug_assert!(token_info.total_supply.is_zero());
<<<<<<< HEAD

        Ok(())
    }
=======
>>>>>>> 0ed1bd65

    pub(crate) fn ensure_purchase_cap_not_exceeded(
        token_id: T::TokenId,
        sale_id: TokenSaleId,
        buyer: &T::AccountId,
        purchase_amount: <T as Trait>::Balance,
        cap: <T as Trait>::Balance,
    ) -> DispatchResult {
        let opt_acc_data = Self::ensure_account_data_exists(token_id, &buyer).ok();
        let tokens_purchased = opt_acc_data.map_or(<T as Trait>::Balance::zero(), |ad| {
            ad.vesting_schedules
                .get(&VestingSource::Sale(sale_id))
                .map_or(<T as Trait>::Balance::zero(), |vs| vs.total_amount())
        });
        ensure!(
            tokens_purchased.saturating_add(purchase_amount) <= cap,
            Error::<T>::SalePurchaseCapExceeded
        );
        Ok(())
    }

<<<<<<< HEAD
    /// Returns the account for the current module used for both bloat bond & revenue split
    pub fn module_treasury_account() -> T::AccountId {
=======
    pub(crate) fn ensure_purchase_cap_not_exceeded(
        token_id: T::TokenId,
        sale_id: TokenSaleId,
        buyer: &T::AccountId,
        purchase_amount: <T as Trait>::Balance,
        cap: <T as Trait>::Balance,
    ) -> DispatchResult {
        let opt_acc_data = Self::ensure_account_data_exists(token_id, &buyer).ok();
        let tokens_purchased = opt_acc_data.map_or(<T as Trait>::Balance::zero(), |ad| {
            ad.vesting_schedules
                .get(&VestingSource::Sale(sale_id))
                .map_or(<T as Trait>::Balance::zero(), |vs| vs.total_amount())
        });
        ensure!(
            tokens_purchased.saturating_add(purchase_amount) <= cap,
            Error::<T>::SalePurchaseCapExceeded
        );
        Ok(())
    }

    /// Returns the module account for the bloat bond treasury
    pub fn bloat_bond_treasury_account_id() -> T::AccountId {
>>>>>>> 0ed1bd65
        <T as Trait>::ModuleId::get().into_sub_account(Vec::<u8>::new())
    }

    pub(crate) fn validate_destination(
        token_id: T::TokenId,
        dst: T::AccountId,
        transfer_policy: &TransferPolicyOf<T>,
    ) -> Result<Validated<T::AccountId>, DispatchError> {
        match (
            transfer_policy,
            Self::ensure_account_data_exists(token_id, &dst),
        ) {
            (&TransferPolicyOf::<T>::Permissionless, Err(_)) => {
                Ok(Validated::<_>::NonExisting(dst))
            }
            (&TransferPolicyOf::<T>::Permissionless, Ok(_)) => Ok(Validated::<_>::Existing(dst)),
            (&TransferPolicyOf::<T>::Permissioned(_), Ok(_)) => Ok(Validated::<_>::Existing(dst)),
            (&TransferPolicyOf::<T>::Permissioned(_), Err(e)) => Err(e),
        }
    }

    pub(crate) fn compute_bloat_bond(
        validated_transfers: &ValidatedTransfers<T>,
    ) -> JoyBalanceOf<T> {
        let bloat_bond = Self::bloat_bond();
        validated_transfers
            .iter()
            .fold(JoyBalanceOf::<T>::zero(), |acc, (account, _)| {
                if matches!(account, Validated::<_>::NonExisting(_)) {
                    acc.saturating_add(bloat_bond)
                } else {
                    JoyBalanceOf::<T>::zero()
                }
            })
    }

    pub(crate) fn validate_transfers(
        token_id: T::TokenId,
        transfers: TransfersOf<T>,
        transfer_policy: &TransferPolicyOf<T>,
    ) -> Result<ValidatedTransfers<T>, DispatchError> {
        let result = transfers
            .into_iter()
            .map(|(dst, payment)| {
                Self::validate_destination(token_id, dst, transfer_policy).map(|res| (res, payment))
            })
            .collect::<Result<BTreeMap<_, _>, _>>()?;

        Ok(Transfers::<_, _>(result))
    }

    pub(crate) fn ensure_can_transfer_joy(
        src: &T::AccountId,
        amount: JoyBalanceOf<T>,
    ) -> DispatchResult {
        if !amount.is_zero() {
            ensure!(
                Joy::<T>::usable_balance(src)
                    >= T::JoyExistentialDeposit::get().saturating_add(amount),
                Error::<T>::InsufficientJoyBalance
            );
        }
        Ok(())
    }

    pub(crate) fn deposit_to_treasury(src: &T::AccountId, amount: JoyBalanceOf<T>) {
<<<<<<< HEAD
        let treasury_account_id = Self::module_treasury_account();
=======
        let treasury_account_id = Self::bloat_bond_treasury_account_id();
>>>>>>> 0ed1bd65
        let _ = <Joy<T> as Currency<T::AccountId>>::transfer(
            src,
            &treasury_account_id,
            amount,
            ExistenceRequirement::KeepAlive,
        );
    }

    pub(crate) fn withdraw_from_treasury(dst: &T::AccountId, amount: JoyBalanceOf<T>) {
<<<<<<< HEAD
        let treasury_account_id = Self::module_treasury_account();
=======
        let treasury_account_id = Self::bloat_bond_treasury_account_id();
>>>>>>> 0ed1bd65
        let _ = <Joy<T> as Currency<T::AccountId>>::transfer(
            &treasury_account_id,
            dst,
            amount,
            ExistenceRequirement::KeepAlive,
        );
    }

    pub(crate) fn do_insert_new_account_for_token(
        token_id: T::TokenId,
        account_id: &T::AccountId,
        info: AccountDataOf<T>,
    ) {
        AccountInfoByTokenAndAccount::<T>::insert(token_id, account_id, info);

        TokenInfoById::<T>::mutate(token_id, |token_info| {
            token_info.increment_accounts_number();
        });
    }

    pub(crate) fn perform_initial_allocation(
        token_id: T::TokenId,
        targets: &BTreeMap<T::AccountId, TokenAllocationOf<T>>,
        bloat_bond: JoyBalanceOf<T>,
    ) {
        let current_block = Self::current_block();

        for (destination, allocation) in targets {
<<<<<<< HEAD
            let account_data = if let Some(vsp) = allocation.vesting_schedule.as_ref() {
=======
            let account_data = if let Some(vsp) = allocation.vesting_schedule_params.as_ref() {
>>>>>>> 0ed1bd65
                AccountDataOf::<T>::new_with_vesting_and_bond(
                    VestingSource::InitialIssuance,
                    VestingSchedule::from_params(current_block, allocation.amount, vsp.clone()),
                    bloat_bond,
                )
            } else {
                AccountDataOf::<T>::new_with_amount_and_bond(allocation.amount, bloat_bond)
            };

            Self::do_insert_new_account_for_token(token_id, &destination, account_data);
        }
    }

    #[allow(clippy::unnecessary_wraps)]
    pub(crate) fn ensure_can_upload_data_object(
        payload: &SingleDataObjectUploadParamsOf<T>,
        upload_context: &UploadContextOf<T>,
    ) -> Result<UploadParameters<T>, DispatchError> {
        // TODO: TBD
        Ok(UploadParameters::<T> {
            bag_id: upload_context.bag_id.clone(),
            deletion_prize_source_account_id: upload_context.uploader_account.clone(),
            expected_data_size_fee: payload.expected_data_size_fee,
            object_creation_list: vec![payload.object_creation_params.clone()],
        })
    }

    pub(crate) fn upload_data_object(_params: &UploadParameters<T>) {
        // TODO: TBD
    }
}<|MERGE_RESOLUTION|>--- conflicted
+++ resolved
@@ -100,12 +100,9 @@
 
         /// Bloat Bond value used during account creation
         pub BloatBond get(fn bloat_bond) config(): JoyBalanceOf<T>;
-<<<<<<< HEAD
-=======
 
         /// Minimum duration of a token sale
         pub MinSaleDuration get(fn min_sale_duration) config(): T::BlockNumber;
->>>>>>> 0ed1bd65
     }
 
     add_extra_genesis {
@@ -120,11 +117,7 @@
             // - https://github.com/Joystream/joystream/issues/3497
             // - https://github.com/Joystream/joystream/issues/3510
 
-<<<<<<< HEAD
             let module_account_id = crate::Module::<T>::module_treasury_account();
-=======
-            let module_account_id = crate::Module::<T>::bloat_bond_treasury_account_id();
->>>>>>> 0ed1bd65
             let deposit = T::JoyExistentialDeposit::get();
 
             let _ = Joy::<T>::deposit_creating(&module_account_id, deposit);
@@ -279,42 +272,25 @@
         /// Purchase tokens on active token sale.
         ///
         /// Preconditions:
-<<<<<<< HEAD
-        /// - `token_id` must be existing token's id
-        /// - token identified by `token_id` must have OfferingState::Sale
-=======
         /// - token by `token_id` must exist
         /// - token by `token_id` must be in OfferingState::Sale
->>>>>>> 0ed1bd65
         /// - `amount` cannot exceed number of tokens remaining on sale
         /// - sender's available JOY balance must be:
         ///   - >= `joy_existential_deposit + amount * sale.unit_price`
         ///     if AccountData already exist
         ///   - >= `joy_existential_deposit + amount * sale.unit_price + bloat_bond`
         ///     if AccountData does not exist
-<<<<<<< HEAD
-        /// - there are no tokens still reserved from the previous sale
-=======
->>>>>>> 0ed1bd65
         /// - `(total number of tokens already purchased by the member + `amount`) must not exceed
         ///   sale's purchase cap per member
         /// - if Permissioned token:
         ///   - AccountInfoByTokenAndAccount(token_id, &sender) must exist
-<<<<<<< HEAD
-=======
         /// - number of sender's ongoing vesting schedules
         ///   must be < MaxVestingSchedulesPerAccountPerToken
->>>>>>> 0ed1bd65
         ///
         /// Postconditions:
         /// - `amount * sale.unit_price` JOY tokens are transfered from `sender`
         ///   to `sale.tokens_source` account
         /// - if new account created: `bloat_bond` transferred from `sender` to treasury
-<<<<<<< HEAD
-        /// - buyer's `vesting_balance` related to the current sale is increased by `amount`
-        ///   (or created with `amount` as `vesting_balance.total_amount`)
-        /// - `token_data.last_sale.quantity_left` is decreased by `amount`
-=======
         /// - if buyer has no `vesting_schedule` related to the current sale:
         ///   - a new vesting schedule (`sale.get_vesting_schedule(purchase_amount)`) is added to
         ///     buyer's `vesing_schedules`
@@ -329,28 +305,20 @@
         ///   - `token_data.sale.quantity_left` is decreased by `amount`
         /// - if `token_data.sale.quantity_left - amount == 0`:
         ///   - `token_data.sale` is set to None
->>>>>>> 0ed1bd65
         #[weight = 10_000_000] // TODO: adjust weight
         pub fn purchase_tokens_on_sale(
             origin,
             token_id: T::TokenId,
             amount: <T as Trait>::Balance
         ) -> DispatchResult {
-<<<<<<< HEAD
-=======
             // Ensure non-zero amount
             ensure!(!amount.is_zero(), Error::<T>::SalePurchaseAmountIsZero);
 
->>>>>>> 0ed1bd65
             let current_block = Self::current_block();
             let sender = ensure_signed(origin)?;
             let token_data = Self::ensure_token_exists(token_id)?;
             let sale = OfferingStateOf::<T>::ensure_sale_of::<T>(&token_data)?;
-<<<<<<< HEAD
-            let sale_id = token_data.sales_initialized;
-=======
             let sale_id = token_data.next_sale_id - 1;
->>>>>>> 0ed1bd65
             let joy_amount = sale.unit_price.saturating_mul(amount.into());
             let account_exists = AccountInfoByTokenAndAccount::<T>::contains_key(token_id, &sender);
             let bloat_bond = Self::bloat_bond();
@@ -384,11 +352,7 @@
 
             // Ensure account exists if Permissioned token
             if let TransferPolicy::Permissioned(_) = token_data.transfer_policy {
-<<<<<<< HEAD
-                Self::ensure_account_data_exists(token_id, &sender)?;
-=======
                 ensure!(account_exists, Error::<T>::AccountInformationDoesNotExist);
->>>>>>> 0ed1bd65
             }
 
             // Ensure vesting schedule can added if doesn't already exist
@@ -429,10 +393,6 @@
                 );
             }
 
-<<<<<<< HEAD
-            TokenInfoById::<T>::mutate(token_id, |t| {
-                t.last_sale.as_mut().unwrap().quantity_left = sale.quantity_left.saturating_sub(amount);
-=======
             let updated_sale_quantity = sale.quantity_left.saturating_sub(amount);
             TokenInfoById::<T>::mutate(token_id, |t| {
                 if updated_sale_quantity.is_zero() {
@@ -440,7 +400,6 @@
                 } else if let Some(s) = t.sale.as_mut() {
                     s.quantity_left = updated_sale_quantity;
                 }
->>>>>>> 0ed1bd65
             });
 
             Self::deposit_event(RawEvent::TokensPurchasedOnSale(token_id, sale_id, amount, sender));
@@ -448,20 +407,6 @@
             Ok(())
         }
 
-<<<<<<< HEAD
-        /// Allows anyone to unreserve tokens that were not sold during a token sale
-        /// that has already finished
-        ///
-        /// Preconditions:
-        /// - `token_id` must exists
-        /// - `token_id` must identify a token with a finished sale (Idle offering state, last_sale.is_some)
-        /// - `token_data.last_sale.quantity_left` must be > 0
-        ///
-        /// Postconditions:
-        /// - `token_data.last_sale.quantity_left` is unreserved from
-        ///   `token_data.last_sale.tokens_source` account
-        /// - `token_data.last_sale.quantity_left` is set to 0
-=======
         /// Allows anyone to recover tokens that were not sold during a token sale
         /// that has already finished (they will always be sent back to
         /// `token_data.sale.tokens_source` account)
@@ -475,37 +420,27 @@
         /// - `token_data.sale.tokens_source` account balance is increased by
         ///   `token_data.last_sale.quantity_left`
         /// - `token_data.sale` is set to None
->>>>>>> 0ed1bd65
         #[weight = 10_000_000] // TODO: adjust weight
         fn recover_unsold_tokens(origin, token_id: T::TokenId) -> DispatchResult {
             ensure_signed(origin)?;
             let token_info = Self::ensure_token_exists(token_id)?;
             OfferingStateOf::<T>::ensure_idle_of::<T>(&token_info)?;
-<<<<<<< HEAD
-            let amount_to_recover = token_info.last_sale_remaining_tokens();
-            ensure!(
-                !amount_to_recover.is_zero(),
-                Error::<T>::NoTokensToRecover
-            );
-=======
             let sale = token_info.sale.ok_or(Error::<T>::NoTokensToRecover)?;
             let sale_id = token_info.next_sale_id - 1;
->>>>>>> 0ed1bd65
 
             // == MUTATION SAFE ==
             AccountInfoByTokenAndAccount::<T>::mutate(
                 token_id,
-<<<<<<< HEAD
-                &token_info.last_sale.unwrap().tokens_source,
+                &sale.tokens_source,
                 |ad| {
-                    ad.increase_amount_by(amount_to_recover);
+                    ad.increase_amount_by(sale.quantity_left);
                 },
             );
             TokenInfoById::<T>::mutate(token_id, |token_info| {
-                token_info.last_sale.as_mut().unwrap().quantity_left = <T as Trait>::Balance::zero();
+                token_info.sale = None;
             });
 
-            Self::deposit_event(RawEvent::UnsoldTokensRecovered(token_id, token_info.sales_initialized, amount_to_recover));
+            Self::deposit_event(RawEvent::UnsoldTokensRecovered(token_id, sale_id, sale.quantity_left));
 
             Ok(())
         }
@@ -625,19 +560,6 @@
             });
 
             Self::deposit_event(RawEvent::RevenueSplitLeft(token_id, sender, staking_info.amount));
-=======
-                &sale.tokens_source,
-                |ad| {
-                    ad.increase_amount_by(sale.quantity_left);
-                },
-            );
-            TokenInfoById::<T>::mutate(token_id, |token_info| {
-                token_info.sale = None;
-            });
-
-            Self::deposit_event(RawEvent::UnsoldTokensRecovered(token_id, sale_id, sale.quantity_left));
-
->>>>>>> 0ed1bd65
             Ok(())
         }
     }
@@ -796,15 +718,9 @@
         SymbolsUsed::<T>::insert(&token_data.symbol, ());
         TokenInfoById::<T>::insert(token_id, token_data);
         NextTokenId::<T>::put(token_id.saturating_add(T::TokenId::one()));
-<<<<<<< HEAD
 
         Self::deposit_to_treasury(&issuer, total_bloat_bond);
 
-=======
-
-        Self::deposit_to_treasury(&issuer, total_bloat_bond);
-
->>>>>>> 0ed1bd65
         Self::perform_initial_allocation(
             token_id,
             &issuance_parameters.initial_allocation,
@@ -821,17 +737,6 @@
         Ok(())
     }
 
-<<<<<<< HEAD
-    fn init_token_sale(token_id: T::TokenId, sale_params: TokenSaleParamsOf<T>) -> DispatchResult {
-        let token_data = Self::ensure_token_exists(token_id)?;
-        let sale = TokenSaleOf::<T>::try_from_params::<T>(sale_params.clone())?;
-        // Validation + first mutation(!)
-        Self::try_init_sale(token_id, &token_data, &sale_params)?;
-        // == MUTATION SAFE ==
-        TokenInfoById::<T>::mutate(token_id, |t| {
-            t.last_sale = Some(sale);
-            t.sales_initialized = t.sales_initialized.saturating_add(1);
-=======
     /// Initialize token sale
     ///
     /// Preconditions:
@@ -865,7 +770,6 @@
         TokenInfoById::<T>::mutate(token_id, |t| {
             t.sale = Some(sale);
             t.next_sale_id = t.next_sale_id.saturating_add(1);
->>>>>>> 0ed1bd65
         });
 
         Ok(())
@@ -873,12 +777,8 @@
 
     /// Update upcoming token sale
     /// Preconditions:
-<<<<<<< HEAD
-    /// - token is in UpcomingSale state
-=======
     /// - token by `token_id` exists
     /// - token offering is in UpcomingSale state
->>>>>>> 0ed1bd65
     ///
     /// Postconditions:
     /// - token's sale `duration` and `start_block` is updated according to provided parameters
@@ -899,11 +799,7 @@
             Error::<T>::SaleStartingBlockInThePast
         );
         // == MUTATION SAFE ==
-<<<<<<< HEAD
-        TokenInfoById::<T>::mutate(token_id, |t| t.last_sale = Some(updated_sale));
-=======
         TokenInfoById::<T>::mutate(token_id, |t| t.sale = Some(updated_sale));
->>>>>>> 0ed1bd65
 
         Ok(())
     }
@@ -1136,7 +1032,6 @@
         <frame_system::Module<T>>::block_number()
     }
 
-<<<<<<< HEAD
     /// Computes (staked_amount / supply) * allocation
     /// Preconditions:
     /// - supply >= user_staked_amount > 0
@@ -1150,13 +1045,6 @@
         perc_of_the_supply.mul_floor(split_allocation)
     }
 
-    pub(crate) fn try_init_sale(
-        token_id: T::TokenId,
-        token_data: &TokenDataOf<T>,
-        sale_params: &TokenSaleParamsOf<T>,
-    ) -> DispatchResult {
-        let current_block = Self::current_block();
-=======
     pub(crate) fn ensure_can_init_sale(
         token_id: T::TokenId,
         token_data: &TokenDataOf<T>,
@@ -1168,20 +1056,10 @@
             sale_params.duration >= MinSaleDuration::<T>::get(),
             Error::<T>::SaleDurationTooShort
         );
->>>>>>> 0ed1bd65
 
         // Ensure token offering state is Idle
         OfferingStateOf::<T>::ensure_idle_of::<T>(token_data)?;
 
-<<<<<<< HEAD
-        // Ensure no unrecovered tokens remaining from the previous sale
-        ensure!(
-            token_data.last_sale_remaining_tokens().is_zero(),
-            Error::<T>::RemainingUnrecoveredTokensFromPreviousSale
-        );
-
-        // Ensure sale upper_bound_quantity can be reserved from `source`
-=======
         // Ensure previous sale was finalized
         ensure!(
             token_data.sale.is_none(),
@@ -1189,23 +1067,11 @@
         );
 
         // Ensure source account exists
->>>>>>> 0ed1bd65
         let account_data = Self::ensure_account_data_exists(token_id, &sale_params.tokens_source)?;
 
         // Ensure source account has enough transferrable tokens
         account_data.ensure_can_transfer::<T>(current_block, sale_params.upper_bound_quantity)?;
 
-<<<<<<< HEAD
-        // == MUTATION SAFE ==
-
-        // Decrease source account's tokens number by sale_params.upper_bound_quantity
-        // (unsold tokens can be later recovered with `recover_unsold_tokens`)
-        AccountInfoByTokenAndAccount::<T>::mutate(token_id, &sale_params.tokens_source, |ad| {
-            ad.decrease_amount_by(sale_params.upper_bound_quantity);
-        });
-
-=======
->>>>>>> 0ed1bd65
         Ok(())
     }
 
@@ -1256,12 +1122,9 @@
 
         // This is a extra, since when no account exists -> total_supply == 0
         debug_assert!(token_info.total_supply.is_zero());
-<<<<<<< HEAD
 
         Ok(())
     }
-=======
->>>>>>> 0ed1bd65
 
     pub(crate) fn ensure_purchase_cap_not_exceeded(
         token_id: T::TokenId,
@@ -1283,33 +1146,8 @@
         Ok(())
     }
 
-<<<<<<< HEAD
     /// Returns the account for the current module used for both bloat bond & revenue split
     pub fn module_treasury_account() -> T::AccountId {
-=======
-    pub(crate) fn ensure_purchase_cap_not_exceeded(
-        token_id: T::TokenId,
-        sale_id: TokenSaleId,
-        buyer: &T::AccountId,
-        purchase_amount: <T as Trait>::Balance,
-        cap: <T as Trait>::Balance,
-    ) -> DispatchResult {
-        let opt_acc_data = Self::ensure_account_data_exists(token_id, &buyer).ok();
-        let tokens_purchased = opt_acc_data.map_or(<T as Trait>::Balance::zero(), |ad| {
-            ad.vesting_schedules
-                .get(&VestingSource::Sale(sale_id))
-                .map_or(<T as Trait>::Balance::zero(), |vs| vs.total_amount())
-        });
-        ensure!(
-            tokens_purchased.saturating_add(purchase_amount) <= cap,
-            Error::<T>::SalePurchaseCapExceeded
-        );
-        Ok(())
-    }
-
-    /// Returns the module account for the bloat bond treasury
-    pub fn bloat_bond_treasury_account_id() -> T::AccountId {
->>>>>>> 0ed1bd65
         <T as Trait>::ModuleId::get().into_sub_account(Vec::<u8>::new())
     }
 
@@ -1376,11 +1214,7 @@
     }
 
     pub(crate) fn deposit_to_treasury(src: &T::AccountId, amount: JoyBalanceOf<T>) {
-<<<<<<< HEAD
         let treasury_account_id = Self::module_treasury_account();
-=======
-        let treasury_account_id = Self::bloat_bond_treasury_account_id();
->>>>>>> 0ed1bd65
         let _ = <Joy<T> as Currency<T::AccountId>>::transfer(
             src,
             &treasury_account_id,
@@ -1390,11 +1224,7 @@
     }
 
     pub(crate) fn withdraw_from_treasury(dst: &T::AccountId, amount: JoyBalanceOf<T>) {
-<<<<<<< HEAD
         let treasury_account_id = Self::module_treasury_account();
-=======
-        let treasury_account_id = Self::bloat_bond_treasury_account_id();
->>>>>>> 0ed1bd65
         let _ = <Joy<T> as Currency<T::AccountId>>::transfer(
             &treasury_account_id,
             dst,
@@ -1423,11 +1253,7 @@
         let current_block = Self::current_block();
 
         for (destination, allocation) in targets {
-<<<<<<< HEAD
-            let account_data = if let Some(vsp) = allocation.vesting_schedule.as_ref() {
-=======
             let account_data = if let Some(vsp) = allocation.vesting_schedule_params.as_ref() {
->>>>>>> 0ed1bd65
                 AccountDataOf::<T>::new_with_vesting_and_bond(
                     VestingSource::InitialIssuance,
                     VestingSchedule::from_params(current_block, allocation.amount, vsp.clone()),
