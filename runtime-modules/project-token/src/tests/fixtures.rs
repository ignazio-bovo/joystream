#![cfg(test)]

use crate::tests::mock::*;
use crate::types::Joy;
use crate::{last_event_eq, yearly_rate, AccountInfoByTokenAndAccount, RawEvent, YearlyRate};
use crate::{traits::PalletToken, types::VestingSource, SymbolsUsed};
use frame_support::dispatch::DispatchResult;
use frame_support::storage::{StorageDoubleMap, StorageMap};
use sp_runtime::{traits::Hash, DispatchError, Permill};
use sp_std::iter::FromIterator;
use storage::{BagId, DataObjectCreationParameters, StaticBagId};

pub trait Fixture<S: std::fmt::Debug + std::cmp::PartialEq> {
    fn get_state_snapshot(&self) -> S;

    fn execute_call(&self) -> DispatchResult;

    fn on_success(&self, snapshot_pre: &S, snapshot_post: &S);

    fn on_error(&self, snapshot_pre: &S, snapshot_post: &S, _e: DispatchError) {
        assert_eq!(snapshot_post, snapshot_pre);
    }

    fn call_and_assert(&self, expected_result: DispatchResult) {
        let snapshot_pre = Self::get_state_snapshot(&self);
        let result = Self::execute_call(&self);
        let snapshot_post = Self::get_state_snapshot(&self);

        assert_eq!(result, expected_result);

        match result {
            Result::Ok(..) => Self::on_success(&self, &snapshot_pre, &snapshot_post),
            Result::Err(e) => Self::on_error(&self, &snapshot_pre, &snapshot_post, e),
        };
    }
}

pub fn default_token_sale_params() -> TokenSaleParams {
    TokenSaleParams {
        tokens_source: DEFAULT_ACCOUNT_ID,
        duration: DEFAULT_SALE_DURATION,
        metadata: None,
        starts_at: None,
        unit_price: DEFAULT_SALE_UNIT_PRICE,
        upper_bound_quantity: DEFAULT_INITIAL_ISSUANCE,
        vesting_schedule: Some(VestingScheduleParams {
            blocks_before_cliff: 0,
            duration: 100,
            cliff_amount_percentage: Permill::from_percent(0),
        }),
        cap_per_member: None,
    }
}

pub fn default_upload_context() -> UploadContext {
    UploadContext {
        bag_id: BagId::<Test>::Static(StaticBagId::Council),
        uploader_account: DEFAULT_ACCOUNT_ID,
    }
}

#[allow(dead_code)]
pub fn default_single_data_object_upload_params() -> SingleDataObjectUploadParams {
    SingleDataObjectUploadParams {
        expected_data_size_fee: storage::Module::<Test>::data_object_per_mega_byte_fee(),
        object_creation_params: DataObjectCreationParameters {
            ipfs_content_id: Vec::from_iter(0..46),
            size: 1_000_000,
        },
    }
}

pub struct IssueTokenFixture {
    params: IssuanceParams,
    upload_context: UploadContext,
}

#[derive(Clone, PartialEq, Eq, Debug)]
pub struct IssueTokenFixtureStateSnapshot {
    next_token_id: u64,
}

impl IssueTokenFixture {
    pub fn default() -> Self {
        Self {
            params: IssuanceParams {
                initial_allocation: InitialAllocation {
                    address: DEFAULT_ACCOUNT_ID,
                    amount: DEFAULT_INITIAL_ISSUANCE,
                    vesting_schedule: None,
                },
                patronage_rate: yearly_rate!(0),
                symbol: Hashing::hash_of(b"ABC"),
                transfer_policy: TransferPolicyParams::Permissionless,
            },
            upload_context: default_upload_context(),
        }
    }

    pub fn with_transfer_policy(self, transfer_policy: TransferPolicyParams) -> Self {
        Self {
            params: IssuanceParams {
                transfer_policy,
                ..self.params
            },
            ..self
        }
    }
}

impl Fixture<IssueTokenFixtureStateSnapshot> for IssueTokenFixture {
    fn get_state_snapshot(&self) -> IssueTokenFixtureStateSnapshot {
        IssueTokenFixtureStateSnapshot {
            next_token_id: Token::next_token_id(),
        }
    }

    fn execute_call(&self) -> DispatchResult {
        Token::issue_token(self.params.clone(), self.upload_context.clone())
    }

    fn on_success(
        &self,
        snapshot_pre: &IssueTokenFixtureStateSnapshot,
        snapshot_post: &IssueTokenFixtureStateSnapshot,
    ) {
        assert_eq!(snapshot_post.next_token_id, snapshot_pre.next_token_id + 1);
        assert_eq!(
            Token::token_info_by_id(snapshot_pre.next_token_id),
            TokenData {
                accounts_number: 1,
                ..TokenData::from_params::<Test>(self.params.clone())
            }
        );
        assert!(SymbolsUsed::<Test>::contains_key(self.params.symbol));
    }
}

pub struct InitTokenSaleFixture {
    token_id: TokenId,
    params: TokenSaleParams,
}

#[derive(Clone, PartialEq, Eq, Debug)]
pub struct InitTokenSaleFixtureStateSnapshot {
    token_data: TokenData,
    source_account_data: AccountData,
    next_data_object_id: u64,
}

impl InitTokenSaleFixture {
    pub fn default() -> Self {
        Self {
            token_id: 1,
            params: default_token_sale_params(),
        }
    }

    pub fn with_start_block(self, bn: BlockNumber) -> Self {
        Self {
            params: TokenSaleParams {
                starts_at: Some(bn),
                ..self.params
            },
            ..self
        }
    }

    pub fn with_tokens_source(self, tokens_source: AccountId) -> Self {
        Self {
            params: TokenSaleParams {
                tokens_source,
                ..self.params
            },
            ..self
        }
    }

    pub fn with_upper_bound_quantity(self, quantity: Balance) -> Self {
        Self {
            params: TokenSaleParams {
                upper_bound_quantity: quantity,
                ..self.params
            },
            ..self
        }
    }

    pub fn with_vesting_schedule(self, vesting_schedule: Option<VestingScheduleParams>) -> Self {
        Self {
            params: TokenSaleParams {
                vesting_schedule,
                ..self.params
            },
            ..self
        }
    }

<<<<<<< HEAD
    pub fn with_whitelisted_participants(
        self,
        participants: &[WhitelistedSaleParticipant],
    ) -> Self {
        self.with_whitelist(WhitelistParams {
            commitment: generate_merkle_root_helper::<Test, _>(participants)
                .pop()
                .unwrap(),
            payload: None,
        })
    }

    pub fn with_vesting_schedule(self, vesting_schedule: Option<VestingScheduleParams>) -> Self {
=======
    pub fn with_cap_per_member(self, cap_per_member: Balance) -> Self {
>>>>>>> a6bd56a2
        Self {
            params: TokenSaleParams {
                cap_per_member: Some(cap_per_member),
                ..self.params
            },
            ..self
        }
    }
}

impl Fixture<InitTokenSaleFixtureStateSnapshot> for InitTokenSaleFixture {
    fn get_state_snapshot(&self) -> InitTokenSaleFixtureStateSnapshot {
        InitTokenSaleFixtureStateSnapshot {
            token_data: Token::token_info_by_id(self.token_id),
            next_data_object_id: storage::Module::<Test>::next_data_object_id(),
            source_account_data: Token::account_info_by_token_and_account(
                self.token_id,
                self.params.tokens_source,
            ),
        }
    }

    fn execute_call(&self) -> DispatchResult {
        Token::init_token_sale(self.token_id, self.params.clone())
    }

    fn on_success(
        &self,
        snapshot_pre: &InitTokenSaleFixtureStateSnapshot,
        snapshot_post: &InitTokenSaleFixtureStateSnapshot,
    ) {
        // Token's `last_sale` updated
        assert_eq!(
            snapshot_post.token_data.last_sale,
            Some(TokenSale::try_from_params::<Test>(self.params.clone()).unwrap())
        );

        // Token's `sales_initialized` updated
        assert_eq!(
            snapshot_post.token_data.sales_initialized,
            snapshot_pre.token_data.sales_initialized.saturating_add(1)
        );

        // Token state is valid
        let sale = snapshot_post.token_data.last_sale.clone().unwrap();
        assert_eq!(
            IssuanceState::of::<Test>(&snapshot_post.token_data),
            if let Some(start_block) = self.params.starts_at {
                if System::block_number() < start_block {
                    IssuanceState::UpcomingSale(sale)
                } else {
                    IssuanceState::Sale(sale)
                }
            } else {
                IssuanceState::Sale(sale)
            }
        );

        // Source tokens amount decreased
        assert_eq!(
            snapshot_post.source_account_data.amount,
            snapshot_pre
                .source_account_data
                .amount
                .saturating_sub(self.params.upper_bound_quantity)
        );
    }
}

pub struct UpdateUpcomingSaleFixture {
    token_id: TokenId,
    new_duration: Option<BlockNumber>,
    new_start_block: Option<BlockNumber>,
}

#[derive(Clone, PartialEq, Eq, Debug)]
pub struct UpdateUpcomingSaleFixtureStateSnapshot {
    token_data: TokenData,
}

impl UpdateUpcomingSaleFixture {
    pub fn default() -> Self {
        Self {
            token_id: 1,
            new_duration: Some(DEFAULT_SALE_DURATION * 2),
            new_start_block: Some(200),
        }
    }

    pub fn with_new_duration(self, new_duration: Option<BlockNumber>) -> Self {
        Self {
            new_duration,
            ..self
        }
    }

    pub fn with_new_start_block(self, new_start_block: Option<BlockNumber>) -> Self {
        Self {
            new_start_block,
            ..self
        }
    }
}

impl Fixture<UpdateUpcomingSaleFixtureStateSnapshot> for UpdateUpcomingSaleFixture {
    fn get_state_snapshot(&self) -> UpdateUpcomingSaleFixtureStateSnapshot {
        UpdateUpcomingSaleFixtureStateSnapshot {
            token_data: Token::token_info_by_id(self.token_id),
        }
    }

    fn execute_call(&self) -> DispatchResult {
        Token::update_upcoming_sale(
            self.token_id,
            self.new_start_block.clone(),
            self.new_duration.clone(),
        )
    }

    fn on_success(
        &self,
        snapshot_pre: &UpdateUpcomingSaleFixtureStateSnapshot,
        snapshot_post: &UpdateUpcomingSaleFixtureStateSnapshot,
    ) {
        // Token's `last_sale` updated
        let sale_pre = snapshot_pre.token_data.last_sale.clone().unwrap();
        assert_eq!(
            snapshot_post.token_data.last_sale.clone().unwrap(),
            TokenSale {
                duration: self.new_duration.unwrap_or(sale_pre.duration),
                start_block: self.new_start_block.unwrap_or(sale_pre.start_block),
                ..sale_pre
            }
        );
    }
}

pub struct PurchaseTokensOnSaleFixture {
    sender: AccountId,
    token_id: TokenId,
    amount: Balance,
}

#[derive(Clone, PartialEq, Eq, Debug)]
pub struct PurchaseTokensOnSaleFixtureStateSnapshot {
    token_data: TokenData,
    source_account_data: AccountData,
    source_account_usable_joy_balance: <Test as balances::Trait>::Balance,
    buyer_account_data: AccountData,
    buyer_vesting_schedule: Option<VestingSchedule>,
    buyer_account_exists: bool,
    buyer_usable_joy_balance: JoyBalance,
    treasury_usable_joy_balance: JoyBalance,
}

impl PurchaseTokensOnSaleFixture {
    pub fn default() -> Self {
        Self {
            sender: OTHER_ACCOUNT_ID,
            token_id: 1,
            amount: DEFAULT_SALE_PURCHASE_AMOUNT,
        }
    }

    pub fn with_amount(self, amount: Balance) -> Self {
        Self { amount, ..self }
    }

    pub fn with_sender(self, sender: AccountId) -> Self {
        Self { sender, ..self }
    }
}

impl Fixture<PurchaseTokensOnSaleFixtureStateSnapshot> for PurchaseTokensOnSaleFixture {
    fn get_state_snapshot(&self) -> PurchaseTokensOnSaleFixtureStateSnapshot {
        let token_data = Token::token_info_by_id(self.token_id);
        let sale_source_account = token_data
            .last_sale
            .as_ref()
            .map_or(AccountId::default(), |s| s.tokens_source);
        let buyer_account_data =
            Token::account_info_by_token_and_account(self.token_id, self.sender);
        PurchaseTokensOnSaleFixtureStateSnapshot {
            token_data: token_data.clone(),
            source_account_data: Token::account_info_by_token_and_account(
                self.token_id,
                sale_source_account,
            ),
            source_account_usable_joy_balance: balances::Module::<Test>::usable_balance(
                sale_source_account,
            ),
            buyer_account_data: buyer_account_data.clone(),
            buyer_account_exists: AccountInfoByTokenAndAccount::<Test>::contains_key(
                self.token_id,
                &self.sender,
            ),
            buyer_vesting_schedule: buyer_account_data
                .vesting_schedules
                .get(&VestingSource::Sale(token_data.sales_initialized))
                .map(|v| v.clone()),
            buyer_usable_joy_balance: Joy::<Test>::usable_balance(self.sender),
            treasury_usable_joy_balance: Joy::<Test>::usable_balance(
                Token::bloat_bond_treasury_account_id(),
            ),
        }
    }

    fn execute_call(&self) -> DispatchResult {
        Token::purchase_tokens_on_sale(Origin::signed(self.sender), self.token_id, self.amount)
    }

    fn on_success(
        &self,
        snapshot_pre: &PurchaseTokensOnSaleFixtureStateSnapshot,
        snapshot_post: &PurchaseTokensOnSaleFixtureStateSnapshot,
    ) {
        // event emitted
        last_event_eq!(RawEvent::TokensPurchasedOnSale(
            self.token_id,
            snapshot_pre.token_data.sales_initialized,
            self.amount,
            self.sender
        ));
        let sale_pre = snapshot_pre.token_data.last_sale.clone().unwrap();
        // `quantity_left` decreased
        assert_eq!(
            snapshot_post.token_data.last_sale.clone().unwrap(),
            TokenSale {
                quantity_left: sale_pre.quantity_left.saturating_sub(self.amount),
                ..sale_pre.clone()
            }
        );
        // source account's JOY balance increased
        assert_eq!(
            snapshot_post.source_account_usable_joy_balance,
            snapshot_pre
                .source_account_usable_joy_balance
                .saturating_add(self.amount * sale_pre.unit_price)
        );
        // buyer's vesting schedule is correct
        let purchase_vesting_schedule = sale_pre.get_vesting_schedule(self.amount);
        assert_eq!(
            snapshot_post
                .buyer_vesting_schedule
                .as_ref()
                .unwrap()
                .clone(),
            VestingSchedule {
                cliff_amount: snapshot_pre
                    .buyer_vesting_schedule
                    .as_ref()
                    .map_or(0, |vs| vs.cliff_amount)
                    .saturating_add(purchase_vesting_schedule.cliff_amount),
                duration: purchase_vesting_schedule.duration,
                post_cliff_total_amount: snapshot_pre
                    .buyer_vesting_schedule
                    .as_ref()
                    .map_or(0, |vs| vs.post_cliff_total_amount)
                    .saturating_add(purchase_vesting_schedule.post_cliff_total_amount),
                start_block: purchase_vesting_schedule.start_block
            }
        );
        // buyer's transferrable balance is unchanged
        assert_eq!(
            snapshot_post
                .buyer_account_data
                .transferrable::<Test>(System::block_number()),
            snapshot_pre
                .buyer_account_data
                .transferrable::<Test>(System::block_number())
        );
        // new account case
        if !snapshot_pre.buyer_account_exists {
            // buyer's joy balance is decreased by bloat_bond + tokens price
            assert_eq!(
                snapshot_post.buyer_usable_joy_balance,
                snapshot_pre
                    .buyer_usable_joy_balance
                    .saturating_sub(Token::bloat_bond())
                    .saturating_sub(self.amount * sale_pre.unit_price)
            );
            // treasury account balance is increased by bloat_bond
            assert_eq!(
                snapshot_post.treasury_usable_joy_balance,
                snapshot_pre
                    .treasury_usable_joy_balance
                    .saturating_add(Token::bloat_bond())
            );
            // token_data.accounts_number increased
            assert_eq!(
                snapshot_post.token_data.accounts_number,
                snapshot_pre.token_data.accounts_number + 1
            );
        } else {
            // buyer's joy balance is decreased by tokens price
            assert_eq!(
                snapshot_post.buyer_usable_joy_balance,
                snapshot_pre
                    .buyer_usable_joy_balance
                    .saturating_sub(self.amount * sale_pre.unit_price)
            );
        }
    }
}

pub struct RecoverUnsoldTokensFixture {
    origin: Origin,
    token_id: TokenId,
}

#[derive(Clone, PartialEq, Eq, Debug)]
pub struct RecoverUnsoldTokensFixtureStateSnapshot {
    token_data: TokenData,
    source_account_data: AccountData,
}

impl RecoverUnsoldTokensFixture {
    pub fn default() -> Self {
        Self {
            token_id: 1,
            origin: Origin::signed(DEFAULT_ACCOUNT_ID),
        }
    }
}

impl Fixture<RecoverUnsoldTokensFixtureStateSnapshot> for RecoverUnsoldTokensFixture {
    fn get_state_snapshot(&self) -> RecoverUnsoldTokensFixtureStateSnapshot {
        let token_data = Token::token_info_by_id(self.token_id);
        let sale_source_acc = token_data
            .last_sale
            .as_ref()
            .map_or(AccountId::default(), |s| s.tokens_source);
        RecoverUnsoldTokensFixtureStateSnapshot {
            token_data: Token::token_info_by_id(self.token_id),
            source_account_data: Token::account_info_by_token_and_account(
                self.token_id,
                &sale_source_acc,
            ),
        }
    }

    fn execute_call(&self) -> DispatchResult {
        Token::recover_unsold_tokens(self.origin.clone(), self.token_id)
    }

    fn on_success(
        &self,
        snapshot_pre: &RecoverUnsoldTokensFixtureStateSnapshot,
        snapshot_post: &RecoverUnsoldTokensFixtureStateSnapshot,
    ) {
        let recovered_amount = snapshot_pre.token_data.last_sale_remaining_tokens();
        last_event_eq!(RawEvent::UnsoldTokensRecovered(
            self.token_id,
            snapshot_pre.token_data.sales_initialized,
            recovered_amount
        ));
        assert_eq!(snapshot_post.token_data.last_sale_remaining_tokens(), 0);
        // `acc.amount` and `acc.transferrable` increased by `recovered_amount`
        assert_eq!(
            snapshot_post
                .source_account_data
                .transferrable::<Test>(System::block_number()),
            snapshot_pre
                .source_account_data
                .transferrable::<Test>(System::block_number())
                .saturating_add(recovered_amount)
        );
        assert_eq!(
            snapshot_post.source_account_data.amount,
            snapshot_pre
                .source_account_data
                .amount
                .saturating_add(recovered_amount),
        )
    }
}<|MERGE_RESOLUTION|>--- conflicted
+++ resolved
@@ -196,23 +196,7 @@
         }
     }
 
-<<<<<<< HEAD
-    pub fn with_whitelisted_participants(
-        self,
-        participants: &[WhitelistedSaleParticipant],
-    ) -> Self {
-        self.with_whitelist(WhitelistParams {
-            commitment: generate_merkle_root_helper::<Test, _>(participants)
-                .pop()
-                .unwrap(),
-            payload: None,
-        })
-    }
-
-    pub fn with_vesting_schedule(self, vesting_schedule: Option<VestingScheduleParams>) -> Self {
-=======
     pub fn with_cap_per_member(self, cap_per_member: Balance) -> Self {
->>>>>>> a6bd56a2
         Self {
             params: TokenSaleParams {
                 cap_per_member: Some(cap_per_member),
