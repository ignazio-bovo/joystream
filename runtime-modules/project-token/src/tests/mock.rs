--- conflicted
+++ resolved
@@ -198,12 +198,9 @@
     type JoyExistentialDeposit = ExistentialDeposit;
     type MaxVestingBalancesPerAccountPerToken = MaxVestingBalancesPerAccountPerToken;
     type BlocksPerYear = BlocksPerYear;
-<<<<<<< HEAD
-=======
     type MemberOriginValidator = TestMemberships;
     type MembershipInfoProvider = TestMemberships;
     type MinRevenueSplitDuration = MinRevenueSplitDuration;
->>>>>>> b9c2e913
 }
 
 // Working group integration
