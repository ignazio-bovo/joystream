--- conflicted
+++ resolved
@@ -479,12 +479,9 @@
     pub(crate) bloat_bond: JoyBalance,
     pub(crate) symbol_used: Vec<(HashOut, ())>,
     pub(crate) min_sale_duration: BlockNumber,
-<<<<<<< HEAD
     pub(crate) min_revenue_split_duration: BlockNumber,
     pub(crate) min_revenue_split_time_to_start: BlockNumber,
-=======
     pub(crate) sale_platform_fee: Permill,
->>>>>>> f86d69f0
 }
 
 /// test externalities + initial balances allocation
