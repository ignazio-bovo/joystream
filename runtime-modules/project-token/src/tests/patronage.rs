--- conflicted
+++ resolved
@@ -18,97 +18,79 @@
 
     let params = TokenIssuanceParametersOf::<Test> {
         patronage_rate,
-<<<<<<< HEAD
+        initial_allocation: InitialAllocation {
+            address: owner,
+            amount: init_supply,
+            vesting_schedule: None,
+        },
+        ..Default::default()
+    };
+    let config = GenesisConfigBuilder::new_empty().build();
+
+    build_test_externalities(config).execute_with(|| {
+        let _ = Token::issue_token(params);
+
+        assert_eq!(
+            Token::token_info_by_id(token_id)
+                .patronage_info
+                .unclaimed_patronage_tally_amount,
+            balance!(0),
+        );
+    })
+}
+
+#[test]
+fn issue_token_ok_with_correct_non_zero_patronage_accounting() {
+    let token_id = token!(1);
+    let (patronage_rate, blocks) = (yearly_rate!(20), block!(10));
+    let (owner, init_supply) = (account!(1), balance!(10));
+
+    let params = TokenIssuanceParametersOf::<Test> {
+        patronage_rate,
+        initial_allocation: InitialAllocation {
+            address: owner,
+            amount: init_supply,
+            vesting_schedule: None,
+        },
+        ..Default::default()
+    };
+    let config = GenesisConfigBuilder::new_empty().build();
+    let rate = BlockRate::from_yearly_rate(patronage_rate, BlocksPerYear::get());
+
+    build_test_externalities(config).execute_with(|| {
+        let _ = Token::issue_token(params);
+        increase_block_number_by(blocks);
+
+        assert_eq!(
+            Token::token_info_by_id(token_id)
+                .unclaimed_patronage_at_block::<Block2Balance>(System::block_number()),
+            rate.0 * blocks * init_supply,
+        );
+    })
+}
+
+#[test]
+fn issue_token_ok_with_correct_patronage_accounting_and_zero_supply() {
+    let token_id = token!(1);
+    let (patronage_rate, blocks) = (yearly_rate!(20), block!(10));
+    let (owner, initial_supply) = (account!(1), balance!(0));
+
+    let params = TokenIssuanceParametersOf::<Test> {
+        patronage_rate,
         initial_allocation: InitialAllocation {
             address: owner,
             amount: initial_supply,
             vesting_schedule: None,
         },
-=======
-        initial_supply: init_supply,
->>>>>>> fc938fa9
         ..Default::default()
     };
     let config = GenesisConfigBuilder::new_empty().build();
 
     build_test_externalities(config).execute_with(|| {
         let _ = Token::issue_token(params);
-
-        assert_eq!(
-            Token::token_info_by_id(token_id)
-                .patronage_info
-                .unclaimed_patronage_tally_amount,
-            balance!(0),
-        );
-    })
-}
-
-#[test]
-fn issue_token_ok_with_correct_non_zero_patronage_accounting() {
-    let token_id = token!(1);
-    let (patronage_rate, blocks) = (yearly_rate!(20), block!(10));
-    let (owner, init_supply) = (account!(1), balance!(10));
-
-    let params = TokenIssuanceParametersOf::<Test> {
-<<<<<<< HEAD
-        patronage_rate: rate,
-        initial_allocation: InitialAllocation {
-            address: owner,
-            amount: initial_supply,
-            vesting_schedule: None,
-        },
-=======
-        patronage_rate,
-        initial_supply: init_supply,
->>>>>>> fc938fa9
-        ..Default::default()
-    };
-    let config = GenesisConfigBuilder::new_empty().build();
-    let rate = BlockRate::from_yearly_rate(patronage_rate, BlocksPerYear::get());
-
-    build_test_externalities(config).execute_with(|| {
-        let _ = Token::issue_token(params);
-        increase_block_number_by(blocks);
-
-        assert_eq!(
-            Token::token_info_by_id(token_id)
-                .unclaimed_patronage_at_block::<Block2Balance>(System::block_number()),
-            rate.0 * blocks * init_supply,
-        );
-    })
-}
-
-#[test]
-fn issue_token_ok_with_correct_patronage_accounting_and_zero_supply() {
-    let token_id = token!(1);
-    let (patronage_rate, blocks) = (yearly_rate!(20), block!(10));
-    let (owner, initial_supply) = (account!(1), balance!(0));
-
-    let params = TokenIssuanceParametersOf::<Test> {
-<<<<<<< HEAD
-        patronage_rate: rate,
-        initial_allocation: InitialAllocation {
-            address: owner,
-            amount: initial_supply,
-            vesting_schedule: None,
-        },
-=======
-        patronage_rate,
-        initial_supply,
->>>>>>> fc938fa9
-        ..Default::default()
-    };
-    let config = GenesisConfigBuilder::new_empty().build();
-
-    build_test_externalities(config).execute_with(|| {
-        let _ = Token::issue_token(params);
-        increase_block_number_by(blocks);
-
-<<<<<<< HEAD
+        increase_block_number_by(blocks);
+
         assert_eq!(Token::token_info_by_id(token_id).total_supply, balance!(0),);
-=======
-        assert_eq!(Token::token_info_by_id(token_id).supply, balance!(0));
->>>>>>> fc938fa9
     })
 }
 
@@ -134,36 +116,6 @@
 }
 
 #[test]
-<<<<<<< HEAD
-fn decrease_patronage_ok_with_tally_count_updated() {
-    let token_id = token!(1);
-    let decrement = balance!(10);
-    let (rate, blocks) = (balance!(20), block!(10));
-    let (owner, supply) = (account!(1), balance!(100));
-
-    let params = TokenDataBuilder::new_empty().with_patronage_rate(rate);
-    let config = GenesisConfigBuilder::new_empty()
-        .with_token(token_id, params.build())
-        .with_account(owner, supply)
-        .build();
-
-    build_test_externalities(config).execute_with(|| {
-        increase_block_number_by(blocks);
-
-        let _ = Token::reduce_patronage_rate_by(token_id, decrement);
-
-        assert_eq!(
-            rate * blocks * supply,
-            Token::token_info_by_id(token_id)
-                .patronage_info
-                .unclaimed_patronage_tally_amount,
-        );
-    })
-}
-
-#[test]
-=======
->>>>>>> fc938fa9
 fn decrease_patronage_ok_with_tally_count_twice_updated() {
     let token_id = token!(1);
     let decrement = yearly_rate!(10);
@@ -174,12 +126,7 @@
         .with_patronage_rate(BlockRate::from_yearly_rate(init_rate, BlocksPerYear::get()))
         .build();
     let config = GenesisConfigBuilder::new_empty()
-<<<<<<< HEAD
-        .with_token(token_id, params.build())
-        .with_account(owner, supply)
-=======
-        .with_token_and_owner(token_id, token_info, owner, init_supply)
->>>>>>> fc938fa9
+        .with_token_and_owner(token_id, token_info, owner, init_supply)
         .build();
 
     let expected_tally_amount = BlockRate::from_yearly_rate(yearly_rate!(50), BlocksPerYear::get())
@@ -319,24 +266,13 @@
 
     let config = GenesisConfigBuilder::new_empty()
         .with_token(token_id, params.build())
-<<<<<<< HEAD
-        .with_account(owner_account_id, 0)
-=======
-        .with_account(owner, AccountData::new_empty())
->>>>>>> fc938fa9
-        .build();
-
-    build_test_externalities(config).execute_with(|| {
-        increase_block_number_by(blocks);
-
-<<<<<<< HEAD
-        let result = Token::claim_patronage_credit(token_id, owner_account_id);
-=======
-        let result =
-            <Token as PalletToken<AccountId, Policy, IssuanceParams>>::claim_patronage_credit(
-                token_id, owner,
-            );
->>>>>>> fc938fa9
+        .with_account(owner, AccountData::default())
+        .build();
+
+    build_test_externalities(config).execute_with(|| {
+        increase_block_number_by(blocks);
+
+        let result = Token::claim_patronage_credit(token_id, owner);
 
         assert_ok!(result);
     })
@@ -352,11 +288,7 @@
 
     let config = GenesisConfigBuilder::new_empty()
         .with_token(token_id, params.build())
-<<<<<<< HEAD
-        .with_account(owner, supply)
-=======
-        .with_account(owner, AccountData::new_with_liquidity(init_supply))
->>>>>>> fc938fa9
+        .with_account(owner, AccountData::new_with_amount(init_supply))
         .build();
 
     build_test_externalities(config).execute_with(|| {
@@ -383,33 +315,18 @@
         .build();
 
     let config = GenesisConfigBuilder::new_empty()
-<<<<<<< HEAD
-        .with_token(token_id, params.build())
-        .with_account(owner_account_id, supply)
-=======
-        .with_token_and_owner(token_id, token_info, owner, init_supply)
->>>>>>> fc938fa9
-        .build();
-
-    build_test_externalities(config).execute_with(|| {
-        increase_block_number_by(blocks);
-
-<<<<<<< HEAD
-        let _ = Token::claim_patronage_credit(token_id, owner_account_id);
-
-        assert_eq!(
-            Token::account_info_by_token_and_account(token_id, owner_account_id)
+        .with_token_and_owner(token_id, token_info, owner, init_supply)
+        .build();
+
+    build_test_externalities(config).execute_with(|| {
+        increase_block_number_by(blocks);
+
+        let _ = Token::claim_patronage_credit(token_id, owner);
+
+        assert_eq!(
+            Token::account_info_by_token_and_account(token_id, owner)
                 .transferrable::<Test>(System::block_number()),
-            rate * blocks * supply + supply, // initial + patronage claimed
-=======
-        let _ = <Token as PalletToken<AccountId, Policy, IssuanceParams>>::claim_patronage_credit(
-            token_id, owner,
-        );
-
-        assert_eq!(
-            Token::account_info_by_token_and_account(token_id, owner).free_balance,
             rate.0 * blocks * init_supply + init_supply, // initial balance + patronage claimed
->>>>>>> fc938fa9
         );
     })
 }
@@ -426,26 +343,14 @@
         .build();
 
     let config = GenesisConfigBuilder::new_empty()
-<<<<<<< HEAD
-        .with_token(token_id, params.build())
-        .with_account(account_id, 0)
-        .with_account(owner_account_id, 0)
-=======
-        .with_token_and_owner(token_id, token_info, owner, init_supply)
-        .with_account(account_id, AccountData::new_empty())
->>>>>>> fc938fa9
-        .build();
-
-    build_test_externalities(config).execute_with(|| {
-        increase_block_number_by(blocks);
-
-<<<<<<< HEAD
-        let _ = Token::claim_patronage_credit(token_id, owner_account_id);
-=======
-        let _ = <Token as PalletToken<AccountId, Policy, IssuanceParams>>::claim_patronage_credit(
-            token_id, owner,
-        );
->>>>>>> fc938fa9
+        .with_token_and_owner(token_id, token_info, owner, init_supply)
+        .with_account(account_id, AccountData::default())
+        .build();
+
+    build_test_externalities(config).execute_with(|| {
+        increase_block_number_by(blocks);
+
+        let _ = Token::claim_patronage_credit(token_id, owner);
 
         assert_eq!(
             Token::token_info_by_id(token_id)
@@ -480,22 +385,10 @@
         .build();
 
     let config = GenesisConfigBuilder::new_empty()
-<<<<<<< HEAD
-        .with_token(token_id, params.build())
-        .with_account(account_id, amount)
-        .build();
-    build_test_externalities(config).execute_with(|| {
-        let result = Token::claim_patronage_credit(token_id, owner_account_id);
-=======
-        .with_token_and_owner(token_id, token_info, owner, init_supply)
-        .build();
-    build_test_externalities(config).execute_with(|| {
-        let result =
-            <Token as PalletToken<AccountId, Policy, IssuanceParams>>::claim_patronage_credit(
-                token_id,
-                invalid_owner,
-            );
->>>>>>> fc938fa9
+        .with_token_and_owner(token_id, token_info, owner, init_supply)
+        .build();
+    build_test_externalities(config).execute_with(|| {
+        let result = Token::claim_patronage_credit(token_id, invalid_owner);
 
         assert_noop!(result, Error::<Test>::AccountInformationDoesNotExist);
     })
@@ -512,24 +405,13 @@
         .build();
 
     let config = GenesisConfigBuilder::new_empty()
-<<<<<<< HEAD
-        .with_token(token_id, params.build())
-        .with_account(owner_account_id, 0)
-=======
-        .with_token_and_owner(token_id, token_info, owner, init_supply)
->>>>>>> fc938fa9
-        .build();
-
-    build_test_externalities(config).execute_with(|| {
-        increase_block_number_by(blocks);
-
-<<<<<<< HEAD
-        let _ = Token::claim_patronage_credit(token_id, owner_account_id);
-=======
-        let _ = <Token as PalletToken<AccountId, Policy, IssuanceParams>>::claim_patronage_credit(
-            token_id, owner,
-        );
->>>>>>> fc938fa9
+        .with_token_and_owner(token_id, token_info, owner, init_supply)
+        .build();
+
+    build_test_externalities(config).execute_with(|| {
+        increase_block_number_by(blocks);
+
+        let _ = Token::claim_patronage_credit(token_id, owner);
 
         assert_eq!(
             Token::token_info_by_id(token_id)
@@ -553,7 +435,7 @@
 
     let config = GenesisConfigBuilder::new_empty()
         .with_token_and_owner(token_id, token_info, owner, init_supply)
-        .with_account(user_account, AccountData::new_with_liquidity(amount_burned))
+        .with_account(user_account, AccountData::new_with_amount(amount_burned))
         .build();
 
     build_test_externalities(config).execute_with(|| {
@@ -583,7 +465,7 @@
 
     let config = GenesisConfigBuilder::new_empty()
         .with_token_and_owner(token_id, token_info, owner, owner_balance)
-        .with_account(user_account, AccountData::new_with_liquidity(amount_burned))
+        .with_account(user_account, AccountData::new_with_amount(amount_burned))
         .build();
 
     let init_supply = amount_burned + owner_balance;
