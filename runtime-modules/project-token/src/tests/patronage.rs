use core::assert_eq;

#[cfg(test)]
use frame_support::{assert_err, assert_ok};
use sp_runtime::traits::Zero;
use sp_runtime::SaturatedConversion;

use crate::tests::fixtures::{ClaimPatronageCreditFixture, Fixture, IssueTokenFixture};
use crate::tests::fixtures::{IssueRevenueSplitFixture, ReducePatronageRateToFixture};
use crate::tests::mock::*;
<<<<<<< HEAD
use crate::types::YearlyRate;
use crate::{balance, last_event_eq, Error, RawEvent};

// compute correct patronage amount given rate%, blocks and supply: (1 + rate/100%)^{blocks/BlocksPerYear}
=======
use crate::tests::test_utils::TokenDataBuilder;
use crate::traits::PalletToken;
use crate::types::{BlockRate, TokenIssuanceParametersOf, YearlyRate};
use crate::{balance, block, last_event_eq, member, rate, token, yearly_rate, Error, RawEvent};
use frame_system::RawOrigin;
>>>>>>> 332e22d0

#[test]
fn issue_token_ok_with_patronage_tally_count_zero() {
    build_default_test_externalities().execute_with(|| {
        IssueTokenFixture::default()
            .with_supply(10u64.into())
            .with_patronage_rate(DEFAULT_YEARLY_PATRONAGE_RATE.into())
            .execute_call()
            .unwrap();

        assert_eq!(
            Token::token_info_by_id(DEFAULT_TOKEN_ID)
                .patronage_info
                .unclaimed_patronage_tally_amount,
            balance!(0),
        );
    })
}

#[test]
fn issue_token_ok_with_correct_non_zero_patronage_accounting() {
    build_default_test_externalities().execute_with(|| {
        IssueTokenFixture::default()
            .with_supply(DEFAULT_INITIAL_ISSUANCE)
            .with_patronage_rate(DEFAULT_YEARLY_PATRONAGE_RATE.into())
            .execute_call()
            .unwrap();

        increase_block_number_by(DEFAULT_BLOCK_INTERVAL);

        assert_eq!(
            Token::token_info_by_id(DEFAULT_TOKEN_ID)
                .unclaimed_patronage_at_block::<BlocksPerYear>(System::block_number()),
            compute_correct_patronage_amount(
                DEFAULT_INITIAL_ISSUANCE,
                DEFAULT_YEARLY_PATRONAGE_RATE,
                DEFAULT_BLOCK_INTERVAL
            )
        );
    })
}

#[test]
fn issue_token_ok_with_correct_patronage_accounting_and_zero_supply() {
    build_default_test_externalities().execute_with(|| {
        IssueTokenFixture::default()
            .with_empty_allocation()
            .with_patronage_rate(DEFAULT_YEARLY_PATRONAGE_RATE.into())
            .execute_call()
            .unwrap();

        increase_block_number_by(DEFAULT_BLOCK_INTERVAL);

        assert_eq!(
            Token::token_info_by_id(DEFAULT_TOKEN_ID).total_supply,
            balance!(0)
        );
    })
}

#[test]
fn decrease_patronage_ok() {
    build_default_test_externalities().execute_with(|| {
        IssueTokenFixture::default()
            .with_supply(100u64.into())
            .with_patronage_rate(DEFAULT_MAX_YEARLY_PATRONAGE_RATE.into())
            .execute_call()
            .unwrap();

        let result = ReducePatronageRateToFixture::default()
            .with_target_rate(DEFAULT_YEARLY_PATRONAGE_RATE.into())
            .execute_call();

        assert_ok!(result);
        assert_eq!(
            Token::token_info_by_id(DEFAULT_TOKEN_ID)
                .patronage_info
                .rate,
            DEFAULT_YEARLY_PATRONAGE_RATE.into()
        );
    })
}

#[test]
fn decrease_patronage_ok_with_tally_count_correctly_updated() {
    build_default_test_externalities().execute_with(|| {
        IssueTokenFixture::default()
            .with_supply(DEFAULT_INITIAL_ISSUANCE)
            .with_patronage_rate(DEFAULT_YEARLY_PATRONAGE_RATE.into())
            .execute_call()
            .unwrap();
        increase_block_number_by(DEFAULT_BLOCK_INTERVAL);

        ReducePatronageRateToFixture::default()
            .with_target_rate(YearlyRate::zero())
            .execute_call()
            .unwrap();

        assert_eq!(
            Token::token_info_by_id(DEFAULT_TOKEN_ID)
                .patronage_info
                .unclaimed_patronage_tally_amount,
            compute_correct_patronage_amount(
                DEFAULT_INITIAL_ISSUANCE,
                DEFAULT_YEARLY_PATRONAGE_RATE,
                DEFAULT_BLOCK_INTERVAL
            )
        );
    })
}

#[test]
fn decrease_patronage_ok_noop_with_current_patronage_rate_specified_as_target() {
    build_default_test_externalities().execute_with(|| {
        IssueTokenFixture::default()
            .with_patronage_rate(DEFAULT_MAX_YEARLY_PATRONAGE_RATE.into())
            .execute_call()
            .unwrap();

        ReducePatronageRateToFixture::default()
            .with_target_rate(DEFAULT_YEARLY_PATRONAGE_RATE.into())
            .execute_call()
            .unwrap();

        assert_eq!(
            Token::token_info_by_id(DEFAULT_TOKEN_ID)
                .patronage_info
                .rate,
            YearlyRate::from(DEFAULT_YEARLY_PATRONAGE_RATE),
        );
    })
}

#[test]
fn decrease_patronage_ok_with_last_tally_block_updated() {
    build_default_test_externalities().execute_with(|| {
        IssueTokenFixture::default()
            .with_patronage_rate(DEFAULT_MAX_YEARLY_PATRONAGE_RATE.into())
            .execute_call()
            .unwrap();
        increase_block_number_by(DEFAULT_BLOCK_INTERVAL);

        ReducePatronageRateToFixture::default()
            .with_target_rate(DEFAULT_YEARLY_PATRONAGE_RATE.into())
            .execute_call()
            .unwrap();

        let tally_block = Token::token_info_by_id(DEFAULT_TOKEN_ID)
            .patronage_info
            .last_unclaimed_patronage_tally_block
            .saturated_into::<u64>();
        assert_eq!(
            DEFAULT_BLOCK_INTERVAL + 1u64, // starting block + blocks
            tally_block,
        )
    })
}

#[test]
fn decreasing_patronage_rate_fails_with_target_rate_exceeding_current_rate() {
    build_default_test_externalities().execute_with(|| {
        IssueTokenFixture::default()
            .with_patronage_rate(DEFAULT_YEARLY_PATRONAGE_RATE.into())
            .execute_call()
            .unwrap();

        let result = ReducePatronageRateToFixture::default()
            .with_target_rate(DEFAULT_MAX_YEARLY_PATRONAGE_RATE.into())
            .execute_call();

        assert_err!(
            result,
            Error::<Test>::TargetPatronageRateIsHigherThanCurrentRate
        );
    })
}

#[test]
fn decreasing_patronage_rate_fails_invalid_token() {
    build_default_test_externalities().execute_with(|| {
        IssueTokenFixture::default()
            .with_patronage_rate(DEFAULT_MAX_YEARLY_PATRONAGE_RATE.into())
            .execute_call()
            .unwrap();

        let result = ReducePatronageRateToFixture::default()
            .with_token_id(DEFAULT_TOKEN_ID + 1u64)
            .execute_call();

        assert_err!(result, Error::<Test>::TokenDoesNotExist);
    })
}

#[test]
fn claim_patronage_fails_with_active_revenue_split() {
    build_default_test_externalities_with_balances(vec![(
        DEFAULT_ISSUER_ACCOUNT_ID,
        DEFAULT_SPLIT_REVENUE + ExistentialDeposit::get(),
    )])
    .execute_with(|| {
        IssueTokenFixture::default()
            .with_patronage_rate(DEFAULT_MAX_YEARLY_PATRONAGE_RATE.into())
            .execute_call()
            .unwrap();

        IssueRevenueSplitFixture::default().execute_call().unwrap(); // activate revenue split
        increase_block_number_by(MIN_REVENUE_SPLIT_TIME_TO_START - 1);
        let result = ClaimPatronageCreditFixture::default().execute_call();

        // expect it to fail even though the staking period is not started yet
        assert_err!(
            result,
            Error::<Test>::CannotModifySupplyWhenRevenueSplitsAreActive,
        );
    })
}

#[test]
fn claim_patronage_ok() {
    build_default_test_externalities().execute_with(|| {
        IssueTokenFixture::default()
            .with_patronage_rate(DEFAULT_MAX_YEARLY_PATRONAGE_RATE.into())
            .execute_call()
            .unwrap();

        increase_block_number_by(DEFAULT_BLOCK_INTERVAL);

        let result = ReducePatronageRateToFixture::default().execute_call();

        assert_ok!(result);
    })
}

#[test]
fn claim_patronage_ok_with_correct_credit_accounting_and_more_than_100_percent_supply() {
    // [(1 + 10%/100%)^{(10*BlocksPerYear + 10)/BlocksPerYear} - 1] * supply
    let expected_amount = (1.59374293008f64
        * (DEFAULT_INITIAL_ISSUANCE).saturated_into::<u32>() as f64)
        .trunc() as u128;
    build_default_test_externalities().execute_with(|| {
        IssueTokenFixture::default()
            .with_supply(DEFAULT_INITIAL_ISSUANCE)
            .with_patronage_rate(DEFAULT_YEARLY_PATRONAGE_RATE.into())
            .execute_call()
            .unwrap();
        let issuer_amount_pre =
            Token::account_info_by_token_and_member(DEFAULT_TOKEN_ID, DEFAULT_ISSUER_MEMBER_ID)
                .transferrable::<Test>(System::block_number());

        // advancing with increase_block_number_by would take too long...
        System::set_block_number(
            10 * BlocksPerYear::get().saturated_into::<u64>() + DEFAULT_BLOCK_INTERVAL + 1u64,
        );

        ClaimPatronageCreditFixture::default()
            .execute_call()
            .unwrap();

        let issuer_amount_post =
            Token::account_info_by_token_and_member(DEFAULT_TOKEN_ID, DEFAULT_ISSUER_MEMBER_ID)
                .transferrable::<Test>(System::block_number());
        assert_eq!(issuer_amount_post - issuer_amount_pre, expected_amount);

        ClaimPatronageCreditFixture::default()
            .execute_call()
            .unwrap();
    })
}

#[test]
fn claim_patronage_ok_with_supply_greater_than_u64_max() {
    let big_supply = 1_000_000_000_000_000_000_000_000_000_000u128; // 10^33 > u64::max
    let expected_issuer_amount_post = compute_correct_patronage_amount(
        big_supply,
        DEFAULT_YEARLY_PATRONAGE_RATE,
        DEFAULT_BLOCK_INTERVAL,
    )
    .saturating_add(big_supply);
    build_default_test_externalities().execute_with(|| {
        IssueTokenFixture::default()
            .with_supply(big_supply)
            .with_patronage_rate(DEFAULT_YEARLY_PATRONAGE_RATE.into())
            .execute_call()
            .unwrap();
        increase_block_number_by(DEFAULT_BLOCK_INTERVAL);

        ClaimPatronageCreditFixture::default()
            .execute_call()
            .unwrap();

        assert_eq!(
            Token::account_info_by_token_and_member(DEFAULT_TOKEN_ID, DEFAULT_ISSUER_MEMBER_ID)
                .transferrable::<Test>(System::block_number()),
            expected_issuer_amount_post
        );
    })
}

#[test]
fn claim_patronage_ok_with_event_deposit() {
    build_default_test_externalities().execute_with(|| {
        IssueTokenFixture::default()
            .with_supply(DEFAULT_INITIAL_ISSUANCE)
            .with_patronage_rate(DEFAULT_YEARLY_PATRONAGE_RATE.into())
            .execute_call()
            .unwrap();
        increase_block_number_by(DEFAULT_BLOCK_INTERVAL);

        ClaimPatronageCreditFixture::default()
            .execute_call()
            .unwrap();

        last_event_eq!(RawEvent::PatronageCreditClaimed(
            DEFAULT_TOKEN_ID,
            compute_correct_patronage_amount(
                DEFAULT_INITIAL_ISSUANCE,
                DEFAULT_YEARLY_PATRONAGE_RATE,
                DEFAULT_BLOCK_INTERVAL
            ),
            DEFAULT_ISSUER_MEMBER_ID,
        ));
    })
}

#[test]
fn claim_patronage_ok_with_correct_patronage_credit_accounting() {
    build_default_test_externalities().execute_with(|| {
        IssueTokenFixture::default()
            .with_supply(DEFAULT_INITIAL_ISSUANCE)
            .with_patronage_rate(DEFAULT_YEARLY_PATRONAGE_RATE.into())
            .execute_call()
            .unwrap();
        let issuer_amount_pre =
            Token::account_info_by_token_and_member(DEFAULT_TOKEN_ID, DEFAULT_ISSUER_MEMBER_ID)
                .transferrable::<Test>(System::block_number());

        increase_block_number_by(DEFAULT_BLOCK_INTERVAL);

        ClaimPatronageCreditFixture::default()
            .execute_call()
            .unwrap();

        let issuer_amount_post =
            Token::account_info_by_token_and_member(DEFAULT_TOKEN_ID, DEFAULT_ISSUER_MEMBER_ID)
                .transferrable::<Test>(System::block_number());
        assert_eq!(
            issuer_amount_post - issuer_amount_pre,
            compute_correct_patronage_amount(
                issuer_amount_pre,
                DEFAULT_YEARLY_PATRONAGE_RATE,
                DEFAULT_BLOCK_INTERVAL
            )
        );
    })
}

#[test]
fn claim_patronage_ok_with_unclaimed_patronage_reset() {
    build_default_test_externalities().execute_with(|| {
        IssueTokenFixture::default()
            .with_supply(DEFAULT_INITIAL_ISSUANCE)
            .with_patronage_rate(DEFAULT_YEARLY_PATRONAGE_RATE.into())
            .execute_call()
            .unwrap();

        increase_block_number_by(DEFAULT_BLOCK_INTERVAL);

        ClaimPatronageCreditFixture::default()
            .execute_call()
            .unwrap();

        assert!(Token::token_info_by_id(DEFAULT_TOKEN_ID)
            .unclaimed_patronage_at_block::<BlocksPerYear>(System::block_number())
            .is_zero());
    })
}

#[test]
fn claim_patronage_credit_fails_with_invalid_token_id() {
    build_default_test_externalities().execute_with(|| {
        let result = ClaimPatronageCreditFixture::default()
            .with_token_id(DEFAULT_TOKEN_ID)
            .execute_call();

        assert_err!(result, Error::<Test>::TokenDoesNotExist);
    })
}

#[test]
fn claim_patronage_credit_fails_with_invalid_owner() {
    build_default_test_externalities().execute_with(|| {
        IssueTokenFixture::default().execute_call().unwrap();

        let result = ClaimPatronageCreditFixture::default()
            .with_member_id(MemberId::zero())
            .execute_call();

        assert_err!(result, Error::<Test>::AccountInformationDoesNotExist);
    })
}

#[test]
fn claim_patronage_ok_with_tally_amount_set_to_zero() {
    build_default_test_externalities().execute_with(|| {
        IssueTokenFixture::default()
            .with_supply(DEFAULT_INITIAL_ISSUANCE)
            .with_patronage_rate(DEFAULT_YEARLY_PATRONAGE_RATE.into())
            .execute_call()
            .unwrap();
        increase_block_number_by(DEFAULT_BLOCK_INTERVAL);

        ClaimPatronageCreditFixture::default()
            .execute_call()
            .unwrap();

        assert!(Token::token_info_by_id(DEFAULT_TOKEN_ID)
            .patronage_info
            .unclaimed_patronage_tally_amount
            .is_zero());
    })
}

#[test]
fn decrease_patronage_fails_on_frozen_palle() {
    let rate = rate!(50);
    let (token_id, init_supply) = (token!(1), balance!(100));
    let owner_id = member!(1).0;
    let decrement = yearly_rate!(20);

    let token_info = TokenDataBuilder::new_empty()
        .with_patronage_rate(rate)
        .build();
    let config = GenesisConfigBuilder::new_empty()
        .with_token_and_owner(token_id, token_info, owner_id, init_supply)
        .build();

    build_test_externalities(config).execute_with(|| {
        assert_ok!(Token::set_frozen_status(RawOrigin::Root.into(), true));
        assert_noop!(
            Token::reduce_patronage_rate_to(token_id, decrement),
            Error::<Test>::PalletFrozen
        );

        assert_ok!(Token::set_frozen_status(RawOrigin::Root.into(), false));
        assert_ok!(Token::reduce_patronage_rate_to(token_id, decrement));
    })
}

#[test]
fn claim_patronage_fails_on_frozen_pallet() {
    let token_id = token!(1);
    let owner_id = member!(1).0;
    let (rate, blocks) = (rate!(10), block!(10));

    let params = TokenDataBuilder::new_empty().with_patronage_rate(rate);

    let config = GenesisConfigBuilder::new_empty()
        .with_token(token_id, params.build())
        .with_account(owner_id, ConfigAccountData::default())
        .build();

    build_test_externalities(config).execute_with(|| {
        increase_block_number_by(blocks);

        assert_ok!(Token::set_frozen_status(RawOrigin::Root.into(), true));
        assert_noop!(
            Token::claim_patronage_credit(token_id, owner_id),
            Error::<Test>::PalletFrozen
        );

        assert_ok!(Token::set_frozen_status(RawOrigin::Root.into(), false));
        assert_ok!(Token::claim_patronage_credit(token_id, owner_id));
    })
}<|MERGE_RESOLUTION|>--- conflicted
+++ resolved
@@ -1,5 +1,6 @@
 use core::assert_eq;
 
+use frame_support::assert_noop;
 #[cfg(test)]
 use frame_support::{assert_err, assert_ok};
 use sp_runtime::traits::Zero;
@@ -8,18 +9,12 @@
 use crate::tests::fixtures::{ClaimPatronageCreditFixture, Fixture, IssueTokenFixture};
 use crate::tests::fixtures::{IssueRevenueSplitFixture, ReducePatronageRateToFixture};
 use crate::tests::mock::*;
-<<<<<<< HEAD
+use crate::traits::PalletToken;
 use crate::types::YearlyRate;
 use crate::{balance, last_event_eq, Error, RawEvent};
 
 // compute correct patronage amount given rate%, blocks and supply: (1 + rate/100%)^{blocks/BlocksPerYear}
-=======
-use crate::tests::test_utils::TokenDataBuilder;
-use crate::traits::PalletToken;
-use crate::types::{BlockRate, TokenIssuanceParametersOf, YearlyRate};
-use crate::{balance, block, last_event_eq, member, rate, token, yearly_rate, Error, RawEvent};
 use frame_system::RawOrigin;
->>>>>>> 332e22d0
 
 #[test]
 fn issue_token_ok_with_patronage_tally_count_zero() {
@@ -443,54 +438,39 @@
 }
 
 #[test]
-fn decrease_patronage_fails_on_frozen_palle() {
-    let rate = rate!(50);
-    let (token_id, init_supply) = (token!(1), balance!(100));
-    let owner_id = member!(1).0;
-    let decrement = yearly_rate!(20);
-
-    let token_info = TokenDataBuilder::new_empty()
-        .with_patronage_rate(rate)
-        .build();
-    let config = GenesisConfigBuilder::new_empty()
-        .with_token_and_owner(token_id, token_info, owner_id, init_supply)
-        .build();
-
-    build_test_externalities(config).execute_with(|| {
+fn decrease_patronage_fails_on_frozen_pallet() {
+    let rate = DEFAULT_YEARLY_PATRONAGE_RATE.into();
+    let token_id = DEFAULT_TOKEN_ID;
+    build_default_test_externalities().execute_with(|| {
+        IssueTokenFixture::default()
+            .with_supply(100u64.into())
+            .with_patronage_rate(DEFAULT_MAX_YEARLY_PATRONAGE_RATE.into())
+            .execute_call()
+            .unwrap();
+
         assert_ok!(Token::set_frozen_status(RawOrigin::Root.into(), true));
         assert_noop!(
-            Token::reduce_patronage_rate_to(token_id, decrement),
+            Token::reduce_patronage_rate_to(token_id, rate),
             Error::<Test>::PalletFrozen
         );
-
-        assert_ok!(Token::set_frozen_status(RawOrigin::Root.into(), false));
-        assert_ok!(Token::reduce_patronage_rate_to(token_id, decrement));
     })
 }
 
 #[test]
 fn claim_patronage_fails_on_frozen_pallet() {
-    let token_id = token!(1);
-    let owner_id = member!(1).0;
-    let (rate, blocks) = (rate!(10), block!(10));
-
-    let params = TokenDataBuilder::new_empty().with_patronage_rate(rate);
-
-    let config = GenesisConfigBuilder::new_empty()
-        .with_token(token_id, params.build())
-        .with_account(owner_id, ConfigAccountData::default())
-        .build();
-
-    build_test_externalities(config).execute_with(|| {
-        increase_block_number_by(blocks);
+    let token_id = DEFAULT_TOKEN_ID;
+    let member_id = DEFAULT_ISSUER_MEMBER_ID;
+    build_default_test_externalities().execute_with(|| {
+        IssueTokenFixture::default()
+            .with_supply(100u64.into())
+            .with_patronage_rate(DEFAULT_MAX_YEARLY_PATRONAGE_RATE.into())
+            .execute_call()
+            .unwrap();
 
         assert_ok!(Token::set_frozen_status(RawOrigin::Root.into(), true));
         assert_noop!(
-            Token::claim_patronage_credit(token_id, owner_id),
+            Token::claim_patronage_credit(token_id, member_id),
             Error::<Test>::PalletFrozen
         );
-
-        assert_ok!(Token::set_frozen_status(RawOrigin::Root.into(), false));
-        assert_ok!(Token::claim_patronage_credit(token_id, owner_id));
     })
 }