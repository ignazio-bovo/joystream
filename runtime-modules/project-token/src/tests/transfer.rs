#![cfg(test)]
use frame_support::{assert_noop, assert_ok};

use crate::tests::mock::*;
use crate::tests::test_utils::{default_vesting_schedule, TokenDataBuilder};
use crate::traits::PalletToken;
use crate::types::{TransferPolicyOf, Transfers, Validated, VestingSource};
use crate::Config;
use crate::{
    balance, joy, last_event_eq, member, merkle_root, origin, token, Error, RawEvent,
    RepayableBloatBond,
};
use sp_runtime::{traits::Hash, DispatchError, Permill};
use sp_std::{collections::btree_map::BTreeMap, convert::TryInto};

// some helpers
macro_rules! outputs {
    [$(($a:expr, $b: expr)),*] => {
        Transfers::<_,_>::new(vec![$(($a, $b),)*])
    };
}

macro_rules! issuer_outputs {
    [$(($a:expr, $b: expr, $c: expr)),*] => {
        Transfers::<_,_>::new_issuer(vec![$(($a, $b, $c),)*])
    };
}

macro_rules! validated_outputs {
    [$(($a:expr, $b: expr, $c: expr, $d: expr)),*] => {
        Transfers::<_,_>::new_validated(vec![$(($a, $b, $c, $d),)*])
    };
}

// permissionless transfer tests
#[test]
fn transfer_fails_with_non_existing_token() {
    let token_id = token!(1);
    let config = GenesisConfigBuilder::new_empty().build();
    let origin = origin!(member!(1).1);
    let src_member_id = member!(1).0;
    let out = outputs![(member!(2).0, balance!(1))];

    build_test_externalities(config).execute_with(|| {
        let result = Token::transfer(origin, src_member_id, token_id, out, vec![]);

        assert_noop!(result, Error::<Test>::TokenDoesNotExist);
    })
}

#[test]
fn transfer_fails_with_non_existing_source() {
    let token_id = token!(1);
    let origin = origin!(member!(1).1);
    let src_member_id = member!(1).0;
    let (dst, amount) = (member!(2).0, balance!(100));

    let token_data = TokenDataBuilder::new_empty()
        .with_transfer_policy(Policy::Permissionless)
        .build();

    let config = GenesisConfigBuilder::new_empty()
        .with_token(token_id, token_data)
        .with_account(dst, ConfigAccountData::new_with_amount(amount))
        .build();

    build_test_externalities(config).execute_with(|| {
        let result = Token::transfer(
            origin,
            src_member_id,
            token_id,
            outputs![(dst, amount)],
            vec![],
        );

        assert_noop!(result, Error::<Test>::AccountInformationDoesNotExist);
    })
}

#[test]
fn transfer_fails_with_non_existing_dst_member() {
    let token_id = token!(1);
    let origin = origin!(member!(1).1);
    let src_member_id = member!(1).0;
    let (dst, amount) = (member!(9999).0, balance!(100));

    let token_data = TokenDataBuilder::new_empty()
        .with_transfer_policy(Policy::Permissionless)
        .build();

    let config = GenesisConfigBuilder::new_empty()
        .with_token(token_id, token_data)
<<<<<<< HEAD
        .with_account(src_member_id, AccountData::new_with_amount(amount))
        .build();

    build_test_externalities(config).execute_with(|| {
        let result = Token::transfer(origin, src_member_id, token_id, outputs![(dst, amount)]);
=======
        .with_account(src_member_id, ConfigAccountData::new_with_amount(amount))
        .build();

    build_test_externalities(config).execute_with(|| {
        let result = Token::transfer(
            origin,
            src_member_id,
            token_id,
            outputs![(dst, amount)],
            vec![],
        );
>>>>>>> bf353633

        assert_noop!(result, Error::<Test>::TransferDestinationMemberDoesNotExist);
    })
}

#[test]
fn transfer_fails_with_invalid_src_member_controller() {
    let token_id = token!(1);
    let origin = origin!(member!(2).0);
    let src_member_id = member!(1).0;
    let (dst, amount) = (member!(2).0, balance!(100));

    let token_data = TokenDataBuilder::new_empty()
        .with_transfer_policy(Policy::Permissionless)
        .build();

    let config = GenesisConfigBuilder::new_empty()
        .with_token(token_id, token_data)
        .with_account(src_member_id, ConfigAccountData::new_with_amount(amount))
        .build();

    build_test_externalities(config).execute_with(|| {
        let result = Token::transfer(
            origin,
            src_member_id,
            token_id,
            outputs![(dst, amount)],
            vec![],
        );

        assert_noop!(
            result,
            DispatchError::Other("origin signer not a member controller account")
        );
    })
}

#[test]
fn permissionless_transfer_fails_with_src_having_insufficient_funds_for_bloat_bond() {
    let token_id = token!(1);
    let token_data = TokenDataBuilder::new_empty()
        .with_transfer_policy(Policy::Permissionless)
        .build();
    let (src_member_id, src_acc) = member!(1);
    let (dst, amount) = (member!(2).0, balance!(100));

    let config = GenesisConfigBuilder::new_empty()
        .with_token_and_owner(token_id, token_data, src_member_id, amount)
        .with_bloat_bond(joy!(100))
        .build();

    build_test_externalities(config).execute_with(|| {
        let result = Token::transfer(
            origin!(src_acc),
            src_member_id,
            token_id,
            outputs![(dst, amount)],
            vec![],
        );

        assert_noop!(result, Error::<Test>::InsufficientJoyBalance);
    })
}

#[test]
fn permissionless_transfer_ok_with_non_existing_destination() {
    let token_id = token!(1);
    let token_data = TokenDataBuilder::new_empty()
        .with_transfer_policy(Policy::Permissionless)
        .build();
    let (src_member_id, src_acc) = member!(1);
    let (dst, amount) = (member!(2).0, balance!(100));
    let bloat_bond = joy!(100);

    let config = GenesisConfigBuilder::new_empty()
        .with_token_and_owner(token_id, token_data, src_member_id, amount)
        .with_bloat_bond(bloat_bond)
        .build();

    build_test_externalities(config).execute_with(|| {
        increase_account_balance(&src_acc, ExistentialDeposit::get() + bloat_bond);

        let result = Token::transfer(
            origin!(src_acc),
            src_member_id,
            token_id,
            outputs![(dst, amount)],
            vec![],
        );

        assert_ok!(result);
    })
}

#[test]
fn permissionless_transfer_ok_with_new_destination_created() {
    let token_id = token!(1);
    let token_data = TokenDataBuilder::new_empty()
        .with_transfer_policy(Policy::Permissionless)
        .build();
    let (src_member_id, src_acc) = member!(1);
    let (dst, amount) = (member!(2).0, balance!(100));
    let bloat_bond = joy!(100);

    let config = GenesisConfigBuilder::new_empty()
        .with_bloat_bond(bloat_bond)
        .with_token_and_owner(token_id, token_data, src_member_id, amount)
        .build();

    build_test_externalities(config).execute_with(|| {
        increase_account_balance(&src_acc, ExistentialDeposit::get() + bloat_bond);

        let _ = Token::transfer(
            origin!(src_acc),
            src_member_id,
            token_id,
            outputs![(dst, amount)],
            vec![],
        );

        assert_ok!(
            Token::ensure_account_data_exists(token_id, &dst),
            AccountData::new_with_amount_and_bond(
                amount,
                RepayableBloatBond::new(bloat_bond, None)
            )
        );
    })
}

#[test]
fn transfer_ok_with_new_destinations_created_and_account_number_incremented() {
    let token_id = token!(1);
    let token_data = TokenDataBuilder::new_empty()
        .with_transfer_policy(Policy::Permissionless)
        .build();
    let (dst1, amount1) = (member!(2).0, balance!(100));
    let (dst2, amount2) = (member!(3).0, balance!(100));
    let ((src_member_id, src_acc), src_balance) = (member!(1), amount1 + amount2);
    let bloat_bond = joy!(100);

    let config = GenesisConfigBuilder::new_empty()
        .with_bloat_bond(bloat_bond)
        .with_token_and_owner(token_id, token_data, src_member_id, src_balance)
        .build();

    build_test_externalities(config).execute_with(|| {
        increase_account_balance(&src_acc, ExistentialDeposit::get() + 2 * bloat_bond);

        let _ = Token::transfer(
            origin!(src_acc),
            src_member_id,
            token_id,
            outputs![(dst1, amount1), (dst2, amount2)],
            vec![],
        );

        assert_eq!(Token::token_info_by_id(token_id).accounts_number, 3u64);
    })
}

#[test]
fn permissionless_transfer_ok_for_new_destination_with_bloat_bond_slashed_from_src() {
    let token_id = token!(1);
    let token_data = TokenDataBuilder::new_empty()
        .with_transfer_policy(Policy::Permissionless)
        .build();
    let (src_member_id, src_acc) = member!(1);
    let bloat_bond = joy!(100);
    let (dst, amount) = (member!(2).0, balance!(100));

    let config = GenesisConfigBuilder::new_empty()
        .with_token_and_owner(token_id, token_data, src_member_id, amount)
        .with_bloat_bond(bloat_bond)
        .build();

    build_test_externalities(config).execute_with(|| {
        increase_account_balance(&src_acc, ExistentialDeposit::get() + bloat_bond);

        let _ = Token::transfer(
            origin!(src_acc),
            src_member_id,
            token_id,
            outputs![(dst, amount)],
            vec![],
        );

        assert_eq!(
            Balances::usable_balance(&src_acc),
            ExistentialDeposit::get()
        );
    })
}

#[test]
fn permissionless_transfer_ok_for_new_destination_with_bloat_bond_transferred_to_treasury() {
    let token_id = token!(1);
    let token_data = TokenDataBuilder::new_empty()
        .with_transfer_policy(Policy::Permissionless)
        .build();
    let (src_member_id, src_acc) = member!(1);
    let (treasury, bloat_bond) = (Token::module_treasury_account(), joy!(100));
    let (dst, amount) = (member!(2).0, balance!(100));

    let config = GenesisConfigBuilder::new_empty()
        .with_token_and_owner(token_id, token_data, src_member_id, amount)
        .with_bloat_bond(bloat_bond)
        .build();

    build_test_externalities(config).execute_with(|| {
        increase_account_balance(&src_acc, ExistentialDeposit::get() + bloat_bond);

        let _ = Token::transfer(
            origin!(src_acc),
            src_member_id,
            token_id,
            outputs![(dst, amount)],
            vec![],
        );

        assert_eq!(
            Balances::usable_balance(&treasury),
            bloat_bond + ExistentialDeposit::get(), // treasury initial balance = Existential deposit
        );
    })
}

#[test]
fn permissionless_transfer_fails_with_source_not_having_sufficient_free_balance() {
    let token_id = token!(1);
    let token_data = TokenDataBuilder::new_empty()
        .with_transfer_policy(Policy::Permissionless)
        .build();
    let (dst, amount) = (member!(2).0, balance!(100));
    let ((src_member_id, src_acc), src_balance) = (member!(1), amount - balance!(1));

    let config = GenesisConfigBuilder::new_empty()
        .with_token_and_owner(token_id, token_data, src_member_id, src_balance)
        .with_account(dst, ConfigAccountData::default())
        .build();

    build_test_externalities(config).execute_with(|| {
        increase_account_balance(&src_acc, ExistentialDeposit::get());

        let result = Token::transfer(
            origin!(src_acc),
            src_member_id,
            token_id,
            outputs![(dst, amount)],
            vec![],
        );

        assert_noop!(result, Error::<Test>::InsufficientTransferrableBalance);
    })
}

#[test]
fn permissionless_transfer_ok() {
    let token_id = token!(1);
    let token_data = TokenDataBuilder::new_empty()
        .with_transfer_policy(Policy::Permissionless)
        .build();
    let (src_member_id, src_acc) = member!(1);
    let (dst, amount) = (member!(2).0, balance!(100));

    let config = GenesisConfigBuilder::new_empty()
        .with_token_and_owner(token_id, token_data, src_member_id, amount)
        .with_account(dst, ConfigAccountData::default())
        .build();

    build_test_externalities(config).execute_with(|| {
        increase_account_balance(&src_acc, ExistentialDeposit::get());

        let result = Token::transfer(
            origin!(src_acc),
            src_member_id,
            token_id,
            outputs![(dst, amount)],
            vec![],
        );

        assert_ok!(result);
    })
}

#[test]
fn permissionless_transfer_ok_with_event_deposit() {
    let token_id = token!(1);
    let token_data = TokenDataBuilder::new_empty()
        .with_transfer_policy(Policy::Permissionless)
        .build();
    let (src_member_id, src_acc) = member!(1);
    let (dst, amount) = (member!(2).0, balance!(100));
    let outputs = outputs![(dst, amount)];

    let config = GenesisConfigBuilder::new_empty()
        .with_token_and_owner(token_id, token_data, src_member_id, amount)
        .with_account(dst, ConfigAccountData::default())
        .build();

    build_test_externalities(config).execute_with(|| {
        increase_account_balance(&src_acc, ExistentialDeposit::get());

        let _ = Token::transfer(
            origin!(src_acc),
            src_member_id,
            token_id,
            outputs.clone(),
            b"metadata".to_vec(),
        );

        last_event_eq!(RawEvent::TokenAmountTransferred(
            token_id,
            src_member_id,
            validated_outputs![(Validated::<_>::Existing(dst), amount, None, None)],
            b"metadata".to_vec()
        ));
    })
}

#[test]
fn permissionless_transfer_ok_with_destination_receiving_funds() {
    let token_id = token!(1);
    let token_data = TokenDataBuilder::new_empty()
        .with_transfer_policy(Policy::Permissionless)
        .build();
    let ((src_member_id, src_acc), amount) = (member!(1), balance!(100));
    let dst = member!(2).0;

    let config = GenesisConfigBuilder::new_empty()
        .with_token_and_owner(token_id, token_data, src_member_id, amount)
        .with_account(dst, ConfigAccountData::default())
        .build();

    build_test_externalities(config).execute_with(|| {
        increase_account_balance(&src_acc, ExistentialDeposit::get());

        let _ = Token::transfer(
            origin!(src_acc),
            src_member_id,
            token_id,
            outputs![(dst, amount)],
            vec![],
        );

        assert_eq!(
            Token::account_info_by_token_and_member(token_id, dst)
                .transferrable::<Test>(System::block_number()),
            amount
        );
    })
}

#[test]
fn transfer_ok_without_change_in_token_supply() {
    let token_id = token!(1);
    let token_data = TokenDataBuilder::new_empty()
        .with_transfer_policy(Policy::Permissionless)
        .build();
    let (dst1, amount1) = (member!(2).0, balance!(1));
    let (dst2, amount2) = (member!(3).0, balance!(1));
    let ((src_member_id, src_acc), src_balance) = (member!(1), amount1 + amount2);

    let config = GenesisConfigBuilder::new_empty()
        .with_token_and_owner(token_id, token_data, src_member_id, src_balance)
        .with_account(dst1, ConfigAccountData::default())
        .build();

    build_test_externalities(config).execute_with(|| {
        let _ = Token::transfer(
            origin!(src_acc),
            src_member_id,
            token_id,
            outputs![(dst1, amount1), (dst2, amount2)],
            vec![],
        );

        assert_eq!(Token::token_info_by_id(token_id).total_supply, src_balance);
    })
}

// multi output

#[test]
fn multiout_transfer_ok_with_non_existing_destination() {
    let token_id = token!(1);
    let token_info = TokenDataBuilder::new_empty()
        .with_transfer_policy(Policy::Permissionless)
        .build();
    let bloat_bond = joy!(100);
    let (dst1, amount1) = (member!(2).0, balance!(1));
    let (dst2, amount2) = (member!(3).0, balance!(1));
    let ((src_member_id, src_acc), src_balance) = (member!(1), amount1 + amount2);
    let outputs = outputs![(dst1, amount1), (dst2, amount2)];

    let config = GenesisConfigBuilder::new_empty()
        .with_token_and_owner(token_id, token_info, src_member_id, src_balance)
        .with_account(dst1, ConfigAccountData::default())
        .build();

    build_test_externalities(config).execute_with(|| {
        increase_account_balance(&src_acc, ExistentialDeposit::get() + bloat_bond);

        let result = Token::transfer(origin!(src_acc), src_member_id, token_id, outputs, vec![]);

        assert_ok!(result);
    })
}

#[test]
fn multiout_transfer_fails_with_src_having_insufficient_funds_for_bloat_bond() {
    let token_id = token!(1);
    let token_info = TokenDataBuilder::new_empty()
        .with_transfer_policy(Policy::Permissionless)
        .build();
    let (dst1, amount1) = (member!(2).0, balance!(1));
    let (dst2, amount2) = (member!(3).0, balance!(1));
    let ((src_member_id, src_acc), src_balance, bloat_bond) =
        (member!(1), amount1 + amount2, joy!(100));
    let outputs = outputs![(dst1, amount1), (dst2, amount2)];

    let config = GenesisConfigBuilder::new_empty()
        .with_token_and_owner(token_id, token_info, src_member_id, src_balance)
        .with_bloat_bond(bloat_bond)
        .build();

    build_test_externalities(config).execute_with(|| {
        let result = Token::transfer(origin!(src_acc), src_member_id, token_id, outputs, vec![]);

        assert_noop!(result, Error::<Test>::InsufficientJoyBalance);
    })
}

#[test]
fn multiout_transfer_ok() {
    let token_id = token!(1);
    let token_info = TokenDataBuilder::new_empty()
        .with_transfer_policy(Policy::Permissionless)
        .build();
    let (dst1, amount1) = (member!(2).0, balance!(1));
    let (dst2, amount2) = (member!(3).0, balance!(1));
    let ((src_member_id, src_acc), src_balance) = (member!(1), amount1 + amount2);
    let outputs = outputs![(dst1, amount1), (dst2, amount2)];

    let config = GenesisConfigBuilder::new_empty()
        .with_token_and_owner(token_id, token_info, src_member_id, src_balance)
        .with_account(dst1, ConfigAccountData::default())
        .with_account(dst2, ConfigAccountData::default())
        .build();

    build_test_externalities(config).execute_with(|| {
        let result = Token::transfer(origin!(src_acc), src_member_id, token_id, outputs, vec![]);

        assert_ok!(result);
    })
}

#[test]
fn multiout_transfer_ok_with_event_deposit() {
    let token_id = token!(1);
    let token_info = TokenDataBuilder::new_empty()
        .with_transfer_policy(Policy::Permissionless)
        .build();
    let bloat_bond = joy!(100);
    let (dst1, amount1) = (member!(2).0, balance!(1));
    let (dst2, amount2) = (member!(3).0, balance!(1));
    let ((src_member_id, src_acc), src_balance) = (member!(1), amount1 + amount2);
    let outputs = outputs![(dst1, amount1), (dst2, amount2)];

    let config = GenesisConfigBuilder::new_empty()
        .with_token_and_owner(token_id, token_info, src_member_id, src_balance)
        .with_account(dst1, ConfigAccountData::default())
        .build();

    build_test_externalities(config).execute_with(|| {
        increase_account_balance(&src_acc, ExistentialDeposit::get() + bloat_bond);

        let _ = Token::transfer(
            origin!(src_acc),
            src_member_id,
            token_id,
            outputs.clone(),
            b"metadata".to_vec(),
        );

        last_event_eq!(RawEvent::TokenAmountTransferred(
            token_id,
            src_member_id,
            validated_outputs![
                (Validated::<_>::Existing(dst1), amount1, None, None),
                (Validated::<_>::NonExisting(dst2), amount2, None, None)
            ],
            b"metadata".to_vec()
        ));
    })
}

#[test]
fn transfer_ok_and_source_left_with_zero_token_balance() {
    let token_id = token!(1);
    let token_info = TokenDataBuilder::new_empty()
        .with_transfer_policy(Policy::Permissionless)
        .build();
    let (dst1, amount1) = (member!(2).0, balance!(1));
    let (dst2, amount2) = (member!(3).0, balance!(1));
    let ((src_member_id, src_acc), src_balance) = (member!(1), amount1 + amount2);
    let outputs = outputs![(dst1, amount1), (dst2, amount2)];

    let config = GenesisConfigBuilder::new_empty()
        .with_token_and_owner(token_id, token_info, src_member_id, src_balance)
        .with_account(dst1, ConfigAccountData::default())
        .with_account(dst2, ConfigAccountData::default())
        .build();

    build_test_externalities(config).execute_with(|| {
        let _ = Token::transfer(origin!(src_acc), src_member_id, token_id, outputs, vec![]);

        assert_ok!(
            Token::ensure_account_data_exists(token_id, &src_member_id)
                .map(|info| info.transferrable::<Test>(System::block_number())),
            balance!(0),
        );
    })
}

#[test]
fn multiout_transfer_fails_with_source_having_insufficient_balance() {
    let token_id = token!(1);
    let token_info = TokenDataBuilder::new_empty()
        .with_transfer_policy(Policy::Permissionless)
        .build();
    let (dst1, amount1) = (member!(2).0, balance!(1));
    let (dst2, amount2) = (member!(3).0, balance!(1));
    let ((src_member_id, src_acc), src_balance) = (member!(1), amount1 + amount2 - 1);
    let outputs = outputs![(dst1, amount1), (dst2, amount2)];

    let config = GenesisConfigBuilder::new_empty()
        .with_token_and_owner(token_id, token_info, src_member_id, src_balance)
        .with_account(dst1, ConfigAccountData::default())
        .with_account(dst2, ConfigAccountData::default())
        .build();

    build_test_externalities(config).execute_with(|| {
        increase_account_balance(&src_acc, ExistentialDeposit::get());

        let result = Token::transfer(origin!(src_acc), src_member_id, token_id, outputs, vec![]);

        assert_noop!(result, Error::<Test>::InsufficientTransferrableBalance);
    })
}

#[test]
fn multiout_transfer_ok_with_same_source_and_destination() {
    let token_id = token!(1);
    let token_info = TokenDataBuilder::new_empty()
        .with_transfer_policy(Policy::Permissionless)
        .build();
    let ((dst1_member_id, dst1_acc), amount1) = (member!(2), balance!(1));
    let (dst2, amount2) = (member!(3).0, balance!(1));
    let outputs = outputs![(dst1_member_id, amount1), (dst2, amount2)];

    let config = GenesisConfigBuilder::new_empty()
        .with_token_and_owner(token_id, token_info, dst1_member_id, amount1 + amount2)
        .with_account(dst2, ConfigAccountData::default())
        .build();

    build_test_externalities(config).execute_with(|| {
        let result = Token::transfer(origin!(dst1_acc), dst1_member_id, token_id, outputs, vec![]);

        assert_ok!(result);
    })
}

#[test]
fn multiout_transfer_ok_with_new_destinations_created() {
    let token_id = token!(1);
    let token_info = TokenDataBuilder::new_empty()
        .with_transfer_policy(Policy::Permissionless)
        .build();
    let (dst1, amount1) = (member!(2).0, balance!(100));
    let (dst2, amount2) = (member!(3).0, balance!(100));
    let ((src_member_id, src_acc), src_balance, bloat_bond) =
        (member!(1), amount1 + amount2, joy!(100));
    let outputs = outputs![(dst1, amount1), (dst2, amount2)];

    let config = GenesisConfigBuilder::new_empty()
        .with_bloat_bond(bloat_bond)
        .with_token_and_owner(token_id, token_info, src_member_id, src_balance)
        .build();

    build_test_externalities(config).execute_with(|| {
        increase_account_balance(&src_acc, ExistentialDeposit::get() + 2 * bloat_bond);

        let _ = Token::transfer(origin!(src_acc), src_member_id, token_id, outputs, vec![]);

        assert_ok!(
            Token::ensure_account_data_exists(token_id, &dst1),
            AccountData::new_with_amount_and_bond(
                amount1,
                RepayableBloatBond::new(bloat_bond, None)
            )
        );

        assert_ok!(
            Token::ensure_account_data_exists(token_id, &dst2),
            AccountData::new_with_amount_and_bond(
                amount2,
                RepayableBloatBond::new(bloat_bond, None)
            )
        );
    })
}

#[test]
fn multiout_transfer_ok_with_bloat_bond_for_new_destinations_slashed_from_src() {
    let token_id = token!(1);
    let token_info = TokenDataBuilder::new_empty()
        .with_transfer_policy(Policy::Permissionless)
        .build();
    let (dst1, amount1) = (member!(2).0, balance!(1));
    let (dst2, amount2) = (member!(3).0, balance!(1));
    let ((src_member_id, src_acc), bloat_bond, src_balance) =
        (member!(1), joy!(100), amount1 + amount2);
    let outputs = outputs![(dst1, amount1), (dst2, amount2)];

    let config = GenesisConfigBuilder::new_empty()
        .with_token_and_owner(token_id, token_info, src_member_id, src_balance)
        .with_bloat_bond(bloat_bond)
        .build();

    build_test_externalities(config).execute_with(|| {
        increase_account_balance(&src_acc, ExistentialDeposit::get() + 2 * bloat_bond);

        let _ = Token::transfer(origin!(src_acc), src_member_id, token_id, outputs, vec![]);

        assert_eq!(
            Balances::usable_balance(&src_acc),
            ExistentialDeposit::get()
        );
    })
}

#[test]
fn multiout_transfer_ok_with_bloat_bond_transferred_to_treasury() {
    let token_id = token!(1);
    let treasury = Token::module_treasury_account();
    let (dst1, amount1) = (member!(2).0, balance!(1));
    let (dst2, amount2) = (member!(3).0, balance!(1));
    let ((src_member_id, src_acc), src_balance, bloat_bond) =
        (member!(1), amount1 + amount2, joy!(100));
    let outputs = outputs![(dst1, amount1), (dst2, amount2)];

    let token_info = TokenDataBuilder::new_empty()
        .with_transfer_policy(Policy::Permissionless)
        .build();

    let config = GenesisConfigBuilder::new_empty()
        .with_token_and_owner(token_id, token_info, src_member_id, src_balance)
        .with_bloat_bond(bloat_bond)
        .build();

    build_test_externalities(config).execute_with(|| {
        increase_account_balance(&src_acc, ExistentialDeposit::get() + 2 * bloat_bond);

        let result = Token::transfer(origin!(src_acc), src_member_id, token_id, outputs, vec![]);

        assert_ok!(result);

        assert_eq!(
            Balances::usable_balance(&treasury),
            ExistentialDeposit::get() + 2 * bloat_bond
        );
    })
}

#[test]
fn transfer_ok_with_same_source_and_destination() {
    let token_id = token!(1);
    let token_info = TokenDataBuilder::new_empty()
        .with_transfer_policy(Policy::Permissionless)
        .build();
    let ((dst_member_id, dst_acc), amount) = (member!(2), balance!(1));
    let outputs = outputs![(dst_member_id, amount)];

    let config = GenesisConfigBuilder::new_empty()
        .with_token(token_id, token_info)
        .with_account(dst_member_id, ConfigAccountData::new_with_amount(amount))
        .build();

    build_test_externalities(config).execute_with(|| {
        increase_account_balance(&dst_acc, ExistentialDeposit::get());

        let result = Token::transfer(origin!(dst_acc), dst_member_id, token_id, outputs, vec![]);

        assert_ok!(result);
    })
}

#[test]
fn permissioned_transfer_ok() {
    let token_id = token!(1);
    let ((src_member_id, src_acc), amount) = (member!(1), balance!(100));
    let (dst1, dst2) = (member!(2).0, member!(3).0);
    let commit = merkle_root![dst1, dst2];
    let outputs = outputs![(dst1, amount)];

    let token_data = TokenDataBuilder::new_empty()
        .with_transfer_policy(Policy::Permissioned(commit))
        .build();

    let config = GenesisConfigBuilder::new_empty()
        .with_token_and_owner(token_id, token_data, src_member_id, amount)
        .with_account(dst1, ConfigAccountData::default())
        .with_account(dst2, ConfigAccountData::default())
        .build();

    build_test_externalities(config).execute_with(|| {
        increase_account_balance(&src_acc, ExistentialDeposit::get());

        let result = Token::transfer(origin!(src_acc), src_member_id, token_id, outputs, vec![]);

        assert_ok!(result);
    })
}

#[test]
fn permissioned_transfer_ok_with_event_deposit() {
    let token_id = token!(1);
    let amount = balance!(100);
    let (src_member_id, src_acc) = member!(1);
    let (dst1, dst2) = (member!(2).0, member!(3).0);
    let commit = merkle_root![dst1, dst2];
    let outputs = outputs![(dst1, amount)];

    let token_data = TokenDataBuilder::new_empty()
        .with_transfer_policy(Policy::Permissioned(commit))
        .build();

    let config = GenesisConfigBuilder::new_empty()
        .with_token_and_owner(token_id, token_data, src_member_id, amount)
        .with_account(dst1, ConfigAccountData::default())
        .with_account(dst2, ConfigAccountData::default())
        .build();

    build_test_externalities(config).execute_with(|| {
        increase_account_balance(&src_acc, ExistentialDeposit::get());

        let _ = Token::transfer(
            origin!(src_acc),
            src_member_id,
            token_id,
            outputs.clone(),
            b"metadata".to_vec(),
        );

        last_event_eq!(RawEvent::TokenAmountTransferred(
            token_id,
            src_member_id,
            validated_outputs![(Validated::<_>::Existing(dst1), amount, None, None)],
            b"metadata".to_vec()
        ));
    })
}

#[test]
fn permissioned_transfer_fails_with_invalid_destination() {
    let token_id = token!(1);
    let amount = balance!(100);
    let (src_member_id, src_acc) = member!(1);
    let (dst1, dst2) = (member!(2).0, member!(3).0);
    let commit = merkle_root![dst1, dst2];
    let outputs = outputs![(dst1, amount)];

    let token_data = TokenDataBuilder::new_empty()
        .with_transfer_policy(Policy::Permissioned(commit))
        .build();

    let config = GenesisConfigBuilder::new_empty()
        .with_token_and_owner(token_id, token_data, src_member_id, amount)
        .with_account(dst2, ConfigAccountData::default())
        .build();

    build_test_externalities(config).execute_with(|| {
        let result = Token::transfer(origin!(src_acc), src_member_id, token_id, outputs, vec![]);

        assert_noop!(result, Error::<Test>::AccountInformationDoesNotExist);
    })
}

#[test]
fn permissioned_multi_out_transfer_fails_with_invalid_destination() {
    let token_id = token!(1);
    let (dst1, amount1) = (member!(2).0, balance!(100));
    let (dst2, amount2) = (member!(3).0, balance!(100));
    let ((src_member_id, src_acc), src_balance) = (member!(1), amount1 + amount2);
    let commit = merkle_root![dst1, dst2];
    let outputs = outputs![(dst1, amount1), (dst2, amount2)];

    let token_data = TokenDataBuilder::new_empty()
        .with_transfer_policy(Policy::Permissioned(commit))
        .build();

    let config = GenesisConfigBuilder::new_empty()
        .with_token_and_owner(token_id, token_data, src_member_id, src_balance)
        .with_account(dst2, ConfigAccountData::default())
        .build();

    build_test_externalities(config).execute_with(|| {
        let result = Token::transfer(origin!(src_acc), src_member_id, token_id, outputs, vec![]);

        assert_noop!(result, Error::<Test>::AccountInformationDoesNotExist);
    })
}

#[test]
fn permissioned_multi_out_transfer_fails_with_insufficient_balance() {
    let token_id = token!(1);
    let (dst1, amount1) = (member!(2).0, balance!(100));
    let (dst2, amount2) = (member!(3).0, balance!(100));
    let ((src_member_id, src_acc), src_balance) = (member!(1), amount1 + amount2 - 1);
    let commit = merkle_root![dst1, dst2];
    let outputs = outputs![(dst1, amount1), (dst2, amount2)];

    let token_data = TokenDataBuilder::new_empty()
        .with_transfer_policy(Policy::Permissioned(commit))
        .build();

    let config = GenesisConfigBuilder::new_empty()
        .with_token_and_owner(token_id, token_data, src_member_id, src_balance)
        .with_account(dst1, ConfigAccountData::default())
        .with_account(dst2, ConfigAccountData::default())
        .build();

    build_test_externalities(config).execute_with(|| {
        increase_account_balance(&src_acc, ExistentialDeposit::get());

        let result = Token::transfer(origin!(src_acc), src_member_id, token_id, outputs, vec![]);

        assert_noop!(result, Error::<Test>::InsufficientTransferrableBalance);
    })
}

#[test]
fn permissioned_multi_out_transfer_ok() {
    let token_id = token!(1);
    let (dst1, amount1) = (member!(2).0, balance!(1));
    let (dst2, amount2) = (member!(3).0, balance!(1));
    let ((src_member_id, src_acc), src_balance) = (member!(1), amount1 + amount2);
    let commit = merkle_root![dst1, dst2];
    let outputs = outputs![(dst1, amount1), (dst2, amount2)];

    let token_data = TokenDataBuilder::new_empty()
        .with_transfer_policy(Policy::Permissioned(commit))
        .build();

    let config = GenesisConfigBuilder::new_empty()
        .with_token(token_id, token_data)
        .with_account(
            src_member_id,
            ConfigAccountData::new_with_amount(src_balance),
        )
        .with_account(dst1, ConfigAccountData::default())
        .with_account(dst2, ConfigAccountData::default())
        .build();

    build_test_externalities(config).execute_with(|| {
        let result = Token::transfer(origin!(src_acc), src_member_id, token_id, outputs, vec![]);

        assert_ok!(result);
    })
}

#[test]
fn permissioned_multi_out_transfer_ok_with_event_deposit() {
    let token_id = token!(1);
    let (dst1, amount1) = (member!(2).0, balance!(1));
    let (dst2, amount2) = (member!(3).0, balance!(1));
    let ((src_member_id, src_acc), src_balance) = (member!(1), amount1 + amount2);
    let commit = merkle_root![dst1, dst2];
    let outputs = outputs![(dst1, amount1), (dst2, amount2)];

    let token_data = TokenDataBuilder::new_empty()
        .with_transfer_policy(Policy::Permissioned(commit))
        .build();

    let config = GenesisConfigBuilder::new_empty()
        .with_token(token_id, token_data)
        .with_account(
            src_member_id,
            ConfigAccountData::new_with_amount(src_balance),
        )
        .with_account(dst1, ConfigAccountData::default())
        .with_account(dst2, ConfigAccountData::default())
        .build();

    build_test_externalities(config).execute_with(|| {
        let _ = Token::transfer(
            origin!(src_acc),
            src_member_id,
            token_id,
            outputs.clone(),
            b"metadata".to_vec(),
        );

        last_event_eq!(RawEvent::TokenAmountTransferred(
            token_id,
            src_member_id,
            validated_outputs![
                (Validated::<_>::Existing(dst1), amount1, None, None),
                (Validated::<_>::Existing(dst2), amount2, None, None)
            ],
            b"metadata".to_vec()
        ));
    })
}

#[test]
fn transfer_ok_with_invitation_locked_funds() {
    let token_id = token!(1);
    let token_data = TokenDataBuilder::new_empty()
        .with_transfer_policy(Policy::Permissionless)
        .build();
    let (src_member_id, src_acc) = member!(1);
    let (dst1, dst2, dst3, amount) = (member!(2).0, member!(3).0, member!(4).0, balance!(100));
    let bloat_bond = joy!(100);
    let required_joy_balance = bloat_bond * 3 + ed();

    let test_cases = [
        (
            ed(),               // locked_amount
            (None, None, None), // Expected bloat bond `restricted_to`
        ),
        (
            ed() + 1,                    // locked_amount
            (Some(src_acc), None, None), // Expected bloat bond `restricted_to`
        ),
        (
            ed() + bloat_bond,           // locked_amount
            (Some(src_acc), None, None), // Expected bloat bond `restricted_to`
        ),
        (
            ed() + bloat_bond + 1,                // locked_amount
            (Some(src_acc), Some(src_acc), None), // Expected bloat bond `restricted_to`
        ),
        (
            ed() + bloat_bond * 2,                // locked_amount
            (Some(src_acc), Some(src_acc), None), // Expected bloat bond `restricted_to`
        ),
        (
            ed() + bloat_bond * 2 + 1,                     // locked_amount
            (Some(src_acc), Some(src_acc), Some(src_acc)), // Expected bloat bond `restricted_to`
        ),
        (
            ed() + bloat_bond * 3,                         // locked_amount
            (Some(src_acc), Some(src_acc), Some(src_acc)), // Expected bloat bond `restricted_to`
        ),
    ];

    for case in test_cases {
        let (locked_balance, expected_bloat_bond_restricted_to) = case;
        let config = GenesisConfigBuilder::new_empty()
            .with_token_and_owner(token_id, token_data.clone(), src_member_id, amount * 3)
            .with_bloat_bond(bloat_bond)
            .build();
        build_test_externalities(config).execute_with(|| {
            increase_account_balance(&src_acc, required_joy_balance);
            set_invitation_lock(&src_acc, locked_balance);

            assert_ok!(Token::transfer(
                origin!(src_acc),
                src_member_id,
                token_id,
                outputs![(dst1, amount), (dst2, amount), (dst3, amount)],
                vec![]
            ));

            assert_eq!(
                Balances::usable_balance(Token::module_treasury_account()),
                required_joy_balance
            );
            assert_eq!(
                System::account(src_acc).data,
                balances::AccountData {
                    free: ed(),
                    reserved: 0,
                    misc_frozen: locked_balance,
                    fee_frozen: 0
                }
            );
            assert_eq!(
                Token::account_info_by_token_and_member(token_id, dst1).bloat_bond,
                RepayableBloatBond::new(bloat_bond, expected_bloat_bond_restricted_to.0)
            );
            assert_eq!(
                Token::account_info_by_token_and_member(token_id, dst2).bloat_bond,
                RepayableBloatBond::new(bloat_bond, expected_bloat_bond_restricted_to.1)
            );
            assert_eq!(
                Token::account_info_by_token_and_member(token_id, dst3).bloat_bond,
                RepayableBloatBond::new(bloat_bond, expected_bloat_bond_restricted_to.2)
            );
        });
    }
}

#[test]
fn transfer_fails_with_insufficient_locked_funds() {
    let token_id = token!(1);
    let token_data = TokenDataBuilder::new_empty()
        .with_transfer_policy(Policy::Permissionless)
        .build();
    let (src_member_id, src_acc) = member!(1);
    let (dst, amount) = (member!(2).0, balance!(100));
    let bloat_bond = joy!(100);

    let config = GenesisConfigBuilder::new_empty()
        .with_token_and_owner(token_id, token_data, src_member_id, amount)
        .with_bloat_bond(bloat_bond)
        .build();

    let required_joy_balance = ed() + bloat_bond;
    let src_balance = required_joy_balance - 1;

    build_test_externalities(config).execute_with(|| {
        increase_account_balance(&src_acc, src_balance);
        set_invitation_lock(&src_acc, src_balance);

        assert_noop!(
            Token::transfer(
                origin!(src_acc),
                src_member_id,
                token_id,
                outputs![(dst, amount)],
                vec![]
            ),
            Error::<Test>::InsufficientJoyBalance
        );

        // Increase balance by 1, but lock ED and those funds with another, not-allowed lock
        increase_account_balance(&src_acc, 1);
        set_staking_candidate_lock(&src_acc, ed() + 1);

        assert_noop!(
            Token::transfer(
                origin!(src_acc),
                src_member_id,
                token_id,
                outputs![(dst, amount)],
                vec![]
            ),
            Error::<Test>::InsufficientJoyBalance
        );
    });
}

#[test]
fn transfer_fails_with_incompatible_locked_funds() {
    let token_id = token!(1);
    let token_data = TokenDataBuilder::new_empty()
        .with_transfer_policy(Policy::Permissionless)
        .build();
    let (src_member_id, src_acc) = member!(1);
    let (dst, amount) = (member!(2).0, balance!(100));
    let bloat_bond = joy!(100);

    let config = GenesisConfigBuilder::new_empty()
        .with_token_and_owner(token_id, token_data, src_member_id, amount)
        .with_bloat_bond(bloat_bond)
        .build();

    let required_joy_balance = ed() + bloat_bond;

    build_test_externalities(config).execute_with(|| {
        increase_account_balance(&src_acc, required_joy_balance);
        set_staking_candidate_lock(&src_acc, required_joy_balance);

        assert_noop!(
            Token::transfer(
                origin!(src_acc),
                src_member_id,
                token_id,
                outputs![(dst, amount)],
                vec![]
            ),
            Error::<Test>::InsufficientJoyBalance
        );
    });
}

#[test]
fn change_to_permissionless_fails_with_invalid_token_id() {
    let token_id = token!(1);
    let config = GenesisConfigBuilder::new_empty().build();

    build_test_externalities(config).execute_with(|| {
        let result = Token::change_to_permissionless(token_id);

        assert_noop!(result, Error::<Test>::TokenDoesNotExist);
    })
}

#[test]
fn change_to_permissionless_ok_from_permissioned_state() {
    let token_id = token!(1);
    let (dst1, amount1) = (member!(2).0, balance!(1));
    let (dst2, amount2) = (member!(3).0, balance!(1));
    let ((src_member_id, _), src_balance) = (member!(1), amount1 + amount2);
    let commit = merkle_root![dst1, dst2];

    let token_data = TokenDataBuilder::new_empty()
        .with_transfer_policy(Policy::Permissioned(commit))
        .build();

    let config = GenesisConfigBuilder::new_empty()
        .with_token_and_owner(token_id, token_data, src_member_id, src_balance)
        .build();

    build_test_externalities(config).execute_with(|| {
        let result = Token::change_to_permissionless(token_id);

        assert_ok!(result);
        assert!(matches!(
            Token::token_info_by_id(token_id).transfer_policy,
            TransferPolicyOf::<Test>::Permissionless
        ));
        last_event_eq!(RawEvent::TransferPolicyChangedToPermissionless(token_id));
    })
}

#[test]
fn change_to_permissionless_ok_from_permissionless_state() {
    let token_id = token!(1);
    let ((src_member_id, _), src_balance) = (member!(1), balance!(100));

    let token_data = TokenDataBuilder::new_empty().build();

    let config = GenesisConfigBuilder::new_empty()
        .with_token_and_owner(token_id, token_data, src_member_id, src_balance)
        .build();

    build_test_externalities(config).execute_with(|| {
        let result = Token::change_to_permissionless(token_id);

        assert_ok!(result);
        assert!(matches!(
            Token::token_info_by_id(token_id).transfer_policy,
            TransferPolicyOf::<Test>::Permissionless
        ));
        last_event_eq!(RawEvent::TransferPolicyChangedToPermissionless(token_id));
    })
}

// Issuer transfers

#[test]
fn issuer_transfer_fails_with_non_existing_token() {
    let token_id = token!(1);
    let config = GenesisConfigBuilder::new_empty().build();
    let (src_member_id, bloat_bond_payer) = member!(1);
    let out = issuer_outputs![(member!(2).0, balance!(1), None)];

    build_test_externalities(config).execute_with(|| {
        let result = Token::issuer_transfer(token_id, src_member_id, bloat_bond_payer, out, vec![]);

        assert_noop!(result, Error::<Test>::TokenDoesNotExist);
    })
}

#[test]
fn issuer_transfer_fails_with_non_existing_source() {
    let token_id = token!(1);
    let (src_member_id, bloat_bond_payer) = member!(1);
    let (dst, amount) = (member!(2).0, balance!(100));

    let token_data = TokenDataBuilder::new_empty()
        .with_transfer_policy(Policy::Permissionless)
        .build();

    let config = GenesisConfigBuilder::new_empty()
        .with_token(token_id, token_data)
        .with_account(dst, ConfigAccountData::new_with_amount(amount))
        .build();

    build_test_externalities(config).execute_with(|| {
        let result = Token::issuer_transfer(
            token_id,
            src_member_id,
            bloat_bond_payer,
            issuer_outputs![(dst, amount, None)],
            vec![],
        );

        assert_noop!(result, Error::<Test>::AccountInformationDoesNotExist);
    })
}

#[test]
fn issuer_transfer_fails_with_non_existing_dst_member() {
    let token_id = token!(1);
<<<<<<< HEAD
    let src_member_id = member!(1).0;
=======
    let (src_member_id, src_account_id) = member!(1);
>>>>>>> bf353633
    let (dst, amount) = (member!(9999).0, balance!(100));

    let token_data = TokenDataBuilder::new_empty()
        .with_transfer_policy(Policy::Permissionless)
        .build();

    let config = GenesisConfigBuilder::new_empty()
        .with_token(token_id, token_data)
<<<<<<< HEAD
        .with_account(src_member_id, AccountData::new_with_amount(amount))
=======
        .with_account(src_member_id, ConfigAccountData::new_with_amount(amount))
>>>>>>> bf353633
        .build();

    build_test_externalities(config).execute_with(|| {
        let result = Token::issuer_transfer(
<<<<<<< HEAD
            src_member_id,
            token_id,
            issuer_outputs![(dst, amount, None)],
=======
            token_id,
            src_member_id,
            src_account_id,
            issuer_outputs![(dst, amount, None)],
            vec![],
>>>>>>> bf353633
        );

        assert_noop!(result, Error::<Test>::TransferDestinationMemberDoesNotExist);
    })
}

#[test]
fn issuer_transfer_fails_with_src_having_insufficient_funds_for_bloat_bond() {
    let token_id = token!(1);
    let token_data = TokenDataBuilder::new_empty()
        .with_transfer_policy(Policy::Permissionless)
        .build();
    let (src_member_id, bloat_bond_payer) = member!(1);
    let (dst, amount) = (member!(2).0, balance!(100));
    let bloat_bond = joy!(100);

    let config = GenesisConfigBuilder::new_empty()
        .with_token_and_owner(token_id, token_data, src_member_id, amount)
        .with_bloat_bond(bloat_bond)
        .build();

    build_test_externalities(config).execute_with(|| {
        increase_account_balance(
            &bloat_bond_payer,
            ExistentialDeposit::get() + bloat_bond - 1,
        );

        let result = Token::issuer_transfer(
            token_id,
            src_member_id,
            bloat_bond_payer,
            issuer_outputs![(dst, amount, None)],
            vec![],
        );

        assert_noop!(result, Error::<Test>::InsufficientJoyBalance);
    })
}

#[test]
fn issuer_permissioned_token_transfer_fails_with_source_not_having_sufficient_free_balance() {
    let token_id = token!(1);
    let token_data = TokenDataBuilder::new_empty()
        .with_transfer_policy(Policy::Permissioned(Hashing::hash_of(b"default")))
        .build();
    let (dst, amount) = (member!(1).0, balance!(100));
    let ((src_member_id, bloat_bond_payer), src_balance) = (member!(2), amount - balance!(1));

    let config = GenesisConfigBuilder::new_empty()
        .with_token_and_owner(token_id, token_data, src_member_id, src_balance)
        .with_account(dst, ConfigAccountData::default())
        .build();

    build_test_externalities(config).execute_with(|| {
        let result = Token::issuer_transfer(
            token_id,
            src_member_id,
            bloat_bond_payer,
            issuer_outputs![(dst, amount, None)],
            vec![],
        );

        assert_noop!(result, Error::<Test>::InsufficientTransferrableBalance);
    })
}

#[test]
fn issuer_permissioned_token_transfer_fails_with_dst_vesting_schedules_limit_exceeded() {
    let token_id = token!(1);
    let token_data = TokenDataBuilder::new_empty()
        .with_transfer_policy(Policy::Permissioned(Hashing::hash_of(b"default")))
        .build();
    let ((src_member_id, bloat_bond_payer), dst, amount) =
        (member!(1), member!(2).0, balance!(100));
    let out = issuer_outputs![(
        dst,
        amount,
        Some(VestingScheduleParams {
            blocks_before_cliff: 100,
            cliff_amount_percentage: Permill::from_percent(50),
            linear_vesting_duration: 100
        })
    )];

    let config = GenesisConfigBuilder::new_empty()
        .with_token_and_owner(token_id, token_data, src_member_id, amount)
        .with_account(
            dst,
            ConfigAccountData::default().with_max_vesting_schedules(default_vesting_schedule()),
        )
        .build();

    build_test_externalities(config).execute_with(|| {
        let result = Token::issuer_transfer(token_id, src_member_id, bloat_bond_payer, out, vec![]);

        assert_noop!(
            result,
            Error::<Test>::MaxVestingSchedulesPerAccountPerTokenReached
        );
    })
}

#[test]
fn issuer_permissioned_token_transfer_ok() {
    let token_id = token!(1);
    let token_data = TokenDataBuilder::new_empty()
        .with_transfer_policy(Policy::Permissioned(Hashing::hash_of(b"default")))
        .build();
    let (src_member_id, bloat_bond_payer) = member!(1);
    let (dst1, dst2, dst3, dst4) = (member!(2).0, member!(3).0, member!(4).0, member!(5).0);
    let (amount1, amount2, amount3, amount4) =
        (balance!(100), balance!(200), balance!(300), balance!(400));
    let (vesting1, vesting2, vesting3, vesting4) = (
        None,
        Some(VestingScheduleParams {
            blocks_before_cliff: 100,
            cliff_amount_percentage: Permill::from_percent(10),
            linear_vesting_duration: 100,
        }),
        None,
        Some(VestingScheduleParams {
            blocks_before_cliff: 200,
            cliff_amount_percentage: Permill::from_percent(20),
            linear_vesting_duration: 200,
        }),
    );
    let balance_existing = balance!(1000);
    let bloat_bond_existing = joy!(200);
    let bloat_bond_new = joy!(100);
    let src_balance = amount1 + amount2 + amount3 + amount4;
    let total_supply = src_balance + balance_existing * 2;
    let treasury = Token::module_treasury_account();

    let config = GenesisConfigBuilder::new_empty()
        .with_bloat_bond(bloat_bond_new)
        .with_token_and_owner(token_id, token_data, src_member_id, src_balance)
        .with_account(
            dst3,
            ConfigAccountData::new_with_amount_and_bond(
                balance_existing,
                RepayableBloatBond::new(bloat_bond_existing, None),
            ),
        )
        .with_account(
            dst4,
            ConfigAccountData::new_with_amount_and_bond(
                balance_existing,
                RepayableBloatBond::new(bloat_bond_existing, None),
            ),
        )
        .build();

    build_test_externalities(config).execute_with(|| {
        increase_account_balance(
            &bloat_bond_payer,
            ExistentialDeposit::get() + bloat_bond_new * 2,
        );

        // Call succeeds
        assert_ok!(Token::issuer_transfer(
            token_id,
            src_member_id,
            bloat_bond_payer,
            issuer_outputs![
                (dst1, amount1, vesting1.clone()),
                (dst2, amount2, vesting2.clone()),
                (dst3, amount3, vesting3.clone()),
                (dst4, amount4, vesting4.clone())
            ],
            b"metadata".to_vec()
        ));

        // New accounts created
        assert_ok!(
            Token::ensure_account_data_exists(token_id, &dst1),
            AccountData {
                // Explicitly check next_vesting_transfer_id
                next_vesting_transfer_id: 0,
                ..AccountData::new_with_amount_and_bond(
                    amount1,
                    RepayableBloatBond::new(bloat_bond_new, None)
                )
            }
        );
        assert_ok!(
            Token::ensure_account_data_exists(token_id, &dst2),
            AccountData {
                // Explicitly check next_vesting_transfer_id
                next_vesting_transfer_id: 1,
                ..AccountData::new_with_vesting_and_bond::<Test>(
                    VestingSource::IssuerTransfer(0),
                    VestingSchedule::from_params(
                        System::block_number(),
                        amount2,
                        vesting2.clone().unwrap()
                    ),
                    RepayableBloatBond::new(bloat_bond_new, None)
                )
                .unwrap()
            }
        );

        // Existing account recieved funds
        assert_ok!(
            Token::ensure_account_data_exists(token_id, &dst3),
            AccountData {
                // Explicitly check next_vesting_transfer_id
                next_vesting_transfer_id: 0,
                ..AccountData::new_with_amount_and_bond(
                    amount3 + balance_existing,
                    RepayableBloatBond::new(bloat_bond_existing, None)
                )
            }
        );
        assert_ok!(
            Token::ensure_account_data_exists(token_id, &dst4),
            AccountData {
                // Explicitly check next_vesting_transfer_id
                next_vesting_transfer_id: 1,
                amount: balance_existing + amount4,
                vesting_schedules: [(
                    VestingSource::IssuerTransfer(0),
                    VestingSchedule::from_params(
                        System::block_number(),
                        amount4,
                        vesting4.clone().unwrap()
                    ),
                )]
                .iter()
                .cloned()
                .collect::<BTreeMap<_, _>>()
                .try_into()
                .unwrap(),
                bloat_bond: RepayableBloatBond::new(bloat_bond_existing, None),
                ..Default::default()
            }
        );

        // Src funds decreased
        assert_ok!(
            Token::ensure_account_data_exists(token_id, &src_member_id),
            AccountData::new_with_amount(0)
        );

        // Token supply unchanged
        assert_eq!(Token::token_info_by_id(token_id).total_supply, total_supply);

        // Token accounts number is valid
        assert_eq!(Token::token_info_by_id(token_id).accounts_number, 5u64);

        // Bloat bond transferred from bloat_bond_payer
        assert_eq!(
            Balances::usable_balance(&bloat_bond_payer),
            ExistentialDeposit::get()
        );

        // Bloat bond transferred into treasury account
        assert_eq!(
            Balances::usable_balance(&treasury),
            bloat_bond_new * 2 + ExistentialDeposit::get(), // treasury initial balance = Existential deposit
        );

        // Event deposited
        last_event_eq!(RawEvent::TokenAmountTransferredByIssuer(
            token_id,
            src_member_id,
            validated_outputs![
                (Validated::<_>::NonExisting(dst1), amount1, vesting1, None),
                (Validated::<_>::NonExisting(dst2), amount2, vesting2, None),
                (Validated::<_>::Existing(dst3), amount3, vesting3, None),
                (Validated::<_>::Existing(dst4), amount4, vesting4, None)
            ],
            b"metadata".to_vec()
        ));
    })
}

#[test]
fn issuer_multiple_permissioned_token_transfers_ok_with_vesting_cleanup_executed() {
    let max_vesting_schedules = <Test as Config>::MaxVestingSchedulesPerAccountPerToken::get();
    let token_id = token!(1);
    let token_data = TokenDataBuilder::new_empty()
        .with_transfer_policy(Policy::Permissioned(Hashing::hash_of(b"default")))
        .build();
    let ((src_member_id, bloat_bond_payer), dst, amount) =
        (member!(1), member!(2).0, balance!(100));
    let vesting = Some(VestingScheduleParams {
        blocks_before_cliff: 100,
        cliff_amount_percentage: Permill::from_percent(50),
        linear_vesting_duration: 100,
    });
    let out = issuer_outputs![(dst, amount, vesting.clone())];
    let src_balance = amount.saturating_mul((max_vesting_schedules + 1).into());

    let config = GenesisConfigBuilder::new_empty()
        .with_token_and_owner(token_id, token_data, src_member_id, src_balance)
        .with_account(dst, ConfigAccountData::default())
        .build();

    build_test_externalities(config).execute_with(|| {
        // Create max vesting schedules
        for i in 0u64..max_vesting_schedules.into() {
            assert_ok!(Token::issuer_transfer(
                token_id,
                src_member_id,
                bloat_bond_payer,
                out.clone(),
                vec![]
            ));
            let dst_acc_data = Token::ensure_account_data_exists(token_id, &dst).unwrap();
            assert_eq!(dst_acc_data.next_vesting_transfer_id, i + 1);
        }
        // Go to vesting end block
        System::set_block_number(201);
        assert_ok!(Token::issuer_transfer(
            token_id,
            src_member_id,
            bloat_bond_payer,
            out.clone(),
            b"metadata".to_vec()
        ));
        let dst_acc_data = Token::ensure_account_data_exists(token_id, &dst).unwrap();
        assert_eq!(
            dst_acc_data.next_vesting_transfer_id,
            1u64.saturating_add(max_vesting_schedules.into())
        );
        assert_eq!(
            dst_acc_data.vesting_schedules.len() as u32,
            max_vesting_schedules
        );
        last_event_eq!(RawEvent::TokenAmountTransferredByIssuer(
            token_id,
            src_member_id,
            validated_outputs![(
                Validated::<_>::Existing(dst),
                amount,
                vesting,
                Some(VestingSource::IssuerTransfer(0))
            )],
            b"metadata".to_vec()
        ));
    })
}

#[test]
fn issuer_transfer_ok_with_invitation_locked_funds() {
    let token_id = token!(1);
    let token_data = TokenDataBuilder::new_empty()
        .with_transfer_policy(Policy::Permissionless)
        .build();
    let (src_member_id, src_acc) = member!(1);
    let (dst1, dst2, dst3, amount) = (member!(2).0, member!(3).0, member!(4).0, balance!(100));
    let bloat_bond = joy!(100);
    let required_joy_balance = bloat_bond * 3 + ed();

    let test_cases = [
        (
            ed(),               // locked_amount
            (None, None, None), // Expected bloat bond `restricted_to`
        ),
        (
            ed() + 1,                    // locked_amount
            (Some(src_acc), None, None), // Expected bloat bond `restricted_to`
        ),
        (
            ed() + bloat_bond,           // locked_amount
            (Some(src_acc), None, None), // Expected bloat bond `restricted_to`
        ),
        (
            ed() + bloat_bond + 1,                // locked_amount
            (Some(src_acc), Some(src_acc), None), // Expected bloat bond `restricted_to`
        ),
        (
            ed() + bloat_bond * 2,                // locked_amount
            (Some(src_acc), Some(src_acc), None), // Expected bloat bond `restricted_to`
        ),
        (
            ed() + bloat_bond * 2 + 1,                     // locked_amount
            (Some(src_acc), Some(src_acc), Some(src_acc)), // Expected bloat bond `restricted_to`
        ),
        (
            ed() + bloat_bond * 3,                         // locked_amount
            (Some(src_acc), Some(src_acc), Some(src_acc)), // Expected bloat bond `restricted_to`
        ),
    ];

    for case in test_cases {
        let (locked_balance, expected_bloat_bond_restricted_to) = case;
        let config = GenesisConfigBuilder::new_empty()
            .with_token_and_owner(token_id, token_data.clone(), src_member_id, amount * 3)
            .with_bloat_bond(bloat_bond)
            .build();
        build_test_externalities(config).execute_with(|| {
            increase_account_balance(&src_acc, required_joy_balance);
            set_invitation_lock(&src_acc, locked_balance);

            assert_ok!(Token::issuer_transfer(
                token_id,
                src_member_id,
                src_acc,
                issuer_outputs![
                    (dst1, amount, None),
                    (dst2, amount, None),
                    (dst3, amount, None)
                ],
                vec![]
            ));

            assert_eq!(
                Balances::usable_balance(Token::module_treasury_account()),
                required_joy_balance
            );
            assert_eq!(
                System::account(src_acc).data,
                balances::AccountData {
                    free: ed(),
                    reserved: 0,
                    misc_frozen: locked_balance,
                    fee_frozen: 0
                }
            );
            assert_eq!(
                Token::account_info_by_token_and_member(token_id, dst1).bloat_bond,
                RepayableBloatBond::new(bloat_bond, expected_bloat_bond_restricted_to.0)
            );
            assert_eq!(
                Token::account_info_by_token_and_member(token_id, dst2).bloat_bond,
                RepayableBloatBond::new(bloat_bond, expected_bloat_bond_restricted_to.1)
            );
            assert_eq!(
                Token::account_info_by_token_and_member(token_id, dst3).bloat_bond,
                RepayableBloatBond::new(bloat_bond, expected_bloat_bond_restricted_to.2)
            );
        });
    }
}

#[test]
fn issuer_transfer_fails_with_insufficient_locked_funds() {
    let token_id = token!(1);
    let token_data = TokenDataBuilder::new_empty()
        .with_transfer_policy(Policy::Permissionless)
        .build();
    let (src_member_id, src_acc) = member!(1);
    let (dst, amount) = (member!(2).0, balance!(100));
    let bloat_bond = joy!(100);

    let config = GenesisConfigBuilder::new_empty()
        .with_token_and_owner(token_id, token_data, src_member_id, amount)
        .with_bloat_bond(bloat_bond)
        .build();

    let required_joy_balance = ed() + bloat_bond;
    let src_balance = required_joy_balance - 1;

    build_test_externalities(config).execute_with(|| {
        increase_account_balance(&src_acc, src_balance);
        set_invitation_lock(&src_acc, src_balance);

        assert_noop!(
            Token::issuer_transfer(
                token_id,
                src_member_id,
                src_acc,
                issuer_outputs![(dst, amount, None)],
                vec![]
            ),
            Error::<Test>::InsufficientJoyBalance
        );

        // Increase balance by 1, but lock ED and those funds with another, not-allowed lock
        increase_account_balance(&src_acc, 1);
        set_staking_candidate_lock(&src_acc, ed() + 1);

        assert_noop!(
            Token::issuer_transfer(
                token_id,
                src_member_id,
                src_acc,
                issuer_outputs![(dst, amount, None)],
                vec![]
            ),
            Error::<Test>::InsufficientJoyBalance
        );
    });
}

#[test]
fn issuer_transfer_fails_with_incompatible_locked_funds() {
    let token_id = token!(1);
    let token_data = TokenDataBuilder::new_empty()
        .with_transfer_policy(Policy::Permissionless)
        .build();
    let (src_member_id, src_acc) = member!(1);
    let (dst, amount) = (member!(2).0, balance!(100));
    let bloat_bond = joy!(100);

    let config = GenesisConfigBuilder::new_empty()
        .with_token_and_owner(token_id, token_data, src_member_id, amount)
        .with_bloat_bond(bloat_bond)
        .build();

    let required_joy_balance = ed() + bloat_bond;

    build_test_externalities(config).execute_with(|| {
        increase_account_balance(&src_acc, required_joy_balance);
        set_staking_candidate_lock(&src_acc, required_joy_balance);

        assert_noop!(
            Token::issuer_transfer(
                token_id,
                src_member_id,
                src_acc,
                issuer_outputs![(dst, amount, None)],
                vec![]
            ),
            Error::<Test>::InsufficientJoyBalance
        );
    });
}<|MERGE_RESOLUTION|>--- conflicted
+++ resolved
@@ -90,13 +90,6 @@
 
     let config = GenesisConfigBuilder::new_empty()
         .with_token(token_id, token_data)
-<<<<<<< HEAD
-        .with_account(src_member_id, AccountData::new_with_amount(amount))
-        .build();
-
-    build_test_externalities(config).execute_with(|| {
-        let result = Token::transfer(origin, src_member_id, token_id, outputs![(dst, amount)]);
-=======
         .with_account(src_member_id, ConfigAccountData::new_with_amount(amount))
         .build();
 
@@ -108,7 +101,6 @@
             outputs![(dst, amount)],
             vec![],
         );
->>>>>>> bf353633
 
         assert_noop!(result, Error::<Test>::TransferDestinationMemberDoesNotExist);
     })
@@ -1308,11 +1300,7 @@
 #[test]
 fn issuer_transfer_fails_with_non_existing_dst_member() {
     let token_id = token!(1);
-<<<<<<< HEAD
-    let src_member_id = member!(1).0;
-=======
     let (src_member_id, src_account_id) = member!(1);
->>>>>>> bf353633
     let (dst, amount) = (member!(9999).0, balance!(100));
 
     let token_data = TokenDataBuilder::new_empty()
@@ -1321,26 +1309,16 @@
 
     let config = GenesisConfigBuilder::new_empty()
         .with_token(token_id, token_data)
-<<<<<<< HEAD
-        .with_account(src_member_id, AccountData::new_with_amount(amount))
-=======
         .with_account(src_member_id, ConfigAccountData::new_with_amount(amount))
->>>>>>> bf353633
         .build();
 
     build_test_externalities(config).execute_with(|| {
         let result = Token::issuer_transfer(
-<<<<<<< HEAD
-            src_member_id,
-            token_id,
-            issuer_outputs![(dst, amount, None)],
-=======
             token_id,
             src_member_id,
             src_account_id,
             issuer_outputs![(dst, amount, None)],
             vec![],
->>>>>>> bf353633
         );
 
         assert_noop!(result, Error::<Test>::TransferDestinationMemberDoesNotExist);
