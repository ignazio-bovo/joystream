--- conflicted
+++ resolved
@@ -3,13 +3,8 @@
 
 use crate::tests::mock::*;
 use crate::tests::test_utils::TokenDataBuilder;
-<<<<<<< HEAD
-use crate::types::{MerkleProofOf, Output};
-use crate::{account, balance, last_event_eq, merkle_proof, merkle_root, token, Error, RawEvent};
-=======
 use crate::types::TransfersOf;
 use crate::{account, balance, last_event_eq, merkle_root, origin, token, Error, RawEvent};
->>>>>>> b6260530
 
 // some helpers
 macro_rules! outputs {
@@ -150,54 +145,24 @@
 #[test]
 fn permissionless_transfer_ok_and_src_left_with_zero_balance() {
     let token_id = token!(1);
-<<<<<<< HEAD
-    let existential_deposit = balance!(10);
-    let (dst, amount) = (account!(2), balance!(100));
-    let (src, src_balance) = (account!(1), existential_deposit + amount);
-    let token_data = TokenDataBuilder::new_empty()
-        .with_transfer_policy(Policy::Permissionless)
-        .with_existential_deposit(existential_deposit)
-        .build();
-
-    let config = GenesisConfigBuilder::new_empty()
-        .with_token(token_id, token_data)
-        .with_account(src, src_balance, 0)
+    let (src, dst, amount) = (account!(1), account!(2), balance!(100));
+
+    let token_data = TokenDataBuilder::new_empty()
+        .with_transfer_policy(Policy::Permissionless)
+        .build();
+
+    let config = GenesisConfigBuilder::new_empty()
+        .with_token(token_id, token_data)
+        .with_account(src, amount, 0)
         .with_account(dst, 0, 0)
         .build();
 
     build_test_externalities(config).execute_with(|| {
         let _ = Token::transfer(origin!(src), token_id, outputs![(dst, amount)]);
 
-        assert_eq!(
-            src_balance.saturating_sub(amount),
-            Token::account_info_by_token_and_account(token_id, src).usable_balance::<Test>()
-        );
-    })
-}
-
-#[test]
-fn permissionless_transfer_ok_with_ex_deposit_and_with_src_removal() {
-    let token_id = token!(1);
-    let existential_deposit = balance!(10u32);
-=======
->>>>>>> b6260530
-    let (src, dst, amount) = (account!(1), account!(2), balance!(100));
-
-    let token_data = TokenDataBuilder::new_empty()
-        .with_transfer_policy(Policy::Permissionless)
-        .build();
-
-    let config = GenesisConfigBuilder::new_empty()
-        .with_token(token_id, token_data)
-        .with_account(src, amount, 0)
-        .with_account(dst, 0, 0)
-        .build();
-
-    build_test_externalities(config).execute_with(|| {
-        let _ = Token::transfer(origin!(src), token_id, outputs![(dst, amount)]);
-
         assert_ok!(
-            Token::ensure_account_data_exists(token_id, &src).map(|info| info.total_balance()),
+            Token::ensure_account_data_exists(token_id, &src)
+                .map(|info| info.total_balance::<Test>()),
             balance!(0),
         );
     })
@@ -246,14 +211,7 @@
     build_test_externalities(config).execute_with(|| {
         let _ = Token::transfer(origin!(src), token_id, outputs![(dst, amount)]);
 
-<<<<<<< HEAD
-        assert_eq!(
-            src_balance.saturating_sub(dust),
-            Token::token_info_by_id(token_id).total_supply,
-        );
-=======
-        assert_eq!(Token::token_info_by_id(token_id).supply, amount);
->>>>>>> b6260530
+        assert_eq!(Token::token_info_by_id(token_id).total_supply, amount);
     })
 }
 
@@ -399,7 +357,7 @@
         let _ = Token::transfer(origin!(src), token_id, outputs);
 
         assert_eq!(
-            Token::token_info_by_id(token_id).supply,
+            Token::token_info_by_id(token_id).total_supply,
             balance!(src_balance),
         );
     })
@@ -427,7 +385,8 @@
         let _ = Token::transfer(origin!(src), token_id, outputs);
 
         assert_ok!(
-            Token::ensure_account_data_exists(token_id, &src).map(|info| info.total_balance()),
+            Token::ensure_account_data_exists(token_id, &src)
+                .map(|info| info.total_balance::<Test>()),
             balance!(0),
         );
     })
@@ -662,15 +621,10 @@
     build_test_externalities(config).execute_with(|| {
         let _ = Token::transfer(origin!(src), token_id, outputs);
 
-<<<<<<< HEAD
-        assert_eq!(
-            src_balance.saturating_sub(amount),
-            Token::account_info_by_token_and_account(token_id, src).usable_balance::<Test>()
-=======
         assert_ok!(
-            Token::ensure_account_data_exists(token_id, &src).map(|info| info.total_balance()),
+            Token::ensure_account_data_exists(token_id, &src)
+                .map(|info| info.total_balance::<Test>()),
             balance!(0),
->>>>>>> b6260530
         );
     })
 }
@@ -698,14 +652,10 @@
     build_test_externalities(config).execute_with(|| {
         let _ = Token::transfer(origin!(src), token_id, outputs);
 
-<<<<<<< HEAD
         assert_eq!(
             Token::token_info_by_id(token_id).total_supply,
-            src_balance - dust
+            balance!(amount),
         );
-=======
-        assert_eq!(Token::token_info_by_id(token_id).supply, balance!(amount),);
->>>>>>> b6260530
     })
 }
 
@@ -864,294 +814,40 @@
     build_test_externalities(config).execute_with(|| {
         let _ = Token::transfer(origin!(src), token_id, outputs.clone());
 
-<<<<<<< HEAD
+        assert_ok!(
+            Token::ensure_account_data_exists(token_id, &src)
+                .map(|info| info.total_balance::<Test>()),
+            balance!(0),
+        );
+    })
+}
+
+#[test]
+fn permissioned_multi_out_ok_and_without_change_in_token_supply() {
+    let token_id = token!(1);
+    let (dst1, amount1) = (account!(2), balance!(1));
+    let (dst2, amount2) = (account!(3), balance!(1));
+    let (src, src_balance) = (account!(1), amount1 + amount2);
+    let commit = merkle_root![dst1, dst2];
+    let outputs = outputs![(dst1, amount1), (dst2, amount2)];
+
+    let token_data = TokenDataBuilder::new_empty()
+        .with_transfer_policy(Policy::Permissioned(commit))
+        .build();
+
+    let config = GenesisConfigBuilder::new_empty()
+        .with_token(token_id, token_data)
+        .with_account(src, src_balance, 0)
+        .with_account(dst1, 0, 0)
+        .with_account(dst2, 0, 0)
+        .build();
+
+    build_test_externalities(config).execute_with(|| {
+        let _ = Token::transfer(origin!(src), token_id, outputs);
+
         assert_eq!(
-            Token::account_info_by_token_and_account(token_id, src).usable_balance::<Test>(),
-            src_balance - amount1 - amount2,
-=======
-        assert_ok!(
-            Token::ensure_account_data_exists(token_id, &src).map(|info| info.total_balance()),
-            balance!(0),
->>>>>>> b6260530
+            Token::token_info_by_id(token_id).total_supply,
+            balance!(src_balance),
         );
     })
-}
-
-#[test]
-fn permissioned_multi_out_ok_and_without_change_in_token_supply() {
-    let token_id = token!(1);
-    let (dst1, amount1) = (account!(2), balance!(1));
-    let (dst2, amount2) = (account!(3), balance!(1));
-    let (src, src_balance) = (account!(1), amount1 + amount2);
-    let commit = merkle_root![dst1, dst2];
-    let outputs = outputs![(dst1, amount1), (dst2, amount2)];
-
-    let token_data = TokenDataBuilder::new_empty()
-        .with_transfer_policy(Policy::Permissioned(commit))
-        .build();
-
-    let config = GenesisConfigBuilder::new_empty()
-        .with_token(token_id, token_data)
-        .with_account(src, src_balance, 0)
-        .with_account(dst1, 0, 0)
-        .with_account(dst2, 0, 0)
-        .build();
-
-    build_test_externalities(config).execute_with(|| {
-        let _ = Token::transfer(origin!(src), token_id, outputs);
-
-        assert_eq!(
-<<<<<<< HEAD
-            Token::token_info_by_id(token_id).total_supply,
-            src_balance - dust
-        );
-    })
-}
-
-#[test]
-fn join_whitelist_fails_with_token_id_not_valid() {
-    let token_id = token!(1);
-    let (owner, acc1, acc2) = (account!(1), account!(2), account!(3));
-    let commit = merkle_root![acc1, acc2];
-    let proof = merkle_proof!(0, [acc1, acc2]);
-
-    let token_data = TokenDataBuilder::new_empty()
-        .with_transfer_policy(Policy::Permissioned(commit))
-        .build();
-
-    let config = GenesisConfigBuilder::new_empty()
-        .with_token(token_id, token_data)
-        .with_account(owner, 0, 0)
-        .build();
-
-    build_test_externalities(config).execute_with(|| {
-        let result = Token::join_whitelist(origin!(acc1), token_id + 1, proof);
-
-        assert_noop!(result, Error::<Test>::TokenDoesNotExist,);
-    })
-}
-
-#[test]
-fn join_whitelist_fails_with_existing_account() {
-    let token_id = token!(1);
-    let (owner, acc1, acc2) = (account!(1), account!(2), account!(3));
-    let commit = merkle_root![acc1, acc2];
-    let proof = merkle_proof!(0, [acc1, acc2]);
-
-    let token_data = TokenDataBuilder::new_empty()
-        .with_transfer_policy(Policy::Permissioned(commit))
-        .build();
-
-    let config = GenesisConfigBuilder::new_empty()
-        .with_token(token_id, token_data)
-        .with_account(owner, 0, 0)
-        .with_account(acc1, 0, 0)
-        .build();
-
-    build_test_externalities(config).execute_with(|| {
-        let result = Token::join_whitelist(origin!(acc1), token_id, proof);
-
-        assert_noop!(result, Error::<Test>::AccountAlreadyExists,);
-    })
-}
-
-#[test]
-fn join_whitelist_fails_with_invalid_proof() {
-    let token_id = token!(1);
-    let (owner, acc1, acc2) = (account!(1), account!(2), account!(3));
-    let commit = merkle_root![acc1, acc2];
-    let proof = merkle_proof!(0, [acc1, acc1]);
-
-    let token_data = TokenDataBuilder::new_empty()
-        .with_transfer_policy(Policy::Permissioned(commit))
-        .build();
-
-    let config = GenesisConfigBuilder::new_empty()
-        .with_token(token_id, token_data)
-        .with_account(owner, 0, 0)
-        .build();
-
-    build_test_externalities(config).execute_with(|| {
-        let result = Token::join_whitelist(origin!(acc1), token_id, proof);
-
-        assert_noop!(result, Error::<Test>::MerkleProofVerificationFailure,);
-    })
-}
-
-#[test]
-fn join_whitelist_fails_with_no_proof_provided() {
-    let token_id = token!(1);
-    let (owner, acc1, acc2) = (account!(1), account!(2), account!(3));
-    let commit = merkle_root![acc1, acc2];
-    let proof = MerkleProofOf::<Test>::new(None);
-
-    let token_data = TokenDataBuilder::new_empty()
-        .with_transfer_policy(Policy::Permissioned(commit))
-        .build();
-
-    let config = GenesisConfigBuilder::new_empty()
-        .with_token(token_id, token_data)
-        .with_account(owner, 0, 0)
-        .build();
-
-    build_test_externalities(config).execute_with(|| {
-        let result = Token::join_whitelist(origin!(acc1), token_id, proof);
-
-        assert_noop!(result, Error::<Test>::MerkleProofNotProvided,);
-    })
-}
-
-#[test]
-fn join_whitelist_ok() {
-    let token_id = token!(1);
-    let (owner, acc1, acc2) = (account!(1), account!(2), account!(3));
-    let commit = merkle_root![acc1, acc2];
-    let proof = merkle_proof!(0, [acc1, acc2]);
-
-    let token_data = TokenDataBuilder::new_empty()
-        .with_transfer_policy(Policy::Permissioned(commit))
-        .build();
-
-    let config = GenesisConfigBuilder::new_empty()
-        .with_token(token_id, token_data)
-        .with_account(owner, 0, 0)
-        .build();
-
-    build_test_externalities(config).execute_with(|| {
-        let result = Token::join_whitelist(origin!(acc1), token_id, proof);
-
-        assert_ok!(result);
-    })
-}
-
-#[test]
-fn join_whitelist_ok_with_event_deposit() {
-    let token_id = token!(1);
-    let (owner, acc1, acc2) = (account!(1), account!(2), account!(3));
-    let commit = merkle_root![acc1, acc2];
-    let proof = merkle_proof!(0, [acc1, acc2]);
-
-    let token_data = TokenDataBuilder::new_empty()
-        .with_transfer_policy(Policy::Permissioned(commit))
-        .build();
-
-    let config = GenesisConfigBuilder::new_empty()
-        .with_token(token_id, token_data)
-        .with_account(owner, 0, 0)
-        .build();
-
-    build_test_externalities(config).execute_with(|| {
-        let _ = Token::join_whitelist(origin!(acc1), token_id, proof);
-
-        last_event_eq!(RawEvent::MemberJoinedWhitelist(
-            token_id,
-            acc1,
-            Policy::Permissioned(commit)
-        ));
-    })
-}
-
-#[test]
-fn join_whitelist_ok_in_permissionless_mode() {
-    let token_id = token!(1);
-    let (owner, acc1, acc2) = (account!(1), account!(2), account!(3));
-    let commit = merkle_root![acc1, acc2];
-    let proof = merkle_proof!(0, [acc1, acc2]);
-
-    let token_data = TokenDataBuilder::new_empty()
-        .with_transfer_policy(Policy::Permissioned(commit))
-        .build();
-
-    let config = GenesisConfigBuilder::new_empty()
-        .with_token(token_id, token_data)
-        .with_account(owner, 0, 0)
-        .build();
-
-    build_test_externalities(config).execute_with(|| {
-        let result = Token::join_whitelist(origin!(acc1), token_id, proof);
-
-        assert_ok!(result);
-    })
-}
-
-#[test]
-fn join_whitelist_ok_with_new_account_created() {
-    let token_id = token!(1);
-    let (owner, acc1, acc2) = (account!(1), account!(2), account!(3));
-    let proof = merkle_proof!(0, [acc1, acc2]);
-
-    let token_data = TokenDataBuilder::new_empty().build();
-
-    let config = GenesisConfigBuilder::new_empty()
-        .with_token(token_id, token_data)
-        .with_account(owner, 0, 0)
-        .build();
-
-    build_test_externalities(config).execute_with(|| {
-        let _ = Token::join_whitelist(origin!(acc1), token_id, proof);
-
-        assert!(<crate::AccountInfoByTokenAndAccount<Test>>::contains_key(
-            token_id, acc1
-        ));
-    })
-}
-
-#[test]
-fn join_whitelist_ok_with_new_account_having_free_balance_zero() {
-    let token_id = token!(1);
-    let (owner, acc1, acc2) = (account!(1), account!(2), account!(3));
-    let commit = merkle_root![acc1, acc2];
-    let proof = merkle_proof!(0, [acc1, acc2]);
-
-    let token_data = TokenDataBuilder::new_empty()
-        .with_transfer_policy(Policy::Permissioned(commit))
-        .build();
-
-    let config = GenesisConfigBuilder::new_empty()
-        .with_token(token_id, token_data)
-        .with_account(owner, 0, 0)
-        .with_account(acc1, 0, 0)
-        .with_account(acc2, 0, 0)
-        .build();
-
-    build_test_externalities(config).execute_with(|| {
-        let _ = Token::join_whitelist(origin!(acc1), token_id, proof);
-
-        assert_eq!(
-            Token::account_info_by_token_and_account(token_id, acc1).usable_balance::<Test>(),
-            balance!(0)
-        );
-    })
-}
-
-#[test]
-fn join_whitelist_ok_with_new_account_having_reserved_balance_zero() {
-    let token_id = token!(1);
-    let (owner, acc1, acc2) = (account!(1), account!(2), account!(3));
-    let commit = merkle_root![acc1, acc2];
-    let proof = merkle_proof!(0, [acc1, acc2]);
-
-    let token_data = TokenDataBuilder::new_empty()
-        .with_transfer_policy(Policy::Permissioned(commit))
-        .build();
-
-    let config = GenesisConfigBuilder::new_empty()
-        .with_token(token_id, token_data)
-        .with_account(owner, 0, 0)
-        .with_account(acc1, 0, 0)
-        .with_account(acc2, 0, 0)
-        .build();
-
-    build_test_externalities(config).execute_with(|| {
-        let _ = Token::join_whitelist(origin!(acc1), token_id, proof);
-
-        assert_eq!(
-            Token::account_info_by_token_and_account(token_id, acc1).reserved_balance,
-            balance!(0)
-=======
-            Token::token_info_by_id(token_id).supply,
-            balance!(src_balance),
->>>>>>> b6260530
-        );
-    })
 }