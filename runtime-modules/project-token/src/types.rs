use codec::{Decode, Encode};
use frame_support::{
    dispatch::{fmt::Debug, DispatchError, DispatchResult},
    ensure,
    traits::Get,
};
use sp_arithmetic::traits::{AtLeast32BitUnsigned, One, Saturating, Unsigned, Zero};
use sp_runtime::{
    traits::{Convert, Hash, UniqueSaturatedInto},
    PerThing, Permill, Perquintill, SaturatedConversion,
};
use sp_std::{
    cmp::max,
    collections::btree_map::{BTreeMap, IntoIter, Iter},
    convert::TryInto,
    iter::Sum,
    vec::Vec,
};

use storage::{BagId, DataObjectCreationParameters};

// crate imports
use crate::{errors::Error, Trait};

/// Source of tokens subject to vesting that were acquired by an account
/// either through purchase or during initial issuance
#[derive(Encode, Decode, Clone, PartialEq, Eq, Debug, PartialOrd, Ord)]
pub enum VestingSource {
    InitialIssuance,
    Sale(TokenSaleId),
}

/// Represent's account's split staking status
#[derive(Encode, Decode, Clone, PartialEq, Eq, Debug, PartialOrd, Ord)]
pub struct StakingStatus<Balance> {
<<<<<<< HEAD
    // Id of the split
    // TODO: SplitId
    pub(crate) split_id: u32,

    // The amount staked for the split
    pub(crate) amount: Balance,
}

impl<Balance: Copy> StakingStatus<Balance> {
    pub(crate) fn locks<BlockNumber>(&self, _b: BlockNumber) -> Balance {
        // TODO: Implement
        self.amount
    }
=======
    // identifier for the split
    pub(crate) split_id: RevenueSplitId,

    // The amount staked for the split
    pub(crate) amount: Balance,
>>>>>>> 9310e862
}

/// Info for the account
#[derive(Encode, Decode, Clone, PartialEq, Eq, Debug)]
pub struct AccountData<VestingSchedule, Balance, StakingStatus, JoyBalance> {
    /// Map that represents account's vesting schedules indexed by source.
    /// Account's total unvested (locked) balance at current block (b)
    /// can be calculated by summing `v.locks()` of all
    /// VestingSchedule (v) instances in the map.
    pub(crate) vesting_schedules: BTreeMap<VestingSource, VestingSchedule>,

    /// Represents total amount of tokens held by the account, including
    /// unvested and staked tokens.
    pub(crate) amount: Balance,

    /// Account's current split staking status
    pub(crate) split_staking_status: Option<StakingStatus>,

    /// Bloat bond (in 'JOY's) deposited into treasury upon creation of this
    /// account, returned when this account is removed
    pub(crate) bloat_bond: JoyBalance,
}

/// Info for the token
#[derive(Encode, Decode, Clone, PartialEq, Eq, Default, Debug)]
pub struct TokenData<Balance, Hash, BlockNumber, TokenSale, RevenueSplitState> {
    /// Current token's total supply (tokens_issued - tokens_burned)
    pub(crate) total_supply: Balance,

    /// Total number of tokens issued
    pub(crate) tokens_issued: Balance,

    // TODO: Limit number of sales per token?
    /// Number of sales initialized, also serves as unique identifier
    /// of the current sale (`last_sale`) if any.
    pub(crate) sales_initialized: TokenSaleId,

    /// Last token sale (upcoming / ongoing / past)
    pub(crate) last_sale: Option<TokenSale>,

    /// Transfer policy
    pub(crate) transfer_policy: TransferPolicy<Hash>,

    /// Symbol used to identify token
    pub(crate) symbol: Hash,

    /// Patronage Information
    pub(crate) patronage_info: PatronageData<Balance, BlockNumber>,

    /// Account counter
    pub(crate) accounts_number: u64,

    /// Revenue Split state info
    pub(crate) revenue_split: RevenueSplitState,

    /// Latest Token Revenue split (active / inactive)
    pub(crate) latest_revenue_split_id: RevenueSplitId,
}

/// Revenue Split State
#[derive(Encode, Decode, Clone, PartialEq, Eq, Debug)]
pub enum RevenueSplitState<JoyBalance, BlockNumber> {
    /// Inactive state: no split ongoing
    Inactive,

    /// Active state: split ongoing with info
    Active(RevenueSplitInfo<JoyBalance, BlockNumber>),
}

impl<JoyBalance: Saturating + Copy + Zero, BlockNumber: Copy>
    RevenueSplitState<JoyBalance, BlockNumber>
{
    pub fn ensure_inactive<T: Trait>(&self) -> DispatchResult {
        ensure!(
            matches!(&self, &Self::Inactive),
            Error::<T>::RevenueSplitAlreadyActiveForToken
        );

        Ok(())
    }

    pub fn ensure_active<T: Trait>(
        &self,
    ) -> Result<RevenueSplitInfo<JoyBalance, BlockNumber>, DispatchError> {
        match &self {
            RevenueSplitState::Inactive => Err(Error::<T>::RevenueSplitNotActiveForToken.into()),
            RevenueSplitState::<JoyBalance, BlockNumber>::Active(info) => Ok(info.to_owned()),
        }
    }

    pub(crate) fn activate(&mut self, allocation: JoyBalance, timeline: Timeline<BlockNumber>) {
        *self = RevenueSplitState::<_, _>::Active(RevenueSplitInfo {
            allocation,
            timeline,
            dividends_payed: JoyBalance::zero(),
        });
    }

    pub(crate) fn deactivate(&mut self) {
        *self = RevenueSplitState::Inactive;
    }

    /// Increase dividends payed tracking variable
    pub fn account_for_dividend(&mut self, dividend: JoyBalance) {
        if let RevenueSplitState::<JoyBalance, BlockNumber>::Active(info) = self {
            info.dividends_payed = info.dividends_payed.saturating_add(dividend);
        }
    }
}

impl<JoyBalance, BlockNumber> Default for RevenueSplitState<JoyBalance, BlockNumber> {
    fn default() -> Self {
        RevenueSplitState::<JoyBalance, BlockNumber>::Inactive
    }
}

/// Revenue Split Information for an *Active* revenue split
#[derive(Encode, Decode, Clone, PartialEq, Eq, Debug)]
pub struct RevenueSplitInfo<JoyBalance, BlockNumber> {
    /// Original Allocation
    pub(crate) allocation: JoyBalance,

    /// Split timeline [start, start + duration)
    pub(crate) timeline: Timeline<BlockNumber>,

    /// Dividends payed out after staking period is over
    pub(crate) dividends_payed: JoyBalance,
}

impl<JoyBalance: Saturating + Zero + Copy, BlockNumber: Copy>
    RevenueSplitInfo<JoyBalance, BlockNumber>
{
    /// Leftovers allocation not claimed so far
    pub(crate) fn leftovers(&self) -> JoyBalance {
        self.allocation.saturating_sub(self.dividends_payed)
    }
}

/// Defines a range [start, start + duration)
#[derive(Encode, Decode, Clone, PartialEq, Eq, Debug)]
pub struct Timeline<BlockNumber> {
    pub start: BlockNumber,
    pub duration: BlockNumber,
}

impl<BlockNumber: Copy + Saturating + PartialOrd> Timeline<BlockNumber> {
    pub fn try_from_params<T: Trait>(
        start: Option<BlockNumber>,
        duration: BlockNumber,
        current_block: BlockNumber,
    ) -> Result<Self, DispatchError> {
        let starting_block = start.map_or(Ok(current_block), |sb| -> Result<_, DispatchError> {
            ensure!(
                current_block <= sb,
                Error::<T>::RevenueSplitStartingBlockInThePast
            );
            Ok(sb)
        })?;

        Ok(Timeline::<_> {
            start: starting_block,
            duration,
        })
    }

    pub fn end(&self) -> BlockNumber {
        self.start.saturating_add(self.duration)
    }

    /// Wether current block in [self.end(), INFINITY)
    pub fn is_ended(&self, current_block: BlockNumber) -> bool {
        self.end() <= current_block
    }

    /// Wether current block in [self.start, INFINITY)
    pub fn is_started(&self, current_block: BlockNumber) -> bool {
        current_block >= self.start
    }

    /// Wether current block in [self.start, self.end())
    pub fn is_ongoing(&self, current_block: BlockNumber) -> bool {
        self.is_started(current_block) && !self.is_ended(current_block)
    }
}

/// Patronage information, patronage configuration = set of values for its fields
#[derive(Encode, Decode, Clone, PartialEq, Eq, Default, Debug)]
pub struct PatronageData<Balance, BlockNumber> {
    /// Patronage rate
    pub(crate) rate: BlockRate,

    /// Tally count for the outstanding credit before latest patronage config change
    pub(crate) unclaimed_patronage_tally_amount: Balance,

    /// Last block the patronage configuration was updated
    pub(crate) last_unclaimed_patronage_tally_block: BlockNumber,
}

/// Input parameters describing token transfer policy
#[derive(Encode, Decode, Clone, PartialEq, Eq, Debug)]
pub enum TransferPolicyParams<WhitelistParams> {
    /// Permissionless
    Permissionless,

    /// Permissioned transfer with whitelist
    Permissioned(WhitelistParams),
}

impl<WhitelistParams> Default for TransferPolicyParams<WhitelistParams> {
    fn default() -> Self {
        Self::Permissionless
    }
}

/// The two possible transfer policies
#[derive(Encode, Decode, Clone, PartialEq, Eq, Debug)]
pub enum TransferPolicy<Hash> {
    /// Permissionless
    Permissionless,

    /// Permissioned transfer with whitelist commitment
    Permissioned(Hash),
}

// TransferPolicyParams => TransferPolicy conversion
impl<Hash, SingleDataObjectUploadParams>
    From<TransferPolicyParams<WhitelistParams<Hash, SingleDataObjectUploadParams>>>
    for TransferPolicy<Hash>
{
    fn from(
        params: TransferPolicyParams<WhitelistParams<Hash, SingleDataObjectUploadParams>>,
    ) -> Self {
        match params {
            TransferPolicyParams::Permissioned(whitelist_params) => {
                Self::Permissioned(whitelist_params.commitment)
            }
            TransferPolicyParams::Permissionless => Self::Permissionless,
        }
    }
}

impl<Hash> Default for TransferPolicy<Hash> {
    fn default() -> Self {
        TransferPolicy::<Hash>::Permissionless
    }
}

#[derive(Encode, Decode, Clone, PartialEq, Eq, Debug, Default)]
pub struct VestingScheduleParams<BlockNumber> {
    // Vesting duration
    pub(crate) duration: BlockNumber,
    // Number of blocks before the linear vesting begins
    pub(crate) blocks_before_cliff: BlockNumber,
    // Initial, instantly vested amount once linear vesting begins (percentage of total amount)
    pub(crate) cliff_amount_percentage: Permill,
}

#[derive(Encode, Decode, Clone, PartialEq, Eq, Debug, Default)]
pub struct VestingSchedule<BlockNumber, Balance> {
    // Block at which the vesting begins
    pub(crate) start_block: BlockNumber,
    // Linear vesting duration
    pub(crate) duration: BlockNumber,
    // Amount instantly vested at "start_block"
    pub(crate) cliff_amount: Balance,
    // Total amount to be vested linearly over "duration" (after "start_block")
    pub(crate) post_cliff_total_amount: Balance,
}

impl<BlockNumber, Balance> VestingSchedule<BlockNumber, Balance>
where
    BlockNumber: Saturating + PartialOrd + Copy,
    Balance: Saturating + Clone + Copy + From<u32> + Unsigned + TryInto<u32> + TryInto<u64> + Ord,
{
    pub(crate) fn from_params(
        init_block: BlockNumber,
        amount: Balance,
        params: VestingScheduleParams<BlockNumber>,
    ) -> Self {
        let cliff_amount = params.cliff_amount_percentage * amount;
        Self {
            start_block: init_block.saturating_add(params.blocks_before_cliff),
            duration: params.duration,
            cliff_amount,
            post_cliff_total_amount: amount.saturating_sub(cliff_amount),
        }
    }

    pub(crate) fn locks<T: Trait<BlockNumber = BlockNumber, Balance = Balance>>(
        &self,
        b: BlockNumber,
    ) -> Balance {
        let end_block = self.start_block.saturating_add(self.duration);
        // Vesting not yet started
        if self.start_block > b {
            return self.total_amount();
        }
        // Vesting period is ongoing
        if end_block > b {
            let remaining_vesting_blocks = end_block.saturating_sub(b);
            let remaining_vesting_percentage = Permill::from_rational_approximation(
                T::BlockNumberToBalance::convert(remaining_vesting_blocks),
                T::BlockNumberToBalance::convert(self.duration),
            );
            return remaining_vesting_percentage * self.post_cliff_total_amount;
        }
        // Vesting period has finished
        Balance::zero()
    }

    pub(crate) fn is_finished(&self, b: BlockNumber) -> bool {
        self.start_block.saturating_add(self.duration) <= b
    }

    pub(crate) fn total_amount(&self) -> Balance {
        self.cliff_amount
            .saturating_add(self.post_cliff_total_amount)
    }
}

#[derive(Encode, Decode, Clone, PartialEq, Eq, Debug)]
pub struct SingleDataObjectUploadParams<JoyBalance> {
    pub object_creation_params: DataObjectCreationParameters,
    pub expected_data_size_fee: JoyBalance,
}

#[derive(Encode, Decode, Clone, PartialEq, Eq, Debug, Default)]
pub struct UploadContext<AccountId: Default, BagId: Default> {
    pub uploader_account: AccountId,
    pub bag_id: BagId,
}

#[derive(Encode, Decode, Clone, PartialEq, Eq, Debug)]
pub struct WhitelistParams<Hash, SingleDataObjectUploadParams> {
    /// Whitelist merkle root
    pub commitment: Hash,
    /// Optional payload data to upload to storage
    pub payload: Option<SingleDataObjectUploadParams>,
}

#[derive(Encode, Decode, Clone, PartialEq, Eq, Debug)]
pub struct TokenSaleParams<JoyBalance, Balance, BlockNumber, VestingScheduleParams, AccountId> {
    /// Account that acts as the source of the tokens on sale
    pub tokens_source: AccountId,
    /// Token's unit price in JOY
    pub unit_price: JoyBalance,
    /// Number of tokens on sale
    pub upper_bound_quantity: Balance,
    /// Optional block in the future when the sale should start (by default: starts immediately)
    pub starts_at: Option<BlockNumber>,
    /// Sale duration in blocks
    pub duration: BlockNumber,
    /// Optional vesting schedule for all tokens on sale
    pub vesting_schedule: Option<VestingScheduleParams>,
    /// Optional total sale purchase amount cap per member
    pub cap_per_member: Option<Balance>,
    /// Optional sale metadata
    pub metadata: Option<Vec<u8>>,
}

#[derive(Encode, Decode, Clone, PartialEq, Eq, Debug, Default)]
pub struct TokenSale<JoyBalance, Balance, BlockNumber, VestingScheduleParams, AccountId> {
    /// Token's unit price in JOY
    pub unit_price: JoyBalance,
    /// Number of tokens still on sale (if any)
    pub quantity_left: Balance,
    /// Account that acts as the source of the tokens on sale
    pub tokens_source: AccountId,
    /// Block at which the sale started / will start
    pub start_block: BlockNumber,
    /// Sale duration (in blocks)
    pub duration: BlockNumber,
    /// Optional vesting schedule for all tokens on sale
    pub vesting_schedule: Option<VestingScheduleParams>,
    /// Optional total sale purchase amount cap per member
    pub cap_per_member: Option<Balance>,
}

impl<JoyBalance, Balance, BlockNumber, AccountId>
    TokenSale<JoyBalance, Balance, BlockNumber, VestingScheduleParams<BlockNumber>, AccountId>
where
    BlockNumber: Saturating + Zero + Copy + Clone + PartialOrd,
    Balance: Saturating + Clone + Copy + From<u32> + Unsigned + TryInto<u32> + TryInto<u64> + Ord,
{
    pub(crate) fn try_from_params<T: Trait>(
        params: TokenSaleParamsOf<T>,
    ) -> Result<TokenSaleOf<T>, DispatchError> {
        let current_block = <frame_system::Module<T>>::block_number();
        let start_block = params.starts_at.unwrap_or(current_block);

        ensure!(
            start_block >= current_block,
            Error::<T>::SaleStartingBlockInThePast
        );

        Ok(TokenSale {
            start_block,
            duration: params.duration,
            unit_price: params.unit_price,
            quantity_left: params.upper_bound_quantity,
            vesting_schedule: params.vesting_schedule,
            tokens_source: params.tokens_source,
            cap_per_member: params.cap_per_member,
        })
    }

    pub(crate) fn get_vesting_schedule(
        &self,
        amount: Balance,
    ) -> VestingSchedule<BlockNumber, Balance> {
        self.vesting_schedule.as_ref().map_or(
            // Default VestingSchedule when none specified (distribute all tokens right after sale ends)
            VestingSchedule::<BlockNumber, Balance> {
                start_block: self.start_block.saturating_add(self.duration),
                cliff_amount: amount,
                post_cliff_total_amount: Balance::zero(),
                duration: BlockNumber::zero(),
            },
            |vs| {
                VestingSchedule::<BlockNumber, Balance>::from_params(
                    self.start_block.saturating_add(self.duration),
                    amount,
                    vs.clone(),
                )
            },
        )
    }
}

/// Represents token's offering state
#[derive(Encode, Decode, Clone, PartialEq, Eq, Debug)]
pub enum OfferingState<TokenSale> {
    /// Idle state
    Idle,

    /// Upcoming sale state
    UpcomingSale(TokenSale),

    /// Active sale state
    Sale(TokenSale),

    /// state for IBCO, it might get decorated with the JOY reserve
    /// amount for the token
    BondingCurve,
}

impl<TokenSale> OfferingState<TokenSale> {
    pub(crate) fn of<T: crate::Trait>(token: &TokenDataOf<T>) -> OfferingStateOf<T> {
        token
            .last_sale
            .as_ref()
            .map_or(OfferingStateOf::<T>::Idle, |sale| {
                let current_block = <frame_system::Module<T>>::block_number();
                if current_block < sale.start_block {
                    OfferingStateOf::<T>::UpcomingSale(sale.clone())
                } else if current_block >= sale.start_block
                    && current_block < sale.start_block.saturating_add(sale.duration)
                {
                    OfferingStateOf::<T>::Sale(sale.clone())
                } else {
                    OfferingStateOf::<T>::Idle
                }
            })
    }

    pub(crate) fn ensure_idle_of<T: crate::Trait>(token: &TokenDataOf<T>) -> DispatchResult {
        match Self::of::<T>(&token) {
            OfferingStateOf::<T>::Idle => Ok(()),
            _ => Err(Error::<T>::TokenIssuanceNotInIdleState.into()),
        }
    }

    pub(crate) fn ensure_upcoming_sale_of<T: crate::Trait>(
        token: &TokenDataOf<T>,
    ) -> Result<TokenSaleOf<T>, DispatchError> {
        match Self::of::<T>(&token) {
            OfferingStateOf::<T>::UpcomingSale(sale) => Ok(sale),
            _ => Err(Error::<T>::NoUpcomingSale.into()),
        }
    }

    pub(crate) fn ensure_sale_of<T: crate::Trait>(
        token: &TokenDataOf<T>,
    ) -> Result<TokenSaleOf<T>, DispatchError> {
        match Self::of::<T>(&token) {
            OfferingStateOf::<T>::Sale(sale) => Ok(sale),
            _ => Err(Error::<T>::NoActiveSale.into()),
        }
    }
}

#[derive(Encode, Decode, Clone, PartialEq, Eq, PartialOrd, Ord, Debug)]
pub struct TokenAllocation<Balance, VestingScheduleParams> {
    pub(crate) amount: Balance,
    pub(crate) vesting_schedule: Option<VestingScheduleParams>,
}

/// Input parameters for token issuance
#[derive(Encode, Decode, Clone, PartialEq, Eq, Default, Debug)]
pub struct TokenIssuanceParameters<Hash, TokenAllocation, TransferPolicyParams, AddressId: Ord> {
    /// Initial allocation of the token
    pub(crate) initial_allocation: BTreeMap<AddressId, TokenAllocation>,

    /// Token Symbol
    pub(crate) symbol: Hash,

    /// Initial transfer policy:
    pub(crate) transfer_policy: TransferPolicyParams,

    /// Initial Patronage rate
    pub(crate) patronage_rate: YearlyRate,
}

impl<Hash, AddressId, Balance, VestingScheduleParams, SingleDataObjectUploadParams>
    TokenIssuanceParameters<
        Hash,
        TokenAllocation<Balance, VestingScheduleParams>,
        TransferPolicyParams<WhitelistParams<Hash, SingleDataObjectUploadParams>>,
        AddressId,
    >
where
    AddressId: Ord,
    Balance: Sum + Copy,
    SingleDataObjectUploadParams: Clone,
{
    pub(crate) fn get_initial_allocation_bloat_bond<JoyBalance: From<u32> + Saturating>(
        &self,
        bloat_bond: JoyBalance,
    ) -> JoyBalance {
        let accounts_len = self.initial_allocation.len() as u32;
        bloat_bond.saturating_mul(accounts_len.into())
    }

    pub(crate) fn get_whitelist_payload(&self) -> Option<SingleDataObjectUploadParams> {
        match &self.transfer_policy {
            TransferPolicyParams::Permissioned(whitelist_params) => {
                whitelist_params.payload.clone()
            }
            _ => None,
        }
    }
}

/// Utility enum used in merkle proof verification
#[derive(Encode, Decode, Clone, PartialEq, Eq, Debug, Copy)]
pub enum MerkleSide {
    /// This element appended to the right of the subtree hash
    Right,

    /// This element appended to the left of the subtree hash
    Left,
}

/// Yearly rate used for patronage info initialization
#[derive(Encode, Decode, Clone, PartialEq, Eq, Debug, Copy, Default)]
pub struct YearlyRate(pub Permill);

/// Block rate used for patronage accounting
#[derive(Encode, Decode, Clone, PartialEq, Eq, Debug, Copy, PartialOrd, Default)]
pub struct BlockRate(pub Perquintill);

/// Wrapper around a merkle proof path
#[derive(Encode, Decode, Clone, PartialEq, Eq, Debug)]
pub struct MerkleProof<Hasher: Hash>(pub Vec<(Hasher::Output, MerkleSide)>);

/// Information about a payment
#[derive(Encode, Decode, Clone, PartialEq, Eq, Debug)]
pub struct Payment<Balance> {
    /// Ignored by runtime
    pub remark: Vec<u8>,

    /// Amount
    pub amount: Balance,
}

/// Wrapper around BTreeMap<AccountId, Payment<Balance>>
#[derive(Encode, Decode, Clone, PartialEq, Eq, Debug)]
pub struct Transfers<AccountId, Balance>(pub BTreeMap<AccountId, Payment<Balance>>);

/// Default trait for Merkle Side
impl Default for MerkleSide {
    fn default() -> Self {
        MerkleSide::Right
    }
}

/// Utility wrapper around existing/non existing accounts to be used with transfer etc..
#[derive(Encode, Decode, PartialEq, Eq, Debug, PartialOrd, Ord, Clone)]
pub enum Validated<AccountId: Ord + Eq + Clone> {
    /// Existing account
    Existing(AccountId),

    /// Non Existing account
    NonExisting(AccountId),
}

// implementation

/// Default trait for OfferingState
impl<TokenSale> Default for OfferingState<TokenSale> {
    fn default() -> Self {
        OfferingState::Idle
    }
}

/// Default trait for InitialAllocation
impl<Balance: Zero, VestingScheduleParams> Default
    for TokenAllocation<Balance, VestingScheduleParams>
{
    fn default() -> Self {
        TokenAllocation {
            amount: Balance::zero(),
            vesting_schedule: None,
        }
    }
}

/// Default trait for AccountData
impl<VestingSchedule, Balance: Zero, StakingStatus, JoyBalance: Zero> Default
    for AccountData<VestingSchedule, Balance, StakingStatus, JoyBalance>
{
    fn default() -> Self {
        Self {
            vesting_schedules: BTreeMap::new(),
            split_staking_status: None,
            amount: Balance::zero(),
            bloat_bond: JoyBalance::zero(),
        }
    }
}

impl<Balance, BlockNumber, JoyBalance>
    AccountData<VestingSchedule<BlockNumber, Balance>, Balance, StakingStatus<Balance>, JoyBalance>
where
    Balance: Clone
        + Zero
        + From<u32>
        + TryInto<u32>
        + Unsigned
        + Saturating
        + Sum
        + PartialOrd
        + Ord
        + TryInto<u64>
        + Copy,
    BlockNumber: Copy + Clone + PartialOrd + Ord + Saturating + From<u32> + Unsigned,
    JoyBalance: Zero,
{
    /// Ctor
    pub fn new_with_amount_and_bond(amount: Balance, bloat_bond: JoyBalance) -> Self {
        Self {
            amount,
            bloat_bond,
            ..Self::default()
        }
    }

    pub fn new_with_vesting_and_bond(
        source: VestingSource,
        schedule: VestingSchedule<BlockNumber, Balance>,
        bloat_bond: JoyBalance,
    ) -> Self {
        Self {
            amount: schedule.total_amount(),
            vesting_schedules: [(source, schedule)].iter().cloned().collect(),
            bloat_bond,
            split_staking_status: None,
        }
    }

    /// Check whether an account is empty
    pub(crate) fn is_empty(&self) -> bool {
        self.amount.is_zero()
    }

    /// Calculate account's unvested balance at block `b`
    pub(crate) fn unvested<T: Trait<Balance = Balance, BlockNumber = BlockNumber>>(
        &self,
        b: BlockNumber,
    ) -> Balance {
        self.vesting_schedules
            .values()
            .map(|vs| vs.locks::<T>(b))
            .sum()
    }

    /// Ensure user is a valid revenue split participant, namely:
    /// - staking status is Some
    pub(crate) fn ensure_account_is_valid_split_participant<T: Trait>(
        &self,
    ) -> Result<StakingStatus<Balance>, DispatchError> {
        self.split_staking_status
            .clone()
            .ok_or_else(|| Error::<T>::UserNotParticipantingInAnySplit.into())
    }

    /// Determine Wether user can stake `amount` of tokens
    pub(crate) fn ensure_can_stake<T: Trait>(self, to_stake: Balance) -> DispatchResult {
        ensure!(
            self.split_staking_status.is_none(),
            Error::<T>::UserAlreadyParticipating,
        );

        ensure!(
            self.amount >= to_stake,
            Error::<T>::InsufficientBalanceForSplitParticipation
        );
        Ok(())
    }

    /// Set self.staking_status to Some(..)
    pub(crate) fn stake(&mut self, split_id: RevenueSplitId, amount: Balance) {
        self.split_staking_status = Some(StakingStatus { split_id, amount });
    }

    /// Set self.staking status to None
    pub(crate) fn unstake(&mut self) {
        self.split_staking_status = None;
    }

    /// Calculate account's transferrable balance at block `b`
    pub(crate) fn transferrable<T: Trait<Balance = Balance, BlockNumber = BlockNumber>>(
        &self,
        b: BlockNumber,
    ) -> Balance {
        self.amount
            .saturating_sub(max(self.unvested::<T>(b), self.staked()))
    }

    pub(crate) fn staked(&self) -> Balance {
        self.split_staking_status
            .as_ref()
            .map_or(Balance::zero(), |info| info.amount)
    }

    pub(crate) fn ensure_can_add_or_update_vesting_schedule<
        T: Trait<Balance = Balance, BlockNumber = BlockNumber>,
    >(
        &self,
        b: BlockNumber,
        source: VestingSource,
    ) -> Result<Option<VestingSource>, DispatchError> {
        let new_entry_required = !self.vesting_schedules.contains_key(&source);
        let cleanup_required = self.vesting_schedules.len()
            == T::MaxVestingSchedulesPerAccountPerToken::get() as usize;
        let cleanup_candidate = self
            .vesting_schedules
            .iter()
            .find(|(_, schedule)| schedule.is_finished(b))
            .map(|(key, _)| key.clone());

        if new_entry_required && cleanup_required && cleanup_candidate.is_none() {
            return Err(Error::<T>::MaxVestingSchedulesPerAccountPerTokenReached.into());
        }

        if cleanup_required {
            Ok(cleanup_candidate)
        } else {
            Ok(None)
        }
    }

    pub(crate) fn add_or_update_vesting_schedule(
        &mut self,
        source: VestingSource,
        new_schedule: VestingSchedule<BlockNumber, Balance>,
        cleanup_candidate: Option<VestingSource>,
    ) {
        let existing_schedule = self.vesting_schedules.get_mut(&source);

        if let Some(vs) = existing_schedule {
            // Update existing schedule - increase amounts
            vs.cliff_amount = vs.cliff_amount.saturating_add(new_schedule.cliff_amount);
            vs.post_cliff_total_amount = vs
                .post_cliff_total_amount
                .saturating_add(new_schedule.post_cliff_total_amount);
        } else {
            // Perform cleanup if needed
            if let Some(key) = cleanup_candidate {
                self.vesting_schedules.remove(&key);
            }

            // Insert new vesting schedule
            self.vesting_schedules.insert(source, new_schedule.clone());
        }

        self.increase_amount_by(new_schedule.total_amount());
    }

    /// Increase account's total tokens amount by given amount
    pub(crate) fn increase_amount_by(&mut self, amount: Balance) {
        self.amount = self.amount.saturating_add(amount);
    }

    /// Decrease account's total tokens amount by given amount
    pub(crate) fn decrease_amount_by(&mut self, amount: Balance) {
        self.amount = self.amount.saturating_sub(amount);
    }

    /// Ensure that given amount of tokens can be transferred from the account at block `b`
    pub(crate) fn ensure_can_transfer<T: Trait<Balance = Balance, BlockNumber = BlockNumber>>(
        &self,
        b: BlockNumber,
        amount: Balance,
    ) -> DispatchResult {
        ensure!(
            self.transferrable::<T>(b) >= amount,
            crate::Error::<T>::InsufficientTransferrableBalance,
        );
        Ok(())
    }
}
/// Token Data implementation
impl<JoyBalance, Balance, Hash, BlockNumber, VestingScheduleParams, AccountId>
    TokenData<
        Balance,
        Hash,
        BlockNumber,
        TokenSale<JoyBalance, Balance, BlockNumber, VestingScheduleParams, AccountId>,
        RevenueSplitState<JoyBalance, BlockNumber>,
    >
where
    Balance: Zero + Copy + Saturating + Debug + From<u64> + UniqueSaturatedInto<u64> + Unsigned,
    BlockNumber: PartialOrd + Saturating + Copy + AtLeast32BitUnsigned,
    JoyBalance: Copy + Saturating + Zero,
{
    // increase total issuance
    pub(crate) fn increase_supply_by(&mut self, amount: Balance) {
        self.tokens_issued = self.tokens_issued.saturating_add(amount);
        self.total_supply = self.total_supply.saturating_add(amount);
    }

    // decrease total issuance (use when tokens are burned for any reason)
    pub(crate) fn decrease_supply_by(&mut self, amount: Balance) {
        self.total_supply = self.total_supply.saturating_sub(amount);
    }

    // increment account number
    pub(crate) fn increment_accounts_number(&mut self) {
        self.accounts_number = self.accounts_number.saturating_add(1u64);
    }

    // decrement account number
    pub(crate) fn decrement_accounts_number(&mut self) {
        self.accounts_number = self.accounts_number.saturating_sub(1u64);
    }

    pub fn set_unclaimed_tally_patronage_at_block(&mut self, amount: Balance, block: BlockNumber) {
        self.patronage_info.last_unclaimed_patronage_tally_block = block;
        self.patronage_info.unclaimed_patronage_tally_amount = amount;
    }

    /// Computes: period * rate * supply + tally
    pub(crate) fn unclaimed_patronage_at_block(&self, block: BlockNumber) -> Balance {
        let blocks = block.saturating_sub(self.patronage_info.last_unclaimed_patronage_tally_block);
        let unclaimed_patronage_percent = self.patronage_info.rate.for_period(blocks);
        unclaimed_patronage_percent
            .mul_floor(self.total_supply)
            .saturating_add(self.patronage_info.unclaimed_patronage_tally_amount)
    }

    pub fn set_new_patronage_rate_at_block(&mut self, new_rate: BlockRate, block: BlockNumber) {
        // update tally according to old rate
        self.patronage_info.unclaimed_patronage_tally_amount =
            self.unclaimed_patronage_at_block(block);
        self.patronage_info.last_unclaimed_patronage_tally_block = block;
        self.patronage_info.rate = new_rate;
    }

    // Returns number of tokens that remain unpurchased & reserved in the the sale's
    // `tokens_source` account (if any)
    pub(crate) fn last_sale_remaining_tokens(&self) -> Balance {
        self.last_sale
            .as_ref()
            .map_or(Balance::zero(), |last_sale| last_sale.quantity_left)
    }

    pub(crate) fn activate_new_revenue_split(
        &mut self,
        allocation: JoyBalance,
        timeline: Timeline<BlockNumber>,
    ) {
        self.revenue_split.activate(allocation, timeline);
        self.latest_revenue_split_id = self
            .latest_revenue_split_id
            .saturating_add(RevenueSplitId::one());
    }

    pub(crate) fn deactivate_revenue_split(&mut self) {
        self.revenue_split.deactivate()
    }

    pub(crate) fn from_params<T: crate::Trait>(
        params: TokenIssuanceParametersOf<T>,
    ) -> TokenDataOf<T> {
        let current_block = <frame_system::Module<T>>::block_number();

        let patronage_info =
            PatronageData::<<T as Trait>::Balance, <T as frame_system::Trait>::BlockNumber> {
                last_unclaimed_patronage_tally_block: current_block,
                unclaimed_patronage_tally_amount: <T as Trait>::Balance::zero(),
                rate: BlockRate::from_yearly_rate(params.patronage_rate, T::BlocksPerYear::get()),
            };

        let total_supply = params
            .initial_allocation
            .iter()
            .map(|(_, v)| v.amount)
            .sum();

        TokenData {
            symbol: params.symbol,
            total_supply,
            tokens_issued: total_supply,
            last_sale: None,
            transfer_policy: params.transfer_policy.into(),
            patronage_info,
            sales_initialized: 0,
            accounts_number: 0,
            revenue_split: RevenueSplitState::Inactive,
            latest_revenue_split_id: 0,
        }
    }
}

impl<Hasher: Hash> MerkleProof<Hasher> {
    pub(crate) fn verify<T, S>(&self, data: &S, commit: Hasher::Output) -> DispatchResult
    where
        T: crate::Trait,
        S: Encode,
    {
        let init = Hasher::hash_of(data);
        let proof_result = self.0.iter().fold(init, |acc, (hash, side)| match side {
            MerkleSide::Left => Hasher::hash_of(&(hash, acc)),
            MerkleSide::Right => Hasher::hash_of(&(acc, hash)),
        });

        ensure!(
            proof_result == commit,
            crate::Error::<T>::MerkleProofVerificationFailure,
        );

        Ok(())
    }
}

impl<AccountId, Balance: Sum + Copy> Transfers<AccountId, Balance> {
    pub fn len(&self) -> usize {
        self.0.len()
    }

    pub fn total_amount(&self) -> Balance {
        self.0.iter().map(|(_, payment)| payment.amount).sum()
    }

    pub fn iter(&self) -> Iter<'_, AccountId, Payment<Balance>> {
        self.0.iter()
    }

    pub fn into_iter(self) -> IntoIter<AccountId, Payment<Balance>> {
        self.0.into_iter()
    }
}

impl<AccountId, Balance> From<Transfers<AccountId, Balance>>
    for BTreeMap<AccountId, Payment<Balance>>
{
    fn from(v: Transfers<AccountId, Balance>) -> Self {
        v.0
    }
}

/// Block Rate bare minimum impementation
impl BlockRate {
    pub fn from_yearly_rate(r: YearlyRate, blocks_per_year: u32) -> Self {
        let max_accuracy: u64 = <Permill as PerThing>::ACCURACY.into();
        BlockRate(Perquintill::from_rational_approximation(
            r.0.deconstruct().into(),
            max_accuracy.saturating_mul(blocks_per_year.into()),
        ))
    }

    pub fn to_yearly_rate_representation(self, blocks_per_year: u32) -> Perquintill {
        self.for_period(blocks_per_year)
    }

    pub fn for_period<BlockNumber>(self, blocks: BlockNumber) -> Perquintill
    where
        BlockNumber: AtLeast32BitUnsigned + Clone,
    {
        Perquintill::from_parts(self.0.deconstruct().saturating_mul(blocks.saturated_into()))
    }

    pub fn saturating_sub(self, other: Self) -> Self {
        BlockRate(self.0.saturating_sub(other.0))
    }
}

// ------ Aliases ---------------------------------------------

/// Creator token balance
pub(crate) type TokenBalanceOf<T> = <T as Trait>::Balance;

/// JOY balance
pub(crate) type JoyBalanceOf<T> = <T as balances::Trait>::Balance;

/// JOY balances module
pub(crate) type Joy<T> = balances::Module<T>;

/// Alias for Staking Status
pub(crate) type StakingStatusOf<T> = StakingStatus<<T as Trait>::Balance>;

/// Alias for Account Data
pub(crate) type AccountDataOf<T> =
    AccountData<VestingScheduleOf<T>, TokenBalanceOf<T>, StakingStatusOf<T>, JoyBalanceOf<T>>;

/// Alias for Token Data
pub(crate) type TokenDataOf<T> = TokenData<
    TokenBalanceOf<T>,
    <T as frame_system::Trait>::Hash,
    <T as frame_system::Trait>::BlockNumber,
    TokenSaleOf<T>,
    RevenueSplitStateOf<T>,
>;

/// Alias for InitialAllocation
pub(crate) type TokenAllocationOf<T> =
    TokenAllocation<TokenBalanceOf<T>, VestingScheduleParamsOf<T>>;

/// Alias for Token Issuance Parameters
pub(crate) type TokenIssuanceParametersOf<T> = TokenIssuanceParameters<
    <T as frame_system::Trait>::Hash,
    TokenAllocationOf<T>,
    TransferPolicyParamsOf<T>,
    <T as frame_system::Trait>::AccountId,
>;

/// Alias for TransferPolicyParams
pub(crate) type TransferPolicyParamsOf<T> = TransferPolicyParams<WhitelistParamsOf<T>>;

/// Alias for TransferPolicy
pub(crate) type TransferPolicyOf<T> = TransferPolicy<<T as frame_system::Trait>::Hash>;

/// Alias for the Merkle Proof type
pub(crate) type MerkleProofOf<T> = MerkleProof<<T as frame_system::Trait>::Hashing>;

/// Alias for VestingScheduleParams
pub(crate) type VestingScheduleParamsOf<T> =
    VestingScheduleParams<<T as frame_system::Trait>::BlockNumber>;

/// Alias for VestingSchedule
pub(crate) type VestingScheduleOf<T> =
    VestingSchedule<<T as frame_system::Trait>::BlockNumber, TokenBalanceOf<T>>;

/// Alias for SingleDataObjectUploadParams
pub(crate) type SingleDataObjectUploadParamsOf<T> = SingleDataObjectUploadParams<JoyBalanceOf<T>>;

/// Alias for WhitelistParams
pub(crate) type WhitelistParamsOf<T> =
    WhitelistParams<<T as frame_system::Trait>::Hash, SingleDataObjectUploadParamsOf<T>>;

/// Alias for TokenSaleParams
pub(crate) type TokenSaleParamsOf<T> = TokenSaleParams<
    JoyBalanceOf<T>,
    TokenBalanceOf<T>,
    <T as frame_system::Trait>::BlockNumber,
    VestingScheduleParamsOf<T>,
    <T as frame_system::Trait>::AccountId,
>;

/// Alias for TokenSale
pub(crate) type TokenSaleOf<T> = TokenSale<
    JoyBalanceOf<T>,
    TokenBalanceOf<T>,
    <T as frame_system::Trait>::BlockNumber,
    VestingScheduleParamsOf<T>,
    <T as frame_system::Trait>::AccountId,
>;

/// Alias for OfferingState
pub(crate) type OfferingStateOf<T> = OfferingState<TokenSaleOf<T>>;

/// Alias for UploadContext
pub(crate) type UploadContextOf<T> = UploadContext<<T as frame_system::Trait>::AccountId, BagId<T>>;

/// TokenSaleId
pub(crate) type TokenSaleId = u32;

/// RevenueSplitId
pub(crate) type RevenueSplitId = u32;

/// Alias for Transfers
pub(crate) type TransfersOf<T> =
    Transfers<<T as frame_system::Trait>::AccountId, TokenBalanceOf<T>>;

/// Validated transfers
pub(crate) type ValidatedTransfers<T> =
    Transfers<Validated<<T as frame_system::Trait>::AccountId>, TokenBalanceOf<T>>;

/// Alias for Timeline
pub type TimelineOf<T> = Timeline<<T as frame_system::Trait>::BlockNumber>;

/// Alias for Revenue Split State
pub type RevenueSplitStateOf<T> =
    RevenueSplitState<JoyBalanceOf<T>, <T as frame_system::Trait>::BlockNumber>;<|MERGE_RESOLUTION|>--- conflicted
+++ resolved
@@ -10,6 +10,7 @@
     PerThing, Permill, Perquintill, SaturatedConversion,
 };
 use sp_std::{
+    borrow::ToOwned,
     cmp::max,
     collections::btree_map::{BTreeMap, IntoIter, Iter},
     convert::TryInto,
@@ -33,27 +34,11 @@
 /// Represent's account's split staking status
 #[derive(Encode, Decode, Clone, PartialEq, Eq, Debug, PartialOrd, Ord)]
 pub struct StakingStatus<Balance> {
-<<<<<<< HEAD
-    // Id of the split
-    // TODO: SplitId
-    pub(crate) split_id: u32,
+    // identifier for the split
+    pub(crate) split_id: RevenueSplitId,
 
     // The amount staked for the split
     pub(crate) amount: Balance,
-}
-
-impl<Balance: Copy> StakingStatus<Balance> {
-    pub(crate) fn locks<BlockNumber>(&self, _b: BlockNumber) -> Balance {
-        // TODO: Implement
-        self.amount
-    }
-=======
-    // identifier for the split
-    pub(crate) split_id: RevenueSplitId,
-
-    // The amount staked for the split
-    pub(crate) amount: Balance,
->>>>>>> 9310e862
 }
 
 /// Info for the account
