use codec::{Decode, Encode};
use common::MembershipTypes;
use frame_support::{
    dispatch::{fmt::Debug, DispatchError, DispatchResult},
    ensure,
    traits::Get,
};
use scale_info::TypeInfo;
#[cfg(feature = "std")]
use serde::{Deserialize, Serialize};
use sp_arithmetic::traits::{AtLeast32BitUnsigned, One, Saturating, Unsigned, Zero};
use sp_runtime::{
    traits::{Convert, Hash, UniqueSaturatedInto},
    PerThing, Permill, Perquintill, SaturatedConversion,
};
use sp_std::{
    borrow::ToOwned,
<<<<<<< HEAD
    cmp::max,
    collections::btree_map::{BTreeMap, IntoIter, Iter},
=======
    cmp::{max, min},
    collections::btree_map::BTreeMap,
>>>>>>> 041602ea
    convert::TryInto,
    iter::Sum,
    vec::Vec,
};
use storage::{BagId, DataObjectCreationParameters};

// crate imports
use crate::{errors::Error, Config};

/// Source of tokens subject to vesting that were acquired by an account
/// either through purchase or during initial issuance
#[cfg_attr(feature = "std", derive(Serialize, Deserialize))]
#[derive(Encode, Decode, Clone, PartialEq, Eq, Debug, PartialOrd, Ord, TypeInfo)]
pub enum VestingSource {
    InitialIssuance,
    Sale(TokenSaleId),
    IssuerTransfer(u64),
}

/// Represent's account's split staking status
#[cfg_attr(feature = "std", derive(Serialize, Deserialize))]
#[derive(Encode, Decode, Clone, PartialEq, Eq, Debug, PartialOrd, Ord, TypeInfo)]
pub struct StakingStatus<Balance> {
    // identifier for the split
    pub(crate) split_id: RevenueSplitId,

    // The amount staked for the split
    pub(crate) amount: Balance,
}

/// Info for the account

#[cfg_attr(feature = "std", derive(Serialize, Deserialize))]
#[derive(Encode, Decode, Clone, PartialEq, Eq, Debug, TypeInfo)]
pub struct AccountData<VestingSchedule, Balance, StakingStatus, JoyBalance> {
    /// Map that represents account's vesting schedules indexed by source.
    /// Account's total unvested (locked) balance at current block (b)
    /// can be calculated by summing `v.locks()` of all
    /// VestingSchedule (v) instances in the map.
    pub(crate) vesting_schedules: BTreeMap<VestingSource, VestingSchedule>,

    /// Represents total amount of tokens held by the account, including
    /// unvested and staked tokens.
    pub(crate) amount: Balance,

    /// Account's current split staking status
    pub(crate) split_staking_status: Option<StakingStatus>,

    /// Bloat bond (in 'JOY's) deposited into treasury upon creation of this
    /// account, returned when this account is removed
    pub(crate) bloat_bond: JoyBalance,

    /// Id of the next incoming transfer that includes tokens subject to vesting
    /// (for the purpose of generating VestingSource)
    pub(crate) next_vesting_transfer_id: u64,

    /// The sum of all tokens purchased on the last sale the account participated in
    /// along with the id of that sale.
    pub(crate) last_sale_total_purchased_amount: Option<(TokenSaleId, Balance)>,
}

/// Info for the token
#[cfg_attr(feature = "std", derive(Serialize, Deserialize))]
#[derive(Encode, Decode, Clone, PartialEq, Eq, Default, Debug, TypeInfo)]
pub struct TokenData<Balance, Hash, BlockNumber, TokenSale, RevenueSplitState> {
    /// Current token's total supply (tokens_issued - tokens_burned)
    pub total_supply: Balance,

    /// Total number of tokens issued
    pub tokens_issued: Balance,

    /// Id of the next token sale
    pub next_sale_id: TokenSaleId,

    /// Current token sale (upcoming / ongoing / ended but w/ remaining tokens to recover)
    pub sale: Option<TokenSale>,

    /// Transfer policy
    pub transfer_policy: TransferPolicy<Hash>,

    /// Symbol used to identify token
    pub symbol: Hash,

    /// Patronage Information
    pub patronage_info: PatronageData<Balance, BlockNumber>,

    /// Account counter
    pub accounts_number: u64,

    /// Revenue split rate
    pub revenue_split_rate: Permill,

    /// Revenue Split state info
    pub revenue_split: RevenueSplitState,

    /// Latest Token Revenue split (active / inactive)
    pub next_revenue_split_id: RevenueSplitId,
}

/// Revenue Split State
#[cfg_attr(feature = "std", derive(Serialize, Deserialize))]
#[derive(Encode, Decode, Clone, PartialEq, Eq, Debug, TypeInfo)]
pub enum RevenueSplitState<JoyBalance, BlockNumber> {
    /// Inactive state: no split ongoing
    Inactive,

    /// Active state: split ongoing with info
    Active(RevenueSplitInfo<JoyBalance, BlockNumber>),
}

impl<JoyBalance: Saturating + Copy + Zero, BlockNumber: Copy>
    RevenueSplitState<JoyBalance, BlockNumber>
{
    pub fn ensure_inactive<T: Config>(&self) -> DispatchResult {
        ensure!(
            matches!(&self, &Self::Inactive),
            Error::<T>::RevenueSplitAlreadyActiveForToken
        );

        Ok(())
    }

    pub fn ensure_active<T: Config>(
        &self,
    ) -> Result<RevenueSplitInfo<JoyBalance, BlockNumber>, DispatchError> {
        match &self {
            RevenueSplitState::Inactive => Err(Error::<T>::RevenueSplitNotActiveForToken.into()),
            RevenueSplitState::<JoyBalance, BlockNumber>::Active(info) => Ok(info.to_owned()),
        }
    }

    pub(crate) fn activate(&mut self, allocation: JoyBalance, timeline: Timeline<BlockNumber>) {
        *self = RevenueSplitState::<_, _>::Active(RevenueSplitInfo {
            allocation,
            timeline,
            dividends_claimed: JoyBalance::zero(),
        });
    }

    pub(crate) fn deactivate(&mut self) {
        *self = RevenueSplitState::Inactive;
    }

    /// Increase dividends payed tracking variable
    pub fn account_for_dividend(&mut self, dividend: JoyBalance) {
        if let RevenueSplitState::<JoyBalance, BlockNumber>::Active(info) = self {
            info.dividends_claimed = info.dividends_claimed.saturating_add(dividend);
        }
    }
}

impl<JoyBalance, BlockNumber> Default for RevenueSplitState<JoyBalance, BlockNumber> {
    fn default() -> Self {
        RevenueSplitState::<JoyBalance, BlockNumber>::Inactive
    }
}

/// Revenue Split Information for an *Active* revenue split
#[cfg_attr(feature = "std", derive(Serialize, Deserialize))]
#[derive(Encode, Decode, Clone, PartialEq, Eq, Debug, TypeInfo)]
pub struct RevenueSplitInfo<JoyBalance, BlockNumber> {
    /// Original Allocation
    pub(crate) allocation: JoyBalance,

    /// Split timeline [start, start + duration)
    pub(crate) timeline: Timeline<BlockNumber>,

    /// Dividends payed out after staking period is over
    pub(crate) dividends_claimed: JoyBalance,
}

impl<JoyBalance: Saturating + Zero + Copy, BlockNumber: Copy>
    RevenueSplitInfo<JoyBalance, BlockNumber>
{
    /// Leftovers allocation not claimed so far
    pub(crate) fn leftovers(&self) -> JoyBalance {
        self.allocation.saturating_sub(self.dividends_claimed)
    }
}

/// Defines a range [start, start + duration)
#[cfg_attr(feature = "std", derive(Serialize, Deserialize))]
#[derive(Encode, Decode, Clone, PartialEq, Eq, Debug, TypeInfo)]
pub struct Timeline<BlockNumber> {
    pub start: BlockNumber,
    pub duration: BlockNumber,
}

impl<BlockNumber: Copy + Saturating + PartialOrd> Timeline<BlockNumber> {
    pub fn from_params(start: BlockNumber, duration: BlockNumber) -> Self {
        Timeline::<_> { start, duration }
    }

    pub fn end(&self) -> BlockNumber {
        self.start.saturating_add(self.duration)
    }

    /// Wether current block in [self.end(), INFINITY)
    pub fn is_ended(&self, current_block: BlockNumber) -> bool {
        self.end() <= current_block
    }

    /// Wether current block in [self.start, INFINITY)
    pub fn is_started(&self, current_block: BlockNumber) -> bool {
        current_block >= self.start
    }

    /// Wether current block in [self.start, self.end())
    pub fn is_ongoing(&self, current_block: BlockNumber) -> bool {
        self.is_started(current_block) && !self.is_ended(current_block)
    }
}

/// Patronage information, patronage configuration = set of values for its fields
#[cfg_attr(feature = "std", derive(Serialize, Deserialize))]
#[derive(Encode, Decode, Clone, PartialEq, Eq, Default, Debug, TypeInfo)]
pub struct PatronageData<Balance, BlockNumber> {
    /// Patronage rate
    pub(crate) rate: BlockRate,

    /// Tally count for the outstanding credit before latest patronage config change
    pub(crate) unclaimed_patronage_tally_amount: Balance,

    /// Last block the patronage configuration was updated
    pub(crate) last_unclaimed_patronage_tally_block: BlockNumber,
}

/// Input parameters describing token transfer policy
#[derive(Encode, Decode, Clone, PartialEq, Eq, Debug, TypeInfo)]
pub enum TransferPolicyParams<WhitelistParams> {
    /// Permissionless
    Permissionless,

    /// Permissioned transfer with whitelist
    Permissioned(WhitelistParams),
}

impl<WhitelistParams> Default for TransferPolicyParams<WhitelistParams> {
    fn default() -> Self {
        Self::Permissionless
    }
}

/// The two possible transfer policies
#[cfg_attr(feature = "std", derive(Serialize, Deserialize))]
#[derive(Encode, Decode, Clone, PartialEq, Eq, Debug, TypeInfo)]
pub enum TransferPolicy<Hash> {
    /// Permissionless
    Permissionless,

    /// Permissioned transfer with whitelist commitment
    Permissioned(Hash),
}

// TransferPolicyParams => TransferPolicy conversion
impl<Hash, SingleDataObjectUploadParams>
    From<TransferPolicyParams<WhitelistParams<Hash, SingleDataObjectUploadParams>>>
    for TransferPolicy<Hash>
{
    fn from(
        params: TransferPolicyParams<WhitelistParams<Hash, SingleDataObjectUploadParams>>,
    ) -> Self {
        match params {
            TransferPolicyParams::Permissioned(whitelist_params) => {
                Self::Permissioned(whitelist_params.commitment)
            }
            TransferPolicyParams::Permissionless => Self::Permissionless,
        }
    }
}

impl<Hash> Default for TransferPolicy<Hash> {
    fn default() -> Self {
        TransferPolicy::<Hash>::Permissionless
    }
}

#[cfg_attr(feature = "std", derive(Serialize, Deserialize))]
#[derive(Encode, Decode, Clone, PartialEq, Eq, Debug, Default, TypeInfo)]
pub struct VestingScheduleParams<BlockNumber> {
    // Duration of the linear vesting period
    pub(crate) linear_vesting_duration: BlockNumber,
    // Number of blocks before the linear vesting begins
    pub(crate) blocks_before_cliff: BlockNumber,
    // Initial, instantly vested amount once linear vesting begins (percentage of total amount)
    pub(crate) cliff_amount_percentage: Permill,
}

#[cfg_attr(feature = "std", derive(Serialize, Deserialize))]
#[derive(Encode, Decode, Clone, PartialEq, Eq, Debug, Default, TypeInfo)]
pub struct VestingSchedule<BlockNumber, Balance> {
    // Block at which the linear vesting begins and cliff_amount is unlocked
    pub(crate) linear_vesting_start_block: BlockNumber,
    // Duration of the linear vesting period
    pub(crate) linear_vesting_duration: BlockNumber,
    // Amount instantly unloacked at "linear_vesting_start_block"
    pub(crate) cliff_amount: Balance,
    // Total amount to be vested linearly over "linear_vesting_duration" (after "linear_vesting_start_block")
    pub(crate) post_cliff_total_amount: Balance,
    // Amount of tokes that were "burned from" this vesting schedule
    pub(crate) burned_amount: Balance,
}

impl<BlockNumber, Balance> VestingSchedule<BlockNumber, Balance>
where
    BlockNumber: Saturating + PartialOrd + Copy,
    Balance:
        Saturating + Clone + Copy + From<u32> + Unsigned + TryInto<u32> + TryInto<u64> + Ord + Zero,
{
    /// Construct a vesting schedule from `VestingScheduleParams` and `init_block`
    ///
    /// `init_block` is a block from which to start counting remaining blocks until cliff, making:
    /// `linear_vesting_start_block = init_block + blocks_before_cliff`
    pub(crate) fn from_params(
        init_block: BlockNumber,
        amount: Balance,
        params: VestingScheduleParams<BlockNumber>,
    ) -> Self {
        let cliff_amount = params.cliff_amount_percentage * amount;
        Self {
            linear_vesting_start_block: init_block.saturating_add(params.blocks_before_cliff),
            linear_vesting_duration: params.linear_vesting_duration,
            cliff_amount,
            post_cliff_total_amount: amount.saturating_sub(cliff_amount),
            burned_amount: Balance::zero(),
        }
    }

    pub(crate) fn locks<T: Config<BlockNumber = BlockNumber, Balance = Balance>>(
        &self,
        b: BlockNumber,
    ) -> Balance {
        let end_block = self
            .linear_vesting_start_block
            .saturating_add(self.linear_vesting_duration);
        // Vesting not yet started
        if self.linear_vesting_start_block > b {
            return self.non_burned_amount();
        }
        // Vesting period is ongoing
        if end_block > b {
            let remaining_vesting_blocks = end_block.saturating_sub(b);
            let remaining_vesting_percentage = Permill::from_rational(
                T::BlockNumberToBalance::convert(remaining_vesting_blocks),
                T::BlockNumberToBalance::convert(self.linear_vesting_duration),
            );
            return (remaining_vesting_percentage * self.post_cliff_total_amount)
                .saturating_sub(self.burned_amount);
        }
        // Vesting period has finished
        Balance::zero()
    }

    pub(crate) fn is_finished(&self, b: BlockNumber) -> bool {
        self.linear_vesting_start_block
            .saturating_add(self.linear_vesting_duration)
            <= b
    }

    pub(crate) fn total_amount(&self) -> Balance {
        self.cliff_amount
            .saturating_add(self.post_cliff_total_amount)
    }

    pub(crate) fn non_burned_amount(&self) -> Balance {
        self.total_amount().saturating_sub(self.burned_amount)
    }
}

#[derive(Encode, Decode, Clone, PartialEq, Eq, Debug, TypeInfo)]
pub struct SingleDataObjectUploadParams<JoyBalance> {
    pub object_creation_params: DataObjectCreationParameters,
    pub expected_data_size_fee: JoyBalance,
    pub expected_data_object_state_bloat_bond: JoyBalance,
}

<<<<<<< HEAD
#[derive(Encode, Decode, Clone, PartialEq, Eq, Debug, Default)]
pub struct UploadContext<AccountId: Default, BagId: Default> {
=======
#[derive(Encode, Decode, Clone, PartialEq, Eq, Debug, TypeInfo)]
pub struct UploadContext<AccountId, BagId> {
>>>>>>> 041602ea
    pub uploader_account: AccountId,
    pub bag_id: BagId,
}

#[derive(Encode, Decode, Clone, PartialEq, Eq, Debug, TypeInfo)]
pub struct WhitelistParams<Hash, SingleDataObjectUploadParams> {
    /// Whitelist merkle root
    pub commitment: Hash,
    /// Optional payload data to upload to storage
    pub payload: Option<SingleDataObjectUploadParams>,
}

#[derive(Encode, Decode, Clone, PartialEq, Eq, Debug, TypeInfo)]
pub struct TokenSaleParams<JoyBalance, Balance, BlockNumber, VestingScheduleParams> {
    /// Token's unit price in JOY
    pub unit_price: JoyBalance,
    /// Number of tokens on sale
    pub upper_bound_quantity: Balance,
    /// Optional block in the future when the sale should start (by default: starts immediately)
    pub starts_at: Option<BlockNumber>,
    /// Sale duration in blocks
    pub duration: BlockNumber,
    /// Optional vesting schedule parameters for all tokens on sale
    pub vesting_schedule_params: Option<VestingScheduleParams>,
    /// Optional total sale purchase amount cap per member
    pub cap_per_member: Option<Balance>,
    /// Optional sale metadata
    pub metadata: Option<Vec<u8>>,
}

#[cfg_attr(feature = "std", derive(Serialize, Deserialize))]
#[derive(Encode, Decode, Clone, PartialEq, Eq, Debug, TypeInfo)]
pub struct TokenSale<JoyBalance, Balance, BlockNumber, VestingScheduleParams, MemberId, AccountId> {
    /// Token's unit price in JOY
    pub unit_price: JoyBalance,
    /// Number of tokens still on sale (if any)
    pub quantity_left: Balance,
    /// Sum of all JOY tokens collected from sale participants
    pub funds_collected: JoyBalance,
    /// Account (member) that acts as the source of the tokens on sale
    pub tokens_source: MemberId,
    /// Optional sale earnings (JOY) destination account.
    /// If None: All sale earnings are burned.
    pub earnings_destination: Option<AccountId>,
    /// Block at which the sale started / will start
    pub start_block: BlockNumber,
    /// Sale duration (in blocks)
    pub duration: BlockNumber,
    /// Optional vesting schedule parameters for all tokens on sale
    pub vesting_schedule_params: Option<VestingScheduleParams>,
    /// Optional total sale purchase amount cap per member
    pub cap_per_member: Option<Balance>,
    /// Whether the sale should be automatically finalized (removed) when `quantity_left == 0`
    pub auto_finalize: bool,
}

impl<
        JoyBalance: Default,
        Balance: Default,
        BlockNumber: Default,
        VestingScheduleParams: Default,
        MemberId: Default,
        AccountId,
    > Default
    for TokenSale<JoyBalance, Balance, BlockNumber, VestingScheduleParams, MemberId, AccountId>
{
    fn default() -> Self {
        Self {
            unit_price: Default::default(),
            quantity_left: Default::default(),
            funds_collected: Default::default(),
            tokens_source: Default::default(),
            earnings_destination: None,
            start_block: Default::default(),
            duration: Default::default(),
            vesting_schedule_params: None,
            cap_per_member: Default::default(),
            auto_finalize: Default::default(),
        }
    }
}

impl<JoyBalance, Balance, BlockNumber, MemberId, AccountId>
    TokenSale<
        JoyBalance,
        Balance,
        BlockNumber,
        VestingScheduleParams<BlockNumber>,
        MemberId,
        AccountId,
    >
where
    BlockNumber: Saturating + Zero + Copy + Clone + PartialOrd,
    Balance: Saturating + Clone + Copy + From<u32> + Unsigned + TryInto<u32> + TryInto<u64> + Ord,
{
    pub(crate) fn try_from_params<T: Config>(
        params: TokenSaleParamsOf<T>,
        member_id: T::MemberId,
        earnings_destination: Option<<T as frame_system::Config>::AccountId>,
        auto_finalize: bool,
        current_block: T::BlockNumber,
    ) -> Result<TokenSaleOf<T>, DispatchError> {
        let start_block = params.starts_at.unwrap_or(current_block);

        ensure!(
            start_block >= current_block,
            Error::<T>::SaleStartingBlockInThePast
        );

        // Ensure sale duration is non-zero
        ensure!(!params.duration.is_zero(), Error::<T>::SaleDurationIsZero);

        // Ensure upper_bound_quantity is non-zero
        ensure!(
            !params.upper_bound_quantity.is_zero(),
            Error::<T>::SaleUpperBoundQuantityIsZero
        );

        // Ensure cap_per_member is non-zero
        if let Some(cap) = params.cap_per_member {
            ensure!(!cap.is_zero(), Error::<T>::SaleCapPerMemberIsZero);
        }

        // Ensure unit_price is non-zero
        ensure!(
            !params.unit_price.is_zero(),
            Error::<T>::SaleUnitPriceIsZero
        );

        Ok(TokenSale {
            start_block,
            duration: params.duration,
            unit_price: params.unit_price,
            quantity_left: params.upper_bound_quantity,
            vesting_schedule_params: params.vesting_schedule_params,
            tokens_source: member_id,
            cap_per_member: params.cap_per_member,
            earnings_destination,
            funds_collected: <T as balances::Config>::Balance::zero(),
            auto_finalize,
        })
    }

    pub(crate) fn end_block(&self) -> BlockNumber {
        self.start_block.saturating_add(self.duration)
    }

    /// Get sale's vesting_schedule based on purchase amount.
    ///
    /// If the sale has no `vesting_schedule_params` provided, returns None;
    ///
    /// If the sale has a `vesting_schedule_params` provided, returns Some with a vesting schedule
    /// constructed based on those params, with `init_block = sale.end_block()`
    /// (making `vesting_schedule.linear_vesting_start_block` equal to
    /// `sale.end_block() + sale.vesting_schedule_params.blocks_before_cliff`)
    pub(crate) fn get_vesting_schedule(
        &self,
        amount: Balance,
    ) -> Option<VestingSchedule<BlockNumber, Balance>> {
        self.vesting_schedule_params.as_ref().map(
            // Vesting schedule constructed from `sale.vesting_schedule_params`
            // with `init_block = sale.end_block()`
            |vs| {
                VestingSchedule::<BlockNumber, Balance>::from_params(
                    self.end_block(),
                    amount,
                    vs.clone(),
                )
            },
        )
    }
}

/// Represents token's offering state
#[derive(Encode, Decode, Clone, PartialEq, Eq, Debug)]
pub enum OfferingState<TokenSale> {
    /// Idle state
    Idle,

    /// Upcoming sale state
    UpcomingSale(TokenSale),

    /// Active sale state
    Sale(TokenSale),

    /// state for IBCO, it might get decorated with the JOY reserve
    /// amount for the token
    BondingCurve,
}

impl<TokenSale> OfferingState<TokenSale> {
    pub(crate) fn of<T: crate::Config>(token: &TokenDataOf<T>) -> OfferingStateOf<T> {
        token
            .sale
            .as_ref()
            .map_or(OfferingStateOf::<T>::Idle, |sale| {
                let current_block = <frame_system::Pallet<T>>::block_number();
                if current_block < sale.start_block {
                    OfferingStateOf::<T>::UpcomingSale(sale.clone())
                } else if current_block >= sale.start_block
                    && current_block < sale.start_block.saturating_add(sale.duration)
                {
                    OfferingStateOf::<T>::Sale(sale.clone())
                } else {
                    OfferingStateOf::<T>::Idle
                }
            })
    }

    pub(crate) fn ensure_idle_of<T: crate::Config>(token: &TokenDataOf<T>) -> DispatchResult {
        match Self::of::<T>(token) {
            OfferingStateOf::<T>::Idle => Ok(()),
            _ => Err(Error::<T>::TokenIssuanceNotInIdleState.into()),
        }
    }

    pub(crate) fn ensure_upcoming_sale_of<T: crate::Config>(
        token: &TokenDataOf<T>,
    ) -> Result<TokenSaleOf<T>, DispatchError> {
        match Self::of::<T>(token) {
            OfferingStateOf::<T>::UpcomingSale(sale) => Ok(sale),
            _ => Err(Error::<T>::NoUpcomingSale.into()),
        }
    }

    pub(crate) fn ensure_sale_of<T: crate::Config>(
        token: &TokenDataOf<T>,
    ) -> Result<TokenSaleOf<T>, DispatchError> {
        match Self::of::<T>(token) {
            OfferingStateOf::<T>::Sale(sale) => Ok(sale),
            _ => Err(Error::<T>::NoActiveSale.into()),
        }
    }
}

#[derive(Encode, Decode, Clone, PartialEq, Eq, PartialOrd, Ord, Debug, TypeInfo)]
pub struct TokenAllocation<Balance, VestingScheduleParams> {
    pub amount: Balance,
    pub vesting_schedule_params: Option<VestingScheduleParams>,
}

/// Input parameters for token issuance
#[derive(Encode, Decode, Clone, PartialEq, Eq, Default, Debug, TypeInfo)]
pub struct TokenIssuanceParameters<Hash, TokenAllocation, TransferPolicyParams, MemberId: Ord> {
    /// Initial allocation of the token
    pub initial_allocation: BTreeMap<MemberId, TokenAllocation>,

    /// Token Symbol
    pub symbol: Hash,

    /// Initial transfer policy:
    pub transfer_policy: TransferPolicyParams,

    /// Initial Patronage rate
    pub patronage_rate: YearlyRate,

    /// Revenue split rate
    pub revenue_split_rate: Permill,
}

impl<Hash, MemberId, Balance, VestingScheduleParams, SingleDataObjectUploadParams>
    TokenIssuanceParameters<
        Hash,
        TokenAllocation<Balance, VestingScheduleParams>,
        TransferPolicyParams<WhitelistParams<Hash, SingleDataObjectUploadParams>>,
        MemberId,
    >
where
    MemberId: Ord,
    Balance: Sum + Copy,
    SingleDataObjectUploadParams: Clone,
{
    pub(crate) fn get_initial_allocation_bloat_bond<JoyBalance: From<u32> + Saturating>(
        &self,
        bloat_bond: JoyBalance,
    ) -> JoyBalance {
        let accounts_len = self.initial_allocation.len() as u32;
        bloat_bond.saturating_mul(accounts_len.into())
    }

    pub(crate) fn get_whitelist_payload(&self) -> Option<SingleDataObjectUploadParams> {
        match &self.transfer_policy {
            TransferPolicyParams::Permissioned(whitelist_params) => {
                whitelist_params.payload.clone()
            }
            _ => None,
        }
    }
}

/// Utility enum used in merkle proof verification
#[derive(Encode, Decode, Clone, PartialEq, Eq, Debug, Copy, TypeInfo)]
pub enum MerkleSide {
    /// This element appended to the right of the subtree hash
    Right,

    /// This element appended to the left of the subtree hash
    Left,
}

/// Yearly rate used for patronage info initialization
#[derive(Encode, Decode, Clone, PartialEq, Eq, Debug, Copy, Default, TypeInfo)]
pub struct YearlyRate(pub Permill);

/// Block rate used for patronage accounting
#[cfg_attr(feature = "std", derive(Serialize, Deserialize))]
#[derive(Encode, Decode, Clone, PartialEq, Eq, Debug, Copy, PartialOrd, Default, TypeInfo)]
pub struct BlockRate(pub Perquintill);

/// Wrapper around a merkle proof path
#[derive(Encode, Decode, Clone, PartialEq, Eq, Debug, TypeInfo)]
pub struct MerkleProof<Hasher: Hash>(pub Vec<(Hasher::Output, MerkleSide)>);

/// Information about a payment
#[derive(Encode, Decode, Clone, PartialEq, Eq, Debug, TypeInfo)]
pub struct Payment<Balance> {
    /// Ignored by runtime
    pub remark: Vec<u8>,

    /// Amount
    pub amount: Balance,
}

/// Information about a payment with optional vesting schedule
#[derive(Encode, Decode, Clone, PartialEq, Eq, Debug, TypeInfo)]
pub struct PaymentWithVesting<Balance, VestingScheduleParams> {
    /// Ignored by runtime
    pub remark: Vec<u8>,

    /// Amount
    pub amount: Balance,

    /// Optional vesting schedule to be applied on the transferred tokens
    pub vesting_schedule: Option<VestingScheduleParams>,
}

impl<Balance, VestingScheduleParams> From<Payment<Balance>>
    for PaymentWithVesting<Balance, VestingScheduleParams>
{
    fn from(payment: Payment<Balance>) -> Self {
        Self {
            remark: payment.remark,
            amount: payment.amount,
            vesting_schedule: None,
        }
    }
}

/// Represents a validated payment with additional information (ie. vesting cleanup candidate)
#[derive(Encode, Decode, Clone, PartialEq, Eq, Debug, TypeInfo)]
pub struct ValidatedPayment<PaymentWithVesting> {
    /// Original payment
    pub payment: PaymentWithVesting,

    /// Optional source (key) of the vesting schedule to be removed before
    /// the new vesting schedule can be added for the destination account
    pub vesting_cleanup_candidate: Option<VestingSource>,
}

impl<Balance, VestingScheduleParams> From<PaymentWithVesting<Balance, VestingScheduleParams>>
    for ValidatedPayment<PaymentWithVesting<Balance, VestingScheduleParams>>
{
    fn from(payment: PaymentWithVesting<Balance, VestingScheduleParams>) -> Self {
        Self {
            payment,
            vesting_cleanup_candidate: None,
        }
    }
}

impl<Balance, VestingScheduleParams>
    ValidatedPayment<PaymentWithVesting<Balance, VestingScheduleParams>>
{
    pub fn new(
        payment: PaymentWithVesting<Balance, VestingScheduleParams>,
        vesting_cleanup_candidate: Option<VestingSource>,
    ) -> Self {
        Self {
            payment,
            vesting_cleanup_candidate,
        }
    }
}

/// Wrapper around BTreeMap<MemberId, Payment>
#[derive(Encode, Decode, Clone, PartialEq, Eq, Debug, TypeInfo)]
pub struct Transfers<MemberId, Payment>(pub BTreeMap<MemberId, Payment>);

/// Default trait for Merkle Side
impl Default for MerkleSide {
    fn default() -> Self {
        MerkleSide::Right
    }
}

/// Utility wrapper around existing/non existing accounts to be used with transfer etc..
#[derive(Encode, Decode, PartialEq, Eq, Debug, PartialOrd, Ord, Clone, TypeInfo)]
pub enum Validated<MemberId: Ord + Eq + Clone> {
    /// Existing account
    Existing(MemberId),

    /// Non Existing account
    NonExisting(MemberId),
}

// implementation

/// Default trait for OfferingState
impl<TokenSale> Default for OfferingState<TokenSale> {
    fn default() -> Self {
        OfferingState::Idle
    }
}

/// Default trait for InitialAllocation
impl<Balance: Zero, VestingScheduleParams> Default
    for TokenAllocation<Balance, VestingScheduleParams>
{
    fn default() -> Self {
        TokenAllocation {
            amount: Balance::zero(),
            vesting_schedule_params: None,
        }
    }
}

/// Default trait for AccountData
impl<VestingSchedule, Balance: Zero, StakingStatus, JoyBalance: Zero> Default
    for AccountData<VestingSchedule, Balance, StakingStatus, JoyBalance>
{
    fn default() -> Self {
        Self {
            vesting_schedules: BTreeMap::new(),
            split_staking_status: None,
            amount: Balance::zero(),
            bloat_bond: JoyBalance::zero(),
            next_vesting_transfer_id: 0,
            last_sale_total_purchased_amount: None,
        }
    }
}

impl<Balance, BlockNumber, JoyBalance>
    AccountData<VestingSchedule<BlockNumber, Balance>, Balance, StakingStatus<Balance>, JoyBalance>
where
    Balance: Clone
        + Zero
        + From<u32>
        + TryInto<u32>
        + Unsigned
        + Saturating
        + Sum
        + PartialOrd
        + Ord
        + TryInto<u64>
        + Copy,
    BlockNumber: Copy + Clone + PartialOrd + Ord + Saturating + From<u32> + Unsigned,
    JoyBalance: Zero,
{
    /// Ctor
    pub fn new_with_amount_and_bond(amount: Balance, bloat_bond: JoyBalance) -> Self {
        Self {
            amount,
            bloat_bond,
            ..Self::default()
        }
    }

    pub fn new_with_vesting_and_bond(
        source: VestingSource,
        schedule: VestingSchedule<BlockNumber, Balance>,
        bloat_bond: JoyBalance,
    ) -> Self {
        let next_vesting_transfer_id = if let VestingSource::IssuerTransfer(_) = source {
            1
        } else {
            0
        };
        Self {
            amount: schedule.total_amount(),
            vesting_schedules: [(source, schedule)].iter().cloned().collect(),
            bloat_bond,
            next_vesting_transfer_id,
            ..Self::default()
        }
    }

    /// Check whether an account is empty
    pub(crate) fn is_empty(&self) -> bool {
        self.amount.is_zero()
    }

    /// Calculate account's unvested balance at block `b`
    pub(crate) fn unvested<T: Config<Balance = Balance, BlockNumber = BlockNumber>>(
        &self,
        b: BlockNumber,
    ) -> Balance {
        self.vesting_schedules
            .values()
            .map(|vs| vs.locks::<T>(b))
            .sum()
    }

    /// Ensure user is a valid revenue split participant, namely:
    /// - staking status is Some
    pub(crate) fn ensure_account_is_valid_split_participant<T: Config>(
        &self,
    ) -> Result<StakingStatus<Balance>, DispatchError> {
        self.split_staking_status
            .clone()
            .ok_or_else(|| Error::<T>::UserNotParticipantingInAnySplit.into())
    }

    /// Determine Wether user can stake `amount` of tokens
    pub(crate) fn ensure_can_stake<T: Config>(
        self,
        to_stake: Balance,
        next_split_id: RevenueSplitId,
    ) -> DispatchResult {
        if let Some(split_info) = self.split_staking_status {
            ensure!(
                split_info.split_id < next_split_id - 1,
                Error::<T>::UserAlreadyParticipating,
            );
        }

        ensure!(
            self.amount >= to_stake,
            Error::<T>::InsufficientBalanceForSplitParticipation
        );
        Ok(())
    }

    /// Set self.staking_status to Some(..)
    pub(crate) fn stake(&mut self, split_id: RevenueSplitId, amount: Balance) {
        self.split_staking_status = Some(StakingStatus { split_id, amount });
    }

    /// Set self.staking status to None
    pub(crate) fn unstake(&mut self) {
        self.split_staking_status = None;
    }

    /// Calculate account's transferrable balance at block `b`
    pub(crate) fn transferrable<T: Config<Balance = Balance, BlockNumber = BlockNumber>>(
        &self,
        b: BlockNumber,
    ) -> Balance {
        self.amount
            .saturating_sub(max(self.unvested::<T>(b), self.staked()))
    }

    pub(crate) fn staked(&self) -> Balance {
        self.split_staking_status
            .as_ref()
            .map_or(Balance::zero(), |info| info.amount)
    }

    pub(crate) fn ensure_can_add_or_update_vesting_schedule<
        T: Config<Balance = Balance, BlockNumber = BlockNumber>,
    >(
        &self,
        b: BlockNumber,
        source: VestingSource,
    ) -> Result<Option<VestingSource>, DispatchError> {
        let new_entry_required = !self.vesting_schedules.contains_key(&source);
        let cleanup_required = self.vesting_schedules.len()
            == T::MaxVestingSchedulesPerAccountPerToken::get() as usize;
        let cleanup_candidate = self
            .vesting_schedules
            .iter()
            .find(|(_, schedule)| schedule.is_finished(b))
            .map(|(key, _)| key.clone());

        if new_entry_required && cleanup_required && cleanup_candidate.is_none() {
            return Err(Error::<T>::MaxVestingSchedulesPerAccountPerTokenReached.into());
        }

        if cleanup_required {
            Ok(cleanup_candidate)
        } else {
            Ok(None)
        }
    }

    pub(crate) fn add_or_update_vesting_schedule(
        &mut self,
        source: VestingSource,
        new_schedule: VestingSchedule<BlockNumber, Balance>,
        cleanup_candidate: Option<VestingSource>,
    ) {
        let existing_schedule = self.vesting_schedules.get_mut(&source);

        if let VestingSource::IssuerTransfer(_) = source {
            self.next_vesting_transfer_id = self.next_vesting_transfer_id.saturating_add(1);
        }

        if let Some(vs) = existing_schedule {
            // Update existing schedule - increase amounts
            vs.cliff_amount = vs.cliff_amount.saturating_add(new_schedule.cliff_amount);
            vs.post_cliff_total_amount = vs
                .post_cliff_total_amount
                .saturating_add(new_schedule.post_cliff_total_amount);
        } else {
            // Perform cleanup if needed
            if let Some(key) = cleanup_candidate {
                self.vesting_schedules.remove(&key);
            }

            // Insert new vesting schedule
            self.vesting_schedules.insert(source, new_schedule.clone());
        }

        self.increase_amount_by(new_schedule.total_amount());
    }

    /// Increase account's total tokens amount by given amount
    pub(crate) fn increase_amount_by(&mut self, amount: Balance) {
        self.amount = self.amount.saturating_add(amount);
    }

    /// Decrease account's total tokens amount by given amount
    pub(crate) fn decrease_amount_by(&mut self, amount: Balance) {
        self.amount = self.amount.saturating_sub(amount);
    }

    /// Ensure that given amount of tokens can be transferred from the account at block `b`
    pub(crate) fn ensure_can_transfer<T: Config<Balance = Balance, BlockNumber = BlockNumber>>(
        &self,
        b: BlockNumber,
        amount: Balance,
    ) -> DispatchResult {
        ensure!(
            self.transferrable::<T>(b) >= amount,
            crate::Error::<T>::InsufficientTransferrableBalance,
        );
        Ok(())
    }

    /// Process changes related to new sale purchase
    pub(crate) fn process_sale_purchase(
        &mut self,
        sale_id: TokenSaleId,
        amount: Balance,
        vesting_schedule: Option<VestingSchedule<BlockNumber, Balance>>,
        vesting_cleanup_key: Option<VestingSource>,
    ) -> &mut Self {
        if let Some(vs) = vesting_schedule {
            self.add_or_update_vesting_schedule(
                VestingSource::Sale(sale_id),
                vs,
                vesting_cleanup_key,
            );
        } else {
            self.increase_amount_by(amount);
        }
        self.last_sale_total_purchased_amount = match self.last_sale_total_purchased_amount {
            Some((last_sale_id, tokens_purchased)) if last_sale_id == sale_id => {
                Some((last_sale_id, tokens_purchased.saturating_add(amount)))
            }
            _ => Some((sale_id, amount)),
        };

        self
    }

    /// Burn a specified amount of tokens belonging to the account
    pub(crate) fn burn<T: Config<Balance = Balance, BlockNumber = BlockNumber>>(
        &mut self,
        amount: Balance,
        b: BlockNumber,
    ) {
        // Burn tokens starting from those subject to vesting
        let mut unprocessed = amount;
        self.vesting_schedules = self
            .vesting_schedules
            .iter()
            .filter_map(|(k, v)| {
                // Can only burn up to the unvested amount of tokens from given vesting schedule
                let to_be_burned = min(unprocessed, v.locks::<T>(b));
                unprocessed = unprocessed.saturating_sub(to_be_burned);
                // If the entire unvested amount is to be burned:
                //   - remove the vesting schedule
                if to_be_burned == v.locks::<T>(b) {
                    None
                // Otherwise: Update the vesting schedule's `burned_amount`
                } else {
                    Some((
                        k.clone(),
                        VestingSchedule {
                            burned_amount: v.burned_amount.saturating_add(to_be_burned),
                            ..v.clone()
                        },
                    ))
                }
            })
            .collect();
        // Reduce amount of staked tokens by the burned amount
        if let Some(staking_status) = self.split_staking_status.as_mut() {
            staking_status.amount = staking_status.amount.saturating_sub(amount);
        }
        // Reduce account's total tokens amount by the burned amount
        self.decrease_amount_by(amount);
    }
}
/// Token Data implementation
impl<JoyBalance, Balance, Hash, BlockNumber, VestingScheduleParams, MemberId, AccountId>
    TokenData<
        Balance,
        Hash,
        BlockNumber,
        TokenSale<JoyBalance, Balance, BlockNumber, VestingScheduleParams, MemberId, AccountId>,
        RevenueSplitState<JoyBalance, BlockNumber>,
    >
where
    Balance: Zero + Copy + Saturating + Debug + From<u64> + UniqueSaturatedInto<u64> + Unsigned,
    BlockNumber: PartialOrd + Saturating + Copy + AtLeast32BitUnsigned,
    JoyBalance: Copy + Saturating + Zero,
{
    // increase total supply
    pub(crate) fn increase_supply_by(&mut self, amount: Balance) {
        self.tokens_issued = self.tokens_issued.saturating_add(amount);
        self.total_supply = self.total_supply.saturating_add(amount);
    }

    // decrease total supply
    pub(crate) fn decrease_supply_by(&mut self, amount: Balance) {
        self.total_supply = self.total_supply.saturating_sub(amount);
    }

    // ensure token supply can be modified
    pub(crate) fn ensure_can_modify_supply<T: Config>(&self) -> DispatchResult {
        ensure!(
            matches!(self.revenue_split, RevenueSplitState::Inactive),
            Error::<T>::CannotModifySupplyWhenRevenueSplitsAreActive,
        );
        Ok(())
    }

    // increment account number
    pub(crate) fn increment_accounts_number(&mut self) {
        self.accounts_number = self.accounts_number.saturating_add(1u64);
    }

    // decrement account number
    pub(crate) fn decrement_accounts_number(&mut self) {
        self.accounts_number = self.accounts_number.saturating_sub(1u64);
    }

    pub fn set_unclaimed_tally_patronage_at_block(&mut self, amount: Balance, block: BlockNumber) {
        self.patronage_info.last_unclaimed_patronage_tally_block = block;
        self.patronage_info.unclaimed_patronage_tally_amount = amount;
    }

    /// Computes: period * rate * supply + tally
    pub(crate) fn unclaimed_patronage_at_block(&self, block: BlockNumber) -> Balance {
        let blocks = block.saturating_sub(self.patronage_info.last_unclaimed_patronage_tally_block);
        let unclaimed_patronage_percent = self.patronage_info.rate.for_period(blocks);
        unclaimed_patronage_percent
            .mul_floor(self.total_supply)
            .saturating_add(self.patronage_info.unclaimed_patronage_tally_amount)
    }

    pub fn set_new_patronage_rate_at_block(&mut self, new_rate: BlockRate, block: BlockNumber) {
        // update tally according to old rate
        self.patronage_info.unclaimed_patronage_tally_amount =
            self.unclaimed_patronage_at_block(block);
        self.patronage_info.last_unclaimed_patronage_tally_block = block;
        self.patronage_info.rate = new_rate;
    }

    pub(crate) fn activate_new_revenue_split(
        &mut self,
        allocation: JoyBalance,
        timeline: Timeline<BlockNumber>,
    ) {
        self.revenue_split.activate(allocation, timeline);
        self.next_revenue_split_id = self
            .next_revenue_split_id
            .saturating_add(RevenueSplitId::one());
    }

    pub(crate) fn deactivate_revenue_split(&mut self) {
        self.revenue_split.deactivate()
    }

    pub(crate) fn from_params<T: crate::Config>(
        params: TokenIssuanceParametersOf<T>,
    ) -> Result<TokenDataOf<T>, DispatchError> {
        let current_block = <frame_system::Pallet<T>>::block_number();

        ensure!(
            !params.revenue_split_rate.is_zero(),
            Error::<T>::RevenueSplitRateIsZero
        );

        let patronage_info =
            PatronageData::<<T as Config>::Balance, <T as frame_system::Config>::BlockNumber> {
                last_unclaimed_patronage_tally_block: current_block,
                unclaimed_patronage_tally_amount: <T as Config>::Balance::zero(),
                rate: BlockRate::from_yearly_rate(params.patronage_rate, T::BlocksPerYear::get()),
            };

        let total_supply = params
            .initial_allocation
            .iter()
            .map(|(_, v)| v.amount)
            .sum();

        Ok(TokenData {
            symbol: params.symbol,
            total_supply,
            tokens_issued: total_supply,
            sale: None,
            transfer_policy: params.transfer_policy.into(),
            patronage_info,
            next_sale_id: 0,
            accounts_number: 0,
            revenue_split: RevenueSplitState::Inactive,
            next_revenue_split_id: 0,
            // TODO: revenue split rate might be subjected to constraints: https://github.com/Joystream/atlas/issues/2728
            revenue_split_rate: params.revenue_split_rate,
        })
    }
}

impl<Hasher: Hash> MerkleProof<Hasher> {
    pub(crate) fn verify<T, S>(&self, data: &S, commit: Hasher::Output) -> DispatchResult
    where
        T: crate::Config,
        S: Encode,
    {
        let init = Hasher::hash_of(data);
        let proof_result = self.0.iter().fold(init, |acc, (hash, side)| match side {
            MerkleSide::Left => Hasher::hash_of(&(hash, acc)),
            MerkleSide::Right => Hasher::hash_of(&(acc, hash)),
        });

        ensure!(
            proof_result == commit,
            crate::Error::<T>::MerkleProofVerificationFailure,
        );

        Ok(())
    }
}

impl<MemberId, Balance, VestingScheduleParams>
    Transfers<MemberId, PaymentWithVesting<Balance, VestingScheduleParams>>
where
    Balance: Sum + Copy,
{
    pub fn total_amount(&self) -> Balance {
        self.0.iter().map(|(_, payment)| payment.amount).sum()
    }
}

impl<ValidatedAccount, Balance, VestingScheduleParams>
    Transfers<
        ValidatedAccount,
        ValidatedPayment<PaymentWithVesting<Balance, VestingScheduleParams>>,
    >
where
    Balance: Sum + Copy,
{
    pub fn total_amount(&self) -> Balance {
        self.0
            .iter()
            .map(|(_, validated_payment)| validated_payment.payment.amount)
            .sum()
    }
}

impl<MemberId, Balance, VestingScheduleParams> From<Transfers<MemberId, Payment<Balance>>>
    for Transfers<MemberId, PaymentWithVesting<Balance, VestingScheduleParams>>
where
    MemberId: Ord + Clone,
    Balance: Clone,
{
    fn from(v: Transfers<MemberId, Payment<Balance>>) -> Self {
        Self(
            v.0.iter()
                .map(|(a, p)| (a.clone(), p.clone().into()))
                .collect(),
        )
    }
}

impl<MemberId, Payment> From<Transfers<MemberId, Payment>> for BTreeMap<MemberId, Payment> {
    fn from(v: Transfers<MemberId, Payment>) -> Self {
        v.0
    }
}

/// Block Rate bare minimum impementation
impl BlockRate {
    pub fn from_yearly_rate(r: YearlyRate, blocks_per_year: u32) -> Self {
        let max_accuracy: u64 = <Permill as PerThing>::ACCURACY.into();
        BlockRate(Perquintill::from_rational(
            r.0.deconstruct().into(),
            max_accuracy.saturating_mul(blocks_per_year.into()),
        ))
    }

    pub fn to_yearly_rate_representation(self, blocks_per_year: u32) -> Perquintill {
        self.for_period(blocks_per_year)
    }

    pub fn for_period<BlockNumber>(self, blocks: BlockNumber) -> Perquintill
    where
        BlockNumber: AtLeast32BitUnsigned + Clone,
    {
        Perquintill::from_parts(self.0.deconstruct().saturating_mul(blocks.saturated_into()))
    }

    pub fn saturating_sub(self, other: Self) -> Self {
        BlockRate(self.0.saturating_sub(other.0))
    }
}

// ------ Aliases ---------------------------------------------

/// Creator token balance
pub(crate) type TokenBalanceOf<T> = <T as Config>::Balance;

/// JOY balance
pub(crate) type JoyBalanceOf<T> = <T as balances::Config>::Balance;

/// JOY balances module
pub(crate) type Joy<T> = balances::Pallet<T>;

/// Alias for Staking Status
pub(crate) type StakingStatusOf<T> = StakingStatus<<T as Config>::Balance>;

/// Alias for Account Data
pub(crate) type AccountDataOf<T> =
    AccountData<VestingScheduleOf<T>, TokenBalanceOf<T>, StakingStatusOf<T>, JoyBalanceOf<T>>;

/// Alias for Token Data
pub(crate) type TokenDataOf<T> = TokenData<
    TokenBalanceOf<T>,
    <T as frame_system::Config>::Hash,
    <T as frame_system::Config>::BlockNumber,
    TokenSaleOf<T>,
    RevenueSplitStateOf<T>,
>;

/// Alias for InitialAllocation
pub type TokenAllocationOf<T> = TokenAllocation<TokenBalanceOf<T>, VestingScheduleParamsOf<T>>;

/// Alias for Token Issuance Parameters
pub type TokenIssuanceParametersOf<T> = TokenIssuanceParameters<
    <T as frame_system::Config>::Hash,
    TokenAllocationOf<T>,
    TransferPolicyParamsOf<T>,
    <T as MembershipTypes>::MemberId,
>;

/// Alias for TransferPolicyParams
pub type TransferPolicyParamsOf<T> = TransferPolicyParams<WhitelistParamsOf<T>>;

/// Alias for TransferPolicy
pub(crate) type TransferPolicyOf<T> = TransferPolicy<<T as frame_system::Config>::Hash>;

/// Alias for the Merkle Proof type
pub(crate) type MerkleProofOf<T> = MerkleProof<<T as frame_system::Config>::Hashing>;

/// Alias for VestingScheduleParams
pub type VestingScheduleParamsOf<T> =
    VestingScheduleParams<<T as frame_system::Config>::BlockNumber>;

/// Alias for VestingSchedule
pub(crate) type VestingScheduleOf<T> =
    VestingSchedule<<T as frame_system::Config>::BlockNumber, TokenBalanceOf<T>>;

/// Alias for SingleDataObjectUploadParams
pub(crate) type SingleDataObjectUploadParamsOf<T> = SingleDataObjectUploadParams<JoyBalanceOf<T>>;

/// Alias for WhitelistParams
pub type WhitelistParamsOf<T> =
    WhitelistParams<<T as frame_system::Config>::Hash, SingleDataObjectUploadParamsOf<T>>;

/// Alias for TokenSaleParams
pub type TokenSaleParamsOf<T> = TokenSaleParams<
    JoyBalanceOf<T>,
    TokenBalanceOf<T>,
    <T as frame_system::Config>::BlockNumber,
    VestingScheduleParamsOf<T>,
>;

/// Alias for TokenSale
pub(crate) type TokenSaleOf<T> = TokenSale<
    JoyBalanceOf<T>,
    TokenBalanceOf<T>,
    <T as frame_system::Config>::BlockNumber,
    VestingScheduleParamsOf<T>,
    <T as MembershipTypes>::MemberId,
    <T as frame_system::Config>::AccountId,
>;

/// Alias for OfferingState
pub(crate) type OfferingStateOf<T> = OfferingState<TokenSaleOf<T>>;

/// Alias for UploadContext
pub type UploadContextOf<T> = UploadContext<<T as frame_system::Config>::AccountId, BagId<T>>;

/// TokenSaleId
pub(crate) type TokenSaleId = u32;

/// RevenueSplitId
pub(crate) type RevenueSplitId = u32;

/// Alias for PaymentWithVesting
pub type PaymentWithVestingOf<T> =
    PaymentWithVesting<TokenBalanceOf<T>, VestingScheduleParamsOf<T>>;

/// Alias for ValidatedPayment
pub(crate) type ValidatedPaymentOf<T> = ValidatedPayment<PaymentWithVestingOf<T>>;

/// Alias for Transfers w/ Payment
pub(crate) type TransfersOf<T> =
    Transfers<<T as MembershipTypes>::MemberId, Payment<TokenBalanceOf<T>>>;

/// Alias for Transfers w/ PaymentWithVesting
pub type TransfersWithVestingOf<T> =
    Transfers<<T as MembershipTypes>::MemberId, PaymentWithVestingOf<T>>;

/// Validated transfers
/// Alias for Timeline
pub type TimelineOf<T> = Timeline<<T as frame_system::Config>::BlockNumber>;

/// Alias for Revenue Split State
pub type RevenueSplitStateOf<T> =
    RevenueSplitState<JoyBalanceOf<T>, <T as frame_system::Config>::BlockNumber>;

/// Alias for ValidatedTransfers
pub(crate) type ValidatedTransfersOf<T> =
    Transfers<Validated<<T as MembershipTypes>::MemberId>, ValidatedPaymentOf<T>>;<|MERGE_RESOLUTION|>--- conflicted
+++ resolved
@@ -15,13 +15,8 @@
 };
 use sp_std::{
     borrow::ToOwned,
-<<<<<<< HEAD
-    cmp::max,
-    collections::btree_map::{BTreeMap, IntoIter, Iter},
-=======
     cmp::{max, min},
     collections::btree_map::BTreeMap,
->>>>>>> 041602ea
     convert::TryInto,
     iter::Sum,
     vec::Vec,
@@ -398,13 +393,8 @@
     pub expected_data_object_state_bloat_bond: JoyBalance,
 }
 
-<<<<<<< HEAD
-#[derive(Encode, Decode, Clone, PartialEq, Eq, Debug, Default)]
-pub struct UploadContext<AccountId: Default, BagId: Default> {
-=======
 #[derive(Encode, Decode, Clone, PartialEq, Eq, Debug, TypeInfo)]
 pub struct UploadContext<AccountId, BagId> {
->>>>>>> 041602ea
     pub uploader_account: AccountId,
     pub bag_id: BagId,
 }
