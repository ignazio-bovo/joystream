use codec::{Decode, Encode, MaxEncodedLen};
use common::{bloat_bond::RepayableBloatBond, MembershipTypes};
use frame_support::storage::bounded_btree_map::BoundedBTreeMap;
use frame_support::{
    dispatch::{fmt::Debug, DispatchError, DispatchResult},
    ensure,
    traits::Get,
};
use scale_info::TypeInfo;
#[cfg(feature = "std")]
use serde::{Deserialize, Serialize};
use sp_arithmetic::traits::{AtLeast32BitUnsigned, One, Saturating, Unsigned, Zero};
use sp_runtime::{
    traits::{Convert, Hash, UniqueSaturatedInto},
    PerThing, Permill, Perquintill, SaturatedConversion,
};
use sp_std::{
    borrow::ToOwned,
    cmp::{max, min},
    collections::btree_map::BTreeMap,
    convert::{TryFrom, TryInto},
    iter::Sum,
    vec::Vec,
};
use storage::{BagId, DataObjectCreationParameters};

// crate imports
use crate::{errors::Error, Config, RepayableBloatBondOf};

/// Source of tokens subject to vesting that were acquired by an account
/// either through purchase or during initial issuance
#[cfg_attr(feature = "std", derive(Serialize, Deserialize))]
#[derive(Encode, Decode, Clone, PartialEq, Eq, Debug, PartialOrd, Ord, TypeInfo, MaxEncodedLen)]
pub enum VestingSource {
    InitialIssuance,
    Sale(TokenSaleId),
    IssuerTransfer(u64),
}

/// Represent's account's split staking status
#[cfg_attr(feature = "std", derive(Serialize, Deserialize))]
#[derive(Encode, Decode, Clone, PartialEq, Eq, Debug, PartialOrd, Ord, TypeInfo, MaxEncodedLen)]
pub struct StakingStatus<Balance> {
    // identifier for the split
    pub(crate) split_id: RevenueSplitId,

    // The amount staked for the split
    pub(crate) amount: Balance,
}

/// Info for the account

#[cfg_attr(feature = "std", derive(Serialize, Deserialize))]
#[derive(Encode, Decode, Clone, PartialEq, Eq, Debug, TypeInfo, MaxEncodedLen)]
pub struct AccountData<Balance, StakingStatus, RepayableBloatBond, VestingSchedules> {
    /// Map that represents account's vesting schedules indexed by source.
    /// Account's total unvested (locked) balance at current block (b)
    /// can be calculated by summing `v.locks()` of all
    /// VestingSchedule (v) instances in the map.
<<<<<<< HEAD
    pub(crate) vesting_schedules: VestingSchedules,
=======
    pub vesting_schedules: BTreeMap<VestingSource, VestingSchedule>,
>>>>>>> 97b311f0

    /// Represents total amount of tokens held by the account, including
    /// unvested and staked tokens.
    pub amount: Balance,

    /// Account's current split staking status
    pub split_staking_status: Option<StakingStatus>,

    /// Bloat bond (in 'JOY's) deposited into treasury upon creation of this
    /// account, returned when this account is removed
    pub bloat_bond: RepayableBloatBond,

    /// Id of the next incoming transfer that includes tokens subject to vesting
    /// (for the purpose of generating VestingSource)
    pub next_vesting_transfer_id: u64,

    /// The sum of all tokens purchased on the last sale the account participated in
    /// along with the id of that sale.
    pub last_sale_total_purchased_amount: Option<(TokenSaleId, Balance)>,
}

/// Info for the token
#[cfg_attr(feature = "std", derive(Serialize, Deserialize))]
#[derive(Encode, Decode, Clone, PartialEq, Eq, Default, Debug, TypeInfo, MaxEncodedLen)]
pub struct TokenData<Balance, Hash, BlockNumber, TokenSale, RevenueSplitState> {
    /// Current token's total supply (tokens_issued - tokens_burned)
    pub total_supply: Balance,

    /// Total number of tokens issued
    pub tokens_issued: Balance,

    /// Id of the next token sale
    pub next_sale_id: TokenSaleId,

    /// Current token sale (upcoming / ongoing / ended but w/ remaining tokens to recover)
    pub sale: Option<TokenSale>,

    /// Transfer policy
    pub transfer_policy: TransferPolicy<Hash>,

    /// Symbol used to identify token
    pub symbol: Hash,

    /// Patronage Information
    pub patronage_info: PatronageData<Balance, BlockNumber>,

    /// Account counter
    pub accounts_number: u64,

    /// Revenue split rate
    pub revenue_split_rate: Permill,

    /// Revenue Split state info
    pub revenue_split: RevenueSplitState,

    /// Latest Token Revenue split (active / inactive)
    pub next_revenue_split_id: RevenueSplitId,
}

/// Revenue Split State
#[cfg_attr(feature = "std", derive(Serialize, Deserialize))]
#[derive(Encode, Decode, Clone, PartialEq, Eq, Debug, TypeInfo, MaxEncodedLen)]
pub enum RevenueSplitState<JoyBalance, BlockNumber> {
    /// Inactive state: no split ongoing
    Inactive,

    /// Active state: split ongoing with info
    Active(RevenueSplitInfo<JoyBalance, BlockNumber>),
}

impl<JoyBalance: Saturating + Copy + Zero, BlockNumber: Copy>
    RevenueSplitState<JoyBalance, BlockNumber>
{
    pub fn ensure_inactive<T: Config>(&self) -> DispatchResult {
        ensure!(
            matches!(&self, &Self::Inactive),
            Error::<T>::RevenueSplitAlreadyActiveForToken
        );

        Ok(())
    }

    pub fn ensure_active<T: Config>(
        &self,
    ) -> Result<RevenueSplitInfo<JoyBalance, BlockNumber>, DispatchError> {
        match &self {
            RevenueSplitState::Inactive => Err(Error::<T>::RevenueSplitNotActiveForToken.into()),
            RevenueSplitState::<JoyBalance, BlockNumber>::Active(info) => Ok(info.to_owned()),
        }
    }

    pub(crate) fn activate(&mut self, allocation: JoyBalance, timeline: Timeline<BlockNumber>) {
        *self = RevenueSplitState::<_, _>::Active(RevenueSplitInfo {
            allocation,
            timeline,
            dividends_claimed: JoyBalance::zero(),
        });
    }

    pub(crate) fn deactivate(&mut self) {
        *self = RevenueSplitState::Inactive;
    }

    /// Increase dividends payed tracking variable
    pub fn account_for_dividend(&mut self, dividend: JoyBalance) {
        if let RevenueSplitState::<JoyBalance, BlockNumber>::Active(info) = self {
            info.dividends_claimed = info.dividends_claimed.saturating_add(dividend);
        }
    }
}

impl<JoyBalance, BlockNumber> Default for RevenueSplitState<JoyBalance, BlockNumber> {
    fn default() -> Self {
        RevenueSplitState::<JoyBalance, BlockNumber>::Inactive
    }
}

/// Revenue Split Information for an *Active* revenue split
#[cfg_attr(feature = "std", derive(Serialize, Deserialize))]
#[derive(Encode, Decode, Clone, PartialEq, Eq, Debug, TypeInfo, MaxEncodedLen)]
pub struct RevenueSplitInfo<JoyBalance, BlockNumber> {
    /// Original Allocation
    pub allocation: JoyBalance,

    /// Split timeline [start, start + duration)
    pub timeline: Timeline<BlockNumber>,

    /// Dividends payed out after staking period is over
    pub dividends_claimed: JoyBalance,
}

impl<JoyBalance: Saturating + Zero + Copy, BlockNumber: Copy>
    RevenueSplitInfo<JoyBalance, BlockNumber>
{
    /// Leftovers allocation not claimed so far
    pub fn leftovers(&self) -> JoyBalance {
        self.allocation.saturating_sub(self.dividends_claimed)
    }
}

/// Defines a range [start, start + duration)
#[cfg_attr(feature = "std", derive(Serialize, Deserialize))]
#[derive(Encode, Decode, Clone, PartialEq, Eq, Debug, TypeInfo, MaxEncodedLen)]
pub struct Timeline<BlockNumber> {
    pub start: BlockNumber,
    pub duration: BlockNumber,
}

impl<BlockNumber: Copy + Saturating + PartialOrd> Timeline<BlockNumber> {
    pub fn from_params(start: BlockNumber, duration: BlockNumber) -> Self {
        Timeline::<_> { start, duration }
    }

    pub fn end(&self) -> BlockNumber {
        self.start.saturating_add(self.duration)
    }

    /// Wether current block in [self.end(), INFINITY)
    pub fn is_ended(&self, current_block: BlockNumber) -> bool {
        self.end() <= current_block
    }

    /// Wether current block in [self.start, INFINITY)
    pub fn is_started(&self, current_block: BlockNumber) -> bool {
        current_block >= self.start
    }

    /// Wether current block in [self.start, self.end())
    pub fn is_ongoing(&self, current_block: BlockNumber) -> bool {
        self.is_started(current_block) && !self.is_ended(current_block)
    }
}

/// Patronage information, patronage configuration = set of values for its fields
#[cfg_attr(feature = "std", derive(Serialize, Deserialize))]
#[derive(Encode, Decode, Clone, PartialEq, Eq, Default, Debug, TypeInfo, MaxEncodedLen)]
pub struct PatronageData<Balance, BlockNumber> {
    /// Patronage rate
    pub rate: BlockRate,

    /// Tally count for the outstanding credit before latest patronage config change
    pub unclaimed_patronage_tally_amount: Balance,

    /// Last block the patronage configuration was updated
    pub last_unclaimed_patronage_tally_block: BlockNumber,
}

/// Input parameters describing token transfer policy
#[derive(Encode, Decode, Clone, PartialEq, Eq, Debug, TypeInfo)]
pub enum TransferPolicyParams<WhitelistParams> {
    /// Permissionless
    Permissionless,

    /// Permissioned transfer with whitelist
    Permissioned(WhitelistParams),
}

impl<WhitelistParams> Default for TransferPolicyParams<WhitelistParams> {
    fn default() -> Self {
        Self::Permissionless
    }
}

/// The two possible transfer policies
#[cfg_attr(feature = "std", derive(Serialize, Deserialize))]
#[derive(Encode, Decode, Clone, PartialEq, Eq, Debug, TypeInfo, MaxEncodedLen)]
pub enum TransferPolicy<Hash> {
    /// Permissionless
    Permissionless,

    /// Permissioned transfer with whitelist commitment
    Permissioned(Hash),
}

// TransferPolicyParams => TransferPolicy conversion
impl<Hash, SingleDataObjectUploadParams>
    From<TransferPolicyParams<WhitelistParams<Hash, SingleDataObjectUploadParams>>>
    for TransferPolicy<Hash>
{
    fn from(
        params: TransferPolicyParams<WhitelistParams<Hash, SingleDataObjectUploadParams>>,
    ) -> Self {
        match params {
            TransferPolicyParams::Permissioned(whitelist_params) => {
                Self::Permissioned(whitelist_params.commitment)
            }
            TransferPolicyParams::Permissionless => Self::Permissionless,
        }
    }
}

impl<Hash> Default for TransferPolicy<Hash> {
    fn default() -> Self {
        TransferPolicy::<Hash>::Permissionless
    }
}

#[cfg_attr(feature = "std", derive(Serialize, Deserialize))]
#[derive(Encode, Decode, Clone, PartialEq, Eq, Debug, Default, TypeInfo, MaxEncodedLen)]
pub struct VestingScheduleParams<BlockNumber> {
    // Duration of the linear vesting period
    pub linear_vesting_duration: BlockNumber,
    // Number of blocks before the linear vesting begins
    pub blocks_before_cliff: BlockNumber,
    // Initial, instantly vested amount once linear vesting begins (percentage of total amount)
    pub cliff_amount_percentage: Permill,
}

#[cfg_attr(feature = "std", derive(Serialize, Deserialize))]
#[derive(Encode, Decode, Clone, PartialEq, Eq, Debug, Default, TypeInfo, MaxEncodedLen)]
pub struct VestingSchedule<BlockNumber, Balance> {
    // Block at which the linear vesting begins and cliff_amount is unlocked
    pub(crate) linear_vesting_start_block: BlockNumber,
    // Duration of the linear vesting period
    pub(crate) linear_vesting_duration: BlockNumber,
    // Amount instantly unloacked at "linear_vesting_start_block"
    pub(crate) cliff_amount: Balance,
    // Total amount to be vested linearly over "linear_vesting_duration" (after "linear_vesting_start_block")
    pub(crate) post_cliff_total_amount: Balance,
    // Amount of tokes that were "burned from" this vesting schedule
    pub(crate) burned_amount: Balance,
}

impl<BlockNumber, Balance> VestingSchedule<BlockNumber, Balance>
where
    BlockNumber: Saturating + PartialOrd + Copy,
    Balance:
        Saturating + Clone + Copy + From<u32> + Unsigned + TryInto<u32> + TryInto<u64> + Ord + Zero,
{
    /// Construct a vesting schedule from `VestingScheduleParams` and `init_block`
    ///
    /// `init_block` is a block from which to start counting remaining blocks until cliff, making:
    /// `linear_vesting_start_block = init_block + blocks_before_cliff`
    pub fn from_params(
        init_block: BlockNumber,
        amount: Balance,
        params: VestingScheduleParams<BlockNumber>,
    ) -> Self {
        let cliff_amount = params.cliff_amount_percentage * amount;
        Self {
            linear_vesting_start_block: init_block.saturating_add(params.blocks_before_cliff),
            linear_vesting_duration: params.linear_vesting_duration,
            cliff_amount,
            post_cliff_total_amount: amount.saturating_sub(cliff_amount),
            burned_amount: Balance::zero(),
        }
    }

    pub(crate) fn locks<T: Config<BlockNumber = BlockNumber, Balance = Balance>>(
        &self,
        b: BlockNumber,
    ) -> Balance {
        let end_block = self
            .linear_vesting_start_block
            .saturating_add(self.linear_vesting_duration);
        // Vesting not yet started
        if self.linear_vesting_start_block > b {
            return self.non_burned_amount();
        }
        // Vesting period is ongoing
        if end_block > b {
            let remaining_vesting_blocks = end_block.saturating_sub(b);
            let remaining_vesting_percentage = Permill::from_rational(
                T::BlockNumberToBalance::convert(remaining_vesting_blocks),
                T::BlockNumberToBalance::convert(self.linear_vesting_duration),
            );
            return (remaining_vesting_percentage * self.post_cliff_total_amount)
                .saturating_sub(self.burned_amount);
        }
        // Vesting period has finished
        Balance::zero()
    }

    pub(crate) fn is_finished(&self, b: BlockNumber) -> bool {
        self.linear_vesting_start_block
            .saturating_add(self.linear_vesting_duration)
            <= b
    }

    pub(crate) fn total_amount(&self) -> Balance {
        self.cliff_amount
            .saturating_add(self.post_cliff_total_amount)
    }

    pub(crate) fn non_burned_amount(&self) -> Balance {
        self.total_amount().saturating_sub(self.burned_amount)
    }
}

#[derive(Encode, Decode, Clone, PartialEq, Eq, Debug, TypeInfo)]
pub struct SingleDataObjectUploadParams<JoyBalance> {
    pub object_creation_params: DataObjectCreationParameters,
    pub expected_data_size_fee: JoyBalance,
    pub expected_data_object_state_bloat_bond: JoyBalance,
}

#[derive(Encode, Decode, Clone, PartialEq, Eq, Debug, TypeInfo)]
pub struct UploadContext<AccountId, BagId> {
    pub uploader_account: AccountId,
    pub bag_id: BagId,
}

#[derive(Encode, Decode, Clone, PartialEq, Eq, Debug, TypeInfo)]
pub struct WhitelistParams<Hash, SingleDataObjectUploadParams> {
    /// Whitelist merkle root
    pub commitment: Hash,
    /// Optional payload data to upload to storage
    pub payload: Option<SingleDataObjectUploadParams>,
}

#[derive(Encode, Decode, Clone, PartialEq, Eq, Debug, TypeInfo)]
pub struct TokenSaleParams<JoyBalance, Balance, BlockNumber, VestingScheduleParams> {
    /// Token's unit price in JOY
    pub unit_price: JoyBalance,
    /// Number of tokens on sale
    pub upper_bound_quantity: Balance,
    /// Optional block in the future when the sale should start (by default: starts immediately)
    pub starts_at: Option<BlockNumber>,
    /// Sale duration in blocks
    pub duration: BlockNumber,
    /// Optional vesting schedule parameters for all tokens on sale
    pub vesting_schedule_params: Option<VestingScheduleParams>,
    /// Optional total sale purchase amount cap per member
    pub cap_per_member: Option<Balance>,
    /// Optional sale metadata
    pub metadata: Option<Vec<u8>>,
}

#[cfg_attr(feature = "std", derive(Serialize, Deserialize))]
#[derive(Encode, Decode, Clone, PartialEq, Eq, Debug, TypeInfo, MaxEncodedLen)]
pub struct TokenSale<JoyBalance, Balance, BlockNumber, VestingScheduleParams, MemberId, AccountId> {
    /// Token's unit price in JOY
    pub unit_price: JoyBalance,
    /// Number of tokens still on sale (if any)
    pub quantity_left: Balance,
    /// Sum of all JOY tokens collected from sale participants
    pub funds_collected: JoyBalance,
    /// Account (member) that acts as the source of the tokens on sale
    pub tokens_source: MemberId,
    /// Optional sale earnings (JOY) destination account.
    /// If None: All sale earnings are burned.
    pub earnings_destination: Option<AccountId>,
    /// Block at which the sale started / will start
    pub start_block: BlockNumber,
    /// Sale duration (in blocks)
    pub duration: BlockNumber,
    /// Optional vesting schedule parameters for all tokens on sale
    pub vesting_schedule_params: Option<VestingScheduleParams>,
    /// Optional total sale purchase amount cap per member
    pub cap_per_member: Option<Balance>,
    /// Whether the sale should be automatically finalized (removed) when `quantity_left == 0`
    pub auto_finalize: bool,
}

impl<
        JoyBalance: Default,
        Balance: Default,
        BlockNumber: Default,
        VestingScheduleParams: Default,
        MemberId: Default,
        AccountId,
    > Default
    for TokenSale<JoyBalance, Balance, BlockNumber, VestingScheduleParams, MemberId, AccountId>
{
    fn default() -> Self {
        Self {
            unit_price: Default::default(),
            quantity_left: Default::default(),
            funds_collected: Default::default(),
            tokens_source: Default::default(),
            earnings_destination: None,
            start_block: Default::default(),
            duration: Default::default(),
            vesting_schedule_params: None,
            cap_per_member: Default::default(),
            auto_finalize: Default::default(),
        }
    }
}

impl<JoyBalance, Balance, BlockNumber, MemberId, AccountId>
    TokenSale<
        JoyBalance,
        Balance,
        BlockNumber,
        VestingScheduleParams<BlockNumber>,
        MemberId,
        AccountId,
    >
where
    BlockNumber: Saturating + Zero + Copy + Clone + PartialOrd,
    Balance: Saturating + Clone + Copy + From<u32> + Unsigned + TryInto<u32> + TryInto<u64> + Ord,
{
    pub(crate) fn try_from_params<T: Config>(
        params: TokenSaleParamsOf<T>,
        member_id: T::MemberId,
        earnings_destination: Option<<T as frame_system::Config>::AccountId>,
        auto_finalize: bool,
        current_block: T::BlockNumber,
    ) -> Result<TokenSaleOf<T>, DispatchError> {
        let start_block = params.starts_at.unwrap_or(current_block);

        ensure!(
            start_block >= current_block,
            Error::<T>::SaleStartingBlockInThePast
        );

        // Ensure sale duration is non-zero
        ensure!(!params.duration.is_zero(), Error::<T>::SaleDurationIsZero);

        // Ensure upper_bound_quantity is non-zero
        ensure!(
            !params.upper_bound_quantity.is_zero(),
            Error::<T>::SaleUpperBoundQuantityIsZero
        );

        // Ensure cap_per_member is non-zero
        if let Some(cap) = params.cap_per_member {
            ensure!(!cap.is_zero(), Error::<T>::SaleCapPerMemberIsZero);
        }

        // Ensure unit_price is non-zero
        ensure!(
            !params.unit_price.is_zero(),
            Error::<T>::SaleUnitPriceIsZero
        );

        Ok(TokenSale {
            start_block,
            duration: params.duration,
            unit_price: params.unit_price,
            quantity_left: params.upper_bound_quantity,
            vesting_schedule_params: params.vesting_schedule_params,
            tokens_source: member_id,
            cap_per_member: params.cap_per_member,
            earnings_destination,
            funds_collected: <T as balances::Config>::Balance::zero(),
            auto_finalize,
        })
    }

    pub(crate) fn end_block(&self) -> BlockNumber {
        self.start_block.saturating_add(self.duration)
    }

    /// Get sale's vesting_schedule based on purchase amount.
    ///
    /// If the sale has no `vesting_schedule_params` provided, returns None;
    ///
    /// If the sale has a `vesting_schedule_params` provided, returns Some with a vesting schedule
    /// constructed based on those params, with `init_block = sale.end_block()`
    /// (making `vesting_schedule.linear_vesting_start_block` equal to
    /// `sale.end_block() + sale.vesting_schedule_params.blocks_before_cliff`)
    pub(crate) fn get_vesting_schedule(
        &self,
        amount: Balance,
    ) -> Option<VestingSchedule<BlockNumber, Balance>> {
        self.vesting_schedule_params.as_ref().map(
            // Vesting schedule constructed from `sale.vesting_schedule_params`
            // with `init_block = sale.end_block()`
            |vs| {
                VestingSchedule::<BlockNumber, Balance>::from_params(
                    self.end_block(),
                    amount,
                    vs.clone(),
                )
            },
        )
    }
}

/// Represents token's offering state
#[derive(Encode, Decode, Clone, PartialEq, Eq, Debug)]
pub enum OfferingState<TokenSale> {
    /// Idle state
    Idle,

    /// Upcoming sale state
    UpcomingSale(TokenSale),

    /// Active sale state
    Sale(TokenSale),

    /// state for IBCO, it might get decorated with the JOY reserve
    /// amount for the token
    BondingCurve,
}

impl<TokenSale> OfferingState<TokenSale> {
    pub(crate) fn of<T: crate::Config>(token: &TokenDataOf<T>) -> OfferingStateOf<T> {
        token
            .sale
            .as_ref()
            .map_or(OfferingStateOf::<T>::Idle, |sale| {
                let current_block = <frame_system::Pallet<T>>::block_number();
                if current_block < sale.start_block {
                    OfferingStateOf::<T>::UpcomingSale(sale.clone())
                } else if current_block >= sale.start_block
                    && current_block < sale.start_block.saturating_add(sale.duration)
                {
                    OfferingStateOf::<T>::Sale(sale.clone())
                } else {
                    OfferingStateOf::<T>::Idle
                }
            })
    }

    pub(crate) fn ensure_idle_of<T: crate::Config>(token: &TokenDataOf<T>) -> DispatchResult {
        match Self::of::<T>(token) {
            OfferingStateOf::<T>::Idle => Ok(()),
            _ => Err(Error::<T>::TokenIssuanceNotInIdleState.into()),
        }
    }

    pub(crate) fn ensure_upcoming_sale_of<T: crate::Config>(
        token: &TokenDataOf<T>,
    ) -> Result<TokenSaleOf<T>, DispatchError> {
        match Self::of::<T>(token) {
            OfferingStateOf::<T>::UpcomingSale(sale) => Ok(sale),
            _ => Err(Error::<T>::NoUpcomingSale.into()),
        }
    }

    pub(crate) fn ensure_sale_of<T: crate::Config>(
        token: &TokenDataOf<T>,
    ) -> Result<TokenSaleOf<T>, DispatchError> {
        match Self::of::<T>(token) {
            OfferingStateOf::<T>::Sale(sale) => Ok(sale),
            _ => Err(Error::<T>::NoActiveSale.into()),
        }
    }
}

#[derive(Encode, Decode, Clone, PartialEq, Eq, PartialOrd, Ord, Debug, TypeInfo)]
pub struct TokenAllocation<Balance, VestingScheduleParams> {
    pub amount: Balance,
    pub vesting_schedule_params: Option<VestingScheduleParams>,
}

/// Input parameters for token issuance
#[derive(Encode, Decode, Clone, PartialEq, Eq, Default, Debug, TypeInfo)]
pub struct TokenIssuanceParameters<Hash, TokenAllocation, TransferPolicyParams, MemberId: Ord> {
    /// Initial allocation of the token
    pub initial_allocation: BTreeMap<MemberId, TokenAllocation>,

    /// Token Symbol
    pub symbol: Hash,

    /// Initial transfer policy:
    pub transfer_policy: TransferPolicyParams,

    /// Initial Patronage rate
    pub patronage_rate: YearlyRate,

    /// Revenue split rate
    pub revenue_split_rate: Permill,
}

impl<Hash, MemberId, Balance, VestingScheduleParams, SingleDataObjectUploadParams>
    TokenIssuanceParameters<
        Hash,
        TokenAllocation<Balance, VestingScheduleParams>,
        TransferPolicyParams<WhitelistParams<Hash, SingleDataObjectUploadParams>>,
        MemberId,
    >
where
    MemberId: Ord,
    Balance: Sum + Copy,
    SingleDataObjectUploadParams: Clone,
{
    pub(crate) fn get_initial_allocation_bloat_bond<JoyBalance: From<u32> + Saturating>(
        &self,
        bloat_bond: JoyBalance,
    ) -> JoyBalance {
        let accounts_len = self.initial_allocation.len() as u32;
        bloat_bond.saturating_mul(accounts_len.into())
    }

    pub(crate) fn get_whitelist_payload(&self) -> Option<SingleDataObjectUploadParams> {
        match &self.transfer_policy {
            TransferPolicyParams::Permissioned(whitelist_params) => {
                whitelist_params.payload.clone()
            }
            _ => None,
        }
    }
}

/// Utility enum used in merkle proof verification
#[derive(Encode, Decode, Clone, PartialEq, Eq, Debug, Copy, TypeInfo)]
pub enum MerkleSide {
    /// This element appended to the right of the subtree hash
    Right,

    /// This element appended to the left of the subtree hash
    Left,
}

/// Yearly rate used for patronage info initialization
#[derive(Encode, Decode, Clone, PartialEq, Eq, Debug, Copy, Default, TypeInfo)]
pub struct YearlyRate(pub Permill);

/// Block rate used for patronage accounting
#[cfg_attr(feature = "std", derive(Serialize, Deserialize))]
#[derive(
    Encode, Decode, Clone, PartialEq, Eq, Debug, Copy, PartialOrd, Default, TypeInfo, MaxEncodedLen,
)]
pub struct BlockRate(pub Perquintill);

/// Wrapper around a merkle proof path
#[derive(Encode, Decode, Clone, PartialEq, Eq, Debug, TypeInfo)]
pub struct MerkleProof<Hasher: Hash>(pub Vec<(Hasher::Output, MerkleSide)>);

/// Information about a payment
#[derive(Encode, Decode, Clone, PartialEq, Eq, Debug, TypeInfo)]
pub struct Payment<Balance> {
    /// Amount
    pub amount: Balance,
}

/// Information about a payment with optional vesting schedule
#[derive(Encode, Decode, Clone, PartialEq, Eq, Debug, TypeInfo)]
pub struct PaymentWithVesting<Balance, VestingScheduleParams> {
    /// Amount
    pub amount: Balance,

    /// Optional vesting schedule to be applied on the transferred tokens
    pub vesting_schedule: Option<VestingScheduleParams>,
}

impl<Balance, VestingScheduleParams> From<Payment<Balance>>
    for PaymentWithVesting<Balance, VestingScheduleParams>
{
    fn from(payment: Payment<Balance>) -> Self {
        Self {
            amount: payment.amount,
            vesting_schedule: None,
        }
    }
}

/// Represents a validated payment with additional information (ie. vesting cleanup candidate)
#[derive(Encode, Decode, Clone, PartialEq, Eq, Debug, TypeInfo)]
pub struct ValidatedPayment<PaymentWithVesting> {
    /// Original payment
    pub payment: PaymentWithVesting,

    /// Optional source (key) of the vesting schedule to be removed before
    /// the new vesting schedule can be added for the destination account
    pub vesting_cleanup_candidate: Option<VestingSource>,
}

impl<Balance, VestingScheduleParams> From<PaymentWithVesting<Balance, VestingScheduleParams>>
    for ValidatedPayment<PaymentWithVesting<Balance, VestingScheduleParams>>
{
    fn from(payment: PaymentWithVesting<Balance, VestingScheduleParams>) -> Self {
        Self {
            payment,
            vesting_cleanup_candidate: None,
        }
    }
}

impl<Balance, VestingScheduleParams>
    ValidatedPayment<PaymentWithVesting<Balance, VestingScheduleParams>>
{
    pub fn new(
        payment: PaymentWithVesting<Balance, VestingScheduleParams>,
        vesting_cleanup_candidate: Option<VestingSource>,
    ) -> Self {
        Self {
            payment,
            vesting_cleanup_candidate,
        }
    }
}

/// Wrapper around BTreeMap<MemberId, Payment>
#[derive(Encode, Decode, Clone, PartialEq, Eq, Debug, TypeInfo)]
pub struct Transfers<MemberId, Payment>(pub BTreeMap<MemberId, Payment>);

/// Default trait for Merkle Side
impl Default for MerkleSide {
    fn default() -> Self {
        MerkleSide::Right
    }
}

/// Utility wrapper around existing/non existing accounts to be used with transfer etc..
#[derive(Encode, Decode, PartialEq, Eq, Debug, PartialOrd, Ord, Clone, TypeInfo)]
pub enum Validated<MemberId: Ord + Eq + Clone> {
    /// Existing account
    Existing(MemberId),

    /// Non Existing account
    NonExisting(MemberId),
}

/// Utility wrapper around existing/non existing accounts to be updated/inserted due to
/// toknes transfer
#[derive(Encode, Decode, PartialEq, Eq, Debug, PartialOrd, Ord, Clone, TypeInfo)]
pub enum ValidatedWithBloatBond<MemberId, RepayableBloatBond> {
    /// Existing account
    Existing(MemberId),

    /// Non Existing account
    NonExisting(MemberId, RepayableBloatBond),
}

// implementation

/// Default trait for OfferingState
impl<TokenSale> Default for OfferingState<TokenSale> {
    fn default() -> Self {
        OfferingState::Idle
    }
}

/// Default trait for InitialAllocation
impl<Balance: Zero, VestingScheduleParams> Default
    for TokenAllocation<Balance, VestingScheduleParams>
{
    fn default() -> Self {
        TokenAllocation {
            amount: Balance::zero(),
            vesting_schedule_params: None,
        }
    }
}

/// Default trait for AccountData
impl<Balance: Zero, StakingStatus, RepayableBloatBond: Default, VestingSchedules: Default> Default
    for AccountData<Balance, StakingStatus, RepayableBloatBond, VestingSchedules>
{
    fn default() -> Self {
        Self {
            vesting_schedules: VestingSchedules::default(),
            split_staking_status: None,
            amount: Balance::zero(),
            bloat_bond: RepayableBloatBond::default(),
            next_vesting_transfer_id: 0,
            last_sale_total_purchased_amount: None,
        }
    }
}

/// Helper for ConfigAccountData -> AccountData conversion
impl<Balance, StakingStatus, RepayableBloatBond, VestingSchedule, MaxVestingSchedules>
    TryFrom<
        AccountData<
            Balance,
            StakingStatus,
            RepayableBloatBond,
            BTreeMap<VestingSource, VestingSchedule>,
        >,
    >
    for AccountData<
        Balance,
        StakingStatus,
        RepayableBloatBond,
        BoundedBTreeMap<VestingSource, VestingSchedule, MaxVestingSchedules>,
    >
where
    MaxVestingSchedules: Get<u32>,
{
    type Error = ();

    fn try_from(
        data: AccountData<
            Balance,
            StakingStatus,
            RepayableBloatBond,
            BTreeMap<VestingSource, VestingSchedule>,
        >,
    ) -> Result<Self, Self::Error> {
        let converted = Self {
            vesting_schedules: data.vesting_schedules.try_into().map_err(|_| ())?,
            split_staking_status: data.split_staking_status,
            amount: data.amount,
            bloat_bond: data.bloat_bond,
            next_vesting_transfer_id: data.next_vesting_transfer_id,
            last_sale_total_purchased_amount: data.last_sale_total_purchased_amount,
        };
        Ok(converted)
    }
}

impl<Balance: Default + Zero, RepayableBloatBond: Default, VestingSchedulesMap: Default>
    AccountData<Balance, StakingStatus<Balance>, RepayableBloatBond, VestingSchedulesMap>
{
    pub fn new_with_amount_and_bond(amount: Balance, bloat_bond: RepayableBloatBond) -> Self {
        Self {
            amount,
            bloat_bond,
            ..Self::default()
        }
    }
}

impl<Balance, BlockNumber, RepayableBloatBond, MaxVestingSchedules>
    AccountData<
        Balance,
        StakingStatus<Balance>,
        RepayableBloatBond,
        BoundedBTreeMap<VestingSource, VestingSchedule<BlockNumber, Balance>, MaxVestingSchedules>,
    >
where
    Balance: Clone
        + Zero
        + From<u32>
        + TryInto<u32>
        + Unsigned
        + Saturating
        + Sum
        + PartialOrd
        + Ord
        + TryInto<u64>
        + Copy,
    BlockNumber: Copy + Clone + PartialOrd + Ord + Saturating + From<u32> + Unsigned,
    RepayableBloatBond: Default,
    MaxVestingSchedules: Get<u32>,
{
    pub fn new_with_vesting_and_bond<T: Config>(
        source: VestingSource,
        schedule: VestingSchedule<BlockNumber, Balance>,
        bloat_bond: RepayableBloatBond,
    ) -> Result<Self, DispatchError> {
        let next_vesting_transfer_id = if let VestingSource::IssuerTransfer(_) = source {
            1
        } else {
            0
        };
        let vesting_schedules = [(source, schedule.clone())]
            .iter()
            .cloned()
            .collect::<BTreeMap<_, _>>()
            .try_into()
            .map_err(|_| Error::<T>::MaxVestingSchedulesPerAccountPerTokenReached)?;
        Ok(Self {
            amount: schedule.total_amount(),
            vesting_schedules,
            bloat_bond,
            next_vesting_transfer_id,
            ..Self::default()
        })
    }

    /// Check whether an account is empty
    pub fn is_empty(&self) -> bool {
        self.amount.is_zero()
    }

    /// Calculate account's unvested balance at block `b`
    pub fn unvested<T: Config<Balance = Balance, BlockNumber = BlockNumber>>(
        &self,
        b: BlockNumber,
    ) -> Balance {
        self.vesting_schedules
            .as_ref()
            .values()
            .map(|vs| vs.locks::<T>(b))
            .sum()
    }

    /// Ensure user is a valid revenue split participant, namely:
    /// - staking status is Some
    pub fn ensure_account_is_valid_split_participant<T: Config>(
        &self,
    ) -> Result<StakingStatus<Balance>, DispatchError> {
        self.split_staking_status
            .clone()
            .ok_or_else(|| Error::<T>::UserNotParticipantingInAnySplit.into())
    }

    /// Determine Wether user can stake `amount` of tokens
    pub fn ensure_can_stake<T: Config>(
        self,
        to_stake: Balance,
        next_split_id: RevenueSplitId,
    ) -> DispatchResult {
        if let Some(split_info) = self.split_staking_status {
            ensure!(
                split_info.split_id < next_split_id - 1,
                Error::<T>::UserAlreadyParticipating,
            );
        }

        ensure!(
            self.amount >= to_stake,
            Error::<T>::InsufficientBalanceForSplitParticipation
        );
        Ok(())
    }

    /// Set self.staking_status to Some(..)
    pub fn stake(&mut self, split_id: RevenueSplitId, amount: Balance) {
        self.split_staking_status = Some(StakingStatus { split_id, amount });
    }

    /// Set self.staking status to None
    pub fn unstake(&mut self) {
        self.split_staking_status = None;
    }

    /// Calculate account's transferrable balance at block `b`
    pub fn transferrable<T: Config<Balance = Balance, BlockNumber = BlockNumber>>(
        &self,
        b: BlockNumber,
    ) -> Balance {
        self.amount
            .saturating_sub(max(self.unvested::<T>(b), self.staked()))
    }

    pub fn staked(&self) -> Balance {
        self.split_staking_status
            .as_ref()
            .map_or(Balance::zero(), |info| info.amount)
    }

    pub fn ensure_can_add_or_update_vesting_schedule<
        T: Config<Balance = Balance, BlockNumber = BlockNumber>,
    >(
        &self,
        b: BlockNumber,
        source: VestingSource,
    ) -> Result<Option<VestingSource>, DispatchError> {
        let new_entry_required = !self.vesting_schedules.as_ref().contains_key(&source);
        let cleanup_required = self.vesting_schedules.as_ref().len()
            == T::MaxVestingSchedulesPerAccountPerToken::get() as usize;
        let cleanup_candidate = self
            .vesting_schedules
            .as_ref()
            .iter()
            .find(|(_, schedule)| schedule.is_finished(b))
            .map(|(key, _)| key.clone());

        if new_entry_required && cleanup_required && cleanup_candidate.is_none() {
            return Err(Error::<T>::MaxVestingSchedulesPerAccountPerTokenReached.into());
        }

        if cleanup_required {
            Ok(cleanup_candidate)
        } else {
            Ok(None)
        }
    }

<<<<<<< HEAD
    pub(crate) fn add_or_update_vesting_schedule<T: Config>(
=======
    pub fn add_or_update_vesting_schedule(
>>>>>>> 97b311f0
        &mut self,
        source: VestingSource,
        new_schedule: VestingSchedule<BlockNumber, Balance>,
        cleanup_candidate: Option<VestingSource>,
    ) -> Result<(), DispatchError> {
        let existing_schedule = self.vesting_schedules.get_mut(&source);

        if let VestingSource::IssuerTransfer(_) = source {
            self.next_vesting_transfer_id = self.next_vesting_transfer_id.saturating_add(1);
        }

        if let Some(vs) = existing_schedule {
            // Update existing schedule - increase amounts
            vs.cliff_amount = vs.cliff_amount.saturating_add(new_schedule.cliff_amount);
            vs.post_cliff_total_amount = vs
                .post_cliff_total_amount
                .saturating_add(new_schedule.post_cliff_total_amount);
        } else {
            // Perform cleanup if needed
            if let Some(key) = cleanup_candidate {
                self.vesting_schedules.remove(&key);
            }

            // Insert new vesting schedule
            self.vesting_schedules
                .try_insert(source, new_schedule.clone())
                .map_err(|_| Error::<T>::MaxVestingSchedulesPerAccountPerTokenReached)?;
        }

        self.increase_amount_by(new_schedule.total_amount());

        Ok(())
    }

    /// Increase account's total tokens amount by given amount
    pub fn increase_amount_by(&mut self, amount: Balance) {
        self.amount = self.amount.saturating_add(amount);
    }

    /// Decrease account's total tokens amount by given amount
    pub fn decrease_amount_by(&mut self, amount: Balance) {
        self.amount = self.amount.saturating_sub(amount);
    }

    /// Ensure that given amount of tokens can be transferred from the account at block `b`
    pub fn ensure_can_transfer<T: Config<Balance = Balance, BlockNumber = BlockNumber>>(
        &self,
        b: BlockNumber,
        amount: Balance,
    ) -> DispatchResult {
        ensure!(
            self.transferrable::<T>(b) >= amount,
            crate::Error::<T>::InsufficientTransferrableBalance,
        );
        Ok(())
    }

    /// Process changes related to new sale purchase
<<<<<<< HEAD
    pub(crate) fn process_sale_purchase<T: Config>(
=======
    pub fn process_sale_purchase(
>>>>>>> 97b311f0
        &mut self,
        sale_id: TokenSaleId,
        amount: Balance,
        vesting_schedule: Option<VestingSchedule<BlockNumber, Balance>>,
        vesting_cleanup_key: Option<VestingSource>,
    ) -> Result<&mut Self, DispatchError> {
        if let Some(vs) = vesting_schedule {
            self.add_or_update_vesting_schedule::<T>(
                VestingSource::Sale(sale_id),
                vs,
                vesting_cleanup_key,
            )?;
        } else {
            self.increase_amount_by(amount);
        }
        self.last_sale_total_purchased_amount = match self.last_sale_total_purchased_amount {
            Some((last_sale_id, tokens_purchased)) if last_sale_id == sale_id => {
                Some((last_sale_id, tokens_purchased.saturating_add(amount)))
            }
            _ => Some((sale_id, amount)),
        };

        Ok(self)
    }

    /// Burn a specified amount of tokens belonging to the account
    pub fn burn<T: Config<Balance = Balance, BlockNumber = BlockNumber>>(
        &mut self,
        amount: Balance,
        b: BlockNumber,
    ) -> Result<(), DispatchError> {
        // Burn tokens starting from those subject to vesting
        let mut unprocessed = amount;
        self.vesting_schedules = self
            .vesting_schedules
            .as_ref()
            .iter()
            .filter_map(|(k, v)| {
                // Can only burn up to the unvested amount of tokens from given vesting schedule
                let to_be_burned = min(unprocessed, v.locks::<T>(b));
                unprocessed = unprocessed.saturating_sub(to_be_burned);
                // If the entire unvested amount is to be burned:
                //   - remove the vesting schedule
                if to_be_burned == v.locks::<T>(b) {
                    None
                // Otherwise: Update the vesting schedule's `burned_amount`
                } else {
                    Some((
                        k.clone(),
                        VestingSchedule {
                            burned_amount: v.burned_amount.saturating_add(to_be_burned),
                            ..v.clone()
                        },
                    ))
                }
            })
            .collect::<BTreeMap<_, _>>()
            .try_into()
            .map_err(|_| Error::<T>::MaxVestingSchedulesPerAccountPerTokenReached)?;
        // Reduce amount of staked tokens by the burned amount
        if let Some(staking_status) = self.split_staking_status.as_mut() {
            staking_status.amount = staking_status.amount.saturating_sub(amount);
        }
        // Reduce account's total tokens amount by the burned amount
        self.decrease_amount_by(amount);

        Ok(())
    }
}
/// Token Data implementation
impl<JoyBalance, Balance, Hash, BlockNumber, VestingScheduleParams, MemberId, AccountId>
    TokenData<
        Balance,
        Hash,
        BlockNumber,
        TokenSale<JoyBalance, Balance, BlockNumber, VestingScheduleParams, MemberId, AccountId>,
        RevenueSplitState<JoyBalance, BlockNumber>,
    >
where
    Balance: Zero + Copy + Saturating + Debug + From<u64> + UniqueSaturatedInto<u64> + Unsigned,
    BlockNumber: PartialOrd + Saturating + Copy + AtLeast32BitUnsigned,
    JoyBalance: Copy + Saturating + Zero,
{
    // increase total supply
    pub(crate) fn increase_supply_by(&mut self, amount: Balance) {
        self.tokens_issued = self.tokens_issued.saturating_add(amount);
        self.total_supply = self.total_supply.saturating_add(amount);
    }

    // decrease total supply
    pub(crate) fn decrease_supply_by(&mut self, amount: Balance) {
        self.total_supply = self.total_supply.saturating_sub(amount);
    }

    // ensure token supply can be modified
    pub(crate) fn ensure_can_modify_supply<T: Config>(&self) -> DispatchResult {
        ensure!(
            matches!(self.revenue_split, RevenueSplitState::Inactive),
            Error::<T>::CannotModifySupplyWhenRevenueSplitsAreActive,
        );
        Ok(())
    }

    // increment account number
    pub(crate) fn increment_accounts_number(&mut self) {
        self.accounts_number = self.accounts_number.saturating_add(1u64);
    }

    // decrement account number
    pub(crate) fn decrement_accounts_number(&mut self) {
        self.accounts_number = self.accounts_number.saturating_sub(1u64);
    }

    pub fn set_unclaimed_tally_patronage_at_block(&mut self, amount: Balance, block: BlockNumber) {
        self.patronage_info.last_unclaimed_patronage_tally_block = block;
        self.patronage_info.unclaimed_patronage_tally_amount = amount;
    }

    /// Computes: period * rate * supply + tally
    pub(crate) fn unclaimed_patronage_at_block(&self, block: BlockNumber) -> Balance {
        let blocks = block.saturating_sub(self.patronage_info.last_unclaimed_patronage_tally_block);
        let unclaimed_patronage_percent = self.patronage_info.rate.for_period(blocks);
        unclaimed_patronage_percent
            .mul_floor(self.total_supply)
            .saturating_add(self.patronage_info.unclaimed_patronage_tally_amount)
    }

    pub fn set_new_patronage_rate_at_block(&mut self, new_rate: BlockRate, block: BlockNumber) {
        // update tally according to old rate
        self.patronage_info.unclaimed_patronage_tally_amount =
            self.unclaimed_patronage_at_block(block);
        self.patronage_info.last_unclaimed_patronage_tally_block = block;
        self.patronage_info.rate = new_rate;
    }

    pub(crate) fn activate_new_revenue_split(
        &mut self,
        allocation: JoyBalance,
        timeline: Timeline<BlockNumber>,
    ) {
        self.revenue_split.activate(allocation, timeline);
        self.next_revenue_split_id = self
            .next_revenue_split_id
            .saturating_add(RevenueSplitId::one());
    }

    pub(crate) fn deactivate_revenue_split(&mut self) {
        self.revenue_split.deactivate()
    }

    pub(crate) fn from_params<T: crate::Config>(
        params: TokenIssuanceParametersOf<T>,
    ) -> Result<TokenDataOf<T>, DispatchError> {
        let current_block = <frame_system::Pallet<T>>::block_number();

        ensure!(
            !params.revenue_split_rate.is_zero(),
            Error::<T>::RevenueSplitRateIsZero
        );

        let patronage_info =
            PatronageData::<<T as Config>::Balance, <T as frame_system::Config>::BlockNumber> {
                last_unclaimed_patronage_tally_block: current_block,
                unclaimed_patronage_tally_amount: <T as Config>::Balance::zero(),
                rate: BlockRate::from_yearly_rate(params.patronage_rate, T::BlocksPerYear::get()),
            };

        let total_supply = params
            .initial_allocation
            .iter()
            .map(|(_, v)| v.amount)
            .sum();

        Ok(TokenData {
            symbol: params.symbol,
            total_supply,
            tokens_issued: total_supply,
            sale: None,
            transfer_policy: params.transfer_policy.into(),
            patronage_info,
            next_sale_id: 0,
            accounts_number: 0,
            revenue_split: RevenueSplitState::Inactive,
            next_revenue_split_id: 0,
            // TODO: revenue split rate might be subjected to constraints: https://github.com/Joystream/atlas/issues/2728
            revenue_split_rate: params.revenue_split_rate,
        })
    }
}

impl<Hasher: Hash> MerkleProof<Hasher> {
    pub(crate) fn verify<T, S>(&self, data: &S, commit: Hasher::Output) -> DispatchResult
    where
        T: crate::Config,
        S: Encode,
    {
        let init = Hasher::hash_of(data);
        let proof_result = self.0.iter().fold(init, |acc, (hash, side)| match side {
            MerkleSide::Left => Hasher::hash_of(&(hash, acc)),
            MerkleSide::Right => Hasher::hash_of(&(acc, hash)),
        });

        ensure!(
            proof_result == commit,
            crate::Error::<T>::MerkleProofVerificationFailure,
        );

        Ok(())
    }
}

impl<MemberId, Balance, VestingScheduleParams>
    Transfers<MemberId, PaymentWithVesting<Balance, VestingScheduleParams>>
where
    Balance: Sum + Copy,
{
    pub fn total_amount(&self) -> Balance {
        self.0.iter().map(|(_, payment)| payment.amount).sum()
    }
}

impl<ValidatedAccount, Balance, VestingScheduleParams>
    Transfers<
        ValidatedAccount,
        ValidatedPayment<PaymentWithVesting<Balance, VestingScheduleParams>>,
    >
where
    Balance: Sum + Copy,
{
    pub fn total_amount(&self) -> Balance {
        self.0
            .iter()
            .map(|(_, validated_payment)| validated_payment.payment.amount)
            .sum()
    }
}

impl<MemberId, Balance, VestingScheduleParams> From<Transfers<MemberId, Payment<Balance>>>
    for Transfers<MemberId, PaymentWithVesting<Balance, VestingScheduleParams>>
where
    MemberId: Ord + Clone,
    Balance: Clone,
{
    fn from(v: Transfers<MemberId, Payment<Balance>>) -> Self {
        Self(
            v.0.iter()
                .map(|(a, p)| (a.clone(), p.clone().into()))
                .collect(),
        )
    }
}

impl<MemberId, Payment> From<Transfers<MemberId, Payment>> for BTreeMap<MemberId, Payment> {
    fn from(v: Transfers<MemberId, Payment>) -> Self {
        v.0
    }
}

/// Block Rate bare minimum impementation
impl BlockRate {
    pub fn from_yearly_rate(r: YearlyRate, blocks_per_year: u32) -> Self {
        let max_accuracy: u64 = <Permill as PerThing>::ACCURACY.into();
        BlockRate(Perquintill::from_rational(
            r.0.deconstruct().into(),
            max_accuracy.saturating_mul(blocks_per_year.into()),
        ))
    }

    pub fn to_yearly_rate_representation(self, blocks_per_year: u32) -> Perquintill {
        self.for_period(blocks_per_year)
    }

    pub fn for_period<BlockNumber>(self, blocks: BlockNumber) -> Perquintill
    where
        BlockNumber: AtLeast32BitUnsigned + Clone,
    {
        Perquintill::from_parts(self.0.deconstruct().saturating_mul(blocks.saturated_into()))
    }

    pub fn saturating_sub(self, other: Self) -> Self {
        BlockRate(self.0.saturating_sub(other.0))
    }
}

// ------ Aliases ---------------------------------------------

/// Creator token balance
pub type TokenBalanceOf<T> = <T as Config>::Balance;

/// JOY balance
pub type JoyBalanceOf<T> = <T as balances::Config>::Balance;

/// JOY balances module
pub(crate) type Joy<T> = balances::Pallet<T>;

/// Alias for Staking Status
pub(crate) type StakingStatusOf<T> = StakingStatus<<T as Config>::Balance>;

/// Alias for Account Data
pub(crate) type AccountDataOf<T> = AccountData<
    TokenBalanceOf<T>,
    StakingStatusOf<T>,
    RepayableBloatBond<<T as frame_system::Config>::AccountId, JoyBalanceOf<T>>,
    VestingSchedulesOf<T>,
>;

/// Alias for genesis config Account Data
pub(crate) type ConfigAccountDataOf<T> = AccountData<
    TokenBalanceOf<T>,
    StakingStatusOf<T>,
    RepayableBloatBond<<T as frame_system::Config>::AccountId, JoyBalanceOf<T>>,
    BTreeMap<VestingSource, VestingScheduleOf<T>>,
>;

/// Alias for Token Data
pub type TokenDataOf<T> = TokenData<
    TokenBalanceOf<T>,
    <T as frame_system::Config>::Hash,
    <T as frame_system::Config>::BlockNumber,
    TokenSaleOf<T>,
    RevenueSplitStateOf<T>,
>;

/// Alias for InitialAllocation
pub type TokenAllocationOf<T> = TokenAllocation<TokenBalanceOf<T>, VestingScheduleParamsOf<T>>;

/// Alias for Token Issuance Parameters
pub type TokenIssuanceParametersOf<T> = TokenIssuanceParameters<
    <T as frame_system::Config>::Hash,
    TokenAllocationOf<T>,
    TransferPolicyParamsOf<T>,
    <T as MembershipTypes>::MemberId,
>;

/// Alias for TransferPolicyParams
pub type TransferPolicyParamsOf<T> = TransferPolicyParams<WhitelistParamsOf<T>>;

/// Alias for TransferPolicy
pub type TransferPolicyOf<T> = TransferPolicy<<T as frame_system::Config>::Hash>;

/// Alias for the Merkle Proof type
pub(crate) type MerkleProofOf<T> = MerkleProof<<T as frame_system::Config>::Hashing>;

/// Alias for VestingScheduleParams
pub type VestingScheduleParamsOf<T> =
    VestingScheduleParams<<T as frame_system::Config>::BlockNumber>;

/// Alias for VestingSchedule
pub(crate) type VestingScheduleOf<T> =
    VestingSchedule<<T as frame_system::Config>::BlockNumber, TokenBalanceOf<T>>;

/// Alias for SingleDataObjectUploadParams
pub(crate) type SingleDataObjectUploadParamsOf<T> = SingleDataObjectUploadParams<JoyBalanceOf<T>>;

/// Alias for WhitelistParams
pub type WhitelistParamsOf<T> =
    WhitelistParams<<T as frame_system::Config>::Hash, SingleDataObjectUploadParamsOf<T>>;

/// Alias for TokenSaleParams
pub type TokenSaleParamsOf<T> = TokenSaleParams<
    JoyBalanceOf<T>,
    TokenBalanceOf<T>,
    <T as frame_system::Config>::BlockNumber,
    VestingScheduleParamsOf<T>,
>;

/// Alias for TokenSale
pub(crate) type TokenSaleOf<T> = TokenSale<
    JoyBalanceOf<T>,
    TokenBalanceOf<T>,
    <T as frame_system::Config>::BlockNumber,
    VestingScheduleParamsOf<T>,
    <T as MembershipTypes>::MemberId,
    <T as frame_system::Config>::AccountId,
>;

/// Alias for OfferingState
pub(crate) type OfferingStateOf<T> = OfferingState<TokenSaleOf<T>>;

/// Alias for UploadContext
pub type UploadContextOf<T> = UploadContext<<T as frame_system::Config>::AccountId, BagId<T>>;

/// TokenSaleId
pub(crate) type TokenSaleId = u32;

/// RevenueSplitId
pub(crate) type RevenueSplitId = u32;

/// Alias for PaymentWithVesting
pub type PaymentWithVestingOf<T> =
    PaymentWithVesting<TokenBalanceOf<T>, VestingScheduleParamsOf<T>>;

/// Alias for ValidatedPayment
pub(crate) type ValidatedPaymentOf<T> = ValidatedPayment<PaymentWithVestingOf<T>>;

/// Alias for Transfers w/ Payment
pub(crate) type TransfersOf<T> =
    Transfers<<T as MembershipTypes>::MemberId, Payment<TokenBalanceOf<T>>>;

/// Alias for Transfers w/ PaymentWithVesting
pub type TransfersWithVestingOf<T> =
    Transfers<<T as MembershipTypes>::MemberId, PaymentWithVestingOf<T>>;

/// Validated transfers
/// Alias for Timeline
pub type TimelineOf<T> = Timeline<<T as frame_system::Config>::BlockNumber>;

/// Alias for Revenue Split State
pub type RevenueSplitStateOf<T> =
    RevenueSplitState<JoyBalanceOf<T>, <T as frame_system::Config>::BlockNumber>;

/// Alias for ValidatedTransfers
pub(crate) type ValidatedTransfersOf<T> =
    Transfers<Validated<<T as MembershipTypes>::MemberId>, ValidatedPaymentOf<T>>;

/// Alias for ValidatedWithBloatBond
pub(crate) type ValidatedWithBloatBondOf<T> =
    ValidatedWithBloatBond<<T as MembershipTypes>::MemberId, RepayableBloatBondOf<T>>;

/// Alias for complex type BTreeMap<MemberId, (TokenAllocation, RepayableBloatBond)>
pub(crate) type AllocationWithBloatBondsOf<T> =
    BTreeMap<<T as MembershipTypes>::MemberId, (TokenAllocationOf<T>, RepayableBloatBondOf<T>)>;

/// Alias for bounded vesting schedules map
pub type VestingSchedulesOf<T> = BoundedBTreeMap<
    VestingSource,
    VestingScheduleOf<T>,
    <T as Config>::MaxVestingSchedulesPerAccountPerToken,
>;<|MERGE_RESOLUTION|>--- conflicted
+++ resolved
@@ -57,11 +57,7 @@
     /// Account's total unvested (locked) balance at current block (b)
     /// can be calculated by summing `v.locks()` of all
     /// VestingSchedule (v) instances in the map.
-<<<<<<< HEAD
-    pub(crate) vesting_schedules: VestingSchedules,
-=======
-    pub vesting_schedules: BTreeMap<VestingSource, VestingSchedule>,
->>>>>>> 97b311f0
+    pub vesting_schedules: VestingSchedules,
 
     /// Represents total amount of tokens held by the account, including
     /// unvested and staked tokens.
@@ -1049,11 +1045,7 @@
         }
     }
 
-<<<<<<< HEAD
-    pub(crate) fn add_or_update_vesting_schedule<T: Config>(
-=======
-    pub fn add_or_update_vesting_schedule(
->>>>>>> 97b311f0
+    pub fn add_or_update_vesting_schedule<T: Config>(
         &mut self,
         source: VestingSource,
         new_schedule: VestingSchedule<BlockNumber, Balance>,
@@ -1112,11 +1104,7 @@
     }
 
     /// Process changes related to new sale purchase
-<<<<<<< HEAD
-    pub(crate) fn process_sale_purchase<T: Config>(
-=======
-    pub fn process_sale_purchase(
->>>>>>> 97b311f0
+    pub fn process_sale_purchase<T: Config>(
         &mut self,
         sale_id: TokenSaleId,
         amount: Balance,
