use codec::{Decode, Encode};
use frame_support::{
<<<<<<< HEAD
    dispatch::{DispatchError, DispatchResult},
    ensure,
};
use sp_arithmetic::traits::{Saturating, Unsigned, Zero};
use sp_runtime::traits::{Convert, Hash};
use sp_runtime::Permill;
use sp_std::{
    cmp::min, collections::btree_map::BTreeMap, convert::TryInto, iter::Sum, slice::Iter,
};

use storage::{BagId, DataObjectCreationParameters};

// crate imports
use crate::{errors::Error, Trait};

pub(crate) enum DecreaseOp<Balance> {
    /// reduce amount by
    Reduce(Balance),

    /// Remove Account (original amonut, dust below ex deposit)
    Remove(Balance, Balance),
}
=======
    dispatch::{fmt::Debug, DispatchResult},
    ensure,
};
use sp_arithmetic::traits::{Saturating, Zero};
use sp_runtime::traits::{Convert, Hash};
use sp_std::collections::btree_map::{BTreeMap, Iter};
use sp_std::iter::Sum;
>>>>>>> b6260530

/// Source of tokens subject to vesting that were acquired by an account
/// either through purchase or during initial issuance
#[derive(Encode, Decode, Clone, PartialEq, Eq, Debug, PartialOrd, Ord)]
pub enum VestingSource {
    InitialIssuance,
    Sale(TokenSaleId),
}

/// Represents a balance of tokens that are subject to vesting.
/// Tokens from this balance may be "claimed" (based on the vesting schedule),
/// number of claimed tokens (`claimed_amount`) can never exceed `total_amount`.
/// Once all tokens are claimed, VestingBalance instance can be safely removed.
///
/// Currently the tokens from VestingBalance's are claimed automatically
/// when an amount beeing spend from an account exceeds its `base_balance`.
#[derive(Encode, Decode, Clone, PartialEq, Eq, Debug)]
pub struct VestingBalance<Balance, VestingSchedule> {
    pub(crate) total_amount: Balance,
    pub(crate) vesting_schedule: VestingSchedule,
    pub(crate) claimed_amount: Balance,
}

impl<
        Balance: Copy + Clone + Zero + From<u32> + TryInto<u32> + TryInto<u64> + Unsigned + Ord + Saturating,
        BlockNumber: Copy + Clone + PartialOrd + Ord + Saturating + From<u32> + Unsigned,
    > VestingBalance<Balance, VestingSchedule<BlockNumber>>
{
    /// Returns number of tokens the account can claim from this VestingBalance
    /// at the current block.
    pub(crate) fn claimable_amount<T: Trait<Balance = Balance, BlockNumber = BlockNumber>>(
        &self,
    ) -> Balance {
        let current_block = <frame_system::Module<T>>::block_number();
        let vesting = &self.vesting_schedule;
        // Vesting not yet started
        if vesting.start_block > current_block {
            return Balance::zero();
        }
        // Vesting period is ongoing
        if vesting.start_block.saturating_add(vesting.duration) > current_block {
            let blocks_since_start = current_block.saturating_sub(vesting.start_block);
            let initial_amount = vesting.initial_liquidity * self.total_amount;
            let total_linear_amount = self.total_amount.saturating_sub(initial_amount);
            let current_linear_permill = Permill::from_rational_approximation(
                T::BlockNumberToBalance::convert(blocks_since_start),
                T::BlockNumberToBalance::convert(vesting.duration),
            );
            let linearly_vested_amount = current_linear_permill * total_linear_amount;
            return initial_amount
                .saturating_add(linearly_vested_amount)
                .saturating_sub(self.claimed_amount);
        }
        // Vesting period has finished
        self.total_amount.saturating_sub(self.claimed_amount)
    }
}

/// Info for the account
#[derive(Encode, Decode, Clone, PartialEq, Eq, Debug)]
pub struct AccountData<VestingBalance, Balance> {
    /// Map that represents account's vesting balances indexed by source.
    /// Account's total claimable vesting balance at current block
    /// can be calculated by summing `v.claimable_amount()` of all
    /// VestingBalance (v) instances in the map.
    ///
    /// See the comment above VestingBalance type definition for more information.
    pub(crate) vesting_balances: BTreeMap<VestingSource, VestingBalance>,

    /// Represents balance that is not subject to any vesting.
    /// Together with total claimable vesting balance (based on `vesting_balances`)
    /// represents account's `total_balance`.
    pub(crate) base_balance: Balance,

    /// Number of tokens that are reserved in this account for some purpose
    /// and therefore cannot be used for any other purpose until unreserved.
    ///
    /// This amount is substracted from `total_balance` in order to get `usable_balance`.
    pub(crate) reserved_balance: Balance,
}

/// Info for the token
#[derive(Encode, Decode, Clone, PartialEq, Eq, Default, Debug)]
<<<<<<< HEAD
pub struct TokenData<Balance, Hash, BlockNumber, TokenSale> {
    /// Current token's total supply (tokens_issued - tokens_burned)
    pub(crate) total_supply: Balance,

    /// Total number of tokens issued
    pub(crate) tokens_issued: Balance,

    /// Existential deposit allowed for the token
    pub(crate) existential_deposit: Balance,
=======
pub struct TokenData<Balance, Hash, BlockNumber> {
    /// Current token issuance
    pub(crate) supply: Balance,
>>>>>>> b6260530

    // TODO: Limit number of sales per token?
    /// Number of sales initialized, also serves as unique identifier
    /// of the current sale (`last_sale`) if any.
    pub(crate) sales_initialized: TokenSaleId,

    /// Last token sale (upcoming / ongoing / past)
    pub(crate) last_sale: Option<TokenSale>,

    /// Transfer policy
    pub(crate) transfer_policy: TransferPolicy<Hash>,

    /// Symbol used to identify token
    pub(crate) symbol: Hash,

    /// Patronage Information
    pub(crate) patronage_info: PatronageData<Balance, BlockNumber>,
}

/// Patronage information, patronage configuration = set of values for its fields
#[derive(Encode, Decode, Clone, PartialEq, Eq, Default, Debug)]
pub struct PatronageData<Balance, BlockNumber> {
    /// Patronage rate
    pub(crate) rate: Balance,

    /// Tally count for the outstanding credit before latest patronage config change
    pub(crate) unclaimed_patronage_tally_amount: Balance,

    /// Last block the patronage configuration was updated
    pub(crate) last_unclaimed_patronage_tally_block: BlockNumber,
}

/// The two possible transfer policies
#[derive(Encode, Decode, Clone, PartialEq, Eq, Debug)]
pub enum TransferPolicy<Hash> {
    /// Permissionless
    Permissionless,

    /// Permissioned transfer with whitelist commitment
    Permissioned(Hash),
}

impl<Hash> Default for TransferPolicy<Hash> {
    fn default() -> Self {
        TransferPolicy::<Hash>::Permissionless
    }
}

#[derive(Encode, Decode, Clone, PartialEq, Eq, Debug, Default)]
pub struct VestingScheduleParams<BlockNumber> {
    // Vesting duration
    pub(crate) duration: BlockNumber,
    // Number of blocks before the vesting begins
    pub(crate) cliff: BlockNumber,
    // Initial, instant liquiditiy once vesting begins (percentage of total amount)
    pub(crate) initial_liquidity: Permill,
}

#[derive(Encode, Decode, Clone, PartialEq, Eq, Debug, Default)]
pub struct VestingSchedule<BlockNumber> {
    // Block at which the vesting begins
    pub(crate) start_block: BlockNumber,
    // Vesting duration
    pub(crate) duration: BlockNumber,
    // Initial, instant liquiditiy once vesting begins (percentage of total amount)
    pub(crate) initial_liquidity: Permill,
}

impl<BlockNumber: Saturating> VestingSchedule<BlockNumber> {
    pub(crate) fn from_params(
        init_block: BlockNumber,
        params: VestingScheduleParams<BlockNumber>,
    ) -> Self {
        Self {
            start_block: init_block.saturating_add(params.cliff),
            duration: params.duration,
            initial_liquidity: params.initial_liquidity,
        }
    }
}

#[derive(Encode, Decode, Clone, PartialEq, Eq, Debug)]
pub struct SingleDataObjectUploadParams<JOYBalance> {
    pub object_creation_params: DataObjectCreationParameters,
    pub expected_data_size_fee: JOYBalance,
}

#[derive(Encode, Decode, Clone, PartialEq, Eq, Debug)]
pub struct UploadContext<AccountId, BagId> {
    pub uploader_account: AccountId,
    pub bag_id: BagId,
}

#[derive(Encode, Decode, Clone, PartialEq, Eq, Debug)]
pub struct WhitelistParams<Hash, SingleDataObjectUploadParams> {
    /// Whitelist merkle root
    pub commitment: Hash,
    /// Optional payload data to upload to storage
    pub payload: Option<SingleDataObjectUploadParams>,
}

#[derive(Encode, Decode, Clone, PartialEq, Eq, Debug)]
pub struct TokenSaleParams<
    JOYBalance,
    Balance,
    BlockNumber,
    VestingScheduleParams,
    WhitelistParams,
    AccountId,
> {
    /// Account that acts as the source of the tokens on sale
    pub tokens_source: AccountId,
    /// Token's unit price in JOY
    pub unit_price: JOYBalance,
    /// Number of tokens on sale
    pub upper_bound_quantity: Balance,
    /// Optional block in the future when the sale should start (by default: starts immediately)
    pub starts_at: Option<BlockNumber>,
    /// Sale duration in blocks
    pub duration: BlockNumber,
    /// Optional whitelist parameters (merkle tree data)
    pub whitelist: Option<WhitelistParams>,
    /// Optional vesting schedule for all tokens on sale
    pub vesting_schedule: Option<VestingScheduleParams>,
    /// Optional sale metadata
    pub metadata: Option<Vec<u8>>,
}

#[derive(Encode, Decode, Clone, PartialEq, Eq, Debug, Default)]
pub struct TokenSale<JOYBalance, Balance, BlockNumber, VestingScheduleParams, Hash, AccountId> {
    /// Token's unit price in JOY
    pub unit_price: JOYBalance,
    /// Number of tokens still on sale (if any)
    pub quantity_left: Balance,
    /// Account that acts as the source of the tokens on sale
    pub tokens_source: AccountId,
    /// Block at which the sale started / will start
    pub start_block: BlockNumber,
    /// Sale duration (in blocks)
    pub duration: BlockNumber,
    /// Optional whitelist merkle root comittment
    pub whitelist_commitment: Option<Hash>,
    /// Optional vesting schedule for all tokens on sale
    pub vesting_schedule: Option<VestingScheduleParams>,
}

impl<JOYBalance, Balance, BlockNumber: Zero + Saturating + Copy + Clone, Hash, AccountId>
    TokenSale<JOYBalance, Balance, BlockNumber, VestingScheduleParams<BlockNumber>, Hash, AccountId>
{
    pub(crate) fn try_from_params<T: Trait>(
        params: TokenSaleParamsOf<T>,
    ) -> Result<TokenSaleOf<T>, DispatchError> {
        let current_block = <frame_system::Module<T>>::block_number();
        let start_block = params.starts_at.unwrap_or(current_block);

        ensure!(
            start_block >= current_block,
            Error::<T>::SaleStartingBlockInThePast
        );

        Ok(TokenSale {
            start_block,
            duration: params.duration,
            unit_price: params.unit_price,
            quantity_left: params.upper_bound_quantity,
            vesting_schedule: params.vesting_schedule,
            whitelist_commitment: params.whitelist.map(|p| p.commitment),
            tokens_source: params.tokens_source,
        })
    }

    pub(crate) fn get_vesting_schedule(&self) -> VestingSchedule<BlockNumber> {
        self.vesting_schedule.as_ref().map_or(
            // Default VestingSchedule when none specified (distribute all tokens right after sale ends)
            VestingSchedule::<BlockNumber> {
                start_block: self.start_block.saturating_add(self.duration),
                initial_liquidity: Permill::one(),
                duration: BlockNumber::zero(),
            },
            |vs| {
                VestingSchedule::<BlockNumber>::from_params(
                    self.start_block.saturating_add(self.duration),
                    vs.clone(),
                )
            },
        )
    }
}

/// The possible issuance variants: This is a stub
#[derive(Encode, Decode, Clone, PartialEq, Eq, Debug)]
pub enum OfferingState<TokenSale> {
    /// Idle state
    Idle,

    /// Upcoming sale state
    UpcomingSale(TokenSale),

    /// Active sale state
    Sale(TokenSale),

    /// state for IBCO, it might get decorated with the JOY reserve
    /// amount for the token
    BondingCurve,
}

/// Encapsules validation + IssuanceState construction
impl<TokenSale> OfferingState<TokenSale> {
    pub(crate) fn of<T: crate::Trait>(token: &TokenDataOf<T>) -> OfferingStateOf<T> {
        token
            .last_sale
            .as_ref()
            .map_or(OfferingStateOf::<T>::Idle, |sale| {
                let current_block = <frame_system::Module<T>>::block_number();
                if current_block < sale.start_block {
                    OfferingStateOf::<T>::UpcomingSale(sale.clone())
                } else if current_block >= sale.start_block
                    && current_block < sale.start_block.saturating_add(sale.duration)
                {
                    OfferingStateOf::<T>::Sale(sale.clone())
                } else {
                    OfferingStateOf::<T>::Idle
                }
            })
    }

    pub(crate) fn ensure_idle_of<T: crate::Trait>(token: &TokenDataOf<T>) -> DispatchResult {
        match Self::of::<T>(&token) {
            OfferingStateOf::<T>::Idle => Ok(()),
            _ => Err(Error::<T>::TokenIssuanceNotInIdleState.into()),
        }
    }

    pub(crate) fn ensure_upcoming_sale_of<T: crate::Trait>(
        token: &TokenDataOf<T>,
    ) -> Result<TokenSaleOf<T>, DispatchError> {
        match Self::of::<T>(&token) {
            OfferingStateOf::<T>::UpcomingSale(sale) => Ok(sale),
            _ => Err(Error::<T>::NoUpcomingSale.into()),
        }
    }

    pub(crate) fn ensure_sale_of<T: crate::Trait>(
        token: &TokenDataOf<T>,
    ) -> Result<TokenSaleOf<T>, DispatchError> {
        match Self::of::<T>(&token) {
            OfferingStateOf::<T>::Sale(sale) => Ok(sale),
            _ => Err(Error::<T>::NoActiveSale.into()),
        }
    }
}

#[derive(Encode, Decode, Clone, PartialEq, Eq)]
pub struct InitialAllocation<AddressId, Balance, VestingScheduleParams> {
    pub(crate) address: AddressId,
    pub(crate) amount: Balance,
    pub(crate) vesting_schedule: Option<VestingScheduleParams>,
}

/// Builder for the token data struct
#[derive(Encode, Decode, Clone, PartialEq, Eq, Default)]
pub struct TokenIssuanceParameters<Balance, Hash, InitialAllocation> {
    /// Initial issuance
<<<<<<< HEAD
    pub(crate) initial_allocation: InitialAllocation,
=======
    pub(crate) initial_supply: Balance,

    /// Initial State builder: stub
    pub(crate) initial_state: OfferingState,
>>>>>>> b6260530

    /// Token Symbol
    pub(crate) symbol: Hash,

    /// Initial transfer policy:
    pub(crate) transfer_policy: TransferPolicy<Hash>,

    /// Initial Patronage rate
    pub(crate) patronage_rate: Balance,
}

/// Utility enum used in merkle proof verification
#[derive(Encode, Decode, Clone, PartialEq, Eq, Debug, Copy)]
pub enum MerkleSide {
    /// This element appended to the right of the subtree hash
    Right,

    /// This element appended to the left of the subtree hash
    Left,
}

/// Wrapper around a merkle proof path
#[derive(Encode, Decode, Clone, PartialEq, Eq, Debug)]
pub struct MerkleProof<Hasher: Hash>(pub Option<Vec<(Hasher::Output, MerkleSide)>>);

/// Information about a payment
#[derive(Encode, Decode, Clone, PartialEq, Eq, Debug)]
pub struct Payment<Balance> {
    /// Ignored by runtime
    pub remark: Vec<u8>,

    /// Amount
    pub amount: Balance,
}

/// Wrapper around BTreeMap<AccountId, Payment<Balance>>
#[derive(Encode, Decode, Clone, PartialEq, Eq, Debug)]
pub struct Transfers<AccountId, Balance>(pub BTreeMap<AccountId, Payment<Balance>>);

/// Default trait for Merkle Side
impl Default for MerkleSide {
    fn default() -> Self {
        MerkleSide::Right
    }
}

// implementation

/// Default trait for OfferingState
impl<TokenSale> Default for OfferingState<TokenSale> {
    fn default() -> Self {
        OfferingState::Idle
    }
}

/// Default trait for InitialAllocation
impl<AddressId: Default, Balance: Zero, VestingScheduleParams> Default
    for InitialAllocation<AddressId, Balance, VestingScheduleParams>
{
    fn default() -> Self {
        InitialAllocation {
            address: AddressId::default(),
            amount: Balance::zero(),
            vesting_schedule: None,
        }
    }
}

/// Default trait for AccountData
impl<VestingBalance, Balance: Zero> Default for AccountData<VestingBalance, Balance> {
    fn default() -> Self {
        Self {
            vesting_balances: BTreeMap::new(),
            base_balance: Balance::zero(),
            reserved_balance: Balance::zero(),
        }
    }
}

/// Encapsules parameters validation + TokenData construction
<<<<<<< HEAD
impl<
        Balance: Clone
            + Zero
            + From<u32>
            + TryInto<u32>
            + Unsigned
            + Saturating
            + Sum
            + PartialOrd
            + Ord
            + TryInto<u64>
            + Copy,
        BlockNumber: Copy + Clone + PartialOrd + Ord + Saturating + From<u32> + Unsigned,
    > AccountData<VestingBalance<Balance, VestingSchedule<BlockNumber>>, Balance>
{
    /// Calculate account's total balance at current block
    pub(crate) fn total_balance<T: Trait<Balance = Balance, BlockNumber = BlockNumber>>(
        &self,
    ) -> Balance {
        self.vesting_balances
            .values()
            .map(|l| l.claimable_amount::<T>())
            .sum::<Balance>()
            .saturating_add(self.base_balance)
    }

    /// Calculate account's usable (unreserved) balance at current block
    pub(crate) fn usable_balance<T: Trait<Balance = Balance, BlockNumber = BlockNumber>>(
        &self,
    ) -> Balance {
        self.total_balance::<T>()
            .saturating_sub(self.reserved_balance)
    }

    /// Increase vesting balance of an account by source
    pub(crate) fn increase_vesting_balance(
        &mut self,
        source: VestingSource,
        amount: Balance,
        vesting_schedule: VestingSchedule<BlockNumber>,
    ) {
        let existing_balance = self.vesting_balances.get(&source).map(|v| v.clone());
        self.vesting_balances.insert(
            source,
            VestingBalance {
                claimed_amount: existing_balance
                    .as_ref()
                    .map_or(Balance::zero(), |vb| vb.claimed_amount),
                total_amount: existing_balance
                    .as_ref()
                    .map_or(Balance::zero(), |vb| vb.total_amount)
                    .saturating_add(amount),
                vesting_schedule,
            },
        );
    }

    /// Increase account's liquidity by given amount
=======
impl<Balance: Zero + Copy + PartialOrd + Saturating> AccountData<Balance> {
    /// Check wheather account is empty
    pub(crate) fn is_empty(&self) -> bool {
        self.total_balance().is_zero()
    }

    /// Increase liquidity for an account
>>>>>>> b6260530
    pub(crate) fn increase_liquidity_by(&mut self, amount: Balance) {
        self.base_balance = self.base_balance.saturating_add(amount);
    }

    /// Decrease liquidity for an account
    pub(crate) fn decrease_liquidity_by<T: Trait<Balance = Balance, BlockNumber = BlockNumber>>(
        &mut self,
        amount: Balance,
    ) -> () {
        if amount > self.base_balance {
            let mut remaining_amount = amount.saturating_sub(self.base_balance);
            self.base_balance = Balance::zero();
            let new_vesting_balances = self
                .vesting_balances
                .iter()
                .filter_map(|(k, vb)| {
                    let mut new_vb = vb.clone();
                    let amount_to_claim = min(vb.claimable_amount::<T>(), remaining_amount);
                    new_vb.claimed_amount = vb.claimed_amount.saturating_add(amount_to_claim);
                    remaining_amount = remaining_amount.saturating_sub(amount_to_claim);
                    if new_vb.claimed_amount == new_vb.total_amount {
                        None
                    } else {
                        Some((k.clone(), new_vb))
                    }
                })
                .collect::<BTreeMap<_, _>>();
            self.vesting_balances = new_vesting_balances;
        } else {
            self.base_balance = self.base_balance.saturating_sub(amount);
        }
    }

<<<<<<< HEAD
    /// Verify if amount can be decrease taking account existential deposit
    /// Returns the amount that should be removed
    /// TODO: How to handle vesting?
    pub(crate) fn decrease_with_ex_deposit<
        T: Trait<Balance = Balance, BlockNumber = BlockNumber>,
    >(
        &self,
        amount: Balance,
        existential_deposit: Balance,
    ) -> Result<DecreaseOp<Balance>, DispatchError> {
        let usable_balance = self.usable_balance::<T>();
        ensure!(
            usable_balance >= amount,
            crate::Error::<T>::InsufficientFreeBalanceForDecreasing,
        );

        let new_total = usable_balance
            .saturating_sub(amount)
            .saturating_add(self.reserved_balance);

        if new_total.is_zero() || new_total < existential_deposit {
            Ok(DecreaseOp::<Balance>::Remove(amount, new_total))
        } else {
            Ok(DecreaseOp::<Balance>::Reduce(amount))
        }
    }
}
/// Token Data implementation
impl<Balance: Saturating + Copy, Hash, BlockNumber, OfferingState>
    TokenData<Balance, Hash, BlockNumber, OfferingState>
{
    // increase total issuance
    pub(crate) fn increase_issuance_by(&mut self, amount: Balance) {
        self.tokens_issued = self.tokens_issued.saturating_add(amount);
        self.total_supply = self.total_supply.saturating_add(amount);
    }

    // decrease total issuance
    pub(crate) fn decrease_supply_by(&mut self, amount: Balance) {
        self.total_supply = self.total_supply.saturating_sub(amount);
    }

    pub(crate) fn try_from_params<T: crate::Trait>(
        params: TokenIssuanceParametersOf<T>,
    ) -> Result<TokenDataOf<T>, DispatchError> {
        let current_block = <frame_system::Module<T>>::block_number();

        let patronage_info =
            PatronageData::<<T as Trait>::Balance, <T as frame_system::Trait>::BlockNumber> {
                last_tally_update_block: current_block,
                tally: <T as Trait>::Balance::zero(),
                rate: params.patronage_rate,
            };

        let token_data = TokenData {
            total_supply: params.initial_allocation.amount,
            tokens_issued: params.initial_allocation.amount,
            last_sale: None,
            existential_deposit: params.existential_deposit,
            transfer_policy: params.transfer_policy,
            patronage_info,
            sales_initialized: 0,
        };

        Ok(token_data)
=======
    /// Dry run for `self.decrease_liquidity_by(amount)`
    pub(crate) fn ensure_can_decrease_liquidity_by<T: crate::Trait>(
        &self,
        amount: Balance,
    ) -> DispatchResult {
        ensure!(
            self.free_balance >= amount,
            crate::Error::<T>::InsufficientFreeBalanceForTransfer,
        );
        Ok(())
    }

    pub(crate) fn total_balance(&self) -> Balance {
        self.free_balance.saturating_add(self.reserved_balance)
    }
}
/// Token Data implementation
impl<
        Balance: Zero + Copy + Saturating + Debug,
        Hash,
        BlockNumber: Copy + Saturating + PartialOrd,
    > TokenData<Balance, Hash, BlockNumber>
{
    // increase total issuance
    pub(crate) fn increase_issuance_by(&mut self, amount: Balance) {
        self.supply = self.supply.saturating_add(amount);
    }

    pub fn set_unclaimed_tally_patronage_at_block(&mut self, amount: Balance, block: BlockNumber) {
        self.patronage_info.last_unclaimed_patronage_tally_block = block;
        self.patronage_info.unclaimed_patronage_tally_amount = amount;
    }

    pub(crate) fn unclaimed_patronage<BlockNumberToBalance: Convert<BlockNumber, Balance>>(
        &self,
        block: BlockNumber,
    ) -> Balance {
        // period * rate * supply + tally
        self.patronage_info
            .unclaimed_patronage_percent::<BlockNumberToBalance>(block)
            .saturating_mul(self.supply)
            .saturating_add(self.patronage_info.unclaimed_patronage_tally_amount)
    }

    pub fn set_new_patronage_rate_at_block<BlockNumberToBalance: Convert<BlockNumber, Balance>>(
        &mut self,
        new_rate: Balance,
        block: BlockNumber,
    ) {
        // update tally according to old rate
        self.patronage_info.unclaimed_patronage_tally_amount =
            self.unclaimed_patronage::<BlockNumberToBalance>(block);
        self.patronage_info.last_unclaimed_patronage_tally_block = block;
        self.patronage_info.rate = new_rate;
    }
}

/// Encapsules parameters validation + TokenData construction
impl<Balance: Zero + Copy + PartialOrd, Hash> TokenIssuanceParameters<Balance, Hash> {
    /// Forward `self` state
    pub fn build<BlockNumber>(self, block: BlockNumber) -> TokenData<Balance, Hash, BlockNumber> {
        // validation
        let patronage_info = PatronageData::<Balance, BlockNumber> {
            last_unclaimed_patronage_tally_block: block,
            unclaimed_patronage_tally_amount: Balance::zero(),
            rate: self.patronage_rate,
        };
        TokenData::<Balance, Hash, BlockNumber> {
            supply: self.initial_supply,
            issuance_state: self.initial_state,
            transfer_policy: self.transfer_policy,
            symbol: self.symbol,
            patronage_info,
        }
>>>>>>> b6260530
    }
}

impl<Hasher: Hash> MerkleProof<Hasher> {
    pub(crate) fn verify_for_commit<T, AccountId>(
        &self,
        account_id: &AccountId,
        commit: Hasher::Output,
    ) -> DispatchResult
    where
        T: crate::Trait,
        AccountId: Encode,
    {
        match &self.0 {
            None => Err(crate::Error::<T>::MerkleProofNotProvided.into()),
            Some(vec) => {
                let init = Hasher::hash_of(account_id);
                let proof_result = vec.iter().fold(init, |acc, (hash, side)| match side {
                    MerkleSide::Left => Hasher::hash_of(&(hash, acc)),
                    MerkleSide::Right => Hasher::hash_of(&(acc, hash)),
                });

                ensure!(
                    proof_result == commit,
                    crate::Error::<T>::MerkleProofVerificationFailure,
                );

                Ok(())
            }
        }
    }
}

impl<Balance: Zero + Copy + Saturating, BlockNumber: Copy + Saturating + PartialOrd>
    PatronageData<Balance, BlockNumber>
{
    pub fn unclaimed_patronage_percent<BlockNumberToBalance: Convert<BlockNumber, Balance>>(
        &self,
        block: BlockNumber,
    ) -> Balance {
        let period = block.saturating_sub(self.last_unclaimed_patronage_tally_block);
        BlockNumberToBalance::convert(period).saturating_mul(self.rate)
    }
}

impl<AccountId, Balance: Sum + Copy> Transfers<AccountId, Balance> {
    pub fn total_amount(&self) -> Balance {
        self.0.iter().map(|(_, payment)| payment.amount).sum()
    }

    pub fn iter(&self) -> Iter<'_, AccountId, Payment<Balance>> {
        self.0.iter()
    }
}

impl<AccountId, Balance> From<Transfers<AccountId, Balance>>
    for BTreeMap<AccountId, Payment<Balance>>
{
    fn from(v: Transfers<AccountId, Balance>) -> Self {
        v.0
    }
}

// Aliases
/// Alias for VestingBalance
pub(crate) type VestingBalanceOf<T> = VestingBalance<<T as Trait>::Balance, VestingScheduleOf<T>>;

/// Alias for Account Data
pub(crate) type AccountDataOf<T> = AccountData<VestingBalanceOf<T>, <T as Trait>::Balance>;

/// Alias for Token Data
pub(crate) type TokenDataOf<T> = TokenData<
    <T as crate::Trait>::Balance,
    <T as frame_system::Trait>::Hash,
    <T as frame_system::Trait>::BlockNumber,
    TokenSaleOf<T>,
>;

/// Alias for InitialAllocation
pub(crate) type InitialAllocationOf<T> = InitialAllocation<
    <T as frame_system::Trait>::AccountId,
    <T as crate::Trait>::Balance,
    VestingScheduleParamsOf<T>,
>;

/// Alias for Token Issuance Parameters
pub(crate) type TokenIssuanceParametersOf<T> = TokenIssuanceParameters<
    <T as crate::Trait>::Balance,
    <T as frame_system::Trait>::Hash,
    InitialAllocationOf<T>,
>;

/// Alias for TransferPolicy
pub(crate) type TransferPolicyOf<T> = TransferPolicy<<T as frame_system::Trait>::Hash>;

/// Alias for the Merkle Proof type
pub(crate) type MerkleProofOf<T> = MerkleProof<<T as frame_system::Trait>::Hashing>;

/// Alias for the output type
<<<<<<< HEAD
pub(crate) type OutputsOf<T> =
    Outputs<<T as frame_system::Trait>::AccountId, <T as crate::Trait>::Balance>;

/// Alias for VestingScheduleParams
pub(crate) type VestingScheduleParamsOf<T> =
    VestingScheduleParams<<T as frame_system::Trait>::BlockNumber>;

/// Alias for VestingSchedule
pub(crate) type VestingScheduleOf<T> = VestingSchedule<<T as frame_system::Trait>::BlockNumber>;

/// Alias for SingleDataObjectUploadParams
pub(crate) type SingleDataObjectUploadParamsOf<T> =
    SingleDataObjectUploadParams<<T as balances::Trait>::Balance>;

/// Alias for WhitelistParams
pub(crate) type WhitelistParamsOf<T> =
    WhitelistParams<<T as frame_system::Trait>::Hash, SingleDataObjectUploadParamsOf<T>>;

/// Alias for TokenSaleParams
pub(crate) type TokenSaleParamsOf<T> = TokenSaleParams<
    <T as balances::Trait>::Balance,
    <T as crate::Trait>::Balance,
    <T as frame_system::Trait>::BlockNumber,
    VestingScheduleParamsOf<T>,
    WhitelistParamsOf<T>,
    <T as frame_system::Trait>::AccountId,
>;

/// Alias for TokenSale
pub(crate) type TokenSaleOf<T> = TokenSale<
    <T as balances::Trait>::Balance,
    <T as crate::Trait>::Balance,
    <T as frame_system::Trait>::BlockNumber,
    VestingScheduleParamsOf<T>,
    <T as frame_system::Trait>::Hash,
    <T as frame_system::Trait>::AccountId,
>;

/// Alias for OfferingState
pub(crate) type OfferingStateOf<T> = OfferingState<TokenSaleOf<T>>;

/// Alias for UploadContext
pub(crate) type UploadContextOf<T> = UploadContext<<T as frame_system::Trait>::AccountId, BagId<T>>;

/// TokenSaleId
pub(crate) type TokenSaleId = u32;
=======
pub(crate) type TransfersOf<T> =
    Transfers<<T as frame_system::Trait>::AccountId, <T as crate::Trait>::Balance>;
>>>>>>> b6260530
<|MERGE_RESOLUTION|>--- conflicted
+++ resolved
@@ -1,37 +1,22 @@
 use codec::{Decode, Encode};
 use frame_support::{
-<<<<<<< HEAD
-    dispatch::{DispatchError, DispatchResult},
+    dispatch::{fmt::Debug, DispatchError, DispatchResult},
     ensure,
 };
 use sp_arithmetic::traits::{Saturating, Unsigned, Zero};
 use sp_runtime::traits::{Convert, Hash};
 use sp_runtime::Permill;
 use sp_std::{
-    cmp::min, collections::btree_map::BTreeMap, convert::TryInto, iter::Sum, slice::Iter,
+    cmp::min,
+    collections::btree_map::{BTreeMap, Iter},
+    convert::TryInto,
+    iter::Sum,
 };
 
 use storage::{BagId, DataObjectCreationParameters};
 
 // crate imports
 use crate::{errors::Error, Trait};
-
-pub(crate) enum DecreaseOp<Balance> {
-    /// reduce amount by
-    Reduce(Balance),
-
-    /// Remove Account (original amonut, dust below ex deposit)
-    Remove(Balance, Balance),
-}
-=======
-    dispatch::{fmt::Debug, DispatchResult},
-    ensure,
-};
-use sp_arithmetic::traits::{Saturating, Zero};
-use sp_runtime::traits::{Convert, Hash};
-use sp_std::collections::btree_map::{BTreeMap, Iter};
-use sp_std::iter::Sum;
->>>>>>> b6260530
 
 /// Source of tokens subject to vesting that were acquired by an account
 /// either through purchase or during initial issuance
@@ -115,21 +100,12 @@
 
 /// Info for the token
 #[derive(Encode, Decode, Clone, PartialEq, Eq, Default, Debug)]
-<<<<<<< HEAD
 pub struct TokenData<Balance, Hash, BlockNumber, TokenSale> {
     /// Current token's total supply (tokens_issued - tokens_burned)
     pub(crate) total_supply: Balance,
 
     /// Total number of tokens issued
     pub(crate) tokens_issued: Balance,
-
-    /// Existential deposit allowed for the token
-    pub(crate) existential_deposit: Balance,
-=======
-pub struct TokenData<Balance, Hash, BlockNumber> {
-    /// Current token issuance
-    pub(crate) supply: Balance,
->>>>>>> b6260530
 
     // TODO: Limit number of sales per token?
     /// Number of sales initialized, also serves as unique identifier
@@ -382,7 +358,7 @@
     }
 }
 
-#[derive(Encode, Decode, Clone, PartialEq, Eq)]
+#[derive(Encode, Decode, Clone, PartialEq, Eq, Debug)]
 pub struct InitialAllocation<AddressId, Balance, VestingScheduleParams> {
     pub(crate) address: AddressId,
     pub(crate) amount: Balance,
@@ -390,17 +366,10 @@
 }
 
 /// Builder for the token data struct
-#[derive(Encode, Decode, Clone, PartialEq, Eq, Default)]
+#[derive(Encode, Decode, Clone, PartialEq, Eq, Default, Debug)]
 pub struct TokenIssuanceParameters<Balance, Hash, InitialAllocation> {
     /// Initial issuance
-<<<<<<< HEAD
     pub(crate) initial_allocation: InitialAllocation,
-=======
-    pub(crate) initial_supply: Balance,
-
-    /// Initial State builder: stub
-    pub(crate) initial_state: OfferingState,
->>>>>>> b6260530
 
     /// Token Symbol
     pub(crate) symbol: Hash,
@@ -480,8 +449,6 @@
     }
 }
 
-/// Encapsules parameters validation + TokenData construction
-<<<<<<< HEAD
 impl<
         Balance: Clone
             + Zero
@@ -497,6 +464,13 @@
         BlockNumber: Copy + Clone + PartialOrd + Ord + Saturating + From<u32> + Unsigned,
     > AccountData<VestingBalance<Balance, VestingSchedule<BlockNumber>>, Balance>
 {
+    /// Check wheather account is empty
+    pub(crate) fn is_empty(&self) -> bool {
+        self.vesting_balances.is_empty()
+            && self.base_balance.is_zero()
+            && self.reserved_balance.is_zero()
+    }
+
     /// Calculate account's total balance at current block
     pub(crate) fn total_balance<T: Trait<Balance = Balance, BlockNumber = BlockNumber>>(
         &self,
@@ -540,15 +514,6 @@
     }
 
     /// Increase account's liquidity by given amount
-=======
-impl<Balance: Zero + Copy + PartialOrd + Saturating> AccountData<Balance> {
-    /// Check wheather account is empty
-    pub(crate) fn is_empty(&self) -> bool {
-        self.total_balance().is_zero()
-    }
-
-    /// Increase liquidity for an account
->>>>>>> b6260530
     pub(crate) fn increase_liquidity_by(&mut self, amount: Balance) {
         self.base_balance = self.base_balance.saturating_add(amount);
     }
@@ -582,37 +547,27 @@
         }
     }
 
-<<<<<<< HEAD
-    /// Verify if amount can be decrease taking account existential deposit
-    /// Returns the amount that should be removed
-    /// TODO: How to handle vesting?
-    pub(crate) fn decrease_with_ex_deposit<
+    /// Dry run for `self.decrease_liquidity_by(amount)`
+    pub(crate) fn ensure_can_decrease_liquidity_by<
         T: Trait<Balance = Balance, BlockNumber = BlockNumber>,
     >(
         &self,
         amount: Balance,
-        existential_deposit: Balance,
-    ) -> Result<DecreaseOp<Balance>, DispatchError> {
-        let usable_balance = self.usable_balance::<T>();
+    ) -> DispatchResult {
         ensure!(
-            usable_balance >= amount,
-            crate::Error::<T>::InsufficientFreeBalanceForDecreasing,
+            self.usable_balance::<T>() >= amount,
+            crate::Error::<T>::InsufficientFreeBalanceForTransfer,
         );
-
-        let new_total = usable_balance
-            .saturating_sub(amount)
-            .saturating_add(self.reserved_balance);
-
-        if new_total.is_zero() || new_total < existential_deposit {
-            Ok(DecreaseOp::<Balance>::Remove(amount, new_total))
-        } else {
-            Ok(DecreaseOp::<Balance>::Reduce(amount))
-        }
+        Ok(())
     }
 }
 /// Token Data implementation
-impl<Balance: Saturating + Copy, Hash, BlockNumber, OfferingState>
-    TokenData<Balance, Hash, BlockNumber, OfferingState>
+impl<
+        Balance: Zero + Saturating + Copy,
+        Hash,
+        BlockNumber: PartialOrd + Saturating + Copy,
+        OfferingState,
+    > TokenData<Balance, Hash, BlockNumber, OfferingState>
 {
     // increase total issuance
     pub(crate) fn increase_issuance_by(&mut self, amount: Balance) {
@@ -623,58 +578,6 @@
     // decrease total issuance
     pub(crate) fn decrease_supply_by(&mut self, amount: Balance) {
         self.total_supply = self.total_supply.saturating_sub(amount);
-    }
-
-    pub(crate) fn try_from_params<T: crate::Trait>(
-        params: TokenIssuanceParametersOf<T>,
-    ) -> Result<TokenDataOf<T>, DispatchError> {
-        let current_block = <frame_system::Module<T>>::block_number();
-
-        let patronage_info =
-            PatronageData::<<T as Trait>::Balance, <T as frame_system::Trait>::BlockNumber> {
-                last_tally_update_block: current_block,
-                tally: <T as Trait>::Balance::zero(),
-                rate: params.patronage_rate,
-            };
-
-        let token_data = TokenData {
-            total_supply: params.initial_allocation.amount,
-            tokens_issued: params.initial_allocation.amount,
-            last_sale: None,
-            existential_deposit: params.existential_deposit,
-            transfer_policy: params.transfer_policy,
-            patronage_info,
-            sales_initialized: 0,
-        };
-
-        Ok(token_data)
-=======
-    /// Dry run for `self.decrease_liquidity_by(amount)`
-    pub(crate) fn ensure_can_decrease_liquidity_by<T: crate::Trait>(
-        &self,
-        amount: Balance,
-    ) -> DispatchResult {
-        ensure!(
-            self.free_balance >= amount,
-            crate::Error::<T>::InsufficientFreeBalanceForTransfer,
-        );
-        Ok(())
-    }
-
-    pub(crate) fn total_balance(&self) -> Balance {
-        self.free_balance.saturating_add(self.reserved_balance)
-    }
-}
-/// Token Data implementation
-impl<
-        Balance: Zero + Copy + Saturating + Debug,
-        Hash,
-        BlockNumber: Copy + Saturating + PartialOrd,
-    > TokenData<Balance, Hash, BlockNumber>
-{
-    // increase total issuance
-    pub(crate) fn increase_issuance_by(&mut self, amount: Balance) {
-        self.supply = self.supply.saturating_add(amount);
     }
 
     pub fn set_unclaimed_tally_patronage_at_block(&mut self, amount: Balance, block: BlockNumber) {
@@ -689,7 +592,7 @@
         // period * rate * supply + tally
         self.patronage_info
             .unclaimed_patronage_percent::<BlockNumberToBalance>(block)
-            .saturating_mul(self.supply)
+            .saturating_mul(self.total_supply)
             .saturating_add(self.patronage_info.unclaimed_patronage_tally_amount)
     }
 
@@ -704,26 +607,30 @@
         self.patronage_info.last_unclaimed_patronage_tally_block = block;
         self.patronage_info.rate = new_rate;
     }
-}
-
-/// Encapsules parameters validation + TokenData construction
-impl<Balance: Zero + Copy + PartialOrd, Hash> TokenIssuanceParameters<Balance, Hash> {
-    /// Forward `self` state
-    pub fn build<BlockNumber>(self, block: BlockNumber) -> TokenData<Balance, Hash, BlockNumber> {
-        // validation
-        let patronage_info = PatronageData::<Balance, BlockNumber> {
-            last_unclaimed_patronage_tally_block: block,
-            unclaimed_patronage_tally_amount: Balance::zero(),
-            rate: self.patronage_rate,
+
+    pub(crate) fn try_from_params<T: crate::Trait>(
+        params: TokenIssuanceParametersOf<T>,
+    ) -> Result<TokenDataOf<T>, DispatchError> {
+        let current_block = <frame_system::Module<T>>::block_number();
+
+        let patronage_info =
+            PatronageData::<<T as Trait>::Balance, <T as frame_system::Trait>::BlockNumber> {
+                last_unclaimed_patronage_tally_block: current_block,
+                unclaimed_patronage_tally_amount: <T as Trait>::Balance::zero(),
+                rate: params.patronage_rate,
+            };
+
+        let token_data = TokenData {
+            symbol: params.symbol,
+            total_supply: params.initial_allocation.amount,
+            tokens_issued: params.initial_allocation.amount,
+            last_sale: None,
+            transfer_policy: params.transfer_policy,
+            patronage_info,
+            sales_initialized: 0,
         };
-        TokenData::<Balance, Hash, BlockNumber> {
-            supply: self.initial_supply,
-            issuance_state: self.initial_state,
-            transfer_policy: self.transfer_policy,
-            symbol: self.symbol,
-            patronage_info,
-        }
->>>>>>> b6260530
+
+        Ok(token_data)
     }
 }
 
@@ -822,11 +729,6 @@
 /// Alias for the Merkle Proof type
 pub(crate) type MerkleProofOf<T> = MerkleProof<<T as frame_system::Trait>::Hashing>;
 
-/// Alias for the output type
-<<<<<<< HEAD
-pub(crate) type OutputsOf<T> =
-    Outputs<<T as frame_system::Trait>::AccountId, <T as crate::Trait>::Balance>;
-
 /// Alias for VestingScheduleParams
 pub(crate) type VestingScheduleParamsOf<T> =
     VestingScheduleParams<<T as frame_system::Trait>::BlockNumber>;
@@ -870,7 +772,7 @@
 
 /// TokenSaleId
 pub(crate) type TokenSaleId = u32;
-=======
+
+/// Alias for Transfers
 pub(crate) type TransfersOf<T> =
-    Transfers<<T as frame_system::Trait>::AccountId, <T as crate::Trait>::Balance>;
->>>>>>> b6260530
+    Transfers<<T as frame_system::Trait>::AccountId, <T as crate::Trait>::Balance>;