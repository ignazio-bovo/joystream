[package]
name = 'pallet-proposals-codex'
<<<<<<< HEAD
version = '4.0.2'
=======
version = '3.2.0'
>>>>>>> b2765ec0
authors = ['Joystream contributors']
edition = '2018'

[dependencies]
serde = { version = "1.0.101", optional = true, features = ["derive"] }
codec = { package = 'parity-scale-codec', version = '1.3.4', default-features = false, features = ['derive'] }
<<<<<<< HEAD
sp-std = { package = 'sp-std', default-features = false, git = 'https://github.com/paritytech/substrate.git', rev = 'a200cdb93c6af5763b9c7bf313fa708764ac88ca'}
frame-support = { package = 'frame-support', default-features = false, git = 'https://github.com/paritytech/substrate.git', rev = 'a200cdb93c6af5763b9c7bf313fa708764ac88ca'}
sp-arithmetic = { package = 'sp-arithmetic', default-features = false, git = 'https://github.com/paritytech/substrate.git', rev = 'a200cdb93c6af5763b9c7bf313fa708764ac88ca'}
sp-runtime = { package = 'sp-runtime', default-features = false, git = 'https://github.com/paritytech/substrate.git', rev = 'a200cdb93c6af5763b9c7bf313fa708764ac88ca'}
frame-system = { package = 'frame-system', default-features = false, git = 'https://github.com/paritytech/substrate.git', rev = 'a200cdb93c6af5763b9c7bf313fa708764ac88ca'}
staking = { package = 'pallet-staking', default-features = false, git = 'https://github.com/paritytech/substrate.git', rev = 'a200cdb93c6af5763b9c7bf313fa708764ac88ca'}
pallet-timestamp = { package = 'pallet-timestamp', default-features = false, git = 'https://github.com/paritytech/substrate.git', rev = 'a200cdb93c6af5763b9c7bf313fa708764ac88ca'}
=======
sp-std = { package = 'sp-std', default-features = false, git = 'https://github.com/paritytech/substrate.git', rev = '2cd20966cc09b059817c3ebe12fc130cdd850d62'}
frame-support = { package = 'frame-support', default-features = false, git = 'https://github.com/paritytech/substrate.git', rev = '2cd20966cc09b059817c3ebe12fc130cdd850d62'}
sp-arithmetic = { package = 'sp-arithmetic', default-features = false, git = 'https://github.com/paritytech/substrate.git', rev = '2cd20966cc09b059817c3ebe12fc130cdd850d62'}
sp-runtime = { package = 'sp-runtime', default-features = false, git = 'https://github.com/paritytech/substrate.git', rev = '2cd20966cc09b059817c3ebe12fc130cdd850d62'}
frame-system = { package = 'frame-system', default-features = false, git = 'https://github.com/paritytech/substrate.git', rev = '2cd20966cc09b059817c3ebe12fc130cdd850d62'}
staking = { package = 'pallet-staking', default-features = false, git = 'https://github.com/paritytech/substrate.git', rev = '2cd20966cc09b059817c3ebe12fc130cdd850d62'}
pallet-timestamp = { package = 'pallet-timestamp', default-features = false, git = 'https://github.com/paritytech/substrate.git', rev = '2cd20966cc09b059817c3ebe12fc130cdd850d62'}
balances = { package = 'pallet-balances', default-features = false, git = 'https://github.com/paritytech/substrate.git', rev = '2cd20966cc09b059817c3ebe12fc130cdd850d62'}
membership = { package = 'pallet-membership', default-features = false, path = '../../membership'}
stake = { package = 'pallet-stake', default-features = false, path = '../../stake'}
governance = { package = 'pallet-governance', default-features = false, path = '../../governance'}
hiring = { package = 'pallet-hiring', default-features = false, path = '../../hiring'}
minting = { package = 'pallet-token-mint', default-features = false, path = '../../token-minting'}
>>>>>>> b2765ec0
working-group = { package = 'pallet-working-group', default-features = false, path = '../../working-group'}
common = { package = 'pallet-common', default-features = false, path = '../../common'}
proposals-engine = { package = 'pallet-proposals-engine', default-features = false, path = '../engine'}
proposals-discussion = { package = 'pallet-proposals-discussion', default-features = false, path = '../discussion'}
constitution = { package = 'pallet-constitution', default-features = false, path = '../../constitution'}
membership = { package = 'pallet-membership', default-features = false, path = '../../membership'}
blog = { package = 'pallet-blog', default-features = false, path = '../../blog'}
balances = { package = 'pallet-balances', default-features = false, git = 'https://github.com/paritytech/substrate.git', rev = 'a200cdb93c6af5763b9c7bf313fa708764ac88ca', optional = true}

# Benchmarking dependencies
frame-benchmarking = { package = 'frame-benchmarking', default-features = false, git = 'https://github.com/paritytech/substrate.git', rev = 'a200cdb93c6af5763b9c7bf313fa708764ac88ca', optional = true}
council = { package = 'pallet-council', default-features = false, path = '../../council', optional = true}

[dev-dependencies]
<<<<<<< HEAD
sp-io = { package = 'sp-io', default-features = false, git = 'https://github.com/paritytech/substrate.git', rev = 'a200cdb93c6af5763b9c7bf313fa708764ac88ca'}
sp-core = { package = 'sp-core', default-features = false, git = 'https://github.com/paritytech/substrate.git', rev = 'a200cdb93c6af5763b9c7bf313fa708764ac88ca'}
sp-staking = { package = 'sp-staking', default-features = false, git = 'https://github.com/paritytech/substrate.git', rev = 'a200cdb93c6af5763b9c7bf313fa708764ac88ca'}
pallet-staking-reward-curve = { package = 'pallet-staking-reward-curve', default-features = false, git = 'https://github.com/paritytech/substrate.git', rev = 'a200cdb93c6af5763b9c7bf313fa708764ac88ca'}
=======
sp-io = { package = 'sp-io', default-features = false, git = 'https://github.com/paritytech/substrate.git', rev = '2cd20966cc09b059817c3ebe12fc130cdd850d62'}
sp-core = { package = 'sp-core', default-features = false, git = 'https://github.com/paritytech/substrate.git', rev = '2cd20966cc09b059817c3ebe12fc130cdd850d62'}
sp-staking = { package = 'sp-staking', default-features = false, git = 'https://github.com/paritytech/substrate.git', rev = '2cd20966cc09b059817c3ebe12fc130cdd850d62'}
pallet-staking-reward-curve = { package = 'pallet-staking-reward-curve', default-features = false, git = 'https://github.com/paritytech/substrate.git', rev = '2cd20966cc09b059817c3ebe12fc130cdd850d62'}
recurring-rewards = { package = 'pallet-recurring-reward', default-features = false, path = '../../recurring-reward'}
>>>>>>> b2765ec0
strum = {version = "0.19", default-features = false}
staking-handler = { package = 'pallet-staking-handler', default-features = false, path = '../../staking-handler'}
referendum = { package = 'pallet-referendum', default-features = false, path = '../../referendum'}
council = { package = 'pallet-council', default-features = false, path = '../../council'}
balances = { package = 'pallet-balances', default-features = false, git = 'https://github.com/paritytech/substrate.git', rev = 'a200cdb93c6af5763b9c7bf313fa708764ac88ca'}

[features]
default = ['std']
runtime-benchmarks = ['frame-benchmarking', 'balances', 'council']
std = [
    'serde',
    'codec/std',
    'sp-std/std',
    'frame-support/std',
    'sp-arithmetic/std',
    'sp-runtime/std',
    'frame-system/std',
    'staking/std',
    'pallet-timestamp/std',
    'working-group/std',
    'common/std',
    'proposals-engine/std',
    'proposals-discussion/std',
    'constitution/std',
]<|MERGE_RESOLUTION|>--- conflicted
+++ resolved
@@ -1,25 +1,12 @@
 [package]
 name = 'pallet-proposals-codex'
-<<<<<<< HEAD
-version = '4.0.2'
-=======
-version = '3.2.0'
->>>>>>> b2765ec0
+version = '5.0.0'
 authors = ['Joystream contributors']
 edition = '2018'
 
 [dependencies]
 serde = { version = "1.0.101", optional = true, features = ["derive"] }
 codec = { package = 'parity-scale-codec', version = '1.3.4', default-features = false, features = ['derive'] }
-<<<<<<< HEAD
-sp-std = { package = 'sp-std', default-features = false, git = 'https://github.com/paritytech/substrate.git', rev = 'a200cdb93c6af5763b9c7bf313fa708764ac88ca'}
-frame-support = { package = 'frame-support', default-features = false, git = 'https://github.com/paritytech/substrate.git', rev = 'a200cdb93c6af5763b9c7bf313fa708764ac88ca'}
-sp-arithmetic = { package = 'sp-arithmetic', default-features = false, git = 'https://github.com/paritytech/substrate.git', rev = 'a200cdb93c6af5763b9c7bf313fa708764ac88ca'}
-sp-runtime = { package = 'sp-runtime', default-features = false, git = 'https://github.com/paritytech/substrate.git', rev = 'a200cdb93c6af5763b9c7bf313fa708764ac88ca'}
-frame-system = { package = 'frame-system', default-features = false, git = 'https://github.com/paritytech/substrate.git', rev = 'a200cdb93c6af5763b9c7bf313fa708764ac88ca'}
-staking = { package = 'pallet-staking', default-features = false, git = 'https://github.com/paritytech/substrate.git', rev = 'a200cdb93c6af5763b9c7bf313fa708764ac88ca'}
-pallet-timestamp = { package = 'pallet-timestamp', default-features = false, git = 'https://github.com/paritytech/substrate.git', rev = 'a200cdb93c6af5763b9c7bf313fa708764ac88ca'}
-=======
 sp-std = { package = 'sp-std', default-features = false, git = 'https://github.com/paritytech/substrate.git', rev = '2cd20966cc09b059817c3ebe12fc130cdd850d62'}
 frame-support = { package = 'frame-support', default-features = false, git = 'https://github.com/paritytech/substrate.git', rev = '2cd20966cc09b059817c3ebe12fc130cdd850d62'}
 sp-arithmetic = { package = 'sp-arithmetic', default-features = false, git = 'https://github.com/paritytech/substrate.git', rev = '2cd20966cc09b059817c3ebe12fc130cdd850d62'}
@@ -27,13 +14,6 @@
 frame-system = { package = 'frame-system', default-features = false, git = 'https://github.com/paritytech/substrate.git', rev = '2cd20966cc09b059817c3ebe12fc130cdd850d62'}
 staking = { package = 'pallet-staking', default-features = false, git = 'https://github.com/paritytech/substrate.git', rev = '2cd20966cc09b059817c3ebe12fc130cdd850d62'}
 pallet-timestamp = { package = 'pallet-timestamp', default-features = false, git = 'https://github.com/paritytech/substrate.git', rev = '2cd20966cc09b059817c3ebe12fc130cdd850d62'}
-balances = { package = 'pallet-balances', default-features = false, git = 'https://github.com/paritytech/substrate.git', rev = '2cd20966cc09b059817c3ebe12fc130cdd850d62'}
-membership = { package = 'pallet-membership', default-features = false, path = '../../membership'}
-stake = { package = 'pallet-stake', default-features = false, path = '../../stake'}
-governance = { package = 'pallet-governance', default-features = false, path = '../../governance'}
-hiring = { package = 'pallet-hiring', default-features = false, path = '../../hiring'}
-minting = { package = 'pallet-token-mint', default-features = false, path = '../../token-minting'}
->>>>>>> b2765ec0
 working-group = { package = 'pallet-working-group', default-features = false, path = '../../working-group'}
 common = { package = 'pallet-common', default-features = false, path = '../../common'}
 proposals-engine = { package = 'pallet-proposals-engine', default-features = false, path = '../engine'}
@@ -41,30 +21,22 @@
 constitution = { package = 'pallet-constitution', default-features = false, path = '../../constitution'}
 membership = { package = 'pallet-membership', default-features = false, path = '../../membership'}
 blog = { package = 'pallet-blog', default-features = false, path = '../../blog'}
-balances = { package = 'pallet-balances', default-features = false, git = 'https://github.com/paritytech/substrate.git', rev = 'a200cdb93c6af5763b9c7bf313fa708764ac88ca', optional = true}
+balances = { package = 'pallet-balances', default-features = false, git = 'https://github.com/paritytech/substrate.git', rev = '2cd20966cc09b059817c3ebe12fc130cdd850d62', optional = true}
 
 # Benchmarking dependencies
-frame-benchmarking = { package = 'frame-benchmarking', default-features = false, git = 'https://github.com/paritytech/substrate.git', rev = 'a200cdb93c6af5763b9c7bf313fa708764ac88ca', optional = true}
+frame-benchmarking = { package = 'frame-benchmarking', default-features = false, git = 'https://github.com/paritytech/substrate.git', rev = '2cd20966cc09b059817c3ebe12fc130cdd850d62', optional = true}
 council = { package = 'pallet-council', default-features = false, path = '../../council', optional = true}
 
 [dev-dependencies]
-<<<<<<< HEAD
-sp-io = { package = 'sp-io', default-features = false, git = 'https://github.com/paritytech/substrate.git', rev = 'a200cdb93c6af5763b9c7bf313fa708764ac88ca'}
-sp-core = { package = 'sp-core', default-features = false, git = 'https://github.com/paritytech/substrate.git', rev = 'a200cdb93c6af5763b9c7bf313fa708764ac88ca'}
-sp-staking = { package = 'sp-staking', default-features = false, git = 'https://github.com/paritytech/substrate.git', rev = 'a200cdb93c6af5763b9c7bf313fa708764ac88ca'}
-pallet-staking-reward-curve = { package = 'pallet-staking-reward-curve', default-features = false, git = 'https://github.com/paritytech/substrate.git', rev = 'a200cdb93c6af5763b9c7bf313fa708764ac88ca'}
-=======
 sp-io = { package = 'sp-io', default-features = false, git = 'https://github.com/paritytech/substrate.git', rev = '2cd20966cc09b059817c3ebe12fc130cdd850d62'}
 sp-core = { package = 'sp-core', default-features = false, git = 'https://github.com/paritytech/substrate.git', rev = '2cd20966cc09b059817c3ebe12fc130cdd850d62'}
 sp-staking = { package = 'sp-staking', default-features = false, git = 'https://github.com/paritytech/substrate.git', rev = '2cd20966cc09b059817c3ebe12fc130cdd850d62'}
 pallet-staking-reward-curve = { package = 'pallet-staking-reward-curve', default-features = false, git = 'https://github.com/paritytech/substrate.git', rev = '2cd20966cc09b059817c3ebe12fc130cdd850d62'}
-recurring-rewards = { package = 'pallet-recurring-reward', default-features = false, path = '../../recurring-reward'}
->>>>>>> b2765ec0
 strum = {version = "0.19", default-features = false}
 staking-handler = { package = 'pallet-staking-handler', default-features = false, path = '../../staking-handler'}
 referendum = { package = 'pallet-referendum', default-features = false, path = '../../referendum'}
 council = { package = 'pallet-council', default-features = false, path = '../../council'}
-balances = { package = 'pallet-balances', default-features = false, git = 'https://github.com/paritytech/substrate.git', rev = 'a200cdb93c6af5763b9c7bf313fa708764ac88ca'}
+balances = { package = 'pallet-balances', default-features = false, git = 'https://github.com/paritytech/substrate.git', rev = '2cd20966cc09b059817c3ebe12fc130cdd850d62'}
 
 [features]
 default = ['std']
