--- conflicted
+++ resolved
@@ -35,12 +35,9 @@
     pub const AvailableBlockRatio: Perbill = Perbill::one();
     pub const MinimumPeriod: u64 = 5;
     pub const InvitedMemberLockId: [u8; 8] = [2; 8];
-<<<<<<< HEAD
     pub const ReferralCutMaximumPercent: u8 = 50;
-=======
     pub const StakingCandidateLockId: [u8; 8] = [3; 8];
     pub const CandidateStake: u64 = 100;
->>>>>>> 4f4fb3e7
 }
 
 mod proposals_codex_mod {
@@ -146,13 +143,10 @@
     type WeightInfo = Weights;
     type DefaultInitialInvitationBalance = ();
     type InvitedMemberStakingHandler = staking_handler::StakingManager<Self, InvitedMemberLockId>;
-<<<<<<< HEAD
     type ReferralCutMaximumPercent = ReferralCutMaximumPercent;
-=======
     type StakingCandidateStakingHandler =
         staking_handler::StakingManager<Self, StakingCandidateLockId>;
     type CandidateStake = CandidateStake;
->>>>>>> 4f4fb3e7
 }
 
 impl common::working_group::WorkingGroupBudgetHandler<Test> for () {
