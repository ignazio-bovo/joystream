#![cfg(test)]
// Internal substrate warning.
#![allow(non_fmt_panics)]

use frame_election_provider_support::{
    onchain, SequentialPhragmen, SortedListProvider, VoteWeight,
};
use frame_support::{
    dispatch::DispatchError,
    parameter_types,
    traits::{
        ConstU16, ConstU32, ConstU64, Currency, EnsureOneOf, FindAuthor, Imbalance, LockIdentifier,
        OnFinalize, OnInitialize, OnUnbalanced, OneSessionHandler,
    },
    weights::{constants::RocksDbWeight, Weight},
    PalletId,
};
pub use frame_system;
use frame_system::{EnsureRoot, EnsureSigned};
use sp_core::H256;
use sp_runtime::curve::PiecewiseLinear;
use sp_runtime::{
    testing::{Header, TestXt, UintAuthorityId},
    traits::{BlakeTwo256, IdentityLookup, Zero},
    DispatchResult, Perbill,
};

use sp_staking::{
    offence::{DisableStrategy, OffenceDetails, OnOffenceHandler},
    EraIndex, SessionIndex,
};
use staking_handler::{LockComparator, StakingManager};

use crate as proposals_codex;
use crate::{ProposalDetailsOf, ProposalEncoder, ProposalParameters};
use proposals_engine::VotersParameters;

use sp_std::collections::btree_map::BTreeMap;
use sp_std::convert::{TryFrom, TryInto};
use std::cell::RefCell;

type NegativeImbalance = <Balances as Currency<AccountId>>::NegativeImbalance;
type PositiveImbalance = <Balances as Currency<AccountId>>::PositiveImbalance;

pub const INIT_TIMESTAMP: u64 = 30_000;
pub const BLOCK_TIME: u64 = 1000;

/// The AccountId alias in this test module.
pub(crate) type AccountId = u64;
pub(crate) type AccountIndex = u64;
pub(crate) type BlockNumber = u64;
pub(crate) type Balance = u64;

/// Another session handler struct to test on_disabled.
pub struct OtherSessionHandler;
impl OneSessionHandler<AccountId> for OtherSessionHandler {
    type Key = UintAuthorityId;

    fn on_genesis_session<'a, I: 'a>(_: I)
    where
        I: Iterator<Item = (&'a AccountId, Self::Key)>,
        AccountId: 'a,
    {
    }

    fn on_new_session<'a, I: 'a>(_: bool, _: I, _: I)
    where
        I: Iterator<Item = (&'a AccountId, Self::Key)>,
        AccountId: 'a,
    {
    }

    fn on_disabled(_validator_index: u32) {}
}

impl sp_runtime::BoundToRuntimeAppPublic for OtherSessionHandler {
    type Public = UintAuthorityId;
}

type UncheckedExtrinsic = frame_system::mocking::MockUncheckedExtrinsic<Test>;
type Block = frame_system::mocking::MockBlock<Test>;

frame_support::construct_runtime!(
    pub enum Test where
        Block = Block,
        NodeBlock = Block,
        UncheckedExtrinsic = UncheckedExtrinsic,
    {
        System: frame_system::{Pallet, Call, Config, Storage, Event<T>},
        Timestamp: pallet_timestamp::{Pallet, Call, Storage, Inherent},
        Balances: balances::{Pallet, Call, Storage, Config<T>, Event<T>},
        Staking: staking::{Pallet, Call, Config<T>, Storage, Event<T>},
        BagsList: pallet_bags_list::{Pallet, Call, Storage, Event<T>},

        Membership: membership::{Pallet, Call, Storage, Event<T>},
        ProposalsCodex: proposals_codex::{Pallet, Call, Storage, Event<T>},
        ProposalsEngine: proposals_engine::{Pallet, Call, Storage, Event<T>},
        Council: council::{Pallet, Call, Storage, Event<T>},
        Referendum: referendum::<Instance1>::{Pallet, Call, Storage, Event<T>},
        ProposalsDiscussion: proposals_discussion::{Pallet, Call, Storage, Event<T>},
        ForumWorkingGroup: working_group::<Instance1>::{Pallet, Call, Storage, Event<T>},
        StorageWorkingGroup: working_group::<Instance2>::{Pallet, Call, Storage, Event<T>},
        ContentDirectoryWorkingGroup: working_group::<Instance3>::{Pallet, Call, Storage, Event<T>},
        MembershipWorkingGroup: working_group::<Instance6>::{Pallet, Call, Storage, Event<T>},
    }
);

parameter_types! {
    pub BlockWeights: frame_system::limits::BlockWeights =
        frame_system::limits::BlockWeights::simple_max(
            frame_support::weights::constants::WEIGHT_PER_SECOND * 2
        );
    pub static SessionsPerEra: SessionIndex = 3;
    pub static ExistentialDeposit: Balance = 1;
    pub static SlashDeferDuration: EraIndex = 0;
    pub static Period: BlockNumber = 5;
    pub static Offset: BlockNumber = 0;
}

impl frame_system::Config for Test {
    type BaseCallFilter = frame_support::traits::Everything;
    type BlockWeights = ();
    type BlockLength = ();
    type DbWeight = RocksDbWeight;
    type Origin = Origin;
    type Index = AccountIndex;
    type BlockNumber = BlockNumber;
    type Call = Call;
    type Hash = H256;
    type Hashing = ::sp_runtime::traits::BlakeTwo256;
    type AccountId = AccountId;
    type Lookup = IdentityLookup<Self::AccountId>;
    type Header = Header;
    type Event = Event;
    type BlockHashCount = frame_support::traits::ConstU64<250>;
    type Version = ();
    type PalletInfo = PalletInfo;
    type AccountData = balances::AccountData<Balance>;
    type OnNewAccount = ();
    type OnKilledAccount = ();
    type SystemWeightInfo = ();
    type SS58Prefix = ();
    type OnSetCode = ();
    type MaxConsumers = frame_support::traits::ConstU32<16>;
}
impl balances::Config for Test {
    type MaxLocks = frame_support::traits::ConstU32<1024>;
    type MaxReserves = ();
    type ReserveIdentifier = [u8; 8];
    type Balance = Balance;
    type Event = Event;
    type DustRemoval = ();
    type ExistentialDeposit = ExistentialDeposit;
    type AccountStore = System;
    type WeightInfo = ();
}

impl pallet_timestamp::Config for Test {
    type Moment = u64;
    type OnTimestampSet = ();
    type MinimumPeriod = ConstU64<5>;
    type WeightInfo = ();
}

pallet_staking_reward_curve::build! {
    const I_NPOS: PiecewiseLinear<'static> = curve!(
        min_inflation: 0_025_000,
        max_inflation: 0_100_000,
        ideal_stake: 0_500_000,
        falloff: 0_050_000,
        max_piece_count: 40,
        test_precision: 0_005_000,
    );
}
parameter_types! {
    pub const BondingDuration: EraIndex = 3;
    pub const RewardCurve: &'static PiecewiseLinear<'static> = &I_NPOS;
    pub const OffendingValidatorsThreshold: Perbill = Perbill::from_percent(75);
}

thread_local! {
    pub static REWARD_REMAINDER_UNBALANCED: RefCell<u64> = RefCell::new(0);
}

pub struct RewardRemainderMock;

impl OnUnbalanced<NegativeImbalance> for RewardRemainderMock {
    fn on_nonzero_unbalanced(amount: NegativeImbalance) {
        REWARD_REMAINDER_UNBALANCED.with(|v| {
            *v.borrow_mut() += amount.peek();
        });
        drop(amount);
    }
}

const THRESHOLDS: [sp_npos_elections::VoteWeight; 9] =
    [10, 20, 30, 40, 50, 60, 1_000, 2_000, 10_000];

parameter_types! {
    pub static BagThresholds: &'static [sp_npos_elections::VoteWeight] = &THRESHOLDS;
    pub static MaxNominations: u32 = 16;
    pub static RewardOnUnbalanceWasCalled: bool = false;
    pub static LedgerSlashPerEra: (crate::BalanceOf<Test>, BTreeMap<EraIndex, crate::BalanceOf<Test>>) = (Zero::zero(), BTreeMap::new());
}

impl pallet_bags_list::Config for Test {
    type Event = Event;
    type WeightInfo = ();
    type ScoreProvider = Staking;
    type BagThresholds = BagThresholds;
    type Score = VoteWeight;
}

pub struct OnChainSeqPhragmen;
impl onchain::Config for OnChainSeqPhragmen {
    type System = Test;
    type Solver = SequentialPhragmen<AccountId, Perbill>;
    type DataProvider = Staking;
    type WeightInfo = ();
}

pub struct MockReward {}
impl OnUnbalanced<PositiveImbalance> for MockReward {
    fn on_unbalanced(_: PositiveImbalance) {
        RewardOnUnbalanceWasCalled::set(true);
    }
}

pub struct OnStakerSlashMock<T: staking::Config>(core::marker::PhantomData<T>);
impl<T: staking::Config> sp_staking::OnStakerSlash<AccountId, Balance> for OnStakerSlashMock<T> {
    fn on_slash(
        _pool_account: &AccountId,
        slashed_bonded: Balance,
        slashed_chunks: &BTreeMap<EraIndex, Balance>,
    ) {
        LedgerSlashPerEra::set((slashed_bonded, slashed_chunks.clone()));
    }
}

pub struct TestBenchmarkingConfig;
impl staking::BenchmarkingConfig for TestBenchmarkingConfig {
    type MaxValidators = frame_support::traits::ConstU32<100>;
    type MaxNominators = frame_support::traits::ConstU32<100>;
}

impl staking::Config for Test {
    type MaxNominations = MaxNominations;
    type Currency = Balances;
    type CurrencyBalance = <Self as balances::Config>::Balance;
    type UnixTime = Timestamp;
    type CurrencyToVote = frame_support::traits::SaturatingCurrencyToVote;
    type RewardRemainder = RewardRemainderMock;
    type Event = Event;
    type Slash = ();
    type Reward = MockReward;
    type SessionsPerEra = SessionsPerEra;
    type SlashDeferDuration = SlashDeferDuration;
    type SlashCancelOrigin = frame_system::EnsureRoot<Self::AccountId>;
    type BondingDuration = BondingDuration;
    type SessionInterface = ();
    type EraPayout = staking::ConvertCurve<RewardCurve>;
    type NextNewSession = ();
    type MaxNominatorRewardedPerValidator = ConstU32<64>;
    type OffendingValidatorsThreshold = OffendingValidatorsThreshold;
    type ElectionProvider = onchain::UnboundedExecution<OnChainSeqPhragmen>;
    type GenesisElectionProvider = Self::ElectionProvider;
    // NOTE: consider a macro and use `UseNominatorsAndValidatorsMap<Self>` as well.
    type VoterList = BagsList;
    type MaxUnlockingChunks = ConstU32<32>;
    type OnStakerSlash = OnStakerSlashMock<Test>;
    type BenchmarkingConfig = TestBenchmarkingConfig;
    type WeightInfo = ();
}

impl<LocalCall> frame_system::offchain::SendTransactionTypes<LocalCall> for Test
where
    Call: From<LocalCall>,
{
    type OverarchingCall = Call;
    type Extrinsic = Extrinsic;
}

pub type Extrinsic = TestXt<Call, ()>;
pub(crate) type StakingCall = staking::Call<Test>;
pub(crate) type TestRuntimeCall = <Test as frame_system::Config>::Call;

//////////

parameter_types! {
    pub const InvitedMemberLockId: [u8; 8] = [2; 8];
    pub const ReferralCutMaximumPercent: u8 = 50;
    pub const StakingCandidateLockId: [u8; 8] = [3; 8];
    pub const CandidateStake: u64 = 100;
}

impl common::membership::MembershipTypes for Test {
    type MemberId = u64;
    type ActorId = u64;
}

impl membership::Config for Test {
    type Event = Event;
    type DefaultMembershipPrice = DefaultMembershipPrice;
    type WorkingGroup = Wg;
    type WeightInfo = ();
    type DefaultInitialInvitationBalance = ();
    type InvitedMemberStakingHandler = staking_handler::StakingManager<Self, InvitedMemberLockId>;
    type ReferralCutMaximumPercent = ReferralCutMaximumPercent;
    type StakingCandidateStakingHandler =
        staking_handler::StakingManager<Self, StakingCandidateLockId>;
    type CandidateStake = CandidateStake;
}

pub struct Wg;
impl common::working_group::WorkingGroupBudgetHandler<u64, u64> for Wg {
    fn get_budget() -> u64 {
        unimplemented!()
    }

    fn set_budget(_new_value: u64) {
        unimplemented!()
    }

    fn try_withdraw(_account_id: &u64, _amount: u64) -> DispatchResult {
        unimplemented!()
    }
}

impl common::working_group::WorkingGroupAuthenticator<Test> for Wg {
    fn ensure_worker_origin(
        _origin: <Test as frame_system::Config>::Origin,
        _worker_id: &<Test as common::membership::MembershipTypes>::ActorId,
    ) -> DispatchResult {
        unimplemented!();
    }

    fn ensure_leader_origin(_origin: <Test as frame_system::Config>::Origin) -> DispatchResult {
        unimplemented!()
    }

    fn get_leader_member_id() -> Option<<Test as common::membership::MembershipTypes>::MemberId> {
        unimplemented!()
    }

    fn get_worker_member_id(
        _: &<Test as common::membership::MembershipTypes>::ActorId,
    ) -> Option<<Test as common::membership::MembershipTypes>::MemberId> {
        unimplemented!()
    }

    fn is_leader_account_id(_account_id: &<Test as frame_system::Config>::AccountId) -> bool {
        unimplemented!()
    }

    fn is_worker_account_id(
        _account_id: &<Test as frame_system::Config>::AccountId,
        _worker_id: &<Test as common::membership::MembershipTypes>::ActorId,
    ) -> bool {
        unimplemented!()
    }

    fn worker_exists(_worker_id: &<Test as common::membership::MembershipTypes>::ActorId) -> bool {
        unimplemented!();
    }

    fn ensure_worker_exists(
        _worker_id: &<Test as common::membership::MembershipTypes>::ActorId,
    ) -> DispatchResult {
        unimplemented!();
    }
}

parameter_types! {
    pub const DefaultMembershipPrice: u64 = 100;
    pub const DefaultInitialInvitationBalance: u64 = 100;
}

parameter_types! {
    pub const CancellationFee: u64 = 5;
    pub const RejectionFee: u64 = 3;
    pub const TitleMaxLength: u32 = 100;
    pub const DescriptionMaxLength: u32 = 10000;
    pub const MaxActiveProposalLimit: u32 = 100;
    pub const LockId: LockIdentifier = [2; 8];
}

impl proposals_engine::Config for Test {
    type Event = Event;
    type ProposerOriginValidator = ();
    type CouncilOriginValidator = ();
    type TotalVotersCounter = MockVotersParameters;
    type ProposalId = u32;
    type StakingHandler = StakingManager<Test, LockId>;
    type CancellationFee = CancellationFee;
    type RejectionFee = RejectionFee;
    type TitleMaxLength = TitleMaxLength;
    type DescriptionMaxLength = DescriptionMaxLength;
    type MaxActiveProposalLimit = MaxActiveProposalLimit;
    type DispatchableCallCode = crate::Call<Test>;
    type ProposalObserver = crate::Module<Test>;
    type WeightInfo = ();
    type StakingAccountValidator = ();
}

pub const STAKING_ACCOUNT_ID_NOT_BOUND_TO_MEMBER: u64 = 222;

impl common::StakingAccountValidator<Test> for () {
    fn is_member_staking_account(_: &u64, account_id: &u64) -> bool {
        *account_id != STAKING_ACCOUNT_ID_NOT_BOUND_TO_MEMBER
    }
}

impl Default for crate::Call<Test> {
    fn default() -> Self {
        panic!("shouldn't call default for Call");
    }
}

impl common::membership::MemberOriginValidator<Origin, u64, u64> for () {
    fn ensure_member_controller_account_origin(
        origin: Origin,
        _: u64,
    ) -> Result<u64, DispatchError> {
        let account_id = frame_system::ensure_signed(origin)?;

        Ok(account_id)
    }

    fn is_member_controller_account(member_id: &u64, account_id: &u64) -> bool {
        member_id == account_id
    }
}

impl common::council::CouncilOriginValidator<Origin, u64, u64> for () {
    fn ensure_member_consulate(origin: Origin, _: u64) -> DispatchResult {
        frame_system::ensure_signed(origin)?;

        Ok(())
    }
}

parameter_types! {
    pub const ThreadTitleLengthLimit: u32 = 200;
    pub const PostLengthLimit: u32 = 2000;
    pub const MaxWhiteListSize: u32 = 20;
    pub const PostLifeTime: u64 = 10;
    pub const PostDeposit: u64 = 100;
    pub const ProposalsDiscussionModuleId: PalletId = PalletId(*b"mo:propo");
}

impl proposals_discussion::Config for Test {
    type Event = Event;
    type AuthorOriginValidator = ();
    type CouncilOriginValidator = ();
    type ThreadId = u64;
    type PostId = u64;
    type MaxWhiteListSize = MaxWhiteListSize;
    type WeightInfo = ();
    type PostLifeTime = PostLifeTime;
    type PostDeposit = PostDeposit;
    type ModuleId = ProposalsDiscussionModuleId;
}

pub struct MockVotersParameters;
impl VotersParameters for MockVotersParameters {
    fn total_voters_count() -> u32 {
        4
    }
}

// The forum working group instance alias.
pub type ForumWorkingGroupInstance = working_group::Instance1;

// The storage working group instance alias.
pub type StorageWorkingGroupInstance = working_group::Instance2;

// The content directory working group instance alias.
pub type ContentDirectoryWorkingGroupInstance = working_group::Instance3;

// The membership working group instance alias.
pub type MembershipWorkingGroupInstance = working_group::Instance6;

parameter_types! {
    pub const MaxWorkerNumberLimit: u32 = 100;
    pub const LockId1: [u8; 8] = [1; 8];
    pub const LockId2: [u8; 8] = [2; 8];
    pub const MinimumApplicationStake: u32 = 50;
    pub const LeaderOpeningStake: u32 = 20;
}

impl working_group::Config<ContentDirectoryWorkingGroupInstance> for Test {
    type Event = Event;
    type MaxWorkerNumberLimit = MaxWorkerNumberLimit;
    type StakingHandler = StakingManager<Self, LockId1>;
    type StakingAccountValidator = ();
    type MemberOriginValidator = ();
    type MinUnstakingPeriodLimit = ();
    type RewardPeriod = ();
    type WeightInfo = ();
    type MinimumApplicationStake = MinimumApplicationStake;
    type LeaderOpeningStake = LeaderOpeningStake;
}

impl working_group::Config<StorageWorkingGroupInstance> for Test {
    type Event = Event;
    type MaxWorkerNumberLimit = MaxWorkerNumberLimit;
    type StakingHandler = StakingManager<Self, LockId2>;
    type StakingAccountValidator = ();
    type MemberOriginValidator = ();
    type MinUnstakingPeriodLimit = ();
    type RewardPeriod = ();
    type WeightInfo = ();
    type MinimumApplicationStake = MinimumApplicationStake;
    type LeaderOpeningStake = LeaderOpeningStake;
}

impl working_group::Config<ForumWorkingGroupInstance> for Test {
    type Event = Event;
    type MaxWorkerNumberLimit = MaxWorkerNumberLimit;
    type StakingHandler = staking_handler::StakingManager<Self, LockId2>;
    type StakingAccountValidator = ();
    type MemberOriginValidator = ();
    type MinUnstakingPeriodLimit = ();
    type RewardPeriod = ();
    type WeightInfo = ();
    type MinimumApplicationStake = MinimumApplicationStake;
    type LeaderOpeningStake = LeaderOpeningStake;
}

impl working_group::Config<MembershipWorkingGroupInstance> for Test {
    type Event = Event;
    type MaxWorkerNumberLimit = MaxWorkerNumberLimit;
    type StakingHandler = StakingManager<Self, LockId2>;
    type StakingAccountValidator = ();
    type MemberOriginValidator = ();
    type MinUnstakingPeriodLimit = ();
    type RewardPeriod = ();
    type WeightInfo = ();
    type MinimumApplicationStake = MinimumApplicationStake;
    type LeaderOpeningStake = LeaderOpeningStake;
}

parameter_types! {
    pub DefaultProposalParameters: ProposalParameters<u64, u64> = default_proposal_parameters();
}

pub(crate) fn default_proposal_parameters() -> ProposalParameters<u64, u64> {
    ProposalParameters {
        voting_period: 43200,
        grace_period: 0,
        approval_quorum_percentage: 66,
        approval_threshold_percentage: 80,
        slashing_quorum_percentage: 60,
        slashing_threshold_percentage: 80,
        required_stake: Some(100_000),
        constitutionality: 1,
    }
}

impl crate::Config for Test {
    type Event = Event;
    type MembershipOriginValidator = ();
    type ProposalEncoder = ();
    type WeightInfo = ();
    type SetMaxValidatorCountProposalParameters = DefaultProposalParameters;
    type RuntimeUpgradeProposalParameters = DefaultProposalParameters;
    type SignalProposalParameters = DefaultProposalParameters;
    type FundingRequestProposalParameters = DefaultProposalParameters;
    type CreateWorkingGroupLeadOpeningProposalParameters = DefaultProposalParameters;
    type FillWorkingGroupLeadOpeningProposalParameters = DefaultProposalParameters;
    type UpdateWorkingGroupBudgetProposalParameters = DefaultProposalParameters;
    type DecreaseWorkingGroupLeadStakeProposalParameters = DefaultProposalParameters;
    type SlashWorkingGroupLeadProposalParameters = DefaultProposalParameters;
    type SetWorkingGroupLeadRewardProposalParameters = DefaultProposalParameters;
    type TerminateWorkingGroupLeadProposalParameters = DefaultProposalParameters;
    type AmendConstitutionProposalParameters = DefaultProposalParameters;
    type CancelWorkingGroupLeadOpeningProposalParameters = DefaultProposalParameters;
    type SetMembershipPriceProposalParameters = DefaultProposalParameters;
    type SetCouncilBudgetIncrementProposalParameters = DefaultProposalParameters;
    type SetCouncilorRewardProposalParameters = DefaultProposalParameters;
    type SetInitialInvitationBalanceProposalParameters = DefaultProposalParameters;
    type SetInvitationCountProposalParameters = DefaultProposalParameters;
    type SetMembershipLeadInvitationQuotaProposalParameters = DefaultProposalParameters;
    type SetReferralCutProposalParameters = DefaultProposalParameters;
    type VetoProposalProposalParameters = DefaultProposalParameters;
    type UpdateGlobalNftLimitProposalParameters = DefaultProposalParameters;
    type UpdateChannelPayoutsProposalParameters = DefaultProposalParameters;
}

parameter_types! {
    pub const MinNumberOfExtraCandidates: u64 = 1;
    pub const AnnouncingPeriodDuration: u64 = 15;
    pub const IdlePeriodDuration: u64 = 27;
    pub const CouncilSize: u64 = 3;
    pub const MinCandidateStake: u64 = 11000;
    pub const CandidacyLockId: LockIdentifier = *b"council1";
    pub const CouncilorLockId: LockIdentifier = *b"council2";
    pub const ElectedMemberRewardPeriod: u64 = 10;
    pub const BudgetRefillAmount: u64 = 1000;
    // intentionally high number that prevents side-effecting tests other than  budget refill tests
    pub const BudgetRefillPeriod: u64 = 1000;
}

pub type ReferendumInstance = referendum::Instance1;

impl council::Config for Test {
    type Event = Event;

    type Referendum = referendum::Module<Test, ReferendumInstance>;

    type MinNumberOfExtraCandidates = MinNumberOfExtraCandidates;
    type CouncilSize = CouncilSize;
    type AnnouncingPeriodDuration = AnnouncingPeriodDuration;
    type IdlePeriodDuration = IdlePeriodDuration;
    type MinCandidateStake = MinCandidateStake;

    type CandidacyLock = StakingManager<Self, CandidacyLockId>;
    type CouncilorLock = StakingManager<Self, CouncilorLockId>;

    type ElectedMemberRewardPeriod = ElectedMemberRewardPeriod;

    type BudgetRefillPeriod = BudgetRefillPeriod;

    type StakingAccountValidator = ();
    type WeightInfo = ();

    fn new_council_elected(_: &[council::CouncilMemberOf<Self>]) {}

    type MemberOriginValidator = ();
}

parameter_types! {
    pub const VoteStageDuration: u64 = 19;
    pub const RevealStageDuration: u64 = 23;
    pub const MinimumVotingStake: u64 = 10000;
    pub const MaxSaltLength: u64 = 32; // use some multiple of 8 for ez testing
    pub const VotingLockId: LockIdentifier = *b"referend";
    pub const MaxWinnerTargetCount: u64 = 10;
}

impl referendum::Config<ReferendumInstance> for Test {
    type Event = Event;

    type MaxSaltLength = MaxSaltLength;

    type StakingHandler = staking_handler::StakingManager<Self, VotingLockId>;
    type ManagerOrigin = EnsureOneOf<EnsureSigned<Self::AccountId>, EnsureRoot<Self::AccountId>>;

    type VotePower = u64;

    type VoteStageDuration = VoteStageDuration;
    type RevealStageDuration = RevealStageDuration;

    type MinimumStake = MinimumVotingStake;

    type WeightInfo = ();

    type MaxWinnerTargetCount = MaxWinnerTargetCount;

    fn calculate_vote_power(
        _: &<Self as frame_system::Config>::AccountId,
        _: &Self::Balance,
    ) -> Self::VotePower {
        1
    }

    fn can_unlock_vote_stake(
        _: &referendum::CastVote<Self::Hash, Self::Balance, Self::MemberId>,
    ) -> bool {
        true
    }

    fn process_results(winners: &[referendum::OptionResult<Self::MemberId, Self::VotePower>]) {
        let tmp_winners: Vec<referendum::OptionResult<Self::MemberId, Self::VotePower>> = winners
            .iter()
            .map(|item| referendum::OptionResult {
                option_id: item.option_id,
                vote_power: item.vote_power.into(),
            })
            .collect();
        <council::Module<Test> as council::ReferendumConnection<Test>>::recieve_referendum_results(
            tmp_winners.as_slice(),
        );
    }

    fn is_valid_option_id(option_index: &u64) -> bool {
        <council::Module<Test> as council::ReferendumConnection<Test>>::is_valid_candidate_id(
            option_index,
        )
    }

    fn get_option_power(option_id: &u64) -> Self::VotePower {
        <council::Module<Test> as council::ReferendumConnection<Test>>::get_option_power(option_id)
    }

    fn increase_option_power(option_id: &u64, amount: &Self::VotePower) {
        <council::Module<Test> as council::ReferendumConnection<Test>>::increase_option_power(
            option_id, amount,
        );
    }
}

<<<<<<< HEAD
=======
pub struct ReferendumWeightInfo;
impl referendum::WeightInfo for ReferendumWeightInfo {
    fn on_initialize_revealing(_: u32) -> Weight {
        0
    }
    fn on_initialize_voting() -> Weight {
        0
    }
    fn vote() -> Weight {
        0
    }
    fn reveal_vote_space_for_new_winner(_: u32) -> Weight {
        0
    }
    fn reveal_vote_space_not_in_winners(_: u32) -> Weight {
        0
    }
    fn reveal_vote_space_replace_last_winner(_: u32) -> Weight {
        0
    }
    fn reveal_vote_already_existing(_: u32) -> Weight {
        0
    }
    fn release_vote_stake() -> Weight {
        0
    }
}

impl crate::WeightInfo for () {
    fn create_proposal_signal(_: u32, _: u32, _: u32) -> Weight {
        0
    }
    fn create_proposal_runtime_upgrade(_: u32, _: u32, _: u32) -> Weight {
        0
    }
    fn create_proposal_funding_request(_: u32, _: u32) -> Weight {
        0
    }
    fn create_proposal_set_max_validator_count(_: u32, _: u32) -> Weight {
        0
    }
    fn create_proposal_create_working_group_lead_opening(_: u32, _: u32, _: u32) -> Weight {
        0
    }
    fn create_proposal_fill_working_group_lead_opening(_: u32, _: u32) -> Weight {
        0
    }
    fn create_proposal_update_working_group_budget(_: u32, _: u32) -> Weight {
        0
    }
    fn create_proposal_decrease_working_group_lead_stake(_: u32, _: u32) -> Weight {
        0
    }
    fn create_proposal_slash_working_group_lead(_: u32) -> Weight {
        0
    }
    fn create_proposal_set_working_group_lead_reward(_: u32, _: u32) -> Weight {
        0
    }
    fn create_proposal_terminate_working_group_lead(_: u32, _: u32) -> Weight {
        0
    }
    fn create_proposal_amend_constitution(_: u32, _: u32) -> Weight {
        0
    }
    fn create_proposal_cancel_working_group_lead_opening(_: u32) -> Weight {
        0
    }
    fn create_proposal_set_membership_price(_: u32, _: u32) -> Weight {
        0
    }
    fn create_proposal_set_council_budget_increment(_: u32, _: u32) -> Weight {
        0
    }
    fn create_proposal_set_councilor_reward(_: u32, _: u32) -> Weight {
        0
    }
    fn create_proposal_set_initial_invitation_balance(_: u32, _: u32) -> Weight {
        0
    }
    fn create_proposal_set_initial_invitation_count(_: u32, _: u32) -> Weight {
        0
    }
    fn create_proposal_set_membership_lead_invitation_quota(_: u32) -> Weight {
        0
    }
    fn create_proposal_set_referral_cut(_: u32, _: u32) -> Weight {
        0
    }
    fn create_proposal_veto_proposal(_: u32, _: u32) -> Weight {
        0
    }
    fn create_proposal_update_global_nft_limit(_: u32, _: u32) -> Weight {
        0
    }
    fn create_proposal_update_channel_payouts(_: u32, _: u32, _: u32) -> Weight {
        0
    }
}

>>>>>>> c3927350
impl ProposalEncoder<Test> for () {
    fn encode_proposal(_proposal_details: ProposalDetailsOf<Test>) -> Vec<u8> {
        Vec::new()
    }
}

impl LockComparator<<Test as balances::Config>::Balance> for Test {
    fn are_locks_conflicting(
        _new_lock: &LockIdentifier,
        _existing_locks: &[LockIdentifier],
    ) -> bool {
        false
    }
}

pub fn initial_test_ext() -> sp_io::TestExternalities {
    let t = frame_system::GenesisConfig::default()
        .build_storage::<Test>()
        .unwrap();

    let mut result = Into::<sp_io::TestExternalities>::into(t.clone());

    // Make sure we are not in block 1 where no events are emitted
    // see https://substrate.dev/recipes/2-appetizers/4-events.html#emitting-events
    result.execute_with(|| {
        let mut block_number = frame_system::Pallet::<Test>::block_number();
        <System as OnFinalize<u64>>::on_finalize(block_number);
        block_number = block_number + 1;
        System::set_block_number(block_number);
        <System as OnInitialize<u64>>::on_initialize(block_number);
    });

    result
}<|MERGE_RESOLUTION|>--- conflicted
+++ resolved
@@ -700,109 +700,6 @@
     }
 }
 
-<<<<<<< HEAD
-=======
-pub struct ReferendumWeightInfo;
-impl referendum::WeightInfo for ReferendumWeightInfo {
-    fn on_initialize_revealing(_: u32) -> Weight {
-        0
-    }
-    fn on_initialize_voting() -> Weight {
-        0
-    }
-    fn vote() -> Weight {
-        0
-    }
-    fn reveal_vote_space_for_new_winner(_: u32) -> Weight {
-        0
-    }
-    fn reveal_vote_space_not_in_winners(_: u32) -> Weight {
-        0
-    }
-    fn reveal_vote_space_replace_last_winner(_: u32) -> Weight {
-        0
-    }
-    fn reveal_vote_already_existing(_: u32) -> Weight {
-        0
-    }
-    fn release_vote_stake() -> Weight {
-        0
-    }
-}
-
-impl crate::WeightInfo for () {
-    fn create_proposal_signal(_: u32, _: u32, _: u32) -> Weight {
-        0
-    }
-    fn create_proposal_runtime_upgrade(_: u32, _: u32, _: u32) -> Weight {
-        0
-    }
-    fn create_proposal_funding_request(_: u32, _: u32) -> Weight {
-        0
-    }
-    fn create_proposal_set_max_validator_count(_: u32, _: u32) -> Weight {
-        0
-    }
-    fn create_proposal_create_working_group_lead_opening(_: u32, _: u32, _: u32) -> Weight {
-        0
-    }
-    fn create_proposal_fill_working_group_lead_opening(_: u32, _: u32) -> Weight {
-        0
-    }
-    fn create_proposal_update_working_group_budget(_: u32, _: u32) -> Weight {
-        0
-    }
-    fn create_proposal_decrease_working_group_lead_stake(_: u32, _: u32) -> Weight {
-        0
-    }
-    fn create_proposal_slash_working_group_lead(_: u32) -> Weight {
-        0
-    }
-    fn create_proposal_set_working_group_lead_reward(_: u32, _: u32) -> Weight {
-        0
-    }
-    fn create_proposal_terminate_working_group_lead(_: u32, _: u32) -> Weight {
-        0
-    }
-    fn create_proposal_amend_constitution(_: u32, _: u32) -> Weight {
-        0
-    }
-    fn create_proposal_cancel_working_group_lead_opening(_: u32) -> Weight {
-        0
-    }
-    fn create_proposal_set_membership_price(_: u32, _: u32) -> Weight {
-        0
-    }
-    fn create_proposal_set_council_budget_increment(_: u32, _: u32) -> Weight {
-        0
-    }
-    fn create_proposal_set_councilor_reward(_: u32, _: u32) -> Weight {
-        0
-    }
-    fn create_proposal_set_initial_invitation_balance(_: u32, _: u32) -> Weight {
-        0
-    }
-    fn create_proposal_set_initial_invitation_count(_: u32, _: u32) -> Weight {
-        0
-    }
-    fn create_proposal_set_membership_lead_invitation_quota(_: u32) -> Weight {
-        0
-    }
-    fn create_proposal_set_referral_cut(_: u32, _: u32) -> Weight {
-        0
-    }
-    fn create_proposal_veto_proposal(_: u32, _: u32) -> Weight {
-        0
-    }
-    fn create_proposal_update_global_nft_limit(_: u32, _: u32) -> Weight {
-        0
-    }
-    fn create_proposal_update_channel_payouts(_: u32, _: u32, _: u32) -> Weight {
-        0
-    }
-}
-
->>>>>>> c3927350
 impl ProposalEncoder<Test> for () {
     fn encode_proposal(_proposal_details: ProposalDetailsOf<Test>) -> Vec<u8> {
         Vec::new()
