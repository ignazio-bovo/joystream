//! # Proposals engine module
//! Proposals `engine` module for the Joystream platform. Version 2.
//! The main component of the proposals frame_system. Provides methods and extrinsics to create and
//! vote for proposals, inspired by Parity **Democracy module**.
//!
//! ## Overview
//! Proposals `engine` module provides an abstract mechanism to work with proposals: creation, voting,
//! execution, canceling, etc. Proposal execution demands serialized _Dispatchable_ proposal code.
//! It could be any _Dispatchable_ + _Parameter_ type, but most likely, it would be serialized (via
//! Parity _codec_ crate) extrisic call. A proposal stage can be described by its [status](./enum.ProposalStatus.html).
//!
//! ## Proposal lifecycle
//! When a proposal passes [checks](./struct.Module.html#method.ensure_create_proposal_parameters_are_valid)
//! for its [parameters](./struct.ProposalParameters.html) - it can be [created](./struct.Module.html#method.create_proposal).
//! The newly created proposal has _Active_ status. The proposal can be voted on or canceled during its
//! _voting period_. Votes can be [different](./enum.VoteKind.html). When the proposal gets enough votes
//! to be slashed or approved or _voting period_ ends - the proposal becomes _Finalized_. If the proposal
//! got approved and _grace period_ passed - the  `engine` module tries to execute the proposal.
//! The final [approved status](./enum.ApprovedProposalStatus.html) of the proposal defines
//! an overall proposal outcome.
//!
//! ### Notes
//!
//! - The proposal can be [vetoed](./struct.Module.html#method.veto_proposal)
//! anytime before the proposal execution by the _sudo_.
//! - When the proposal is created with some stake - refunding on proposal finalization with
//! different statuses should be accomplished from the external handler from the _stake module_
//! (_StakingEventsHandler_). Such a handler should call
//! [refund_proposal_stake](./struct.Module.html#method.refund_proposal_stake) callback function.
//! - If the _council_ got reelected during the proposal _voting period_ the external handler calls
//! [reset_active_proposals](./trait.Module.html#method.reset_active_proposals) function and
//! all voting results get cleared.
//!
//! ### Important abstract types to be implemented
//! Proposals `engine` module has several abstractions to be implemented in order to work correctly.
//! - _VoterOriginValidator_ - ensure valid voter identity. Voters should have permissions to vote:
//! they should be council members.
//! - [VotersParameters](./trait.VotersParameters.html) - defines total voter number, which is
//! the council size
//! - _ProposerOriginValidator_ - ensure valid proposer identity. Proposers should have permissions
//! to create a proposal: they should be members of the Joystream.
//! - [StakeHandlerProvider](./trait.StakeHandlerProvider.html) - defines an interface for the staking.
//!
//! A full list of the abstractions can be found [here](./trait.Trait.html).
//!
//! ### Supported extrinsics
//! - [vote](./struct.Module.html#method.vote) - registers a vote for the proposal
//! - [cancel_proposal](./struct.Module.html#method.cancel_proposal) - cancels the proposal (can be canceled only by owner)
//! - [veto_proposal](./struct.Module.html#method.veto_proposal) - vetoes the proposal
//!
//! ### Public API
//! - [create_proposal](./struct.Module.html#method.create_proposal) - creates proposal using provided parameters
//! - [ensure_create_proposal_parameters_are_valid](./struct.Module.html#method.ensure_create_proposal_parameters_are_valid) - ensures that we can create the proposal
//! - [refund_proposal_stake](./struct.Module.html#method.refund_proposal_stake) - a callback for _StakingHandlerEvents_
//! - [reset_active_proposals](./trait.Module.html#method.reset_active_proposals) - resets voting results for active proposals
//!
//! ## Usage
//!
//! ```
//! use frame_support::{decl_module, print};
//! use frame_system::ensure_signed;
//! use codec::Encode;
//! use pallet_proposals_engine::{self as engine, ProposalParameters};
//!
//! pub trait Trait: engine::Trait + membership::Trait {}
//!
//! decl_module! {
//!     pub struct Module<T: Trait> for enum Call where origin: T::Origin {
//!         #[weight = 10_000_000]
//!         fn executable_proposal(origin) {
//!             print("executed!");
//!         }
//!
//!         #[weight = 10_000_000]
//!         pub fn create_spending_proposal(
//!             origin,
//!             proposer_id: T::MemberId,
//!         ) {
//!             let account_id = ensure_signed(origin)?;
//!             let parameters = ProposalParameters::default();
//!             let title = b"Spending proposal".to_vec();
//!             let description = b"We need to spend some tokens to support the working group lead."
//!                 .to_vec();
//!             let encoded_proposal_code = <Call<T>>::executable_proposal().encode();
//!
//!             <engine::Module<T>>::ensure_create_proposal_parameters_are_valid(
//!                 &parameters,
//!                 &title,
//!                 &description,
//!                 None,
//!                 &account_id,
//!             )?;
//!             <engine::Module<T>>::create_proposal(
//!                 account_id,
//!                 proposer_id,
//!                 parameters,
//!                 title,
//!                 description,
//!                 None,
//!                 encoded_proposal_code
//!             )?;
//!         }
//!     }
//! }
//! # fn main() {}
//! ```

// Ensure we're `no_std` when compiling for Wasm.
#![cfg_attr(not(feature = "std"), no_std)]

// Do not delete! Cannot be uncommented by default, because of Parity decl_module! issue.
//#![warn(missing_docs)]

use crate::types::ApprovedProposalData;
use types::FinalizedProposalData;
use types::ProposalStakeManager;
pub use types::{
    ActiveStake, ApprovedProposalStatus, FinalizationData, Proposal, ProposalDecisionStatus,
    ProposalParameters, ProposalStatus, VotingResults,
};
pub use types::{BalanceOf, CurrencyOf, NegativeImbalance};
pub use types::{DefaultStakeHandlerProvider, StakeHandler, StakeHandlerProvider};
pub use types::{ProposalCodeDecoder, ProposalExecutable};
pub use types::{VoteKind, VotersParameters};

pub(crate) mod types;

#[cfg(test)]
mod tests;

use codec::Decode;
use frame_support::dispatch::{DispatchError, DispatchResult, UnfilteredDispatchable};
use frame_support::storage::IterableStorageMap;
use frame_support::traits::{Currency, Get};
use frame_support::{
    decl_error, decl_event, decl_module, decl_storage, ensure, print, Parameter, StorageDoubleMap,
};
<<<<<<< HEAD
use frame_system::{ensure_root, RawOrigin};
use sp_arithmetic::traits::Zero;
=======
use sp_arithmetic::traits::{SaturatedConversion, Zero};
>>>>>>> 8e09e42a
use sp_std::vec::Vec;

use common::origin::ActorOriginValidator;

type MemberId<T> = <T as membership::Trait>::MemberId;

/// Proposals engine trait.
pub trait Trait:
<<<<<<< HEAD
    frame_system::Trait + pallet_timestamp::Trait + stake::Trait + membership::Trait
=======
    system::Trait + pallet_timestamp::Trait + stake::Trait + membership::Trait + balances::Trait
>>>>>>> 8e09e42a
{
    /// Engine event type.
    type Event: From<Event<Self>> + Into<<Self as frame_system::Trait>::Event>;

    /// Validates proposer id and origin combination
    type ProposerOriginValidator: ActorOriginValidator<
        Self::Origin,
        MemberId<Self>,
        Self::AccountId,
    >;

    /// Validates voter id and origin combination
    type VoterOriginValidator: ActorOriginValidator<Self::Origin, MemberId<Self>, Self::AccountId>;

    /// Provides data for voting. Defines maximum voters count for the proposal.
    type TotalVotersCounter: VotersParameters;

    /// Proposal Id type
    type ProposalId: From<u32> + Parameter + Default + Copy;

    /// Provides stake logic implementation. Can be used to mock stake logic.
    type StakeHandlerProvider: StakeHandlerProvider<Self>;

    /// The fee is applied when cancel the proposal. A fee would be slashed (burned).
    type CancellationFee: Get<BalanceOf<Self>>;

    /// The fee is applied when the proposal gets rejected. A fee would be slashed (burned).
    type RejectionFee: Get<BalanceOf<Self>>;

    /// Defines max allowed proposal title length.
    type TitleMaxLength: Get<u32>;

    /// Defines max allowed proposal description length.
    type DescriptionMaxLength: Get<u32>;

    /// Defines max simultaneous active proposals number.
    type MaxActiveProposalLimit: Get<u32>;

    /// Proposals executable code. Can be instantiated by external module Call enum members.
    type DispatchableCallCode: Parameter + UnfilteredDispatchable<Origin = Self::Origin> + Default;
}

decl_event!(
    /// Proposals engine events
    pub enum Event<T>
    where
        <T as Trait>::ProposalId,
        MemberId = MemberId<T>,
        <T as frame_system::Trait>::BlockNumber,
        <T as frame_system::Trait>::AccountId,
        <T as stake::Trait>::StakeId,
    {
        /// Emits on proposal creation.
        /// Params:
        /// - Member id of a proposer.
        /// - Id of a newly created proposal after it was saved in storage.
        ProposalCreated(MemberId, ProposalId),

        /// Emits on proposal status change.
        /// Params:
        /// - Id of a updated proposal.
        /// - New proposal status
        ProposalStatusUpdated(ProposalId, ProposalStatus<BlockNumber, StakeId, AccountId>),

        /// Emits on voting for the proposal
        /// Params:
        /// - Voter - member id of a voter.
        /// - Id of a proposal.
        /// - Kind of vote.
        Voted(MemberId, ProposalId, VoteKind),
    }
);

decl_error! {
    /// Engine module predefined errors
    pub enum Error for Module<T: Trait>{
        /// Proposal cannot have an empty title"
        EmptyTitleProvided,

        /// Proposal cannot have an empty body
        EmptyDescriptionProvided,

        /// Title is too long
        TitleIsTooLong,

        /// Description is too long
        DescriptionIsTooLong,

        /// The proposal does not exist
        ProposalNotFound,

        /// Proposal is finalized already
        ProposalFinalized,

        /// The proposal have been already voted on
        AlreadyVoted,

        /// Not an author
        NotAuthor,

        /// Max active proposals number exceeded
        MaxActiveProposalNumberExceeded,

        /// Stake cannot be empty with this proposal
        EmptyStake,

        /// Stake should be empty for this proposal
        StakeShouldBeEmpty,

        /// Stake differs from the proposal requirements
        StakeDiffersFromRequired,

        /// Approval threshold cannot be zero
        InvalidParameterApprovalThreshold,

        /// Slashing threshold cannot be zero
        InvalidParameterSlashingThreshold,

        /// Require root origin in extrinsics
        RequireRootOrigin,

        /// Insufficient balance for operation.
        InsufficientBalance,
    }
}

// Storage for the proposals engine module
decl_storage! {
    pub trait Store for Module<T: Trait> as ProposalEngine{
        /// Map proposal by its id.
        pub Proposals get(fn proposals): map hasher(blake2_128_concat)
            T::ProposalId => ProposalOf<T>;

        /// Count of all proposals that have been created.
        pub ProposalCount get(fn proposal_count): u32;

        /// Map proposal executable code by proposal id.
        pub DispatchableCallCode get(fn proposal_codes): map hasher(blake2_128_concat)
            T::ProposalId =>  Vec<u8>;

        /// Count of active proposals.
        pub ActiveProposalCount get(fn active_proposal_count): u32;

        /// Ids of proposals that are open for voting (have not been finalized yet).
        pub ActiveProposalIds get(fn active_proposal_ids): map hasher(blake2_128_concat)
            T::ProposalId=> ();

        /// Ids of proposals that were approved and theirs grace period was not expired.
        pub PendingExecutionProposalIds get(fn pending_proposal_ids): map hasher(blake2_128_concat)
            T::ProposalId=> ();

        /// Double map for preventing duplicate votes. Should be cleaned after usage.
        pub VoteExistsByProposalByVoter get(fn vote_by_proposal_by_voter):
            double_map hasher(blake2_128_concat)  T::ProposalId, hasher(blake2_128_concat) MemberId<T> => VoteKind;

        /// Map proposal id by stake id. Required by StakingEventsHandler callback call
        pub StakesProposals get(fn stakes_proposals): map hasher(blake2_128_concat)
            T::StakeId =>  T::ProposalId;
    }
}

decl_module! {
    /// 'Proposal engine' substrate module
    pub struct Module<T: Trait> for enum Call where origin: T::Origin {
        /// Predefined errors
        type Error = Error<T>;

        /// Emits an event. Default substrate implementation.
        fn deposit_event() = default;

        /// Exports const - the fee is applied when cancel the proposal. A fee would be slashed (burned).
        const CancellationFee: BalanceOf<T> = T::CancellationFee::get();

        /// Exports const -  the fee is applied when the proposal gets rejected. A fee would be slashed (burned).
        const RejectionFee: BalanceOf<T> = T::RejectionFee::get();

        /// Exports const -  max allowed proposal title length.
        const TitleMaxLength: u32 = T::TitleMaxLength::get();

        /// Exports const -  max allowed proposal description length.
        const DescriptionMaxLength: u32 = T::DescriptionMaxLength::get();

        /// Exports const -  max simultaneous active proposals number.
        const MaxActiveProposalLimit: u32 = T::MaxActiveProposalLimit::get();

        /// Vote extrinsic. Conditions:  origin must allow votes.
        #[weight = 10_000_000] // TODO: adjust weight
        pub fn vote(origin, voter_id: MemberId<T>, proposal_id: T::ProposalId, vote: VoteKind)  {
            T::VoterOriginValidator::ensure_actor_origin(
                origin,
                voter_id,
            )?;

            ensure!(<Proposals<T>>::contains_key(proposal_id), Error::<T>::ProposalNotFound);
            let mut proposal = Self::proposals(proposal_id);

            ensure!(matches!(proposal.status, ProposalStatus::Active{..}), Error::<T>::ProposalFinalized);

            let did_not_vote_before = !<VoteExistsByProposalByVoter<T>>::contains_key(
                proposal_id,
                voter_id,
            );

            ensure!(did_not_vote_before, Error::<T>::AlreadyVoted);

            proposal.voting_results.add_vote(vote.clone());

            // mutation

            <Proposals<T>>::insert(proposal_id, proposal);
            <VoteExistsByProposalByVoter<T>>::insert(proposal_id, voter_id, vote.clone());
            Self::deposit_event(RawEvent::Voted(voter_id, proposal_id, vote));
        }

        /// Cancel a proposal by its original proposer.
        #[weight = 10_000_000] // TODO: adjust weight
        pub fn cancel_proposal(origin, proposer_id: MemberId<T>, proposal_id: T::ProposalId) {
            T::ProposerOriginValidator::ensure_actor_origin(
                origin,
                proposer_id,
            )?;

            ensure!(<Proposals<T>>::contains_key(proposal_id), Error::<T>::ProposalNotFound);
            let proposal = Self::proposals(proposal_id);

            ensure!(proposer_id == proposal.proposer_id, Error::<T>::NotAuthor);
            ensure!(matches!(proposal.status, ProposalStatus::Active{..}), Error::<T>::ProposalFinalized);

            // mutation

            Self::finalize_proposal(proposal_id, ProposalDecisionStatus::Canceled);
        }

        /// Veto a proposal. Must be root.
        #[weight = 10_000_000] // TODO: adjust weight
        pub fn veto_proposal(origin, proposal_id: T::ProposalId) {
            ensure_root(origin)?;

            ensure!(<Proposals<T>>::contains_key(proposal_id), Error::<T>::ProposalNotFound);
            let proposal = Self::proposals(proposal_id);

            // mutation

            if <PendingExecutionProposalIds<T>>::contains_key(proposal_id) {
                Self::veto_pending_execution_proposal(proposal_id, proposal);
            } else {
                ensure!(matches!(proposal.status, ProposalStatus::Active{..}), Error::<T>::ProposalFinalized);
                Self::finalize_proposal(proposal_id, ProposalDecisionStatus::Vetoed);
            }
        }

        /// Block finalization. Perform voting period check, vote result tally, approved proposals
        /// grace period checks, and proposal execution.
        fn on_finalize(_n: T::BlockNumber) {
            let finalized_proposals = Self::get_finalized_proposals();

            // mutation

            // Check vote results. Approved proposals with zero grace period will be
            // transitioned to the PendingExecution status.
            for  proposal_data in finalized_proposals {
                <Proposals<T>>::insert(proposal_data.proposal_id, proposal_data.proposal);
                Self::finalize_proposal(proposal_data.proposal_id, proposal_data.status);
            }

            let executable_proposals =
                Self::get_approved_proposal_with_expired_grace_period();

            // Execute approved proposals with expired grace period
            for approved_proosal in executable_proposals {
                Self::execute_proposal(approved_proosal);
            }
        }
    }
}

impl<T: Trait> Module<T> {
    /// Create proposal. Requires 'proposal origin' membership.
    pub fn create_proposal(
        account_id: T::AccountId,
        proposer_id: MemberId<T>,
        parameters: ProposalParameters<T::BlockNumber, types::BalanceOf<T>>,
        title: Vec<u8>,
        description: Vec<u8>,
        stake_balance: Option<types::BalanceOf<T>>,
        encoded_dispatchable_call_code: Vec<u8>,
    ) -> Result<T::ProposalId, DispatchError> {
        Self::ensure_create_proposal_parameters_are_valid(
            &parameters,
            &title,
            &description,
            stake_balance,
            &account_id,
        )?;

        // checks passed
        // mutation

        let next_proposal_count_value = Self::proposal_count() + 1;
        let new_proposal_id = next_proposal_count_value;
        let proposal_id = T::ProposalId::from(new_proposal_id);

        // Check stake_balance for value and create stake if value exists, else take None
        // If create_stake() returns error - return error from extrinsic
        let stake_id_result = stake_balance
            .map(|stake_amount| {
                ProposalStakeManager::<T>::create_stake(stake_amount, account_id.clone())
            })
            .transpose()?;

        let mut stake_data = None;
        if let Some(stake_id) = stake_id_result {
            stake_data = Some(ActiveStake {
                stake_id,
                source_account_id: account_id,
            });

            <StakesProposals<T>>::insert(stake_id, proposal_id);
        }

        let new_proposal = Proposal {
            created_at: Self::current_block(),
            parameters,
            title,
            description,
            proposer_id,
            status: ProposalStatus::Active(stake_data),
            voting_results: VotingResults::default(),
        };

        <Proposals<T>>::insert(proposal_id, new_proposal);
        <DispatchableCallCode<T>>::insert(proposal_id, encoded_dispatchable_call_code);
        <ActiveProposalIds<T>>::insert(proposal_id, ());
        ProposalCount::put(next_proposal_count_value);
        Self::increase_active_proposal_counter();

        Self::deposit_event(RawEvent::ProposalCreated(proposer_id, proposal_id));

        Ok(proposal_id)
    }

    /// Performs all checks for the proposal creation:
    /// - title, body lengths
    /// - max active proposal
    /// - provided parameters: approval_threshold_percentage and slashing_threshold_percentage > 0
    /// - provided stake balance and parameters.required_stake are valid
    pub fn ensure_create_proposal_parameters_are_valid(
        parameters: &ProposalParameters<T::BlockNumber, types::BalanceOf<T>>,
        title: &[u8],
        description: &[u8],
        stake_balance: Option<types::BalanceOf<T>>,
        stake_account_id: &T::AccountId,
    ) -> DispatchResult {
        ensure!(!title.is_empty(), Error::<T>::EmptyTitleProvided);
        ensure!(
            title.len() as u32 <= T::TitleMaxLength::get(),
            Error::<T>::TitleIsTooLong
        );

        ensure!(
            !description.is_empty(),
            Error::<T>::EmptyDescriptionProvided
        );
        ensure!(
            description.len() as u32 <= T::DescriptionMaxLength::get(),
            Error::<T>::DescriptionIsTooLong
        );

        ensure!(
            (Self::active_proposal_count()) < T::MaxActiveProposalLimit::get(),
            Error::<T>::MaxActiveProposalNumberExceeded
        );

        ensure!(
            parameters.approval_threshold_percentage > 0,
            Error::<T>::InvalidParameterApprovalThreshold
        );

        ensure!(
            parameters.slashing_threshold_percentage > 0,
            Error::<T>::InvalidParameterSlashingThreshold
        );

        // check stake parameters
        if let Some(required_stake) = parameters.required_stake {
            if let Some(staked_balance) = stake_balance {
                ensure!(
                    required_stake == staked_balance,
                    Error::<T>::StakeDiffersFromRequired
                );
            } else {
                return Err(Error::<T>::EmptyStake.into());
            }

            ensure!(
                types::Balances::<T>::usable_balance(stake_account_id).saturated_into::<u128>()
                    >= required_stake.saturated_into::<u128>(),
                Error::<T>::InsufficientBalance
            );
        }

        if stake_balance.is_some() && parameters.required_stake.is_none() {
            return Err(Error::<T>::StakeShouldBeEmpty.into());
        }

        Ok(())
    }

    /// Callback from StakingEventsHandler. Refunds unstaked imbalance back to the source account.
    /// There can be a lot of invariant breaks in the scope of this proposal.
    /// Such situations are handled by adding error messages to the log.
    pub fn refund_proposal_stake(stake_id: T::StakeId, imbalance: NegativeImbalance<T>) {
        if <StakesProposals<T>>::contains_key(stake_id) {
            let proposal_id = Self::stakes_proposals(stake_id);

            if <Proposals<T>>::contains_key(proposal_id) {
                let proposal = Self::proposals(proposal_id);

                if let ProposalStatus::Active(active_stake_result) = proposal.status {
                    if let Some(active_stake) = active_stake_result {
                        let refunding_result = CurrencyOf::<T>::resolve_into_existing(
                            &active_stake.source_account_id,
                            imbalance,
                        );

                        if refunding_result.is_err() {
                            print("Broken invariant: cannot refund");
                        }
                    }
                } else {
                    print("Broken invariant: proposal status is not Active");
                }
            } else {
                print("Broken invariant: proposal doesn't exist");
            }
        } else {
            print("Broken invariant: stake doesn't exist");
        }
    }

    /// Resets voting results for active proposals.
    /// Possible application includes new council elections.
    pub fn reset_active_proposals() {
        <ActiveProposalIds<T>>::iter().for_each(|(proposal_id, _)| {
            <Proposals<T>>::mutate(proposal_id, |proposal| {
                proposal.reset_proposal();
                <VoteExistsByProposalByVoter<T>>::remove_prefix(&proposal_id);
            });
        });
    }
}

impl<T: Trait> Module<T> {
    // Wrapper-function over frame_system::block_number()
    fn current_block() -> T::BlockNumber {
        <frame_system::Module<T>>::block_number()
    }

    // Enumerates through active proposals. Tally Voting results.
    // Returns proposals with finalized status and id
    fn get_finalized_proposals() -> Vec<FinalizedProposal<T>> {
        // Enumerate active proposals id and gather finalization data.
        // Skip proposals with unfinished voting.
        <ActiveProposalIds<T>>::iter()
            .filter_map(|(proposal_id, _)| {
                // load current proposal
                let proposal = Self::proposals(proposal_id);

                // Calculates votes, takes in account voting period expiration.
                // If voting process is in progress, then decision status is None.
                let decision_status = proposal.define_proposal_decision_status(
                    T::TotalVotersCounter::total_voters_count(),
                    Self::current_block(),
                );

                // map to FinalizedProposalData if decision for the proposal is made or return None
                decision_status.map(|status| FinalizedProposalData {
                    proposal_id,
                    proposal,
                    status,
                    finalized_at: Self::current_block(),
                })
            })
            .collect() // compose output vector
    }

    // Veto approved proposal during its grace period. Saves a new proposal status and removes
    // proposal id from the 'PendingExecutionProposalIds'
    fn veto_pending_execution_proposal(proposal_id: T::ProposalId, proposal: ProposalOf<T>) {
        <PendingExecutionProposalIds<T>>::remove(proposal_id);

        let vetoed_proposal_status = ProposalStatus::finalized(
            ProposalDecisionStatus::Vetoed,
            None,
            None,
            Self::current_block(),
        );

        <Proposals<T>>::insert(
            proposal_id,
            Proposal {
                status: vetoed_proposal_status,
                ..proposal
            },
        );
    }

    // Executes approved proposal code
    fn execute_proposal(approved_proposal: ApprovedProposal<T>) {
        let proposal_code = Self::proposal_codes(approved_proposal.proposal_id);

        let proposal_code_result = T::DispatchableCallCode::decode(&mut &proposal_code[..]);

        let approved_proposal_status = match proposal_code_result {
            Ok(proposal_code) => {
                if let Err(dispatch_error) =
                    proposal_code.dispatch_bypass_filter(T::Origin::from(RawOrigin::Root))
                {
                    ApprovedProposalStatus::failed_execution(Self::parse_dispatch_error(
                        dispatch_error.error,
                    ))
                } else {
                    ApprovedProposalStatus::Executed
                }
            }
            Err(error) => ApprovedProposalStatus::failed_execution(error.what()),
        };

        let proposal_execution_status = approved_proposal
            .finalisation_status_data
            .create_approved_proposal_status(approved_proposal_status);

        let mut proposal = approved_proposal.proposal;
        proposal.status = proposal_execution_status.clone();
        <Proposals<T>>::insert(approved_proposal.proposal_id, proposal);

        Self::deposit_event(RawEvent::ProposalStatusUpdated(
            approved_proposal.proposal_id,
            proposal_execution_status,
        ));

        <PendingExecutionProposalIds<T>>::remove(&approved_proposal.proposal_id);
    }

    // Performs all actions on proposal finalization:
    // - clean active proposal cache
    // - update proposal status fields (status, finalized_at)
    // - add to pending execution proposal cache if approved
    // - slash and unstake proposal stake if stake exists
    // - decrease active proposal counter
    // - fire an event
    // It prints an error message in case of an attempt to finalize the non-active proposal.
    fn finalize_proposal(proposal_id: T::ProposalId, decision_status: ProposalDecisionStatus) {
        Self::decrease_active_proposal_counter();
        <ActiveProposalIds<T>>::remove(&proposal_id.clone());

        let mut proposal = Self::proposals(proposal_id);

        if let ProposalStatus::Active(active_stake) = proposal.status.clone() {
            if let ProposalDecisionStatus::Approved { .. } = decision_status {
                <PendingExecutionProposalIds<T>>::insert(proposal_id, ());
            }

            // deal with stakes if necessary
            let slash_balance =
                Self::calculate_slash_balance(&decision_status, &proposal.parameters);
            let slash_and_unstake_result =
                Self::slash_and_unstake(active_stake.clone(), slash_balance);

            // create finalized proposal status with error if any
            let new_proposal_status = ProposalStatus::finalized(
                decision_status,
                slash_and_unstake_result.err(),
                active_stake,
                Self::current_block(),
            );

            proposal.status = new_proposal_status.clone();
            <Proposals<T>>::insert(proposal_id, proposal);

            Self::deposit_event(RawEvent::ProposalStatusUpdated(
                proposal_id,
                new_proposal_status,
            ));
        } else {
            print("Broken invariant: proposal cannot be non-active during the finalisation");
        }
    }

    // Slashes the stake and perform unstake only in case of existing stake
    fn slash_and_unstake(
        current_stake_data: Option<ActiveStake<T::StakeId, T::AccountId>>,
        slash_balance: BalanceOf<T>,
    ) -> Result<(), &'static str> {
        // only if stake exists
        if let Some(stake_data) = current_stake_data {
            if !slash_balance.is_zero() {
                ProposalStakeManager::<T>::slash(stake_data.stake_id, slash_balance)?;
            }

            ProposalStakeManager::<T>::remove_stake(stake_data.stake_id)?;
        }

        Ok(())
    }

    // Calculates required slash based on finalization ProposalDecisionStatus and proposal parameters.
    // Method visibility allows testing.
    pub(crate) fn calculate_slash_balance(
        decision_status: &ProposalDecisionStatus,
        proposal_parameters: &ProposalParameters<T::BlockNumber, types::BalanceOf<T>>,
    ) -> types::BalanceOf<T> {
        match decision_status {
            ProposalDecisionStatus::Rejected | ProposalDecisionStatus::Expired => {
                T::RejectionFee::get()
            }
            ProposalDecisionStatus::Approved { .. } | ProposalDecisionStatus::Vetoed => {
                BalanceOf::<T>::zero()
            }
            ProposalDecisionStatus::Canceled => T::CancellationFee::get(),
            ProposalDecisionStatus::Slashed => proposal_parameters
                .required_stake
                .clone()
                .unwrap_or_else(BalanceOf::<T>::zero), // stake if set or zero
        }
    }

    // Enumerates approved proposals and checks their grace period expiration
    fn get_approved_proposal_with_expired_grace_period() -> Vec<ApprovedProposal<T>> {
        <PendingExecutionProposalIds<T>>::iter()
            .filter_map(|(proposal_id, _)| {
                let proposal = Self::proposals(proposal_id);

                if proposal.is_grace_period_expired(Self::current_block()) {
                    // this should be true, because it was tested inside is_grace_period_expired()
                    if let ProposalStatus::Finalized(finalisation_data) = proposal.status.clone() {
                        Some(ApprovedProposalData {
                            proposal_id,
                            proposal,
                            finalisation_status_data: finalisation_data,
                        })
                    } else {
                        None
                    }
                } else {
                    None
                }
            })
            .collect()
    }

    // Increases active proposal counter.
    fn increase_active_proposal_counter() {
        let next_active_proposal_count_value = Self::active_proposal_count() + 1;
        ActiveProposalCount::put(next_active_proposal_count_value);
    }

    // Decreases active proposal counter down to zero. Decreasing below zero has no effect.
    fn decrease_active_proposal_counter() {
        let current_active_proposal_counter = Self::active_proposal_count();

        if current_active_proposal_counter > 0 {
            let next_active_proposal_count_value = current_active_proposal_counter - 1;
            ActiveProposalCount::put(next_active_proposal_count_value);
        };
    }

    // Parse dispatchable execution result.
    fn parse_dispatch_error(error: DispatchError) -> &'static str {
        match error {
            DispatchError::BadOrigin => error.into(),
            DispatchError::Other(msg) => msg,
            DispatchError::CannotLookup => error.into(),
            DispatchError::Module {
                index: _,
                error: _,
                message: msg,
            } => msg.unwrap_or("Dispatch error."),
        }
    }
}

// Simplification of the 'FinalizedProposalData' type
type FinalizedProposal<T> = FinalizedProposalData<
    <T as Trait>::ProposalId,
    <T as frame_system::Trait>::BlockNumber,
    MemberId<T>,
    types::BalanceOf<T>,
    <T as stake::Trait>::StakeId,
    <T as frame_system::Trait>::AccountId,
>;

// Simplification of the 'ApprovedProposalData' type
type ApprovedProposal<T> = ApprovedProposalData<
    <T as Trait>::ProposalId,
    <T as frame_system::Trait>::BlockNumber,
    MemberId<T>,
    types::BalanceOf<T>,
    <T as stake::Trait>::StakeId,
    <T as frame_system::Trait>::AccountId,
>;

// Simplification of the 'Proposal' type
type ProposalOf<T> = Proposal<
    <T as frame_system::Trait>::BlockNumber,
    MemberId<T>,
    types::BalanceOf<T>,
    <T as stake::Trait>::StakeId,
    <T as frame_system::Trait>::AccountId,
>;<|MERGE_RESOLUTION|>--- conflicted
+++ resolved
@@ -135,12 +135,8 @@
 use frame_support::{
     decl_error, decl_event, decl_module, decl_storage, ensure, print, Parameter, StorageDoubleMap,
 };
-<<<<<<< HEAD
 use frame_system::{ensure_root, RawOrigin};
-use sp_arithmetic::traits::Zero;
-=======
 use sp_arithmetic::traits::{SaturatedConversion, Zero};
->>>>>>> 8e09e42a
 use sp_std::vec::Vec;
 
 use common::origin::ActorOriginValidator;
@@ -149,11 +145,7 @@
 
 /// Proposals engine trait.
 pub trait Trait:
-<<<<<<< HEAD
-    frame_system::Trait + pallet_timestamp::Trait + stake::Trait + membership::Trait
-=======
-    system::Trait + pallet_timestamp::Trait + stake::Trait + membership::Trait + balances::Trait
->>>>>>> 8e09e42a
+    frame_system::Trait + pallet_timestamp::Trait + stake::Trait + membership::Trait + balances::Trait
 {
     /// Engine event type.
     type Event: From<Event<Self>> + Into<<Self as frame_system::Trait>::Event>;
