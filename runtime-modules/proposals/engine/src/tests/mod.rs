pub(crate) mod mock;

use crate::types::ProposalStatusResolution;
use crate::*;
use mock::*;

use codec::Encode;
use frame_support::dispatch::DispatchResult;
use frame_support::traits::{Currency, OnFinalize, OnInitialize};
use frame_support::{StorageDoubleMap, StorageMap, StorageValue};
<<<<<<< HEAD
use system::RawOrigin;
use system::{EventRecord, Phase};
=======
use frame_system::RawOrigin;
use frame_system::{EventRecord, Phase};
use sp_std::rc::Rc;
>>>>>>> 92d36ab4

pub(crate) fn increase_total_balance_issuance_using_account_id(account_id: u64, balance: u64) {
    let initial_balance = Balances::total_issuance();
    {
        let _ = <Test as common::currency::GovernanceCurrency>::Currency::deposit_creating(
            &account_id,
            balance,
        );
    }
    assert_eq!(Balances::total_issuance(), initial_balance + balance);
}

struct ProposalParametersFixture {
    parameters: ProposalParameters<u64, u64>,
}

impl ProposalParametersFixture {
    fn with_required_stake(&self, required_stake: BalanceOf<Test>) -> Self {
        ProposalParametersFixture {
            parameters: ProposalParameters {
                required_stake: Some(required_stake),
                ..self.parameters
            },
        }
    }
    fn with_grace_period(&self, grace_period: u64) -> Self {
        ProposalParametersFixture {
            parameters: ProposalParameters {
                grace_period,
                ..self.parameters
            },
        }
    }
    fn with_constitutionality(&self, constitutionality: u32) -> Self {
        ProposalParametersFixture {
            parameters: ProposalParameters {
                constitutionality,
                ..self.parameters
            },
        }
    }

    fn params(&self) -> ProposalParameters<u64, u64> {
        self.parameters.clone()
    }
}

impl Default for ProposalParametersFixture {
    fn default() -> Self {
        ProposalParametersFixture {
            parameters: ProposalParameters {
                voting_period: 3,
                approval_quorum_percentage: 60,
                approval_threshold_percentage: 60,
                slashing_quorum_percentage: 60,
                slashing_threshold_percentage: 60,
                grace_period: 0,
                required_stake: None,
                constitutionality: 1,
            },
        }
    }
}

#[derive(Clone)]
struct DummyProposalFixture {
    parameters: ProposalParameters<u64, u64>,
    account_id: u64,
    proposer_id: u64,
    proposal_code: Vec<u8>,
    title: Vec<u8>,
    description: Vec<u8>,
    staking_account_id: Option<u64>,
    exact_execution_block: Option<u64>,
}

impl Default for DummyProposalFixture {
    fn default() -> Self {
        let title = b"title".to_vec();
        let description = b"description".to_vec();
        let dummy_proposal =
            mock::proposals::Call::<Test>::dummy_proposal(title.clone(), description.clone());

        DummyProposalFixture {
            parameters: ProposalParameters {
                voting_period: 3,
                approval_quorum_percentage: 60,
                approval_threshold_percentage: 60,
                slashing_quorum_percentage: 60,
                slashing_threshold_percentage: 60,
                grace_period: 0,
                required_stake: None,
                constitutionality: 1,
            },
            account_id: 1,
            proposer_id: 1,
            proposal_code: dummy_proposal.encode(),
            title,
            description,
            staking_account_id: None,
            exact_execution_block: None,
        }
    }
}

impl DummyProposalFixture {
    fn with_title_and_body(self, title: Vec<u8>, description: Vec<u8>) -> Self {
        DummyProposalFixture {
            title,
            description,
            ..self
        }
    }

    fn with_parameters(self, parameters: ProposalParameters<u64, u64>) -> Self {
        DummyProposalFixture { parameters, ..self }
    }

    fn with_account_id(self, account_id: u64) -> Self {
        DummyProposalFixture { account_id, ..self }
    }

    fn with_exact_execution_block(self, exact_execution_block: Option<u64>) -> Self {
        DummyProposalFixture {
            exact_execution_block,
            ..self
        }
    }

    fn with_stake(self, account_id: u64) -> Self {
        DummyProposalFixture {
            staking_account_id: Some(account_id),
            ..self
        }
    }

    fn with_proposal_code(self, proposal_code: Vec<u8>) -> Self {
        DummyProposalFixture {
            proposal_code,
            ..self
        }
    }

    fn create_proposal_and_assert(self, result: Result<u32, DispatchError>) -> Option<u32> {
        let proposal_id_result = ProposalsEngine::create_proposal(ProposalCreationParameters {
            account_id: self.account_id,
            proposer_id: self.proposer_id,
            proposal_parameters: self.parameters,
            title: self.title,
            description: self.description,
            staking_account_id: self.staking_account_id,
            encoded_dispatchable_call_code: self.proposal_code,
            exact_execution_block: self.exact_execution_block,
        });
        assert_eq!(proposal_id_result, result);

        proposal_id_result.ok()
    }
}

struct CancelProposalFixture {
    origin: RawOrigin<u64>,
    proposal_id: u32,
    proposer_id: u64,
}

impl CancelProposalFixture {
    fn new(proposal_id: u32) -> Self {
        CancelProposalFixture {
            proposal_id,
            origin: RawOrigin::Signed(1),
            proposer_id: 1,
        }
    }

    fn with_origin(self, origin: RawOrigin<u64>) -> Self {
        CancelProposalFixture { origin, ..self }
    }

    fn with_proposer(self, proposer_id: u64) -> Self {
        CancelProposalFixture {
            proposer_id,
            ..self
        }
    }

    fn cancel_and_assert(self, expected_result: DispatchResult) {
        assert_eq!(
            ProposalsEngine::cancel_proposal(
                self.origin.into(),
                self.proposer_id,
                self.proposal_id
            ),
            expected_result
        );
    }
}
struct VetoProposalFixture {
    origin: RawOrigin<u64>,
    proposal_id: u32,
}

impl VetoProposalFixture {
    fn new(proposal_id: u32) -> Self {
        VetoProposalFixture {
            proposal_id,
            origin: RawOrigin::Root,
        }
    }

    fn with_origin(self, origin: RawOrigin<u64>) -> Self {
        VetoProposalFixture { origin, ..self }
    }

    fn veto_and_assert(self, expected_result: DispatchResult) {
        assert_eq!(
            ProposalsEngine::veto_proposal(self.origin.into(), self.proposal_id,),
            expected_result
        );
    }
}

struct VoteGenerator {
    proposal_id: u32,
    current_account_id: u64,
    current_voter_id: u64,
    pub auto_increment_voter_id: bool,
}

impl VoteGenerator {
    fn new(proposal_id: u32) -> Self {
        VoteGenerator {
            proposal_id,
            current_voter_id: 0,
            current_account_id: 0,
            auto_increment_voter_id: true,
        }
    }
    fn vote_and_assert_ok(&mut self, vote_kind: VoteKind) {
        self.vote_and_assert(vote_kind, Ok(()));
    }

    fn vote_and_assert(&mut self, vote_kind: VoteKind, expected_result: DispatchResult) {
        assert_eq!(self.vote(vote_kind.clone()), expected_result);
    }

    fn vote(&mut self, vote_kind: VoteKind) -> DispatchResult {
        if self.auto_increment_voter_id {
            self.current_account_id += 1;
            self.current_voter_id += 1;
        }

        ProposalsEngine::vote(
            frame_system::RawOrigin::Signed(self.current_account_id).into(),
            self.current_voter_id,
            self.proposal_id,
            vote_kind,
            Vec::new(),
        )
    }
}

struct EventFixture;
impl EventFixture {
    fn assert_events(expected_raw_events: Vec<RawEvent<u32, u64, u64>>) {
        let expected_events = expected_raw_events
            .iter()
            .map(|ev| EventRecord {
                phase: Phase::Initialization,
                event: TestEvent::engine(ev.clone()),
                topics: vec![],
            })
            .collect::<Vec<EventRecord<_, _>>>();

        assert_eq!(System::events(), expected_events);
    }

    fn assert_global_events(expected_raw_events: Vec<TestEvent>) {
        let expected_events = expected_raw_events
            .iter()
            .map(|ev| EventRecord {
                phase: Phase::Initialization,
                event: ev.clone(),
                topics: vec![],
            })
            .collect::<Vec<EventRecord<_, _>>>();

        assert_eq!(System::events(), expected_events);
    }

    pub fn assert_last_crate_event(expected_raw_event: RawEvent<u32, u64, u64>) {
        let converted_event = TestEvent::engine(expected_raw_event);

        Self::assert_last_global_event(converted_event)
    }

    pub fn assert_last_global_event(expected_event: TestEvent) {
        let expected_event = EventRecord {
            phase: Phase::Initialization,
            event: expected_event,
            topics: vec![],
        };

        assert_eq!(System::events().pop().unwrap(), expected_event);
    }
}

// Recommendation from Parity on testing on_finalize
// https://substrate.dev/docs/en/next/development/module/tests
fn run_to_block(n: u64) {
    while System::block_number() < n {
        <System as OnFinalize<u64>>::on_finalize(System::block_number());
        <ProposalsEngine as OnFinalize<u64>>::on_finalize(System::block_number());
        System::set_block_number(System::block_number() + 1);
        <System as OnInitialize<u64>>::on_initialize(System::block_number());
        <ProposalsEngine as OnInitialize<u64>>::on_initialize(System::block_number());
    }
}

fn run_to_block_and_finalize(n: u64) {
    run_to_block(n);
    <System as OnFinalize<u64>>::on_finalize(n);
    <ProposalsEngine as OnFinalize<u64>>::on_finalize(n);
}

#[test]
fn create_dummy_proposal_succeeds() {
    initial_test_ext().execute_with(|| {
        let dummy_proposal = DummyProposalFixture::default();

        dummy_proposal.create_proposal_and_assert(Ok(1));
    });
}

#[test]
fn vote_succeeds() {
    initial_test_ext().execute_with(|| {
        let dummy_proposal = DummyProposalFixture::default();
        let proposal_id = dummy_proposal.create_proposal_and_assert(Ok(1)).unwrap();

        let mut vote_generator = VoteGenerator::new(proposal_id);
        vote_generator.vote_and_assert_ok(VoteKind::Approve);
    });
}

#[test]
fn vote_fails_with_insufficient_rights() {
    initial_test_ext().execute_with(|| {
        assert_eq!(
            ProposalsEngine::vote(
<<<<<<< HEAD
                system::RawOrigin::None.into(),
                1,
                1,
                VoteKind::Approve,
                Vec::new()
=======
                frame_system::RawOrigin::None.into(),
                1,
                1,
                VoteKind::Approve
>>>>>>> 92d36ab4
            ),
            Err(DispatchError::Other("Bad origin"))
        );
    });
}

#[test]
fn proposal_execution_succeeds() {
    initial_test_ext().execute_with(|| {
        let starting_block = 1;
        run_to_block_and_finalize(starting_block);

        let parameters_fixture = ProposalParametersFixture::default();
        let dummy_proposal =
            DummyProposalFixture::default().with_parameters(parameters_fixture.params());
        let proposal_id = dummy_proposal.create_proposal_and_assert(Ok(1)).unwrap();

        // internal active proposal counter check
        assert_eq!(<ActiveProposalCount>::get(), 1);

        let mut vote_generator = VoteGenerator::new(proposal_id);
        vote_generator.vote_and_assert_ok(VoteKind::Approve);
        vote_generator.vote_and_assert_ok(VoteKind::Approve);
        vote_generator.vote_and_assert_ok(VoteKind::Approve);
        vote_generator.vote_and_assert_ok(VoteKind::Approve);

        run_to_block_and_finalize(2);

        EventFixture::assert_events(vec![
            RawEvent::ProposalCreated(1, proposal_id),
            RawEvent::Voted(1, proposal_id, VoteKind::Approve),
            RawEvent::Voted(2, proposal_id, VoteKind::Approve),
            RawEvent::Voted(3, proposal_id, VoteKind::Approve),
            RawEvent::Voted(4, proposal_id, VoteKind::Approve),
            RawEvent::ProposalDecisionMade(
                proposal_id,
                ProposalDecision::Approved(ApprovedProposalDecision::PendingExecution),
            ),
            RawEvent::ProposalStatusUpdated(
                proposal_id,
                ProposalStatus::PendingExecution(starting_block),
            ),
            RawEvent::ProposalExecuted(proposal_id, ExecutionStatus::Executed),
        ]);

        assert!(!<crate::Proposals<Test>>::contains_key(proposal_id));
        // internal active proposal counter check
        assert_eq!(<ActiveProposalCount>::get(), 0);
    });
}

#[test]
fn proposal_execution_failed() {
    initial_test_ext().execute_with(|| {
        let starting_block = 1;
        run_to_block_and_finalize(starting_block);

        let parameters_fixture = ProposalParametersFixture::default();

        let faulty_proposal = mock::proposals::Call::<Test>::faulty_proposal(
            b"title".to_vec(),
            b"description".to_vec(),
        );

        let dummy_proposal = DummyProposalFixture::default()
            .with_parameters(parameters_fixture.params())
            .with_proposal_code(faulty_proposal.encode());

        let proposal_id = dummy_proposal.create_proposal_and_assert(Ok(1)).unwrap();

        let mut vote_generator = VoteGenerator::new(proposal_id);
        vote_generator.vote_and_assert_ok(VoteKind::Approve);
        vote_generator.vote_and_assert_ok(VoteKind::Approve);
        vote_generator.vote_and_assert_ok(VoteKind::Approve);
        vote_generator.vote_and_assert_ok(VoteKind::Approve);

        run_to_block_and_finalize(2);

        assert!(!<crate::Proposals<Test>>::contains_key(proposal_id));

        EventFixture::assert_events(vec![
            RawEvent::ProposalCreated(1, proposal_id),
            RawEvent::Voted(1, proposal_id, VoteKind::Approve),
            RawEvent::Voted(2, proposal_id, VoteKind::Approve),
            RawEvent::Voted(3, proposal_id, VoteKind::Approve),
            RawEvent::Voted(4, proposal_id, VoteKind::Approve),
            RawEvent::ProposalDecisionMade(
                proposal_id,
                ProposalDecision::Approved(ApprovedProposalDecision::PendingExecution),
            ),
            RawEvent::ProposalStatusUpdated(
                proposal_id,
                ProposalStatus::PendingExecution(starting_block),
            ),
            RawEvent::ProposalExecuted(
                proposal_id,
                ExecutionStatus::failed_execution("ExecutionFailed"),
            ),
        ]);
    });
}

#[test]
fn voting_results_calculation_succeeds() {
    initial_test_ext().execute_with(|| {
        // to enable events
        let starting_block = 1;
        run_to_block_and_finalize(starting_block);

        let parameters = ProposalParameters {
            voting_period: 3,
            approval_quorum_percentage: 50,
            approval_threshold_percentage: 50,
            slashing_quorum_percentage: 60,
            slashing_threshold_percentage: 60,
            grace_period: 0,
            required_stake: None,
            constitutionality: 1,
        };
        let dummy_proposal = DummyProposalFixture::default().with_parameters(parameters);
        let proposal_id = dummy_proposal.create_proposal_and_assert(Ok(1)).unwrap();

        let mut vote_generator = VoteGenerator::new(proposal_id);
        vote_generator.vote_and_assert_ok(VoteKind::Approve);
        vote_generator.vote_and_assert_ok(VoteKind::Approve);
        vote_generator.vote_and_assert_ok(VoteKind::Reject);
        vote_generator.vote_and_assert_ok(VoteKind::Abstain);

        let block_number = 3;
        run_to_block_and_finalize(block_number);

        EventFixture::assert_events(vec![
            RawEvent::ProposalCreated(1, proposal_id),
            RawEvent::Voted(1, proposal_id, VoteKind::Approve),
            RawEvent::Voted(2, proposal_id, VoteKind::Approve),
            RawEvent::Voted(3, proposal_id, VoteKind::Reject),
            RawEvent::Voted(4, proposal_id, VoteKind::Abstain),
            RawEvent::ProposalDecisionMade(
                proposal_id,
                ProposalDecision::Approved(ApprovedProposalDecision::PendingExecution),
            ),
            RawEvent::ProposalStatusUpdated(
                proposal_id,
                ProposalStatus::PendingExecution(starting_block),
            ),
            RawEvent::ProposalExecuted(proposal_id, ExecutionStatus::Executed),
        ]);

        assert!(!<crate::Proposals<Test>>::contains_key(proposal_id));
    });
}

#[test]
fn rejected_voting_results_and_remove_proposal_id_from_active_succeeds() {
    initial_test_ext().execute_with(|| {
        // to enable events
        let starting_block = 1;
        run_to_block_and_finalize(starting_block);

        // internal active proposal counter check
        assert_eq!(<ActiveProposalCount>::get(), 0);

        let dummy_proposal = DummyProposalFixture::default();
        let proposal_id = dummy_proposal.create_proposal_and_assert(Ok(1)).unwrap();

        let mut vote_generator = VoteGenerator::new(proposal_id);
        vote_generator.vote_and_assert_ok(VoteKind::Reject);
        vote_generator.vote_and_assert_ok(VoteKind::Reject);
        vote_generator.vote_and_assert_ok(VoteKind::Abstain);
        vote_generator.vote_and_assert_ok(VoteKind::Abstain);

        // internal active proposal counter check
        assert_eq!(<ActiveProposalCount>::get(), 1);

        run_to_block_and_finalize(3);

        EventFixture::assert_last_crate_event(RawEvent::ProposalDecisionMade(
            proposal_id,
            ProposalDecision::Rejected,
        ));

        // internal active proposal counter check
        assert_eq!(<ActiveProposalCount>::get(), 0);
    });
}

#[test]
fn create_proposal_fails_with_invalid_body_or_title() {
    initial_test_ext().execute_with(|| {
        let mut dummy_proposal =
            DummyProposalFixture::default().with_title_and_body(Vec::new(), b"body".to_vec());
        dummy_proposal.create_proposal_and_assert(Err(Error::<Test>::EmptyTitleProvided.into()));

        dummy_proposal =
            DummyProposalFixture::default().with_title_and_body(b"title".to_vec(), Vec::new());
        dummy_proposal
            .create_proposal_and_assert(Err(Error::<Test>::EmptyDescriptionProvided.into()));

        let too_long_title = vec![0; 200];
        dummy_proposal =
            DummyProposalFixture::default().with_title_and_body(too_long_title, b"body".to_vec());
        dummy_proposal.create_proposal_and_assert(Err(Error::<Test>::TitleIsTooLong.into()));

        let too_long_body = vec![0; 11000];
        dummy_proposal =
            DummyProposalFixture::default().with_title_and_body(b"title".to_vec(), too_long_body);
        dummy_proposal.create_proposal_and_assert(Err(Error::<Test>::DescriptionIsTooLong.into()));
    });
}

#[test]
fn vote_fails_with_not_active_proposal() {
    initial_test_ext().execute_with(|| {
        let parameters_fixture = ProposalParametersFixture::default().with_grace_period(30);
        let dummy_proposal =
            DummyProposalFixture::default().with_parameters(parameters_fixture.params());

        let proposal_id = dummy_proposal.create_proposal_and_assert(Ok(1)).unwrap();

        let mut vote_generator = VoteGenerator::new(proposal_id);
        vote_generator.vote_and_assert_ok(VoteKind::Approve);
        vote_generator.vote_and_assert_ok(VoteKind::Approve);
        vote_generator.vote_and_assert_ok(VoteKind::Approve);

        run_to_block_and_finalize(2);

        let mut vote_generator_to_fail = VoteGenerator::new(proposal_id);
        vote_generator_to_fail.vote_and_assert(
            VoteKind::Approve,
            Err(Error::<Test>::ProposalFinalized.into()),
        );
    });
}

#[test]
fn vote_fails_with_absent_proposal() {
    initial_test_ext().execute_with(|| {
        let mut vote_generator = VoteGenerator::new(2);
        vote_generator.vote_and_assert(
            VoteKind::Approve,
            Err(Error::<Test>::ProposalNotFound.into()),
        );
    });
}

#[test]
fn vote_fails_on_double_voting() {
    initial_test_ext().execute_with(|| {
        let dummy_proposal = DummyProposalFixture::default();
        let proposal_id = dummy_proposal.create_proposal_and_assert(Ok(1)).unwrap();

        let mut vote_generator = VoteGenerator::new(proposal_id);
        vote_generator.auto_increment_voter_id = false;

        vote_generator.vote_and_assert_ok(VoteKind::Approve);
        vote_generator.vote_and_assert(VoteKind::Approve, Err(Error::<Test>::AlreadyVoted.into()));
    });
}

#[test]
fn cancel_proposal_succeeds() {
    initial_test_ext().execute_with(|| {
        let starting_block = 1;
        run_to_block_and_finalize(starting_block);

        let parameters_fixture = ProposalParametersFixture::default();
        let dummy_proposal =
            DummyProposalFixture::default().with_parameters(parameters_fixture.params());
        let proposal_id = dummy_proposal.create_proposal_and_assert(Ok(1)).unwrap();

        // internal active proposal counter check
        assert_eq!(<ActiveProposalCount>::get(), 1);

        let cancel_proposal = CancelProposalFixture::new(proposal_id);
        cancel_proposal.cancel_and_assert(Ok(()));

        // internal active proposal counter check
        assert_eq!(<ActiveProposalCount>::get(), 0);

        assert!(!<crate::Proposals<Test>>::contains_key(proposal_id));

        EventFixture::assert_last_crate_event(RawEvent::ProposalDecisionMade(
            proposal_id,
            ProposalDecision::Canceled,
        ));
    });
}

#[test]
fn cancel_proposal_fails_with_not_active_proposal() {
    initial_test_ext().execute_with(|| {
        let parameters_fixture = ProposalParametersFixture::default().with_grace_period(30);
        let dummy_proposal =
            DummyProposalFixture::default().with_parameters(parameters_fixture.params());

        let proposal_id = dummy_proposal.create_proposal_and_assert(Ok(1)).unwrap();

        let mut vote_generator = VoteGenerator::new(proposal_id);
        vote_generator.vote_and_assert_ok(VoteKind::Approve);
        vote_generator.vote_and_assert_ok(VoteKind::Approve);
        vote_generator.vote_and_assert_ok(VoteKind::Approve);
        vote_generator.vote_and_assert_ok(VoteKind::Approve);

        run_to_block_and_finalize(6);

        let cancel_proposal = CancelProposalFixture::new(proposal_id);
        cancel_proposal.cancel_and_assert(Err(Error::<Test>::ProposalFinalized.into()));
    });
}

#[test]
fn cancel_proposal_fails_with_some_votes() {
    initial_test_ext().execute_with(|| {
        let parameters_fixture = ProposalParametersFixture::default().with_grace_period(30);
        let dummy_proposal =
            DummyProposalFixture::default().with_parameters(parameters_fixture.params());

        let proposal_id = dummy_proposal.create_proposal_and_assert(Ok(1)).unwrap();

        let mut vote_generator = VoteGenerator::new(proposal_id);
        vote_generator.vote_and_assert_ok(VoteKind::Reject);

        let cancel_proposal = CancelProposalFixture::new(proposal_id);
        cancel_proposal.cancel_and_assert(Err(Error::<Test>::ProposalHasVotes.into()));
    });
}

#[test]
fn cancel_proposal_fails_with_not_existing_proposal() {
    initial_test_ext().execute_with(|| {
        let cancel_proposal = CancelProposalFixture::new(2);
        cancel_proposal.cancel_and_assert(Err(Error::<Test>::ProposalNotFound.into()));
    });
}

#[test]
fn cancel_proposal_fails_with_insufficient_rights() {
    initial_test_ext().execute_with(|| {
        let dummy_proposal = DummyProposalFixture::default();
        let proposal_id = dummy_proposal.create_proposal_and_assert(Ok(1)).unwrap();

        let cancel_proposal = CancelProposalFixture::new(proposal_id)
            .with_origin(RawOrigin::Signed(2))
            .with_proposer(2);
        cancel_proposal.cancel_and_assert(Err(Error::<Test>::NotAuthor.into()));
    });
}

#[test]
fn veto_proposal_succeeds() {
    initial_test_ext().execute_with(|| {
        let starting_block = 1;
        run_to_block_and_finalize(starting_block);

        // internal active proposal counter check
        assert_eq!(<ActiveProposalCount>::get(), 0);

        let parameters_fixture = ProposalParametersFixture::default();
        let dummy_proposal =
            DummyProposalFixture::default().with_parameters(parameters_fixture.params());
        let proposal_id = dummy_proposal.create_proposal_and_assert(Ok(1)).unwrap();

        // internal active proposal counter check
        assert_eq!(<ActiveProposalCount>::get(), 1);

        let veto_proposal = VetoProposalFixture::new(proposal_id);
        veto_proposal.veto_and_assert(Ok(()));

        EventFixture::assert_last_crate_event(RawEvent::ProposalDecisionMade(
            proposal_id,
            ProposalDecision::Vetoed,
        ));

        assert!(!<crate::Proposals<Test>>::contains_key(proposal_id));
        // internal active proposal counter check
        assert_eq!(<ActiveProposalCount>::get(), 0);
    });
}

#[test]
fn veto_proposal_fails_with_not_existing_proposal() {
    initial_test_ext().execute_with(|| {
        let veto_proposal = VetoProposalFixture::new(2);
        veto_proposal.veto_and_assert(Err(Error::<Test>::ProposalNotFound.into()));
    });
}

#[test]
fn veto_proposal_fails_with_insufficient_rights() {
    initial_test_ext().execute_with(|| {
        let dummy_proposal = DummyProposalFixture::default();
        let proposal_id = dummy_proposal.create_proposal_and_assert(Ok(1)).unwrap();

        let veto_proposal = VetoProposalFixture::new(proposal_id).with_origin(RawOrigin::Signed(2));
        veto_proposal.veto_and_assert(Err(DispatchError::BadOrigin));
    });
}

#[test]
fn create_proposal_event_emitted() {
    initial_test_ext().execute_with(|| {
        // Events start only from 1 first block. No events on block zero.
        run_to_block_and_finalize(1);

        let dummy_proposal = DummyProposalFixture::default();
        dummy_proposal.create_proposal_and_assert(Ok(1));

        EventFixture::assert_events(vec![RawEvent::ProposalCreated(1, 1)]);
    });
}

#[test]
fn veto_proposal_event_emitted() {
    initial_test_ext().execute_with(|| {
        // Events start only from 1 first block. No events on block zero.
        run_to_block_and_finalize(1);

        let dummy_proposal = DummyProposalFixture::default();
        let proposal_id = dummy_proposal.create_proposal_and_assert(Ok(1)).unwrap();

        let veto_proposal = VetoProposalFixture::new(proposal_id);
        veto_proposal.veto_and_assert(Ok(()));

        EventFixture::assert_events(vec![
            RawEvent::ProposalCreated(1, proposal_id),
            RawEvent::ProposalDecisionMade(proposal_id, ProposalDecision::Vetoed),
        ]);
    });
}

#[test]
fn cancel_proposal_event_emitted() {
    initial_test_ext().execute_with(|| {
        // Events start only from 1 first block. No events on block zero.
        run_to_block_and_finalize(1);

        let dummy_proposal = DummyProposalFixture::default();
        let proposal_id = dummy_proposal.create_proposal_and_assert(Ok(1)).unwrap();

        let cancel_proposal = CancelProposalFixture::new(proposal_id);
        cancel_proposal.cancel_and_assert(Ok(()));

        EventFixture::assert_events(vec![
            RawEvent::ProposalCreated(1, proposal_id),
            RawEvent::ProposalDecisionMade(proposal_id, ProposalDecision::Canceled),
        ]);
    });
}

#[test]
fn vote_proposal_event_emitted() {
    initial_test_ext().execute_with(|| {
        // Events start only from 1 first block. No events on block zero.
        run_to_block_and_finalize(1);

        let dummy_proposal = DummyProposalFixture::default();
        let proposal_id = dummy_proposal.create_proposal_and_assert(Ok(1)).unwrap();

        let mut vote_generator = VoteGenerator::new(proposal_id);
        vote_generator.vote_and_assert_ok(VoteKind::Approve);

        EventFixture::assert_events(vec![
            RawEvent::ProposalCreated(1, 1),
            RawEvent::Voted(1, 1, VoteKind::Approve),
        ]);
    });
}

#[test]
fn create_proposal_and_expire_it() {
    initial_test_ext().execute_with(|| {
        let starting_block = 1;
        run_to_block_and_finalize(starting_block);

        let parameters_fixture = ProposalParametersFixture::default();
        let dummy_proposal =
            DummyProposalFixture::default().with_parameters(parameters_fixture.params());
        let proposal_id = dummy_proposal.create_proposal_and_assert(Ok(1)).unwrap();

        let expected_expriration_block =
            starting_block + parameters_fixture.parameters.voting_period;

        run_to_block_and_finalize(expected_expriration_block - 1);

        assert!(<crate::Proposals<Test>>::contains_key(proposal_id));
        EventFixture::assert_last_crate_event(RawEvent::ProposalCreated(1, proposal_id));

        run_to_block_and_finalize(expected_expriration_block);

        assert!(!<crate::Proposals<Test>>::contains_key(proposal_id));
        EventFixture::assert_events(vec![
            RawEvent::ProposalCreated(1, proposal_id),
            RawEvent::ProposalDecisionMade(proposal_id, ProposalDecision::Expired),
        ]);
    });
}

#[test]
fn proposal_execution_postponed_because_of_grace_period() {
    initial_test_ext().execute_with(|| {
        let parameters_fixture = ProposalParametersFixture::default().with_grace_period(3);
        let dummy_proposal =
            DummyProposalFixture::default().with_parameters(parameters_fixture.params());

        let proposal_id = dummy_proposal.create_proposal_and_assert(Ok(1)).unwrap();

        let mut vote_generator = VoteGenerator::new(proposal_id);
        vote_generator.vote_and_assert_ok(VoteKind::Approve);
        vote_generator.vote_and_assert_ok(VoteKind::Approve);
        vote_generator.vote_and_assert_ok(VoteKind::Approve);
        vote_generator.vote_and_assert_ok(VoteKind::Approve);

        run_to_block_and_finalize(1);
        run_to_block_and_finalize(2);

        let proposal = <crate::Proposals<Test>>::get(proposal_id);

        assert_eq!(
            proposal,
            Proposal {
                parameters: parameters_fixture.params(),
                proposer_id: 1,
                activated_at: 0,
                status: ProposalStatus::approved(ApprovedProposalDecision::PendingExecution, 0),
                voting_results: VotingResults {
                    abstentions: 0,
                    approvals: 4,
                    rejections: 0,
                    slashes: 0,
                },
                exact_execution_block: None,
                current_constitutionality_level: 1,
                staking_account_id: None,
            }
        );
    });
}

#[test]
fn proposal_execution_vetoed_successfully_during_the_grace_period() {
    initial_test_ext().execute_with(|| {
        let starting_block = 1;
        run_to_block_and_finalize(starting_block);

        let parameters_fixture = ProposalParametersFixture::default().with_grace_period(3);
        let dummy_proposal =
            DummyProposalFixture::default().with_parameters(parameters_fixture.params());

        let proposal_id = dummy_proposal.create_proposal_and_assert(Ok(1)).unwrap();

        let mut vote_generator = VoteGenerator::new(proposal_id);
        vote_generator.vote_and_assert_ok(VoteKind::Approve);
        vote_generator.vote_and_assert_ok(VoteKind::Approve);
        vote_generator.vote_and_assert_ok(VoteKind::Approve);
        vote_generator.vote_and_assert_ok(VoteKind::Approve);

        run_to_block_and_finalize(1);
        run_to_block_and_finalize(2);

        let pre_veto_proposal = <crate::Proposals<Test>>::get(proposal_id);

        assert_eq!(
            pre_veto_proposal,
            Proposal {
                parameters: parameters_fixture.params(),
                proposer_id: 1,
                activated_at: starting_block,
                status: ProposalStatus::approved(
                    ApprovedProposalDecision::PendingExecution,
                    starting_block
                ),
                voting_results: VotingResults {
                    abstentions: 0,
                    approvals: 4,
                    rejections: 0,
                    slashes: 0,
                },
                exact_execution_block: None,
                current_constitutionality_level: 1,
                staking_account_id: None,
            }
        );

        let veto_proposal = VetoProposalFixture::new(proposal_id);
        veto_proposal.veto_and_assert(Ok(()));

        EventFixture::assert_last_crate_event(RawEvent::ProposalDecisionMade(
            proposal_id,
            ProposalDecision::Vetoed,
        ));
    });
}

#[test]
fn proposal_execution_succeeds_after_the_grace_period() {
    initial_test_ext().execute_with(|| {
        let starting_block = 1;
        run_to_block_and_finalize(starting_block);

        let parameters_fixture = ProposalParametersFixture::default().with_grace_period(2);
        let dummy_proposal =
            DummyProposalFixture::default().with_parameters(parameters_fixture.params());
        let proposal_id = dummy_proposal.create_proposal_and_assert(Ok(1)).unwrap();

        let mut vote_generator = VoteGenerator::new(proposal_id);
        vote_generator.vote_and_assert_ok(VoteKind::Approve);
        vote_generator.vote_and_assert_ok(VoteKind::Approve);
        vote_generator.vote_and_assert_ok(VoteKind::Approve);
        vote_generator.vote_and_assert_ok(VoteKind::Approve);

        run_to_block_and_finalize(1);

        let proposal = <crate::Proposals<Test>>::get(proposal_id);

        let expected_proposal = Proposal {
            parameters: parameters_fixture.params(),
            proposer_id: 1,
            activated_at: starting_block,
            status: ProposalStatus::approved(
                ApprovedProposalDecision::PendingExecution,
                starting_block,
            ),
            voting_results: VotingResults {
                abstentions: 0,
                approvals: 4,
                rejections: 0,
                slashes: 0,
            },
            exact_execution_block: None,
            current_constitutionality_level: 1,
            staking_account_id: None,
        };

        assert_eq!(proposal, expected_proposal);

        let finalization_block = 3;
        run_to_block_and_finalize(finalization_block);

        EventFixture::assert_last_crate_event(RawEvent::ProposalExecuted(
            proposal_id,
            ExecutionStatus::Executed,
        ));
    });
}

#[test]
fn create_proposal_fails_on_exceeding_max_active_proposals_count() {
    initial_test_ext().execute_with(|| {
        for idx in 1..101 {
            let dummy_proposal = DummyProposalFixture::default();
            dummy_proposal.create_proposal_and_assert(Ok(idx));
            // internal active proposal counter check
            assert_eq!(<ActiveProposalCount>::get(), idx);
        }

        let dummy_proposal = DummyProposalFixture::default();
        dummy_proposal
            .create_proposal_and_assert(Err(Error::<Test>::MaxActiveProposalNumberExceeded.into()));
        // internal active proposal counter check
        assert_eq!(<ActiveProposalCount>::get(), 100);
    });
}

#[test]
fn create_dummy_proposal_succeeds_with_stake() {
    initial_test_ext().execute_with(|| {
        let account_id = 1;

        let required_stake = 200;
        let parameters_fixture =
            ProposalParametersFixture::default().with_required_stake(required_stake);

        let dummy_proposal = DummyProposalFixture::default()
            .with_parameters(parameters_fixture.params())
            .with_account_id(account_id)
            .with_stake(account_id);

        let _imbalance = <Test as common::currency::GovernanceCurrency>::Currency::deposit_creating(
            &account_id,
            500,
        );

        let proposal_id = dummy_proposal.create_proposal_and_assert(Ok(1)).unwrap();

        let proposal = <crate::Proposals<Test>>::get(proposal_id);

        assert_eq!(
            proposal,
            Proposal {
                parameters: parameters_fixture.params(),
                proposer_id: 1,
                activated_at: 0,
                voting_results: VotingResults::default(),
                exact_execution_block: None,
                current_constitutionality_level: 0,
                staking_account_id: Some(1),
                status: ProposalStatus::Active,
            }
        )
    });
}

#[test]
fn create_dummy_proposal_fail_with_stake_on_empty_account() {
    initial_test_ext().execute_with(|| {
        let account_id = 1;

        let required_stake = 200;
        let parameters_fixture =
            ProposalParametersFixture::default().with_required_stake(required_stake);
        let dummy_proposal = DummyProposalFixture::default()
            .with_parameters(parameters_fixture.params())
            .with_account_id(account_id)
            .with_stake(account_id);

        dummy_proposal
            .create_proposal_and_assert(Err(Error::<Test>::InsufficientBalanceForStake.into()));
    });
}

#[test]
fn create_proposal_fais_with_insufficient_stake_parameters() {
    initial_test_ext().execute_with(|| {
        let parameters_fixture = ProposalParametersFixture::default();

        let mut dummy_proposal = DummyProposalFixture::default()
            .with_parameters(parameters_fixture.params())
            .with_stake(1);

        dummy_proposal.create_proposal_and_assert(Err(Error::<Test>::StakeShouldBeEmpty.into()));

        let parameters_fixture_stake_300 = parameters_fixture.with_required_stake(300);
        dummy_proposal = DummyProposalFixture::default()
            .with_parameters(parameters_fixture_stake_300.params())
            .with_stake(1);

        dummy_proposal
            .create_proposal_and_assert(Err(Error::<Test>::InsufficientBalanceForStake.into()));
    });
}

#[test]
fn finalize_expired_proposal_and_check_stake_removing_with_balance_checks_succeeds() {
    initial_test_ext().execute_with(|| {
        // to enable events
        let starting_block = 1;
        run_to_block_and_finalize(starting_block);

        let account_id = 1;

        let stake_amount = 200;
        let parameters = ProposalParameters {
            voting_period: 3,
            approval_quorum_percentage: 50,
            approval_threshold_percentage: 60,
            slashing_quorum_percentage: 60,
            slashing_threshold_percentage: 60,
            grace_period: 5,
            required_stake: Some(stake_amount),
            constitutionality: 1,
        };
        let dummy_proposal = DummyProposalFixture::default()
            .with_parameters(parameters)
            .with_account_id(account_id)
            .with_stake(1);

        let account_balance = 500;
        let _imbalance = <Test as common::currency::GovernanceCurrency>::Currency::deposit_creating(
            &account_id,
            account_balance,
        );

        assert_eq!(
            <Test as common::currency::GovernanceCurrency>::Currency::usable_balance(&account_id),
            account_balance
        );

        let proposal_id = dummy_proposal.create_proposal_and_assert(Ok(1)).unwrap();
        assert_eq!(
            <Test as common::currency::GovernanceCurrency>::Currency::usable_balance(&account_id),
            account_balance - stake_amount
        );

        let proposal = <crate::Proposals<Test>>::get(proposal_id);

        let expected_proposal = Proposal {
            parameters,
            proposer_id: 1,
            activated_at: starting_block,
            status: ProposalStatus::Active,
            voting_results: VotingResults::default(),
            exact_execution_block: None,
            current_constitutionality_level: 0,
            staking_account_id: Some(1),
        };

        assert_eq!(proposal, expected_proposal);

        run_to_block_and_finalize(5);

        EventFixture::assert_last_crate_event(RawEvent::ProposalDecisionMade(
            proposal_id,
            ProposalDecision::Expired,
        ));

        let rejection_fee = RejectionFee::get();
        assert_eq!(
            <Test as common::currency::GovernanceCurrency>::Currency::usable_balance(&account_id),
            account_balance - rejection_fee
        );
    });
}

#[test]
fn proposal_cancellation_with_slashes_with_balance_checks_succeeds() {
    initial_test_ext().execute_with(|| {
        // to enable events
        let starting_block = 1;
        run_to_block_and_finalize(starting_block);

        let account_id = 1;

        let stake_amount = 200;
        let parameters = ProposalParameters {
            voting_period: 3,
            approval_quorum_percentage: 50,
            approval_threshold_percentage: 60,
            slashing_quorum_percentage: 60,
            slashing_threshold_percentage: 60,
            grace_period: 5,
            required_stake: Some(stake_amount),
            constitutionality: 1,
        };
        let dummy_proposal = DummyProposalFixture::default()
            .with_parameters(parameters)
            .with_account_id(account_id.clone())
            .with_stake(1);

        let account_balance = 500;
        let _imbalance = <Test as common::currency::GovernanceCurrency>::Currency::deposit_creating(
            &account_id,
            account_balance,
        );

        assert_eq!(
            <Test as common::currency::GovernanceCurrency>::Currency::usable_balance(&account_id),
            account_balance
        );

        let proposal_id = dummy_proposal.create_proposal_and_assert(Ok(1)).unwrap();
        assert_eq!(
            <Test as common::currency::GovernanceCurrency>::Currency::usable_balance(&account_id),
            account_balance - stake_amount
        );

        let proposal = <crate::Proposals<Test>>::get(proposal_id);

        let expected_proposal = Proposal {
            parameters,
            proposer_id: 1,
            activated_at: starting_block,
            status: ProposalStatus::Active,
            voting_results: VotingResults::default(),
            exact_execution_block: None,
            current_constitutionality_level: 0,
            staking_account_id: Some(1),
        };

        assert_eq!(proposal, expected_proposal);

        let cancel_proposal_fixture = CancelProposalFixture::new(proposal_id);

        cancel_proposal_fixture.cancel_and_assert(Ok(()));

        run_to_block_and_finalize(3);

        EventFixture::assert_last_crate_event(RawEvent::ProposalDecisionMade(
            proposal_id,
            ProposalDecision::Canceled,
        ));

        let cancellation_fee = CancellationFee::get();
        assert_eq!(
            <Test as common::currency::GovernanceCurrency>::Currency::total_balance(&account_id),
            account_balance - cancellation_fee
        );
    });
}

#[test]
fn proposal_slashing_succeeds() {
    initial_test_ext().execute_with(|| {
        // to enable events
        let starting_block = 1;
        run_to_block_and_finalize(starting_block);

        let account_id = 1;

        let initial_balance = 100000;
        increase_total_balance_issuance_using_account_id(account_id, initial_balance);

        let stake_amount = 200;
        let parameters = ProposalParameters {
            voting_period: 3,
            approval_quorum_percentage: 50,
            approval_threshold_percentage: 60,
            slashing_quorum_percentage: 60,
            slashing_threshold_percentage: 60,
            grace_period: 5,
            required_stake: Some(stake_amount),
            constitutionality: 1,
        };
        let dummy_proposal = DummyProposalFixture::default()
            .with_parameters(parameters)
            .with_account_id(account_id.clone())
            .with_stake(account_id);

        assert_eq!(
            <Test as common::currency::GovernanceCurrency>::Currency::total_balance(&account_id),
            initial_balance
        );

        let proposal_id = dummy_proposal.create_proposal_and_assert(Ok(1)).unwrap();

        assert_eq!(
            <Test as common::currency::GovernanceCurrency>::Currency::total_balance(&account_id),
            initial_balance
        );

        assert_eq!(
            <Test as common::currency::GovernanceCurrency>::Currency::usable_balance(&account_id),
            initial_balance - stake_amount
        );

        let mut vote_generator = VoteGenerator::new(proposal_id);
        vote_generator.vote_and_assert_ok(VoteKind::Reject);
        vote_generator.vote_and_assert_ok(VoteKind::Slash);
        vote_generator.vote_and_assert_ok(VoteKind::Slash);
        vote_generator.vote_and_assert_ok(VoteKind::Slash);

        run_to_block_and_finalize(2);

        assert!(!<crate::Proposals<Test>>::contains_key(proposal_id));

        assert_eq!(
            <Test as common::currency::GovernanceCurrency>::Currency::total_balance(&account_id),
            initial_balance - stake_amount
        );

        EventFixture::assert_last_crate_event(RawEvent::ProposalDecisionMade(
            proposal_id,
            ProposalDecision::Slashed,
        ));
    });
}

#[test]
fn create_proposal_fails_with_invalid_threshold_parameters() {
    initial_test_ext().execute_with(|| {
        let mut parameters = ProposalParameters {
            voting_period: 3,
            approval_quorum_percentage: 50,
            approval_threshold_percentage: 0,
            slashing_quorum_percentage: 60,
            slashing_threshold_percentage: 60,
            grace_period: 5,
            required_stake: None,
            constitutionality: 1,
        };

        let mut dummy_proposal = DummyProposalFixture::default().with_parameters(parameters);

        dummy_proposal.create_proposal_and_assert(Err(
            Error::<Test>::InvalidParameterApprovalThreshold.into(),
        ));

        parameters.approval_threshold_percentage = 60;
        parameters.slashing_threshold_percentage = 0;
        dummy_proposal = DummyProposalFixture::default().with_parameters(parameters);

        dummy_proposal.create_proposal_and_assert(Err(
            Error::<Test>::InvalidParameterSlashingThreshold.into(),
        ));
    });
}

#[test]
fn active_proposal_rejection_succeeds() {
    initial_test_ext().execute_with(|| {
        // to enable events
        let starting_block = 1;
        run_to_block_and_finalize(starting_block);

        let dummy_proposal = DummyProposalFixture::default();
        let proposal_id = dummy_proposal.create_proposal_and_assert(Ok(1)).unwrap();

        let mut vote_generator = VoteGenerator::new(proposal_id);
        vote_generator.vote_and_assert_ok(VoteKind::Approve);
        vote_generator.vote_and_assert_ok(VoteKind::Abstain);

        assert_eq!(
            <VoteExistsByProposalByVoter<Test>>::get(&proposal_id, &2),
            VoteKind::Abstain
        );

        let current_block = 2;
        run_to_block_and_finalize(current_block);

        let proposal = <Proposals<Test>>::get(proposal_id);

        assert_eq!(
            proposal.voting_results,
            VotingResults {
                abstentions: 1,
                approvals: 1,
                rejections: 0,
                slashes: 0,
            }
        );

        ProposalsEngine::reject_active_proposals();

        assert!(!<crate::Proposals<Test>>::contains_key(proposal_id));

        EventFixture::assert_last_crate_event(RawEvent::ProposalDecisionMade(
            proposal_id,
            ProposalDecision::Rejected,
        ));
    });
}

#[test]
fn proposal_counters_are_valid() {
    initial_test_ext().execute_with(|| {
        let mut dummy_proposal = DummyProposalFixture::default();
        let _ = dummy_proposal.create_proposal_and_assert(Ok(1)).unwrap();

        dummy_proposal = DummyProposalFixture::default();
        let _ = dummy_proposal.create_proposal_and_assert(Ok(2)).unwrap();

        dummy_proposal = DummyProposalFixture::default();
        let proposal_id = dummy_proposal.create_proposal_and_assert(Ok(3)).unwrap();

        assert_eq!(ActiveProposalCount::get(), 3);
        assert_eq!(ProposalCount::get(), 3);

        let cancel_proposal_fixture = CancelProposalFixture::new(proposal_id);
        cancel_proposal_fixture.cancel_and_assert(Ok(()));

        assert_eq!(ActiveProposalCount::get(), 2);
        assert_eq!(ProposalCount::get(), 3);
    });
}

#[test]
fn slash_balance_is_calculated_correctly() {
    initial_test_ext().execute_with(|| {
        let vetoed_slash_balance = ProposalsEngine::calculate_slash_balance(
            &ProposalDecision::Vetoed,
            &ProposalParametersFixture::default().params(),
        );

        assert_eq!(vetoed_slash_balance, 0);

        let approved_slash_balance = ProposalsEngine::calculate_slash_balance(
            &ProposalDecision::Approved(ApprovedProposalDecision::PendingExecution),
            &ProposalParametersFixture::default().params(),
        );

        assert_eq!(approved_slash_balance, 0);

        let rejection_fee = <Test as crate::Trait>::RejectionFee::get();

        let rejected_slash_balance = ProposalsEngine::calculate_slash_balance(
            &ProposalDecision::Rejected,
            &ProposalParametersFixture::default().params(),
        );

        assert_eq!(rejected_slash_balance, rejection_fee);

        let expired_slash_balance = ProposalsEngine::calculate_slash_balance(
            &ProposalDecision::Expired,
            &ProposalParametersFixture::default().params(),
        );

        assert_eq!(expired_slash_balance, rejection_fee);

        let cancellation_fee = <Test as crate::Trait>::CancellationFee::get();

        let cancellation_slash_balance = ProposalsEngine::calculate_slash_balance(
            &ProposalDecision::Canceled,
            &ProposalParametersFixture::default().params(),
        );

        assert_eq!(cancellation_slash_balance, cancellation_fee);

        let slash_balance_with_no_stake = ProposalsEngine::calculate_slash_balance(
            &ProposalDecision::Slashed,
            &ProposalParametersFixture::default().params(),
        );

        assert_eq!(slash_balance_with_no_stake, 0);

        let stake = 256;
        let slash_balance_with_stake = ProposalsEngine::calculate_slash_balance(
            &ProposalDecision::Slashed,
            &ProposalParametersFixture::default()
                .with_required_stake(stake)
                .params(),
        );

        assert_eq!(slash_balance_with_stake, stake);
    });
}

#[test]
fn create_proposal_failed_with_zero_exact_execution_block() {
    initial_test_ext().execute_with(|| {
        let dummy_proposal = DummyProposalFixture::default().with_exact_execution_block(Some(0));
        dummy_proposal
            .create_proposal_and_assert(Err(Error::<Test>::ZeroExactExecutionBlock.into()));
    });
}

#[test]
fn create_proposal_failed_with_invalid_exact_execution_block() {
    initial_test_ext().execute_with(|| {
        let current_block = 20;
        run_to_block_and_finalize(current_block);

        let default_voting_period = 3;
        let grace_period = 10;
        let parameters_fixture =
            ProposalParametersFixture::default().with_grace_period(grace_period);

        // Exact block less than now
        let dummy_proposal = DummyProposalFixture::default()
            .with_parameters(parameters_fixture.parameters)
            .with_exact_execution_block(Some(10));
        dummy_proposal
            .create_proposal_and_assert(Err(Error::<Test>::InvalidExactExecutionBlock.into()));

        // Exact block less than now + grace period + voting_period
        let invalid_exact_block = current_block + grace_period + default_voting_period - 1;
        let dummy_proposal = DummyProposalFixture::default()
            .with_parameters(parameters_fixture.parameters)
            .with_exact_execution_block(Some(invalid_exact_block));
        dummy_proposal
            .create_proposal_and_assert(Err(Error::<Test>::InvalidExactExecutionBlock.into()));
    });
}

#[test]
fn proposal_execution_with_exact_execution_works() {
    initial_test_ext().execute_with(|| {
        let exact_block = 10;
        let parameters_fixture = ProposalParametersFixture::default().with_grace_period(3);
        let dummy_proposal = DummyProposalFixture::default()
            .with_parameters(parameters_fixture.params())
            .with_exact_execution_block(Some(exact_block));

        let proposal_id = dummy_proposal.create_proposal_and_assert(Ok(1)).unwrap();

        let mut vote_generator = VoteGenerator::new(proposal_id);
        vote_generator.vote_and_assert_ok(VoteKind::Approve);
        vote_generator.vote_and_assert_ok(VoteKind::Approve);
        vote_generator.vote_and_assert_ok(VoteKind::Approve);
        vote_generator.vote_and_assert_ok(VoteKind::Approve);

        // Proposal exists after the grace period
        run_to_block_and_finalize(5);

        let proposal = <crate::Proposals<Test>>::get(proposal_id);

        assert_eq!(
            proposal,
            Proposal {
                parameters: parameters_fixture.params(),
                proposer_id: 1,
                activated_at: 0,
                status: ProposalStatus::approved(ApprovedProposalDecision::PendingExecution, 0),
                voting_results: VotingResults {
                    abstentions: 0,
                    approvals: 4,
                    rejections: 0,
                    slashes: 0,
                },
                exact_execution_block: Some(exact_block),
                current_constitutionality_level: 1,
                staking_account_id: None,
            }
        );

        // Exact execution block time.
        run_to_block_and_finalize(exact_block);

        EventFixture::assert_last_crate_event(RawEvent::ProposalExecuted(
            proposal_id,
            ExecutionStatus::Executed,
        ));

        // Proposal is removed.
        assert!(!<crate::Proposals<Test>>::contains_key(proposal_id));
    });
}

#[test]
fn proposal_with_pending_constitutionality_succeeds() {
    initial_test_ext().execute_with(|| {
        let starting_block = 1;
        run_to_block_and_finalize(1);

        let parameters_fixture = ProposalParametersFixture::default().with_constitutionality(2);
        let dummy_proposal =
            DummyProposalFixture::default().with_parameters(parameters_fixture.params());
        let proposal_id = dummy_proposal.create_proposal_and_assert(Ok(1)).unwrap();

        // internal active proposal counter check
        assert_eq!(<ActiveProposalCount>::get(), 1);

        let mut vote_generator = VoteGenerator::new(proposal_id);
        vote_generator.vote_and_assert_ok(VoteKind::Approve);
        vote_generator.vote_and_assert_ok(VoteKind::Approve);
        vote_generator.vote_and_assert_ok(VoteKind::Approve);
        vote_generator.vote_and_assert_ok(VoteKind::Approve);

        run_to_block_and_finalize(2);

        EventFixture::assert_events(vec![
            RawEvent::ProposalCreated(1, proposal_id),
            RawEvent::Voted(1, proposal_id, VoteKind::Approve),
            RawEvent::Voted(2, proposal_id, VoteKind::Approve),
            RawEvent::Voted(3, proposal_id, VoteKind::Approve),
            RawEvent::Voted(4, proposal_id, VoteKind::Approve),
            RawEvent::ProposalDecisionMade(
                proposal_id,
                ProposalDecision::Approved(ApprovedProposalDecision::PendingConstitutionality),
            ),
            RawEvent::ProposalStatusUpdated(proposal_id, ProposalStatus::PendingConstitutionality),
        ]);

        let proposal = <Proposals<Test>>::get(proposal_id);

        assert_eq!(
            proposal,
            Proposal {
                parameters: parameters_fixture.params(),
                proposer_id: 1,
                activated_at: starting_block,
                status: ProposalStatus::approved(
                    ApprovedProposalDecision::PendingConstitutionality,
                    starting_block
                ),
                voting_results: VotingResults {
                    abstentions: 0,
                    approvals: 4,
                    rejections: 0,
                    slashes: 0,
                },
                exact_execution_block: None,
                current_constitutionality_level: 1,
                staking_account_id: None,
            }
        );
        // internal active proposal counter check
        assert_eq!(<ActiveProposalCount>::get(), 1);
    });
}

#[test]
fn proposal_with_pending_constitutionality_reactivation_succeeds() {
    initial_test_ext().execute_with(|| {
        let starting_block = 1;
        run_to_block_and_finalize(1);

        let parameters_fixture = ProposalParametersFixture::default().with_constitutionality(2);
        let dummy_proposal =
            DummyProposalFixture::default().with_parameters(parameters_fixture.params());
        let proposal_id = dummy_proposal.create_proposal_and_assert(Ok(1)).unwrap();

        // internal active proposal counter check
        assert_eq!(<ActiveProposalCount>::get(), 1);

        let mut vote_generator = VoteGenerator::new(proposal_id);
        vote_generator.vote_and_assert_ok(VoteKind::Approve);
        vote_generator.vote_and_assert_ok(VoteKind::Approve);
        vote_generator.vote_and_assert_ok(VoteKind::Approve);
        vote_generator.vote_and_assert_ok(VoteKind::Approve);

        run_to_block_and_finalize(2);

        EventFixture::assert_events(vec![
            RawEvent::ProposalCreated(1, proposal_id),
            RawEvent::Voted(1, proposal_id, VoteKind::Approve),
            RawEvent::Voted(2, proposal_id, VoteKind::Approve),
            RawEvent::Voted(3, proposal_id, VoteKind::Approve),
            RawEvent::Voted(4, proposal_id, VoteKind::Approve),
            RawEvent::ProposalDecisionMade(
                proposal_id,
                ProposalDecision::Approved(ApprovedProposalDecision::PendingConstitutionality),
            ),
            RawEvent::ProposalStatusUpdated(proposal_id, ProposalStatus::PendingConstitutionality),
        ]);

        let initial_proposal = <Proposals<Test>>::get(proposal_id);

        assert_eq!(
            initial_proposal,
            Proposal {
                parameters: parameters_fixture.params(),
                proposer_id: 1,
                activated_at: starting_block,
                status: ProposalStatus::approved(
                    ApprovedProposalDecision::PendingConstitutionality,
                    starting_block
                ),
                voting_results: VotingResults {
                    abstentions: 0,
                    approvals: 4,
                    rejections: 0,
                    slashes: 0,
                },
                exact_execution_block: None,
                current_constitutionality_level: 1,
                staking_account_id: None,
            }
        );

        let reactivation_block = 5;
        run_to_block_and_finalize(reactivation_block);

        ProposalsEngine::reactivate_pending_constitutionality_proposals();

        let proposal = <Proposals<Test>>::get(proposal_id);

        assert_eq!(
            proposal,
            Proposal {
                activated_at: reactivation_block,
                status: ProposalStatus::Active,
                voting_results: VotingResults::default(),
                ..initial_proposal
            }
        );

        // internal active proposal counter check
        assert_eq!(<ActiveProposalCount>::get(), 1);
    });
}

#[test]
fn proposal_with_pending_constitutionality_execution_succeeds() {
    initial_test_ext().execute_with(|| {
        let starting_block = 1;
        run_to_block_and_finalize(1);

        let account_id = 1;
        let total_balance = 1000;
        let required_stake = 200;

        increase_total_balance_issuance_using_account_id(account_id, total_balance);

        let parameters_fixture = ProposalParametersFixture::default()
            .with_constitutionality(2)
            .with_required_stake(required_stake);
        let dummy_proposal = DummyProposalFixture::default()
            .with_parameters(parameters_fixture.params())
            .with_stake(account_id);
        let proposal_id = dummy_proposal.create_proposal_and_assert(Ok(1)).unwrap();

        assert_eq!(
            Balances::usable_balance(&account_id),
            total_balance - required_stake
        );

        // internal active proposal counter check
        assert_eq!(<ActiveProposalCount>::get(), 1);

        let mut vote_generator = VoteGenerator::new(proposal_id);
        vote_generator.vote_and_assert_ok(VoteKind::Approve);
        vote_generator.vote_and_assert_ok(VoteKind::Approve);
        vote_generator.vote_and_assert_ok(VoteKind::Approve);
        vote_generator.vote_and_assert_ok(VoteKind::Approve);

        run_to_block_and_finalize(2);

        // first chain of event from the creation to the approval
        EventFixture::assert_global_events(vec![
            TestEvent::system(system::RawEvent::NewAccount(1)), // because of token transfer
            TestEvent::balances(balances::RawEvent::Endowed(1, total_balance)), // because of token transfer
            TestEvent::engine(RawEvent::ProposalCreated(1, proposal_id)),
            TestEvent::engine(RawEvent::Voted(1, proposal_id, VoteKind::Approve)),
            TestEvent::engine(RawEvent::Voted(2, proposal_id, VoteKind::Approve)),
            TestEvent::engine(RawEvent::Voted(3, proposal_id, VoteKind::Approve)),
            TestEvent::engine(RawEvent::Voted(4, proposal_id, VoteKind::Approve)),
            TestEvent::engine(RawEvent::ProposalDecisionMade(
                proposal_id,
                ProposalDecision::Approved(ApprovedProposalDecision::PendingConstitutionality),
            )),
            TestEvent::engine(RawEvent::ProposalStatusUpdated(
                proposal_id,
                ProposalStatus::PendingConstitutionality,
            )),
        ]);

        let initial_proposal = <Proposals<Test>>::get(proposal_id);

        assert_eq!(
            initial_proposal,
            Proposal {
                parameters: parameters_fixture.params(),
                proposer_id: 1,
                activated_at: starting_block,
                status: ProposalStatus::approved(
                    ApprovedProposalDecision::PendingConstitutionality,
                    starting_block
                ),
                voting_results: VotingResults {
                    abstentions: 0,
                    approvals: 4,
                    rejections: 0,
                    slashes: 0,
                },
                exact_execution_block: None,
                current_constitutionality_level: 1,
                staking_account_id: Some(account_id),
            }
        );

        assert_eq!(
            Balances::usable_balance(&account_id),
            total_balance - required_stake
        );

        let reactivation_block = 5;
        run_to_block_and_finalize(reactivation_block);

        ProposalsEngine::reactivate_pending_constitutionality_proposals();

        let proposal = <Proposals<Test>>::get(proposal_id);

        assert_eq!(
            proposal,
            Proposal {
                activated_at: reactivation_block,
                status: ProposalStatus::Active,
                voting_results: VotingResults::default(),
                ..initial_proposal
            }
        );

        let mut vote_generator = VoteGenerator::new(proposal_id);
        vote_generator.vote_and_assert_ok(VoteKind::Approve);
        vote_generator.vote_and_assert_ok(VoteKind::Approve);
        vote_generator.vote_and_assert_ok(VoteKind::Approve);
        vote_generator.vote_and_assert_ok(VoteKind::Approve);

        let next_block_after_approval = 6;
        run_to_block_and_finalize(next_block_after_approval);

        // internal active proposal counter check
        assert_eq!(<ActiveProposalCount>::get(), 0);

        assert_eq!(Balances::usable_balance(&account_id), total_balance);

        EventFixture::assert_global_events(vec![
            // first chain of event from the creation to the approval
            TestEvent::system(system::RawEvent::NewAccount(1)), // because of token transfer
            TestEvent::balances(balances::RawEvent::Endowed(1, total_balance)), // because of token transfer
            TestEvent::engine(RawEvent::ProposalCreated(1, proposal_id)),
            TestEvent::engine(RawEvent::Voted(1, proposal_id, VoteKind::Approve)),
            TestEvent::engine(RawEvent::Voted(2, proposal_id, VoteKind::Approve)),
            TestEvent::engine(RawEvent::Voted(3, proposal_id, VoteKind::Approve)),
            TestEvent::engine(RawEvent::Voted(4, proposal_id, VoteKind::Approve)),
            TestEvent::engine(RawEvent::ProposalDecisionMade(
                proposal_id,
                ProposalDecision::Approved(ApprovedProposalDecision::PendingConstitutionality),
            )),
            TestEvent::engine(RawEvent::ProposalStatusUpdated(
                proposal_id,
                ProposalStatus::PendingConstitutionality,
            )),
            // reactivation of the proposal
            TestEvent::engine(RawEvent::ProposalStatusUpdated(
                proposal_id,
                ProposalStatus::Active,
            )),
            // second proposal approval chain
            TestEvent::engine(RawEvent::Voted(1, proposal_id, VoteKind::Approve)),
            TestEvent::engine(RawEvent::Voted(2, proposal_id, VoteKind::Approve)),
            TestEvent::engine(RawEvent::Voted(3, proposal_id, VoteKind::Approve)),
            TestEvent::engine(RawEvent::Voted(4, proposal_id, VoteKind::Approve)),
            TestEvent::engine(RawEvent::ProposalDecisionMade(
                proposal_id,
                ProposalDecision::Approved(ApprovedProposalDecision::PendingExecution),
            )),
            TestEvent::engine(RawEvent::ProposalStatusUpdated(
                proposal_id,
                ProposalStatus::PendingExecution(reactivation_block),
            )),
            // execution
            TestEvent::engine(RawEvent::ProposalExecuted(
                proposal_id,
                ExecutionStatus::Executed,
            )),
        ]);
    });
}

#[test]
fn proposal_early_rejection_succeeds() {
    initial_test_ext().execute_with(|| {
        let dummy_proposal = DummyProposalFixture::default();
        let proposal_id = dummy_proposal.create_proposal_and_assert(Ok(1)).unwrap();

        let mut vote_generator = VoteGenerator::new(proposal_id);
        vote_generator.vote_and_assert_ok(VoteKind::Abstain);
        vote_generator.vote_and_assert_ok(VoteKind::Abstain);

        assert_eq!(
            <VoteExistsByProposalByVoter<Test>>::get(&proposal_id, &2),
            VoteKind::Abstain
        );

        run_to_block_and_finalize(1);

        assert!(!<Proposals<Test>>::contains_key(proposal_id));
    });
}

#[test]
fn proposal_execution_status_helper_succeeds() {
    let msg = "error";

    assert_eq!(
        ExecutionStatus::failed_execution(&msg),
        ExecutionStatus::ExecutionFailed {
            error: msg.as_bytes().to_vec()
        }
    );
}

// Alias introduced for simplicity of changing Proposal exact types.
type ProposalObject = Proposal<u64, u64, u64, u64>;

#[test]
fn proposal_voting_period_expired() {
    let mut proposal = ProposalObject::default();

    proposal.activated_at = 1;
    proposal.parameters.voting_period = 3;

    assert!(proposal.is_voting_period_expired(4));
}

#[test]
fn proposal_voting_period_not_expired() {
    let mut proposal = ProposalObject::default();

    proposal.activated_at = 1;
    proposal.parameters.voting_period = 3;

    assert!(!proposal.is_voting_period_expired(3));
}

#[test]
fn proposal_grace_period_expired() {
    let mut proposal = ProposalObject::default();

    proposal.parameters.grace_period = 3;
    proposal.status = ProposalStatus::PendingExecution(0);

    assert!(proposal.is_grace_period_expired(4));
}

#[test]
fn proposal_grace_period_auto_expired() {
    let mut proposal = ProposalObject::default();

    proposal.parameters.grace_period = 0;
    proposal.status = ProposalStatus::PendingExecution(0);

    assert!(proposal.is_grace_period_expired(1));
}

#[test]
fn proposal_grace_period_not_expired() {
    let mut proposal = ProposalObject::default();

    proposal.parameters.grace_period = 3;

    assert!(!proposal.is_grace_period_expired(3));
}

#[test]
fn proposal_grace_period_not_expired_because_of_not_approved_proposal() {
    let mut proposal = ProposalObject::default();

    proposal.parameters.grace_period = 3;

    assert!(!proposal.is_grace_period_expired(3));
}

#[test]
fn define_proposal_decision_status_returns_expired() {
    let mut proposal = ProposalObject::default();
    let now = 5;
    proposal.activated_at = 1;
    proposal.parameters.voting_period = 3;
    proposal.parameters.approval_quorum_percentage = 80;
    proposal.parameters.approval_threshold_percentage = 40;
    proposal.parameters.slashing_quorum_percentage = 50;
    proposal.parameters.slashing_threshold_percentage = 50;

    proposal.voting_results.add_vote(VoteKind::Reject);
    proposal.voting_results.add_vote(VoteKind::Approve);
    proposal.voting_results.add_vote(VoteKind::Approve);

    assert_eq!(
        proposal.voting_results,
        VotingResults {
            abstentions: 0,
            approvals: 2,
            rejections: 1,
            slashes: 0,
        }
    );

    let expected_proposal_decision = proposal.define_proposal_decision(5, now);
    assert_eq!(expected_proposal_decision, Some(ProposalDecision::Expired));
}

#[test]
fn define_proposal_decision_status_returns_approved() {
    let now = 2;
    let mut proposal = ProposalObject::default();
    proposal.activated_at = 1;
    proposal.parameters.voting_period = 3;
    proposal.parameters.approval_quorum_percentage = 60;
    proposal.parameters.slashing_quorum_percentage = 50;
    proposal.parameters.slashing_threshold_percentage = 50;

    proposal.voting_results.add_vote(VoteKind::Reject);
    proposal.voting_results.add_vote(VoteKind::Approve);
    proposal.voting_results.add_vote(VoteKind::Approve);
    proposal.voting_results.add_vote(VoteKind::Approve);

    assert_eq!(
        proposal.voting_results,
        VotingResults {
            abstentions: 0,
            approvals: 3,
            rejections: 1,
            slashes: 0,
        }
    );

    let expected_proposal_decision = proposal.define_proposal_decision(5, now);
    assert_eq!(
        expected_proposal_decision,
        Some(ProposalDecision::Approved(
            ApprovedProposalDecision::PendingExecution
        ))
    );
}

#[test]
fn define_proposal_decision_status_returns_rejected() {
    let mut proposal = ProposalObject::default();

    proposal.activated_at = 1;
    proposal.parameters.voting_period = 3;
    proposal.parameters.approval_quorum_percentage = 50;
    proposal.parameters.approval_threshold_percentage = 51;
    proposal.parameters.slashing_quorum_percentage = 50;
    proposal.parameters.slashing_threshold_percentage = 50;

    proposal.voting_results.add_vote(VoteKind::Reject);
    proposal.voting_results.add_vote(VoteKind::Reject);
    proposal.voting_results.add_vote(VoteKind::Abstain);
    proposal.voting_results.add_vote(VoteKind::Approve);

    assert_eq!(
        proposal.voting_results,
        VotingResults {
            abstentions: 1,
            approvals: 1,
            rejections: 2,
            slashes: 0,
        }
    );

    let mut proposal = ProposalObject::default();
    let now = 2;

    proposal.activated_at = 1;
    proposal.parameters.voting_period = 3;
    proposal.parameters.approval_quorum_percentage = 50;
    proposal.parameters.approval_threshold_percentage = 51;
    proposal.parameters.slashing_quorum_percentage = 50;
    proposal.parameters.slashing_threshold_percentage = 50;

    proposal.voting_results.add_vote(VoteKind::Reject);
    proposal.voting_results.add_vote(VoteKind::Reject);
    proposal.voting_results.add_vote(VoteKind::Abstain);
    proposal.voting_results.add_vote(VoteKind::Approve);

    assert_eq!(
        proposal.voting_results,
        VotingResults {
            abstentions: 1,
            approvals: 1,
            rejections: 2,
            slashes: 0,
        }
    );

    let expected_proposal_decision = proposal.define_proposal_decision(4, now);
    assert_eq!(expected_proposal_decision, Some(ProposalDecision::Rejected));
}

#[test]
fn define_proposal_decision_status_returns_slashed() {
    let mut proposal = ProposalObject::default();
    let now = 2;

    proposal.activated_at = 1;
    proposal.parameters.voting_period = 3;
    proposal.parameters.approval_quorum_percentage = 50;
    proposal.parameters.approval_threshold_percentage = 50;
    proposal.parameters.slashing_quorum_percentage = 50;
    proposal.parameters.slashing_threshold_percentage = 50;

    proposal.voting_results.add_vote(VoteKind::Slash);
    proposal.voting_results.add_vote(VoteKind::Reject);
    proposal.voting_results.add_vote(VoteKind::Abstain);
    proposal.voting_results.add_vote(VoteKind::Slash);

    assert_eq!(
        proposal.voting_results,
        VotingResults {
            abstentions: 1,
            approvals: 0,
            rejections: 1,
            slashes: 2,
        }
    );

    let expected_proposal_decision = proposal.define_proposal_decision(4, now);
    assert_eq!(expected_proposal_decision, Some(ProposalDecision::Slashed));
}

#[test]
fn define_proposal_decision_status_returns_none() {
    let mut proposal = ProposalObject::default();
    let now = 2;

    proposal.activated_at = 1;
    proposal.parameters.voting_period = 3;
    proposal.parameters.approval_quorum_percentage = 60;
    proposal.parameters.slashing_quorum_percentage = 50;

    proposal.voting_results.add_vote(VoteKind::Abstain);
    assert_eq!(
        proposal.voting_results,
        VotingResults {
            abstentions: 1,
            approvals: 0,
            rejections: 0,
            slashes: 0,
        }
    );

    let expected_proposal_status = proposal.define_proposal_decision(5, now);
    assert_eq!(expected_proposal_status, None);
}

#[test]
fn define_proposal_decision_status_returns_approved_before_slashing_before_rejection() {
    let mut proposal = ProposalObject::default();
    let now = 2;

    proposal.activated_at = 1;
    proposal.parameters.voting_period = 3;
    proposal.parameters.approval_quorum_percentage = 50;
    proposal.parameters.approval_threshold_percentage = 30;
    proposal.parameters.slashing_quorum_percentage = 50;
    proposal.parameters.slashing_threshold_percentage = 30;

    proposal.voting_results.add_vote(VoteKind::Approve);
    proposal.voting_results.add_vote(VoteKind::Approve);
    proposal.voting_results.add_vote(VoteKind::Reject);
    proposal.voting_results.add_vote(VoteKind::Reject);
    proposal.voting_results.add_vote(VoteKind::Slash);
    proposal.voting_results.add_vote(VoteKind::Slash);

    assert_eq!(
        proposal.voting_results,
        VotingResults {
            abstentions: 0,
            approvals: 2,
            rejections: 2,
            slashes: 2,
        }
    );

    let expected_proposal_decision = proposal.define_proposal_decision(6, now);

    assert_eq!(
        expected_proposal_decision,
        Some(ProposalDecision::Approved(
            ApprovedProposalDecision::PendingExecution
        ))
    );
}

#[test]
fn define_proposal_decision_status_returns_slashed_before_rejection() {
    let mut proposal = ProposalObject::default();
    let now = 2;

    proposal.activated_at = 1;
    proposal.parameters.voting_period = 3;
    proposal.parameters.approval_quorum_percentage = 50;
    proposal.parameters.approval_threshold_percentage = 30;
    proposal.parameters.slashing_quorum_percentage = 50;
    proposal.parameters.slashing_threshold_percentage = 30;

    proposal.voting_results.add_vote(VoteKind::Abstain);
    proposal.voting_results.add_vote(VoteKind::Approve);
    proposal.voting_results.add_vote(VoteKind::Reject);
    proposal.voting_results.add_vote(VoteKind::Reject);
    proposal.voting_results.add_vote(VoteKind::Slash);
    proposal.voting_results.add_vote(VoteKind::Slash);

    assert_eq!(
        proposal.voting_results,
        VotingResults {
            abstentions: 1,
            approvals: 1,
            rejections: 2,
            slashes: 2,
        }
    );

    let expected_proposal_decision = proposal.define_proposal_decision(6, now);

    assert_eq!(expected_proposal_decision, Some(ProposalDecision::Slashed));
}

#[test]
fn proposal_status_resolution_approval_quorum_works_correctly() {
    let no_approval_quorum_proposal: Proposal<u64, u64, u64, u64> = Proposal {
        parameters: ProposalParameters {
            approval_quorum_percentage: 63,
            slashing_threshold_percentage: 63,
            ..ProposalParameters::default()
        },
        ..Proposal::default()
    };
    let no_approval_proposal_status_resolution = ProposalStatusResolution {
        proposal: &no_approval_quorum_proposal,
        now: 20,
        votes_count: 314,
        total_voters_count: 500,
        approvals: 3,
        slashes: 3,
    };

    assert!(!no_approval_proposal_status_resolution.is_approval_quorum_reached());

    let approval_quorum_proposal_status_resolution = ProposalStatusResolution {
        votes_count: 315,
        ..no_approval_proposal_status_resolution
    };

    assert!(approval_quorum_proposal_status_resolution.is_approval_quorum_reached());
}

#[test]
fn proposal_status_resolution_slashing_quorum_works_correctly() {
    let no_slashing_quorum_proposal: Proposal<u64, u64, u64, u64> = Proposal {
        parameters: ProposalParameters {
            approval_quorum_percentage: 63,
            slashing_quorum_percentage: 63,
            ..ProposalParameters::default()
        },
        ..Proposal::default()
    };
    let no_slashing_proposal_status_resolution = ProposalStatusResolution {
        proposal: &no_slashing_quorum_proposal,
        now: 20,
        votes_count: 314,
        total_voters_count: 500,
        approvals: 3,
        slashes: 3,
    };

    assert!(!no_slashing_proposal_status_resolution.is_slashing_quorum_reached());

    let slashing_quorum_proposal_status_resolution = ProposalStatusResolution {
        votes_count: 315,
        ..no_slashing_proposal_status_resolution
    };

    assert!(slashing_quorum_proposal_status_resolution.is_slashing_quorum_reached());
}

#[test]
fn proposal_status_resolution_approval_threshold_works_correctly() {
    let no_approval_threshold_proposal: Proposal<u64, u64, u64, u64> = Proposal {
        parameters: ProposalParameters {
            slashing_threshold_percentage: 63,
            approval_threshold_percentage: 63,
            ..ProposalParameters::default()
        },
        ..Proposal::default()
    };
    let no_approval_proposal_status_resolution = ProposalStatusResolution {
        proposal: &no_approval_threshold_proposal,
        now: 20,
        votes_count: 500,
        total_voters_count: 600,
        approvals: 314,
        slashes: 3,
    };

    assert!(!no_approval_proposal_status_resolution.is_approval_threshold_reached());

    let approval_threshold_proposal_status_resolution = ProposalStatusResolution {
        approvals: 315,
        ..no_approval_proposal_status_resolution
    };

    assert!(approval_threshold_proposal_status_resolution.is_approval_threshold_reached());
}

#[test]
fn proposal_status_resolution_slashing_threshold_works_correctly() {
    let no_slashing_threshold_proposal: Proposal<u64, u64, u64, u64> = Proposal {
        parameters: ProposalParameters {
            slashing_threshold_percentage: 63,
            approval_threshold_percentage: 63,
            ..ProposalParameters::default()
        },
        ..Proposal::default()
    };
    let no_slashing_proposal_status_resolution = ProposalStatusResolution {
        proposal: &no_slashing_threshold_proposal,
        now: 20,
        votes_count: 500,
        total_voters_count: 600,
        approvals: 3,
        slashes: 314,
    };

    assert!(!no_slashing_proposal_status_resolution.is_slashing_threshold_reached());

    let slashing_threshold_proposal_status_resolution = ProposalStatusResolution {
        slashes: 315,
        ..no_slashing_proposal_status_resolution
    };

    assert!(slashing_threshold_proposal_status_resolution.is_slashing_threshold_reached());
}

#[test]
fn proposal_exact_execution_block_reached() {
    let mut proposal = ProposalObject::default();

    proposal.exact_execution_block = None;
    assert!(proposal.is_execution_block_reached_or_not_set(3));

    proposal.exact_execution_block = Some(3);
    assert!(proposal.is_execution_block_reached_or_not_set(3));
}

#[test]
fn proposal_exact_execution_block_not_reached() {
    let mut proposal = ProposalObject::default();

    proposal.exact_execution_block = Some(3);
    assert!(!proposal.is_execution_block_reached_or_not_set(2));
}

#[test]
fn proposal_status_resolution_approval_achievable_works_correctly() {
    let approval_threshold_proposal: Proposal<u64, u64, u64, u64> = Proposal {
        parameters: ProposalParameters {
            slashing_threshold_percentage: 50,
            approval_threshold_percentage: 50,
            ..ProposalParameters::default()
        },
        ..Proposal::default()
    };
    let not_achievable_proposal_status_resolution = ProposalStatusResolution {
        proposal: &approval_threshold_proposal,
        now: 20,
        votes_count: 302,
        total_voters_count: 600,
        approvals: 1,
        slashes: 0,
    };

    assert!(!not_achievable_proposal_status_resolution.is_approval_threshold_achievable());
    assert!(not_achievable_proposal_status_resolution.is_rejection_imminent());

    let approval_threshold_achievable_resolution = ProposalStatusResolution {
        approvals: 2,
        ..not_achievable_proposal_status_resolution
    };

    assert!(approval_threshold_achievable_resolution.is_approval_threshold_achievable());
    assert!(!approval_threshold_achievable_resolution.is_rejection_imminent());
}

#[test]
fn proposal_status_resolution_is_slashing_achievable_works_correctly() {
    let slashing_threshold_proposal: Proposal<u64, u64, u64, u64> = Proposal {
        parameters: ProposalParameters {
            slashing_threshold_percentage: 50,
            approval_threshold_percentage: 50,
            ..ProposalParameters::default()
        },
        ..Proposal::default()
    };
    let not_achievable_proposal_status_resolution = ProposalStatusResolution {
        proposal: &slashing_threshold_proposal,
        now: 20,
        votes_count: 302,
        total_voters_count: 600,
        approvals: 0,
        slashes: 1,
    };

    assert!(!not_achievable_proposal_status_resolution.is_approval_threshold_achievable());
    assert!(not_achievable_proposal_status_resolution.is_rejection_imminent());

    let slashing_threshold_achievable_resolution = ProposalStatusResolution {
        slashes: 2,
        ..not_achievable_proposal_status_resolution
    };

    assert!(slashing_threshold_achievable_resolution.is_slashing_threshold_achievable());
    assert!(!slashing_threshold_achievable_resolution.is_rejection_imminent());
}<|MERGE_RESOLUTION|>--- conflicted
+++ resolved
@@ -8,14 +8,8 @@
 use frame_support::dispatch::DispatchResult;
 use frame_support::traits::{Currency, OnFinalize, OnInitialize};
 use frame_support::{StorageDoubleMap, StorageMap, StorageValue};
-<<<<<<< HEAD
-use system::RawOrigin;
-use system::{EventRecord, Phase};
-=======
 use frame_system::RawOrigin;
 use frame_system::{EventRecord, Phase};
-use sp_std::rc::Rc;
->>>>>>> 92d36ab4
 
 pub(crate) fn increase_total_balance_issuance_using_account_id(account_id: u64, balance: u64) {
     let initial_balance = Balances::total_issuance();
@@ -366,18 +360,11 @@
     initial_test_ext().execute_with(|| {
         assert_eq!(
             ProposalsEngine::vote(
-<<<<<<< HEAD
-                system::RawOrigin::None.into(),
+                frame_system::RawOrigin::None.into(),
                 1,
                 1,
                 VoteKind::Approve,
                 Vec::new()
-=======
-                frame_system::RawOrigin::None.into(),
-                1,
-                1,
-                VoteKind::Approve
->>>>>>> 92d36ab4
             ),
             Err(DispatchError::Other("Bad origin"))
         );
@@ -1766,7 +1753,7 @@
 
         // first chain of event from the creation to the approval
         EventFixture::assert_global_events(vec![
-            TestEvent::system(system::RawEvent::NewAccount(1)), // because of token transfer
+            TestEvent::frame_system(frame_system::RawEvent::NewAccount(1)), // because of token transfer
             TestEvent::balances(balances::RawEvent::Endowed(1, total_balance)), // because of token transfer
             TestEvent::engine(RawEvent::ProposalCreated(1, proposal_id)),
             TestEvent::engine(RawEvent::Voted(1, proposal_id, VoteKind::Approve)),
@@ -1845,7 +1832,7 @@
 
         EventFixture::assert_global_events(vec![
             // first chain of event from the creation to the approval
-            TestEvent::system(system::RawEvent::NewAccount(1)), // because of token transfer
+            TestEvent::frame_system(frame_system::RawEvent::NewAccount(1)), // because of token transfer
             TestEvent::balances(balances::RawEvent::Endowed(1, total_balance)), // because of token transfer
             TestEvent::engine(RawEvent::ProposalCreated(1, proposal_id)),
             TestEvent::engine(RawEvent::Voted(1, proposal_id, VoteKind::Approve)),
