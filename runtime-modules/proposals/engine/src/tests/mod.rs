--- conflicted
+++ resolved
@@ -1993,16 +1993,9 @@
 
         // first chain of event from the creation to the approval
         EventFixture::assert_global_events(vec![
-<<<<<<< HEAD
-            Event::frame_system(frame_system::Event::NewAccount(1)), // because of token transfer
-            Event::balances(balances::Event::Endowed(1, total_balance)), // because of token transfer
-            Event::engine(RawEvent::ProposalCreated(1, proposal_id)),
-            Event::engine(RawEvent::Voted(
-=======
             TestEvent::frame_system(frame_system::RawEvent::NewAccount(1)), // because of token transfer
             TestEvent::balances(balances::RawEvent::Endowed(1, total_balance)), // because of token transfer
             TestEvent::engine(RawEvent::Voted(
->>>>>>> d9d9b49b
                 1,
                 proposal_id,
                 VoteKind::Approve,
@@ -2098,16 +2091,9 @@
 
         EventFixture::assert_global_events(vec![
             // first chain of event from the creation to the approval
-<<<<<<< HEAD
-            Event::frame_system(frame_system::Event::NewAccount(1)), // because of token transfer
-            Event::balances(balances::Event::Endowed(1, total_balance)), // because of token transfer
-            Event::engine(RawEvent::ProposalCreated(1, proposal_id)),
-            Event::engine(RawEvent::Voted(
-=======
             TestEvent::frame_system(frame_system::RawEvent::NewAccount(1)), // because of token transfer
             TestEvent::balances(balances::RawEvent::Endowed(1, total_balance)), // because of token transfer
             TestEvent::engine(RawEvent::Voted(
->>>>>>> d9d9b49b
                 1,
                 proposal_id,
                 VoteKind::Approve,
