// TODO: module documentation
// TODO: adjust all extrinsic weights

// NOTE: This module is instantiable pallet as described here https://substrate.dev/recipes/3-entrees/instantiable.html
// No default instance is provided.

/////////////////// Configuration //////////////////////////////////////////////
#![cfg_attr(not(feature = "std"), no_std)]

// used dependencies
use codec::{Codec, Decode, Encode};
use frame_support::traits::{
    Currency, EnsureOrigin, Get, LockIdentifier, LockableCurrency, WithdrawReason,
};
use frame_support::{
    decl_error, decl_event, decl_module, decl_storage, error::BadOrigin, Parameter, StorageValue,
};
use sp_arithmetic::traits::BaseArithmetic;
use sp_runtime::traits::{MaybeSerialize, Member};
use std::marker::PhantomData;
use system::ensure_signed;

// declared modules
mod mock;
mod tests;

/////////////////// Data Structures ////////////////////////////////////////////

/// Possible referendum states.
#[derive(Encode, Decode, PartialEq, Eq, Debug)]
pub enum ReferendumStage<BlockNumber, VotePower> {
    /// The referendum is dormant and waiting to be started by external source.
    Inactive,
    /// In the voting stage, users can cast their sealed votes.
    Voting(ReferendumStageVoting<BlockNumber>),
    /// In the revealing stage, users can reveal votes they cast in the voting stage.
    Revealing(ReferendumStageRevealing<BlockNumber, VotePower>),
}

impl<BlockNumber, VotePower: Encode + Decode> Default for ReferendumStage<BlockNumber, VotePower> {
    fn default() -> ReferendumStage<BlockNumber, VotePower> {
        ReferendumStage::Inactive
    }
}

/// Representation for voting stage state.
#[derive(Encode, Decode, PartialEq, Eq, Debug, Default)]
pub struct ReferendumStageVoting<BlockNumber> {
    started: BlockNumber,      // block in which referendum started
    winning_target_count: u64, // target number of winners
}

/// Representation for revealing stage state.
#[derive(Encode, Decode, PartialEq, Eq, Debug, Default)]
pub struct ReferendumStageRevealing<BlockNumber, VotePower> {
<<<<<<< HEAD
    pub started: BlockNumber,      // block in which referendum started
    pub winning_target_count: u64, // target number of winners
    pub intermediate_winners: Vec<OptionResult<VotePower>>, // intermediate winning options
    //intermediate_results: HashMap<u64, VotePower>, // votes that options have recieved at a given time
    pub intermediate_results: BTreeMap<u64, VotePower>, // votes that options have recieved at a given time
=======
    started: BlockNumber,      // block in which referendum started
    winning_target_count: u64, // target number of winners
    intermediate_winners: Vec<OptionResult<VotePower>>, // intermediate winning options
>>>>>>> 212fb671
}

#[derive(Encode, Decode, PartialEq, Eq, Debug, Default, Clone)]
pub struct OptionResult<VotePower> {
<<<<<<< HEAD
    pub option_index: u64,
    pub vote_power: VotePower,
=======
    option_id: u64,
    vote_power: VotePower,
>>>>>>> 212fb671
}

/// Vote cast in referendum. Vote target is concealed until user reveals commitment's proof.
#[derive(Encode, Decode, PartialEq, Eq, Debug, Default)]
pub struct CastVote<Hash, Currency> {
    commitment: Hash, // a commitment that a user submits in the voting stage before revealing what this vote is actually for
    cycle_id: u64,    // current referendum cycle number
    stake: Currency,  // stake locked for vote
    vote_for: Option<u64>, // target option this vote favors; is `None` before the vote is revealed
}

/////////////////// Type aliases ///////////////////////////////////////////////

// `Ez` prefix in some of the following type aliases means *easy* and is meant to create unique short names
// aliasing existing structs and enums

// types simplifying access to common structs and enums
pub type Balance<T, I> =
    <<T as Trait<I>>::Currency as Currency<<T as system::Trait>::AccountId>>::Balance;
pub type EzCastVote<T, I> = CastVote<<T as system::Trait>::Hash, Balance<T, I>>;
pub type EzReferendumStageVoting<T> = ReferendumStageVoting<<T as system::Trait>::BlockNumber>;
pub type EzReferendumStageRevealing<T, I> =
    ReferendumStageRevealing<<T as system::Trait>::BlockNumber, <T as Trait<I>>::VotePower>;

// types aliases for check functions return values
pub type CanRevealResult<T, I> = (
    EzReferendumStageRevealing<T, I>,
    <T as system::Trait>::AccountId,
    EzCastVote<T, I>,
);

/////////////////// Trait, Storage, Errors, and Events /////////////////////////

// TODO: get rid of dependency on Error<T, I> - create some nongeneric error
/// Trait enabling referendum start and vote commitment calculation.
pub trait ReferendumManager<T: Trait<I>, I: Instance> {
    /// Start a new referendum.
    fn start_referendum(
        origin: T::Origin,
        extra_winning_target_count: u64,
    ) -> Result<(), Error<T, I>>;

    /// Calculate commitment for a vote.
    fn calculate_commitment(
        account_id: &<T as system::Trait>::AccountId,
        salt: &[u8],
        cycle_id: &u64,
        vote_option_id: &u64,
    ) -> T::Hash;
}

pub trait Trait<I: Instance>: system::Trait /* + ReferendumManager<Self, I>*/ {
    /// The overarching event type.
    type Event: From<Event<Self, I>> + Into<<Self as system::Trait>::Event>;

    /// Maximum length of vote commitment salt. Use length that ensures uniqueness for hashing e.g. std::u64::MAX.
    type MaxSaltLength: Get<u64>;

    /// Currency for referendum staking.
    type Currency: LockableCurrency<Self::AccountId, Moment = Self::BlockNumber>;

    /// Identifier for currency locks used for staking.
    type LockId: Get<LockIdentifier>;

    /// Origin from which the referendum can be started.
    type ManagerOrigin: EnsureOrigin<Self::Origin>;

    /// Power of vote(s) used to determine the referendum winner(s).
    type VotePower: Parameter
        + Member
        + BaseArithmetic
        + Codec
        + Default
        + Copy
        + MaybeSerialize
        + PartialEq;

    /// Duration of voting stage (in blocks)
    type VoteStageDuration: Get<Self::BlockNumber>;
    /// Duration of revealing stage (in blocks)
    type RevealStageDuration: Get<Self::BlockNumber>;

    /// Minimum stake needed for voting
    type MinimumStake: Get<Balance<Self, I>>;

    /// Calculate the vote's power for user and his stake.
    fn caclulate_vote_power(
        account_id: &<Self as system::Trait>::AccountId,
        stake: &Balance<Self, I>,
    ) -> <Self as Trait<I>>::VotePower;

    /// Checks if user can unlock his stake from the given vote.
    /// Gives runtime an ability to penalize user for not revealing stake, etc.
    fn can_unstake(vote: &CastVote<Self::Hash, Balance<Self, I>>) -> bool;

    /// Gives runtime an ability to react on referendum result.
    fn process_results(winners: &[OptionResult<Self::VotePower>]);

    /// Check if an option a user is voting for actually exists.
    fn is_valid_option_id(option_id: &u64) -> bool;

    // If the id is a valid alternative, the current total voting mass backing it is returned, otherwise nothing.
    fn get_option_power(option_id: &u64) -> Self::VotePower;

    // Increases voting mass behind given alternative by given amount, if present and return true, otherwise return false.
    fn increase_option_power(option_id: &u64, amount: &Self::VotePower);
}

decl_storage! {
    trait Store for Module<T: Trait<I>, I: Instance> as Referendum {
        /// Current referendum stage.
        pub Stage get(fn stage) config(): ReferendumStage<T::BlockNumber, T::VotePower>;

        /// Votes cast in the referendum. A new record is added to this map when a user casts a sealed vote.
        /// It is modified when a user reveals the vote's commitment proof.
        /// A record is finally removed when the user unstakes, which can happen during a voting stage or after the current cycle ends.
        /// A stake for a vote can be reused in future referendum cycles.
        pub Votes get(fn votes) config(): map hasher(blake2_128_concat) T::AccountId => EzCastVote<T, I>;

        /// Index of the current referendum cycle. It is incremented everytime referendum ends.
        pub CurrentCycleId get(fn current_cycle_id) config(): u64;
    }

    /* This might be needed in some cases
    // add_extra_genesis has to be present in Instantiable Modules - see https://github.com/paritytech/substrate/blob/master/frame/support/procedural/src/lib.rs#L217
    add_extra_genesis {
        config(phantom): PhantomData<I>;
    }
    */
}

decl_event! {
    pub enum Event<T, I>
    where
        Balance = Balance<T, I>,
        <T as system::Trait>::Hash,
        <T as system::Trait>::AccountId,
        <T as Trait<I>>::VotePower,
    {
        /// Referendum started
        ReferendumStarted(u64),

        /// Revealing phase has begun
        RevealingStageStarted(),

        /// Referendum ended and winning option was selected
        ReferendumFinished(Vec<OptionResult<VotePower>>),

        /// User cast a vote in referendum
        VoteCast(AccountId, Hash, Balance),

        /// User revealed his vote
        VoteRevealed(AccountId, u64),

        /// User released his stake
        StakeReleased(AccountId),
    }
}

decl_error! {
    /// Referendum errors
    pub enum Error for Module<T: Trait<I>, I: Instance> {
        /// Origin is invalid
        BadOrigin,

        /// Referendum cannot run twice at the same time
        ReferendumAlreadyRunning,

        /// Referendum is not running when expected to
        ReferendumNotRunning,

        /// Revealing stage is not in progress right now
        RevealingNotInProgress,

        /// Account can't stake enough currency (now)
        InsufficientBalanceToStakeCurrency,

        /// Insufficient stake provided to cast a vote
        InsufficientStake,

        /// Salt and referendum option provided don't correspond to the commitment
        InvalidReveal,

        /// Vote for not existing option was revealed
        InvalidVote,

        /// Trying to reveal vote that was not cast
        VoteNotExisting,

        /// Invalid time to release the locked stake
        InvalidTimeToRelease,

        /// Salt is too long
        SaltTooLong,

        /// Unstaking has been forbidden for the user (at least for now)
        UnstakingForbidden,
    }
}

impl<T: Trait<I>, I: Instance> PartialEq for Error<T, I> {
    fn eq(&self, other: &Self) -> bool {
        self.as_u8() == other.as_u8()
    }
}

impl<T: Trait<I>, I: Instance> From<BadOrigin> for Error<T, I> {
    fn from(_error: BadOrigin) -> Self {
        Error::<T, I>::BadOrigin
    }
}

/////////////////// Module definition and implementation ///////////////////////

decl_module! {
    pub struct Module<T: Trait<I>, I: Instance> for enum Call where origin: T::Origin {
        /// Predefined errors
        type Error = Error<T, I>;

        /// Setup events
        fn deposit_event() = default;

        /////////////////// Lifetime ///////////////////////////////////////////

        // No origin so this is a priviledged call
        fn on_finalize(now: T::BlockNumber) {
            Self::try_progress_stage(now);
        }

        /////////////////// User actions ///////////////////////////////////////

        /// Cast a sealed vote in the referendum.
        #[weight = 10_000_000]
        pub fn vote(origin, commitment: T::Hash, stake: Balance<T, I>) -> Result<(), Error<T, I>> {
            // ensure action can be started
            let account_id = EnsureChecks::<T, I>::can_vote(origin, &stake)?;

            //
            // == MUTATION SAFE ==
            //

            // start revealing phase - it can return error when stake fails to lock
            Mutations::<T, I>::vote(&account_id, &commitment, &stake)?;

            // emit event
            Self::deposit_event(RawEvent::VoteCast(account_id, commitment, stake));

            Ok(())
        }

        /// Reveal a sealed vote in the referendum.
        #[weight = 10_000_000]
        pub fn reveal_vote(origin, salt: Vec<u8>, vote_option_id: u64) -> Result<(), Error<T, I>> {
            let (stage_data, account_id, cast_vote) = EnsureChecks::<T, I>::can_reveal_vote::<Self>(origin, &salt, &vote_option_id)?;

            //
            // == MUTATION SAFE ==
            //

            // reveal the vote - it can return error when stake fails to unlock
            Mutations::<T, I>::reveal_vote(stage_data, &account_id, &vote_option_id, cast_vote)?;

            // emit event
            Self::deposit_event(RawEvent::VoteRevealed(account_id, vote_option_id));

            Ok(())
        }


        /// Release a locked stake.
        #[weight = 10_000_000]
        pub fn release_stake(origin) -> Result<(), Error<T, I>> {
            let account_id = EnsureChecks::<T, I>::can_release_stake(origin)?;

            //
            // == MUTATION SAFE ==
            //

            // reveal the vote - it can return error when stake fails to unlock
            Mutations::<T, I>::release_stake(&account_id);

            // emit event
            Self::deposit_event(RawEvent::StakeReleased(account_id));

            Ok(())
        }
    }
}

/////////////////// Inner logic ////////////////////////////////////////////////

impl<T: Trait<I>, I: Instance> Module<T, I> {
    /// Checkout expire of referendum stage.
    fn try_progress_stage(now: T::BlockNumber) {
        match Stage::<T, I>::get() {
            ReferendumStage::Inactive => (),
            ReferendumStage::Voting(stage_data) => {
                if now == stage_data.started + T::VoteStageDuration::get() {
                    Self::end_voting_period(stage_data);
                }
            }
            ReferendumStage::Revealing(stage_data) => {
                if now == stage_data.started + T::RevealStageDuration::get() {
                    Self::end_reveal_period(stage_data);
                }
            }
        }
    }

    /// Finish voting and start ravealing.
    fn end_voting_period(stage_data: EzReferendumStageVoting<T>) {
        // start revealing phase
        Mutations::<T, I>::start_revealing_period(stage_data);

        // emit event
        Self::deposit_event(RawEvent::RevealingStageStarted());
    }

    /// Conclude the referendum.
    fn end_reveal_period(stage_data: EzReferendumStageRevealing<T, I>) {
        // conclude referendum
        let winners = Mutations::<T, I>::conclude_referendum(stage_data);

        // let runtime know about referendum results
        T::process_results(&winners);

        // emit event
        Self::deposit_event(RawEvent::ReferendumFinished(winners));
    }
}

/////////////////// ReferendumManager //////////////////////////////////////////

impl<T: Trait<I>, I: Instance> ReferendumManager<T, I> for Module<T, I> {
    /// Start new referendum run.
    fn start_referendum(
        origin: T::Origin,
        extra_winning_target_count: u64,
    ) -> Result<(), Error<T, I>> {
        let winning_target_count = extra_winning_target_count + 1;

        // ensure action can be started
        EnsureChecks::<T, I>::can_start_referendum(origin)?;

        //
        // == MUTATION SAFE ==
        //

        // update state
        Mutations::<T, I>::start_voting_period(&winning_target_count);

        // emit event
        Self::deposit_event(RawEvent::ReferendumStarted(winning_target_count));

        Ok(())
    }

    /// Calculate commitment for a vote.
    fn calculate_commitment(
        account_id: &<T as system::Trait>::AccountId,
        salt: &[u8],
        cycle_id: &u64,
        vote_option_id: &u64,
    ) -> T::Hash {
        let mut payload = account_id.encode();
        let mut mut_option_id = vote_option_id.encode();
        let mut mut_salt = salt.encode(); //.to_vec();
        let mut mut_cycle_id = cycle_id.encode(); //.to_vec();

        payload.append(&mut mut_option_id);
        payload.append(&mut mut_salt);
        payload.append(&mut mut_cycle_id);

        <T::Hashing as sp_runtime::traits::Hash>::hash(&payload)
    }
}

/////////////////// Mutations //////////////////////////////////////////////////

struct Mutations<T: Trait<I>, I: Instance> {
    _dummy: PhantomData<(T, I)>, // 0-sized data meant only to bound generic parameters
}

impl<T: Trait<I>, I: Instance> Mutations<T, I> {
    /// Change the referendum stage from inactive to voting stage.
    fn start_voting_period(winning_target_count: &u64) {
        // change referendum state
        Stage::<T, I>::put(ReferendumStage::Voting(ReferendumStageVoting::<
            T::BlockNumber,
        > {
            started: <system::Module<T>>::block_number(),
            winning_target_count: *winning_target_count,
        }));
    }

    /// Change the referendum stage from inactive to the voting stage.
    fn start_revealing_period(old_stage: EzReferendumStageVoting<T>) {
        // change referendum state
        Stage::<T, I>::put(ReferendumStage::Revealing(EzReferendumStageRevealing::<
            T,
            I,
        > {
            started: <system::Module<T>>::block_number(),
            winning_target_count: old_stage.winning_target_count,
            intermediate_winners: vec![],
        }));
    }

    /// Conclude referendum, count votes, and select the winners.
    //fn conclude_referendum(revealing_stage: EzReferendumStageRevealing<T, I>) -> Vec<OptionResult<T::VotePower>> {
    fn conclude_referendum(
        revealing_stage: EzReferendumStageRevealing<T, I>,
    ) -> Vec<OptionResult<<T as Trait<I>>::VotePower>> {
        // reset referendum state
        Self::reset_referendum();

        // return winning option
        revealing_stage.intermediate_winners
    }

    /// Change the referendum stage from revealing to the inactive stage.
    fn reset_referendum() {
        Stage::<T, I>::put(ReferendumStage::Inactive);
        CurrentCycleId::<I>::put(CurrentCycleId::<I>::get() + 1);
    }

    /// Cast a user's sealed vote for the current referendum cycle.
    fn vote(
        account_id: &<T as system::Trait>::AccountId,
        commitment: &T::Hash,
        stake: &Balance<T, I>,
    ) -> Result<(), Error<T, I>> {
        // lock stake amount
        T::Currency::set_lock(
            T::LockId::get(),
            account_id,
            *stake,
            WithdrawReason::Transfer.into(),
        );

        // store vote
        Votes::<T, I>::insert(
            account_id,
            CastVote {
                commitment: *commitment,
                stake: *stake,
                cycle_id: CurrentCycleId::<I>::get(),
                vote_for: None,
            },
        );

        Ok(())
    }

    /// Reveal user's vote target and check the commitment proof.
    fn reveal_vote(
        stage_data: EzReferendumStageRevealing<T, I>,
        account_id: &<T as system::Trait>::AccountId,
        option_id: &u64,
        cast_vote: EzCastVote<T, I>,
    ) -> Result<(), Error<T, I>> {
        /// Moves winner to new position in winners list. Expects `target_index` to be always smaller or equal to `current_index`.
        fn move_winner<T: Trait<I>, I: Instance>(
            current_winners: &[OptionResult<T::VotePower>],
            current_index: usize,
            target_index: usize,
            new_vote_power: T::VotePower,
        ) -> Vec<OptionResult<T::VotePower>> {
            let tmp = [OptionResult {
                vote_power: new_vote_power,
                ..current_winners[current_index].clone()
            }];

            if current_index == target_index {
                return [
                    &current_winners[0..target_index],
                    &tmp[..],
                    &current_winners[target_index + 1..],
                ]
                .concat();
            }

            [
                &current_winners[0..target_index],
                &tmp[..],
                &current_winners[target_index..current_index],
                &current_winners[current_index + 1..current_winners.len()],
            ]
            .concat()
        }

        /// Tries to insert option to the winners list
        fn try_winner_insert<T: Trait<I>, I: Instance>(
            option_result: &OptionResult<T::VotePower>,
            current_winners: &[OptionResult<T::VotePower>],
            winning_target_count: u64,
        ) -> Option<Vec<OptionResult<T::VotePower>>> {
            let current_winners_count = current_winners.len();

            // find where should the vote be inserted into winners list
            let mut insert_index: usize = current_winners_count; // set initial index higher than last winner's index
            for (index, value) in current_winners.iter().enumerate() {
                if option_result.vote_power > value.vote_power {
                    insert_index = index;
                    break;
                }
            }

            // no need to insert?
            if insert_index >= winning_target_count as usize {
                return None;
            }

            // check if option is already somewhere in list
            let mut already_existing_index: Option<usize> = None;
            for (index, value) in current_winners.iter().enumerate() {
                if option_result.option_id == value.option_id {
                    already_existing_index = Some(index);
                    break;
                }
            }

            // option is already in the list and only needs to change it's position?
            if let Some(current_index) = already_existing_index {
                return Some(move_winner::<T, I>(
                    current_winners,
                    current_index,
                    insert_index,
                    option_result.vote_power,
                ));
            }

            let tmp = [option_result.clone()];

            // are we appending at the end of list?
            if insert_index >= current_winners_count {
                return Some([&current_winners, &tmp[..]].concat());
            }

            // insert into middle of list
            Some(
                [
                    &current_winners[0..insert_index],
                    &tmp[..],
                    &current_winners[insert_index..current_winners_count],
                ]
                .concat()[0..winning_target_count as usize]
                    .to_vec(),
            )
        }

        // prepare new values
        let vote_power = T::caclulate_vote_power(&account_id, &cast_vote.stake);
        let old_option_total = T::get_option_power(option_id);
        let new_option_total = old_option_total + vote_power;
        let option_result = OptionResult {
            option_id: *option_id,
            vote_power: new_option_total,
        };
        let new_winners = match try_winner_insert::<T, I>(
            &option_result,
            &stage_data.intermediate_winners,
            stage_data.winning_target_count,
        ) {
            Some(tmp_winners) => tmp_winners,
            None => stage_data.intermediate_winners.clone(),
        };
        let new_stage_data = ReferendumStageRevealing {
            intermediate_winners: new_winners,
            ..stage_data
        };

        T::increase_option_power(option_id, &vote_power);

        // store revealed vote
        Stage::<T, I>::mutate(|stage| *stage = ReferendumStage::Revealing(new_stage_data));

        // remove user commitment to prevent repeated revealing
        Votes::<T, I>::mutate(account_id, |vote| (*vote).vote_for = Some(*option_id));

        Ok(())
    }

    /// Release stake associated to the user's last vote.
    fn release_stake(account_id: &<T as system::Trait>::AccountId) {
        // lock stake amount
        T::Currency::remove_lock(T::LockId::get(), account_id);

        // remove vote record
        Votes::<T, I>::remove(account_id);
    }
}

/////////////////// Ensure checks //////////////////////////////////////////////

struct EnsureChecks<T: Trait<I>, I: Instance> {
    _dummy: PhantomData<(T, I)>, // 0-sized data meant only to bound generic parameters
}

impl<T: Trait<I>, I: Instance> EnsureChecks<T, I> {
    /////////////////// Common checks //////////////////////////////////////////

    fn ensure_regular_user(origin: T::Origin) -> Result<T::AccountId, Error<T, I>> {
        let account_id = ensure_signed(origin)?;

        Ok(account_id)
    }

    /////////////////// Action checks //////////////////////////////////////////

    fn can_start_referendum(origin: T::Origin) -> Result<(), Error<T, I>> {
        T::ManagerOrigin::ensure_origin(origin)?;

        // ensure referendum is not already running
        match Stage::<T, I>::get() {
            ReferendumStage::Inactive => Ok(()),
            _ => Err(Error::ReferendumAlreadyRunning),
        }?;

        Ok(())
    }

    fn can_vote(origin: T::Origin, stake: &Balance<T, I>) -> Result<T::AccountId, Error<T, I>> {
        // ensure superuser requested action
        let account_id = Self::ensure_regular_user(origin)?;

        let stage = Stage::<T, I>::get();

        // ensure referendum is running
        match stage {
            ReferendumStage::Voting(_) => (),
            _ => return Err(Error::ReferendumNotRunning),
        };

        // ensure stake is enough for voting
        if stake < &T::MinimumStake::get() {
            return Err(Error::InsufficientStake);
        }

        // ensure account can lock the stake
        if T::Currency::total_balance(&account_id) < *stake {
            return Err(Error::InsufficientBalanceToStakeCurrency);
        }

        Ok(account_id)
    }

    fn can_reveal_vote<R: ReferendumManager<T, I>>(
        origin: T::Origin,
        salt: &[u8],
        vote_option_id: &u64,
    ) -> Result<CanRevealResult<T, I>, Error<T, I>> {
        let cycle_id = CurrentCycleId::<I>::get();

        // ensure superuser requested action
        let account_id = Self::ensure_regular_user(origin)?;

        let stage = Stage::<T, I>::get();

        // ensure referendum is running
        let stage_data = match stage {
            ReferendumStage::Revealing(tmp_stage_data) => tmp_stage_data,
            _ => return Err(Error::RevealingNotInProgress),
        };

        let cast_vote = Self::ensure_vote_exists(&account_id)?;

        if !T::is_valid_option_id(vote_option_id) {
            return Err(Error::InvalidVote);
        }

        // ensure vote was cast for the running referendum
        if cycle_id != cast_vote.cycle_id {
            return Err(Error::InvalidVote);
        }

        // ensure salt is not too long
        if salt.len() as u64 > T::MaxSaltLength::get() {
            return Err(Error::SaltTooLong);
        }

        // ensure commitment corresponds to salt and vote option
        let commitment = R::calculate_commitment(&account_id, salt, &cycle_id, vote_option_id);
        if commitment != cast_vote.commitment {
            return Err(Error::InvalidReveal);
        }

        Ok((stage_data, account_id, cast_vote))
    }

    fn can_release_stake(origin: T::Origin) -> Result<T::AccountId, Error<T, I>> {
        let cycle_id = CurrentCycleId::<I>::get();

        // ensure superuser requested action
        let account_id = Self::ensure_regular_user(origin)?;

        let cast_vote = Self::ensure_vote_exists(&account_id)?;

        if !T::can_unstake(&cast_vote) {
            return Err(Error::UnstakingForbidden);
        }

        // enable stake release in current cycle only during voting stage
        if cycle_id == cast_vote.cycle_id {
            match Stage::<T, I>::get() {
                ReferendumStage::Voting(_) => Ok(()),
                _ => Err(Error::InvalidTimeToRelease),
            }?;
        }

        // eliminate possibility of unexpected cycle_id
        if cycle_id < cast_vote.cycle_id {
            return Err(Error::InvalidTimeToRelease);
        }

        Ok(account_id)
    }

    fn ensure_vote_exists(account_id: &T::AccountId) -> Result<EzCastVote<T, I>, Error<T, I>> {
        // ensure there is some vote with locked stake
        if !Votes::<T, I>::contains_key(account_id) {
            return Err(Error::VoteNotExisting);
        }

        let cast_vote = Votes::<T, I>::get(account_id);

        Ok(cast_vote)
    }
}<|MERGE_RESOLUTION|>--- conflicted
+++ resolved
@@ -53,28 +53,15 @@
 /// Representation for revealing stage state.
 #[derive(Encode, Decode, PartialEq, Eq, Debug, Default)]
 pub struct ReferendumStageRevealing<BlockNumber, VotePower> {
-<<<<<<< HEAD
     pub started: BlockNumber,      // block in which referendum started
     pub winning_target_count: u64, // target number of winners
     pub intermediate_winners: Vec<OptionResult<VotePower>>, // intermediate winning options
-    //intermediate_results: HashMap<u64, VotePower>, // votes that options have recieved at a given time
-    pub intermediate_results: BTreeMap<u64, VotePower>, // votes that options have recieved at a given time
-=======
-    started: BlockNumber,      // block in which referendum started
-    winning_target_count: u64, // target number of winners
-    intermediate_winners: Vec<OptionResult<VotePower>>, // intermediate winning options
->>>>>>> 212fb671
 }
 
 #[derive(Encode, Decode, PartialEq, Eq, Debug, Default, Clone)]
 pub struct OptionResult<VotePower> {
-<<<<<<< HEAD
-    pub option_index: u64,
+    pub option_id: u64,
     pub vote_power: VotePower,
-=======
-    option_id: u64,
-    vote_power: VotePower,
->>>>>>> 212fb671
 }
 
 /// Vote cast in referendum. Vote target is concealed until user reveals commitment's proof.
