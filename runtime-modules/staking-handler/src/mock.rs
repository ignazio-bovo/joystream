--- conflicted
+++ resolved
@@ -19,6 +19,7 @@
 type UncheckedExtrinsic = frame_system::mocking::MockUncheckedExtrinsic<Test>;
 type Block = frame_system::mocking::MockBlock<Test>;
 pub type TestStakingManager = crate::StakingManager<Test, LockId>;
+pub type TestStakingManager2 = crate::StakingManager<Test, LockId2>;
 
 frame_support::construct_runtime!(
     pub enum Test where
@@ -54,11 +55,8 @@
     type OnKilledAccount = ();
     type PalletInfo = PalletInfo;
     type SystemWeightInfo = ();
-<<<<<<< HEAD
     type SS58Prefix = ();
-=======
     type PalletInfo = ();
->>>>>>> d9d9b49b
 }
 
 impl pallet_balances::Config for Test {
@@ -71,11 +69,7 @@
     type MaxLocks = ();
 }
 
-<<<<<<< HEAD
-impl common::membership::Config for Test {
-=======
 impl common::membership::MembershipTypes for Test {
->>>>>>> d9d9b49b
     type MemberId = u64;
     type ActorId = u64;
 }
@@ -97,14 +91,9 @@
     type WeightInfo = ();
 }
 
-<<<<<<< HEAD
-=======
-pub type Balances = pallet_balances::Module<Test>;
-pub type System = frame_system::Module<Test>;
-pub type TestStakingManager = crate::StakingManager<Test, LockId>;
-pub type TestStakingManager2 = crate::StakingManager<Test, LockId2>;
+pub type Balances = pallet_balances::Pallet<Test>;
+pub type System = frame_system::Pallet<Test>;
 
->>>>>>> d9d9b49b
 parameter_types! {
     pub const RewardPeriod: u32 = 2;
     pub const MaxWorkerNumberLimit: u32 = 3;
