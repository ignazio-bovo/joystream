#![cfg(feature = "runtime-benchmarks")]

use frame_benchmarking::{account, benchmarks};
use frame_support::storage::{StorageDoubleMap, StorageMap, StorageValue};
use frame_support::traits::Instance;
use frame_support::traits::{Currency, Get};
use frame_system::{EventRecord, RawOrigin};
use sp_arithmetic::traits::{One, Zero};
use sp_runtime::traits::Bounded;
use sp_std::collections::btree_map::BTreeMap;
use sp_std::collections::btree_set::BTreeSet;
use sp_std::convert::TryInto;
use sp_std::iter;
use sp_std::iter::FromIterator;
use sp_std::vec;
use sp_std::vec::Vec;

use frame_system::Pallet as System;
use membership::Module as Membership;
use working_group::{
    ApplicationById, ApplicationId, ApplyOnOpeningParameters, OpeningById, OpeningId, OpeningType,
    StakeParameters, StakePolicy, WorkerById, WorkerId,
};

use crate::{
<<<<<<< HEAD
    BagId, Balances, Base58Multihash, Blacklist, Call, Config, DataObjectCreationParameters,
    DataObjectStorage, DistributionBucketByFamilyIdById, DistributionBucketFamilyById,
    DistributionBucketId, DynamicBagType, Module, Module as Pallet, RawEvent, StaticBagId,
    StorageBucketById, StorageBucketOperatorStatus, UploadParameters, WorkerId,
=======
    BagId, Balances, Blacklist, Call, Cid, Config, DataObjectCreationParameters, DataObjectStorage,
    DistributionBucketByFamilyIdById, DistributionBucketFamilyById, DistributionBucketId,
    DynamicBagType, Module, Module as Pallet, RawEvent, StaticBagId, StorageBucketById,
    StorageBucketOperatorStatus, UploadParameters,
>>>>>>> 97b311f0
};
use frame_support::sp_runtime::SaturatedConversion;

// The storage working group instance alias.
pub type StorageWorkingGroupInstance = working_group::Instance2;
// The distribution working group instance alias.
pub type DistributionWorkingGroupInstance = working_group::Instance9;

/// Balance alias for `balances` module.
pub type BalanceOf<T> = <T as balances::Config>::Balance;

pub const STORAGE_WG_LEADER_ACCOUNT_ID: u64 = 100001;
pub const DISTRIBUTION_WG_LEADER_ACCOUNT_ID: u64 = 100004;
pub const DEFAULT_STORAGE_WORKER_ACCOUNT_ID: u64 = 100002;
pub const DEFAULT_DISTRIBUTION_WORKER_ACCOUNT_ID: u64 = 100003;
pub const SECOND_WORKER_ACCOUNT_ID: u64 = 1;

fn assert_last_event<T: Config>(generic_event: <T as Config>::Event) {
    let events = System::<T>::events();
    let system_event: <T as frame_system::Config>::Event = generic_event.into();
    // compare to the last event record
    let EventRecord { event, .. } = &events[events.len() - 1];
    assert_eq!(event, &system_event);
}

// We create this trait because we need to be compatible with the runtime
// in the mock for tests. In that case we need to be able to have `membership_id == account_id`
// We can't create an account from an `u32` or from a memberhsip_dd,
// so this trait allows us to get an account id from an u32, in the case of `64` which is what
// the mock use we get the parameter as a return.
// In the case of `AccountId32` we use the method provided by `frame_benchmarking` to get an
// AccountId.
pub trait CreateAccountId {
    fn create_account_id(id: u32) -> Self;
}

impl CreateAccountId for u128 {
    fn create_account_id(id: u32) -> Self {
        id.into()
    }
}

impl CreateAccountId for u64 {
    fn create_account_id(id: u32) -> Self {
        id.into()
    }
}

const SEED: u32 = 0;

impl CreateAccountId for sp_core::crypto::AccountId32 {
    fn create_account_id(id: u32) -> Self {
        account::<Self>("default", id, SEED)
    }
}

fn get_byte(num: u32, byte_number: u8) -> u8 {
    ((num & (0xff << (8 * byte_number))) >> (8 * byte_number)) as u8
}

fn member_funded_account<T: Config + membership::Config + balances::Config>(
    id: u32,
) -> (T::AccountId, T::MemberId)
where
    T::AccountId: CreateAccountId,
{
    let account_id = T::AccountId::create_account_id(id);
    let handle = handle_from_id::<T>(id);

    let _ = Balances::<T>::make_free_balance_be(&account_id, BalanceOf::<T>::max_value());

    let params = membership::BuyMembershipParameters {
        root_account: account_id.clone(),
        controller_account: account_id.clone(),
        handle: Some(handle),
        metadata: Vec::new(),
        referrer_id: None,
    };

    let member_id = membership::NextMemberId::<T>::get();
    Membership::<T>::buy_membership(RawOrigin::Signed(account_id.clone()).into(), params).unwrap();

    let _ = Balances::<T>::make_free_balance_be(&account_id, BalanceOf::<T>::max_value());

    Membership::<T>::add_staking_account_candidate(
        RawOrigin::Signed(account_id.clone()).into(),
        member_id,
    )
    .unwrap();
    Membership::<T>::confirm_staking_account(
        RawOrigin::Signed(account_id.clone()).into(),
        member_id,
        account_id.clone(),
    )
    .unwrap();

    (account_id, member_id)
}

// Method to generate a distintic valid handle
// for a membership. For each index.
fn handle_from_id<T: membership::Config>(id: u32) -> Vec<u8> {
    let min_handle_length = 1;

    let mut handle = vec![];

    for i in 0..4 {
        handle.push(get_byte(id, i));
    }

    while handle.len() < (min_handle_length as usize) {
        handle.push(0u8);
    }

    handle
}

fn insert_storage_leader<T>(id: u64) -> T::AccountId
where
    T::AccountId: CreateAccountId,
    T: Config
        + membership::Config
        + working_group::Config<StorageWorkingGroupInstance>
        + balances::Config,
{
    insert_leader::<T, StorageWorkingGroupInstance>(id)
}

fn insert_distribution_leader<T>(id: u64) -> T::AccountId
where
    T::AccountId: CreateAccountId,
    T: Config
        + membership::Config
        + working_group::Config<DistributionWorkingGroupInstance>
        + balances::Config,
{
    insert_leader::<T, DistributionWorkingGroupInstance>(id)
}

fn insert_leader<T, I>(id: u64) -> T::AccountId
where
    T::AccountId: CreateAccountId,
    T: Config + membership::Config + working_group::Config<I> + balances::Config,
    I: Instance,
{
    let (caller_id, member_id) = member_funded_account::<T>(id.saturated_into());

    let (opening_id, application_id) = add_and_apply_opening::<T, I>(
        &T::Origin::from(RawOrigin::Root),
        &caller_id,
        &member_id,
        &OpeningType::Leader,
    );

    let successful_application_ids = BTreeSet::<ApplicationId>::from_iter(vec![application_id]);

    let worker_id = working_group::NextWorkerId::<T, I>::get();
    working_group::Module::<T, I>::fill_opening(
        RawOrigin::Root.into(),
        opening_id,
        successful_application_ids,
    )
    .unwrap();

    assert!(WorkerById::<T, I>::contains_key(worker_id));

    caller_id
}

fn insert_worker<
    T: Config + membership::Config + working_group::Config<I> + balances::Config,
    I: Instance,
>(
    leader_account_id: T::AccountId,
    id: u64,
) -> (T::AccountId, WorkerId<T>)
where
    T::AccountId: CreateAccountId,
{
    let (caller_id, member_id) = member_funded_account::<T>(id as u32);

    let leader_origin = RawOrigin::Signed(leader_account_id);

    let (opening_id, application_id) = add_and_apply_opening::<T, I>(
        &T::Origin::from(leader_origin.clone()),
        &caller_id,
        &member_id,
        &OpeningType::Regular,
    );

    let successful_application_ids = BTreeSet::<ApplicationId>::from_iter(vec![application_id]);
    let worker_id = working_group::NextWorkerId::<T, I>::get();
    working_group::Module::<T, I>::fill_opening(
        leader_origin.into(),
        opening_id,
        successful_application_ids,
    )
    .unwrap();

    assert!(WorkerById::<T, I>::contains_key(&worker_id));

    (caller_id, worker_id)
}

fn insert_storage_worker<
    T: Config
        + membership::Config
        + working_group::Config<StorageWorkingGroupInstance>
        + balances::Config,
>(
    leader_account_id: T::AccountId,
    id: u64,
) -> (T::AccountId, WorkerId<T>)
where
    T::AccountId: CreateAccountId,
{
    insert_worker::<T, StorageWorkingGroupInstance>(leader_account_id, id)
}

fn insert_distribution_worker<
    T: Config
        + membership::Config
        + working_group::Config<DistributionWorkingGroupInstance>
        + balances::Config,
>(
    leader_account_id: T::AccountId,
    id: u64,
) -> (T::AccountId, WorkerId<T>)
where
    T::AccountId: CreateAccountId,
{
    insert_worker::<T, DistributionWorkingGroupInstance>(leader_account_id, id)
}

fn add_and_apply_opening<T: Config + working_group::Config<I>, I: Instance>(
    add_opening_origin: &T::Origin,
    applicant_account_id: &T::AccountId,
    applicant_member_id: &T::MemberId,
    job_opening_type: &OpeningType,
) -> (OpeningId, ApplicationId) {
    let opening_id = add_opening_helper::<T, I>(add_opening_origin, job_opening_type);

    let application_id =
        apply_on_opening_helper::<T, I>(applicant_account_id, applicant_member_id, &opening_id);

    (opening_id, application_id)
}

fn add_opening_helper<T: Config + working_group::Config<I>, I: Instance>(
    add_opening_origin: &T::Origin,
    job_opening_type: &OpeningType,
) -> OpeningId {
    working_group::Module::<T, I>::add_opening(
        add_opening_origin.clone(),
        vec![],
        *job_opening_type,
        StakePolicy {
            stake_amount: <T as working_group::Config<I>>::MinimumApplicationStake::get(),
            leaving_unstaking_period: <T as working_group::Config<I>>::MinUnstakingPeriodLimit::get(
            ) + One::one(),
        },
        Some(One::one()),
    )
    .unwrap();

    let opening_id = working_group::Module::<T, I>::next_opening_id() - 1;

    assert!(
        OpeningById::<T, I>::contains_key(opening_id),
        "Opening not added"
    );

    opening_id
}

fn apply_on_opening_helper<T: Config + working_group::Config<I>, I: Instance>(
    applicant_account_id: &T::AccountId,
    applicant_member_id: &T::MemberId,
    opening_id: &OpeningId,
) -> ApplicationId {
    working_group::Module::<T, I>::apply_on_opening(
        RawOrigin::Signed((*applicant_account_id).clone()).into(),
        ApplyOnOpeningParameters::<T> {
            member_id: *applicant_member_id,
            opening_id: *opening_id,
            role_account_id: applicant_account_id.clone(),
            reward_account_id: applicant_account_id.clone(),
            description: vec![],
            stake_parameters: StakeParameters {
                stake: <T as working_group::Config<I>>::MinimumApplicationStake::get(),
                staking_account_id: applicant_account_id.clone(),
            },
        },
    )
    .unwrap();

    let application_id = working_group::Module::<T, I>::next_application_id() - 1;

    assert!(
        ApplicationById::<T, I>::contains_key(application_id),
        "Application not added"
    );

    application_id
}

fn create_storage_bucket_helper<T: Config>(account_id: T::AccountId) -> T::StorageBucketId {
    let storage_bucket_id = Module::<T>::next_storage_bucket_id();

    Module::<T>::create_storage_bucket(RawOrigin::Signed(account_id).into(), None, true, 0, 0)
        .unwrap();

    assert!(<StorageBucketById<T>>::contains_key(&storage_bucket_id));

    storage_bucket_id
}

fn create_storage_buckets<T: Config>(
    account_id: T::AccountId,
    i: u32,
) -> BTreeSet<T::StorageBucketId> {
    iter::repeat(())
        .take(i.saturated_into())
        .map(|_| create_storage_bucket_helper::<T>(account_id.clone()))
        .collect::<_>()
}

fn create_cids(i: u32, prefix: u8) -> BTreeSet<Vec<u8>> {
    fn create_cid(i: u32, prefix: u8) -> Vec<u8> {
        let bytes = i.to_be_bytes();
        let mut buffer = Vec::new();

        // Total CID = 46 bytes
        // 44 bytes
        for _ in 0..11 {
            buffer.append(&mut bytes.to_vec());
        }
        // + 2 bytes
        buffer.append(&mut vec![0, 0]);

        buffer[0] = prefix;

        buffer
    }

    (0..i)
        .into_iter()
        .map(|idx| create_cid(idx, prefix))
        .collect::<_>()
}

fn set_storage_operator<T: Config>(
    lead_account_id: T::AccountId,
    bucket_id: T::StorageBucketId,
    worker_id: WorkerId<T>,
    worker_account_id: T::AccountId,
) {
    Module::<T>::invite_storage_bucket_operator(
        RawOrigin::Signed(lead_account_id).into(),
        bucket_id,
        worker_id,
    )
    .unwrap();

    Module::<T>::accept_storage_bucket_invitation(
        RawOrigin::Signed(worker_account_id.clone()).into(),
        worker_id,
        bucket_id,
        worker_account_id,
    )
    .unwrap();
}

fn create_distribution_bucket_helper<T: Config>(
    lead_account_id: T::AccountId,
) -> DistributionBucketId<T> {
    create_distribution_bucket_with_family::<T>(lead_account_id, None)
}

fn create_distribution_bucket_families<T: Config>(
    lead_account_id: T::AccountId,
    i: u32,
) -> Vec<T::DistributionBucketFamilyId> {
    iter::repeat(())
        .take(i.saturated_into())
        .map(|_| create_distribution_family::<T>(lead_account_id.clone()))
        .collect::<Vec<_>>()
}

fn create_distribution_family<T: Config>(
    lead_account_id: T::AccountId,
) -> T::DistributionBucketFamilyId {
    let fam_id = Module::<T>::next_distribution_bucket_family_id();

    Module::<T>::create_distribution_bucket_family(RawOrigin::Signed(lead_account_id).into())
        .unwrap();

    fam_id
}

fn create_distribution_bucket_with_family<T: Config>(
    lead_account_id: T::AccountId,
    existing_family_id: Option<T::DistributionBucketFamilyId>,
) -> DistributionBucketId<T> {
    let family_id = if let Some(existing_family_id) = existing_family_id {
        existing_family_id
    } else {
        create_distribution_family::<T>(lead_account_id.clone())
    };

    let family = Module::<T>::distribution_bucket_family_by_id(family_id);
    let bucket_idx = family.next_distribution_bucket_index;
    let bucket_status = true;

    Module::<T>::create_distribution_bucket(
        RawOrigin::Signed(lead_account_id).into(),
        family_id,
        bucket_status,
    )
    .unwrap();

    Module::<T>::create_distribution_bucket_id(family_id, bucket_idx)
}

fn create_distribution_buckets<T: Config>(
    account_id: T::AccountId,
    family_id: T::DistributionBucketFamilyId,
    i: u32,
) -> BTreeSet<DistributionBucketId<T>> {
    iter::repeat(())
        .take(i.saturated_into())
        .map(|_| create_distribution_bucket_with_family::<T>(account_id.clone(), Some(family_id)))
        .collect::<_>()
}

const DISTRIBUTION_BUCKET_FAMILIES_NUMBER: u32 = 7;
const MAX_BYTE_SIZE: u32 = 1000;
const OBJECT_COUNT: u32 = 400;

benchmarks! {
    where_clause {
        where T: balances::Config,
        T: Config,
        T: working_group::Config<StorageWorkingGroupInstance>,
        T: working_group::Config<DistributionWorkingGroupInstance>,
        T: membership::Config,
        T::AccountId: CreateAccountId,
    }

    delete_storage_bucket {
        let lead_account_id = insert_storage_leader::<T>(STORAGE_WG_LEADER_ACCOUNT_ID);
        let storage_bucket_id = create_storage_bucket_helper::<T>(lead_account_id.clone());

    }: _ (RawOrigin::Signed(lead_account_id), storage_bucket_id)
    verify {

        assert!(!StorageBucketById::<T>::contains_key(&storage_bucket_id));
        assert_last_event::<T>(
            RawEvent::StorageBucketDeleted(storage_bucket_id).into()
        );
    }

    update_uploading_blocked_status {
        let lead_account_id = insert_storage_leader::<T>(STORAGE_WG_LEADER_ACCOUNT_ID);
        let new_status = true;

    }: _ (RawOrigin::Signed(lead_account_id), new_status)
    verify {

        assert_eq!(Module::<T>::uploading_blocked(), new_status);
        assert_last_event::<T>(
            RawEvent::UploadingBlockStatusUpdated(new_status).into()
        );
    }

    update_data_size_fee {
        let lead_account_id = insert_storage_leader::<T>(STORAGE_WG_LEADER_ACCOUNT_ID);
        let new_fee: BalanceOf<T> = 10u32.into();

    }: _ (RawOrigin::Signed(lead_account_id), new_fee)
    verify {

        assert_eq!(Module::<T>::data_object_per_mega_byte_fee(), new_fee);
        assert_last_event::<T>(
            RawEvent::DataObjectPerMegabyteFeeUpdated(new_fee).into()
        );
    }

    update_storage_buckets_per_bag_limit {
        let lead_account_id = insert_storage_leader::<T>(STORAGE_WG_LEADER_ACCOUNT_ID);
        let new_limit = 10u32;

    }: _ (RawOrigin::Signed(lead_account_id), new_limit)
    verify {

        assert_eq!(Module::<T>::storage_buckets_per_bag_limit(), new_limit);
        assert_last_event::<T>(
            RawEvent::StorageBucketsPerBagLimitUpdated(new_limit).into()
        );
    }

    update_storage_buckets_voucher_max_limits {
        let lead_account_id = insert_storage_leader::<T>(STORAGE_WG_LEADER_ACCOUNT_ID);
        let new_size = 20u64;
        let new_object_number = 10u64;

    }: _ (RawOrigin::Signed(lead_account_id), new_size, new_object_number)
    verify {

        assert_eq!(Module::<T>::voucher_max_objects_size_limit(), new_size);
        assert_eq!(Module::<T>::voucher_max_objects_number_limit(), new_object_number);
        assert_last_event::<T>(
            RawEvent::StorageBucketsVoucherMaxLimitsUpdated(new_size, new_object_number).into()
        );
    }

    update_data_object_state_bloat_bond {
        let lead_account_id = insert_storage_leader::<T>(STORAGE_WG_LEADER_ACCOUNT_ID);
        let new_bloat_bond: <T as balances::Config>::Balance = 100u32.into();

    }: _ (RawOrigin::Signed(lead_account_id), new_bloat_bond)
    verify {

        assert_eq!(Module::<T>::data_object_state_bloat_bond_value(), new_bloat_bond);
        assert_last_event::<T>(
            RawEvent::DataObjectStateBloatBondValueUpdated(new_bloat_bond).into()
        );
    }

    update_number_of_storage_buckets_in_dynamic_bag_creation_policy {
        let lead_account_id = insert_storage_leader::<T>(STORAGE_WG_LEADER_ACCOUNT_ID);
        let dynamic_bag_type = DynamicBagType::Member;
        let new_number = 10u32;

    }: _ (RawOrigin::Signed(lead_account_id), dynamic_bag_type, new_number)
    verify {
        let creation_policy = Module::<T>::get_dynamic_bag_creation_policy(dynamic_bag_type);

        assert_eq!(creation_policy.number_of_storage_buckets, new_number);
        assert_last_event::<T>(
            RawEvent::NumberOfStorageBucketsInDynamicBagCreationPolicyUpdated(
                dynamic_bag_type,
                new_number
            ).into()
        );
    }

    update_blacklist {
        let i in 0 .. T::BlacklistSizeLimit::get().saturated_into();
        let j in 0 .. T::BlacklistSizeLimit::get().saturated_into();

        let lead_account_id = insert_storage_leader::<T>(STORAGE_WG_LEADER_ACCOUNT_ID);

        let add_cids = create_cids(i, 0u8);
        let remove_cids = create_cids(j, 1u8);

        // Add 'cids to remove' first.
        Module::<T>::update_blacklist(
            RawOrigin::Signed(lead_account_id.clone()).into(),
            remove_cids.clone(),
            Default::default(),
        )
        .unwrap();

    }: _ (RawOrigin::Signed(lead_account_id), remove_cids.clone(), add_cids.clone())
    verify {
        if let Some(cid) = add_cids.iter().next(){
            let cid_bounded: Base58Multihash = cid.clone().try_into().unwrap();
            assert!(Blacklist::contains_key(&cid_bounded));
        }

        if let Some(cid) = remove_cids.iter().next(){
            let cid_bounded: Base58Multihash = cid.clone().try_into().unwrap();
            assert!(!Blacklist::contains_key(&cid_bounded));
        }

        assert_last_event::<T>(
            RawEvent::UpdateBlacklist(
                remove_cids,
                add_cids
            ).into()
        );
    }

    create_storage_bucket {
        let lead_account_id = insert_storage_leader::<T>(STORAGE_WG_LEADER_ACCOUNT_ID);
        let storage_bucket_id = Module::<T>::next_storage_bucket_id();

    }: _ (RawOrigin::Signed(lead_account_id), None, false, 0, 0)
    verify {
        assert!(StorageBucketById::<T>::contains_key(&storage_bucket_id));
        assert_last_event::<T>(
            RawEvent::StorageBucketCreated(storage_bucket_id, None, false, 0, 0).into()
        );
    }

    update_storage_buckets_for_bag {
        let i in 1 .. T::MaxStorageBucketsPerBag::get();
        let j in 1 .. T::MaxStorageBucketsPerBag::get();

        let lead_account_id = insert_storage_leader::<T>(STORAGE_WG_LEADER_ACCOUNT_ID);
        let bag_id = BagId::<T>::Static(StaticBagId::Council);

        Module::<T>::update_storage_buckets_per_bag_limit(
            RawOrigin::Signed(lead_account_id.clone()).into(),
            T::MaxStorageBucketsPerBag::get(),
        ).unwrap();

        let add_buckets = create_storage_buckets::<T>(lead_account_id.clone(), i);
        let remove_buckets = create_storage_buckets::<T>(lead_account_id.clone(), j);

        // Add 'buckets to remove' first.
        Module::<T>::update_storage_buckets_for_bag(
            RawOrigin::Signed(lead_account_id.clone()).into(),
            bag_id.clone(),
            remove_buckets.clone(),
            Default::default(),
        )
        .unwrap();

    }: _ (
        RawOrigin::Signed(lead_account_id),
        bag_id.clone(),
        add_buckets.clone(),
        remove_buckets.clone()
    )
    verify {
        let bag = Module::<T>::bag(bag_id.clone());
        assert_eq!(BTreeSet::from(bag.stored_by), add_buckets);

        assert_last_event::<T>(
            RawEvent::StorageBucketsUpdatedForBag(bag_id, add_buckets, remove_buckets).into()
        );
    }

    cancel_storage_bucket_operator_invite {
        let lead_account_id = insert_storage_leader::<T>(STORAGE_WG_LEADER_ACCOUNT_ID);
        let (_, worker_id) =
            insert_storage_worker::<T>(lead_account_id.clone(), DEFAULT_STORAGE_WORKER_ACCOUNT_ID);
        let bucket_id =  create_storage_bucket_helper::<T>(lead_account_id.clone());

        Module::<T>::invite_storage_bucket_operator(
            RawOrigin::Signed(lead_account_id.clone()).into(),
            bucket_id,
            worker_id,
        )
        .unwrap();

        let bucket = Module::<T>::storage_bucket_by_id(bucket_id).expect("Bucket Must Exist");
        assert_eq!(
            bucket.operator_status,
            StorageBucketOperatorStatus::<WorkerId<T>, T::AccountId>::InvitedStorageWorker(
                worker_id
            )
        );

    }: _ (RawOrigin::Signed(lead_account_id), bucket_id)
    verify {
        let bucket = Module::<T>::storage_bucket_by_id(bucket_id).expect("Bucket Must Exist");

        assert_eq!(
            bucket.operator_status,
            StorageBucketOperatorStatus::<WorkerId<T>, T::AccountId>::Missing
        );

        assert_last_event::<T>(
            RawEvent::StorageBucketInvitationCancelled(bucket_id).into()
        );
    }

    invite_storage_bucket_operator {
        let lead_account_id = insert_storage_leader::<T>(STORAGE_WG_LEADER_ACCOUNT_ID);
        let (_, worker_id) =
            insert_storage_worker::<T>(lead_account_id.clone(), DEFAULT_STORAGE_WORKER_ACCOUNT_ID);
        let bucket_id =  create_storage_bucket_helper::<T>(lead_account_id.clone());

        let bucket = Module::<T>::storage_bucket_by_id(bucket_id).expect("Bucket Must Exist");
        assert_eq!(
            bucket.operator_status,
            StorageBucketOperatorStatus::<WorkerId<T>, T::AccountId>::Missing
        );

    }: _ (RawOrigin::Signed(lead_account_id), bucket_id, worker_id)
    verify {
        let bucket = Module::<T>::storage_bucket_by_id(bucket_id).expect("Bucket Must Exist");

        assert_eq!(
            bucket.operator_status,
            StorageBucketOperatorStatus::<WorkerId<T>, T::AccountId>::InvitedStorageWorker(
                worker_id
            )
        );

        assert_last_event::<T>(
            RawEvent::StorageBucketOperatorInvited(bucket_id, worker_id).into()
        );
    }

    remove_storage_bucket_operator {
        let lead_account_id = insert_storage_leader::<T>(STORAGE_WG_LEADER_ACCOUNT_ID);
        let (worker_account_id, worker_id) =
            insert_storage_worker::<T>(lead_account_id.clone(), DEFAULT_STORAGE_WORKER_ACCOUNT_ID);
        let bucket_id = create_storage_bucket_helper::<T>(lead_account_id.clone());

        set_storage_operator::<T>(
            lead_account_id.clone(),
            bucket_id,
            worker_id,
            worker_account_id.clone()
        );

        let bucket = Module::<T>::storage_bucket_by_id(bucket_id).expect("Bucket Must Exist");
        assert_eq!(
            bucket.operator_status,
            StorageBucketOperatorStatus::<WorkerId<T>, T::AccountId>::StorageWorker(
                worker_id,
                worker_account_id,
            )
        );

    }: _ (RawOrigin::Signed(lead_account_id), bucket_id)
    verify {
        let bucket = Module::<T>::storage_bucket_by_id(bucket_id).expect("Bucket Must Exist");

        assert_eq!(
            bucket.operator_status,
            StorageBucketOperatorStatus::<WorkerId<T>, T::AccountId>::Missing
        );

        assert_last_event::<T>(
            RawEvent::StorageBucketOperatorRemoved(bucket_id).into()
        );
    }

    update_storage_bucket_status {
        let lead_account_id = insert_storage_leader::<T>(STORAGE_WG_LEADER_ACCOUNT_ID);
        let bucket_id = create_storage_bucket_helper::<T>(lead_account_id.clone());
        let new_status = false;

        let bucket = Module::<T>::storage_bucket_by_id(bucket_id).expect("Bucket Must Exist");
        assert!(bucket.accepting_new_bags);

    }: _ (RawOrigin::Signed(lead_account_id), bucket_id, new_status)
    verify {
        let bucket = Module::<T>::storage_bucket_by_id(bucket_id).expect("Bucket Must Exist");

        assert!(!bucket.accepting_new_bags);
        assert_last_event::<T>(
            RawEvent::StorageBucketStatusUpdated(bucket_id, new_status).into()
        );
    }

    set_storage_bucket_voucher_limits {
        let lead_account_id = insert_storage_leader::<T>(STORAGE_WG_LEADER_ACCOUNT_ID);
        let bucket_id = create_storage_bucket_helper::<T>(lead_account_id.clone());

        let new_objects_size_limit: u64 = 10;
        let new_objects_number_limit: u64 = 10;

        Module::<T>::update_storage_buckets_voucher_max_limits(
            RawOrigin::Signed(lead_account_id.clone()).into(),
            new_objects_size_limit,
            new_objects_number_limit
        )
        .unwrap();

    }: _ (
        RawOrigin::Signed(lead_account_id),
        bucket_id,
        new_objects_size_limit,
        new_objects_number_limit
    )
    verify {
        let bucket = Module::<T>::storage_bucket_by_id(bucket_id).expect("Bucket Must Exist");

        assert_eq!(bucket.voucher.size_limit, new_objects_size_limit);
        assert_eq!(bucket.voucher.objects_limit, new_objects_number_limit);

        assert_last_event::<T>(
            RawEvent::StorageBucketVoucherLimitsSet(
                bucket_id,
                new_objects_size_limit,
                new_objects_number_limit
            ).into()
        );
    }

    accept_storage_bucket_invitation {
        let lead_account_id = insert_storage_leader::<T>(STORAGE_WG_LEADER_ACCOUNT_ID);
        let (worker_account_id, worker_id) =
            insert_storage_worker::<T>(lead_account_id.clone(), SECOND_WORKER_ACCOUNT_ID);
        let bucket_id = create_storage_bucket_helper::<T>(lead_account_id.clone());

        Module::<T>::invite_storage_bucket_operator(
            RawOrigin::Signed(lead_account_id).into(),
            bucket_id,
            worker_id,
        )
        .unwrap();

        let bucket = Module::<T>::storage_bucket_by_id(bucket_id).expect("Bucket Must Exist");
        assert_eq!(
            bucket.operator_status,
            StorageBucketOperatorStatus::<WorkerId<T>, T::AccountId>::InvitedStorageWorker(worker_id)
        );

    }: _ (
            RawOrigin::Signed(worker_account_id.clone()),
            worker_id,
            bucket_id,
            worker_account_id.clone()
    )
    verify {
        let bucket = Module::<T>::storage_bucket_by_id(bucket_id).expect("Bucket Must Exist");

        assert_eq!(
            bucket.operator_status,
            StorageBucketOperatorStatus::<WorkerId<T>, T::AccountId>::StorageWorker(
                worker_id,
                worker_account_id.clone(),
            )
        );

        assert_last_event::<T>(
            RawEvent::StorageBucketInvitationAccepted(
                bucket_id,
                worker_id,
                worker_account_id
            ).into()
        );
    }

    set_storage_operator_metadata {
        let i in 1 .. MAX_BYTE_SIZE;

        let lead_account_id = insert_storage_leader::<T>(STORAGE_WG_LEADER_ACCOUNT_ID);
        let (worker_account_id, worker_id) =
            insert_storage_worker::<T>(lead_account_id.clone(), SECOND_WORKER_ACCOUNT_ID);
        let bucket_id = create_storage_bucket_helper::<T>(lead_account_id.clone());

        let metadata = iter::repeat(1).take(i as usize).collect::<Vec<_>>();

        set_storage_operator::<T>(
            lead_account_id,
            bucket_id,
            worker_id,
            worker_account_id.clone()
        );

    }: _ (
            RawOrigin::Signed(worker_account_id.clone()),
            worker_id,
            bucket_id,
            metadata.clone()
    )
    verify {
        assert_last_event::<T>(
            RawEvent::StorageOperatorMetadataSet(
                bucket_id,
                worker_id,
                metadata
            ).into()
        );
    }

    accept_pending_data_objects {
        let i in 1 .. OBJECT_COUNT;

        let lead_account_id = insert_storage_leader::<T>(STORAGE_WG_LEADER_ACCOUNT_ID);
        let (worker_account_id, worker_id) =
            insert_storage_worker::<T>(lead_account_id.clone(), SECOND_WORKER_ACCOUNT_ID);
        let bucket_id = create_storage_bucket_helper::<T>(lead_account_id.clone());
        let bag_id = BagId::<T>::Static(StaticBagId::Council);

        set_storage_operator::<T>(
            lead_account_id.clone(),
            bucket_id,
            worker_id,
            worker_account_id.clone()
        );

        Module::<T>::update_storage_buckets_per_bag_limit(
            RawOrigin::Signed(lead_account_id.clone()).into(),
            T::MaxStorageBucketsPerBag::get(),
        ).unwrap();

        Module::<T>::update_storage_buckets_for_bag(
            RawOrigin::Signed(lead_account_id.clone()).into(),
            bag_id.clone(),
            BTreeSet::from_iter(vec![bucket_id]),
            Default::default(),
        )
        .unwrap();

        let new_objects_size_limit: u64 = (i * OBJECT_COUNT).saturated_into();
        let new_objects_number_limit: u64 = i.saturated_into();

        Module::<T>::update_storage_buckets_voucher_max_limits(
            RawOrigin::Signed(lead_account_id.clone()).into(),
            new_objects_size_limit,
            new_objects_number_limit
        )
        .unwrap();

        Module::<T>::set_storage_bucket_voucher_limits(
            RawOrigin::Signed(lead_account_id).into(),
            bucket_id,
            new_objects_size_limit,
            new_objects_number_limit
        )
        .unwrap();

        let object_parameters = create_cids(i, 0u8)
            .iter()
            .map(|cid| DataObjectCreationParameters{
                size: i.saturated_into(),
                ipfs_content_id: cid.clone(),
            })
            .collect::<Vec<_>>();

        let upload_parameters = UploadParameters::<T>{
            bag_id: bag_id.clone(),
            state_bloat_bond_source_account_id: worker_account_id.clone(),
            expected_data_size_fee: Module::<T>::data_object_per_mega_byte_fee(),
            expected_data_object_state_bloat_bond: Module::<T>::data_object_state_bloat_bond_value(),
            object_creation_list: object_parameters
        };

        <Module::<T> as DataObjectStorage::<T>>::upload_data_objects(
            upload_parameters,
        )
        .unwrap();

        let data_objects = (0..i).into_iter()
            .map(|id| id.saturated_into())
            .collect::<BTreeSet<_>>();
    }: _ (
            RawOrigin::Signed(worker_account_id.clone()),
            worker_id,
            bucket_id,
            bag_id.clone(),
            data_objects.clone()
         )
    verify {
        assert_last_event::<T>(
            RawEvent::PendingDataObjectsAccepted(
                bucket_id,
                worker_id,
                bag_id,
                data_objects,
            ).into()
        );
    }

    create_distribution_bucket_family {
        let lead_account_id = insert_distribution_leader::<T>(DISTRIBUTION_WG_LEADER_ACCOUNT_ID);
        let family_id = Module::<T>::next_distribution_bucket_family_id();

    }: _ (RawOrigin::Signed(lead_account_id.clone()))
    verify {
        assert!(DistributionBucketFamilyById::<T>::contains_key(&family_id));
        assert_last_event::<T>(RawEvent::DistributionBucketFamilyCreated(family_id).into());
    }

    delete_distribution_bucket_family {
        let lead_account_id = insert_distribution_leader::<T>(DISTRIBUTION_WG_LEADER_ACCOUNT_ID);
        let family_id = create_distribution_family::<T>(lead_account_id.clone());

    }: _ (RawOrigin::Signed(lead_account_id.clone()), family_id)
    verify {
        assert!(!DistributionBucketFamilyById::<T>::contains_key(&family_id));
        assert_last_event::<T>(RawEvent::DistributionBucketFamilyDeleted(family_id).into());
    }

    create_distribution_bucket {
        let lead_account_id = insert_distribution_leader::<T>(DISTRIBUTION_WG_LEADER_ACCOUNT_ID);
        let family_id = create_distribution_family::<T>(lead_account_id.clone());
        let bucket_status = false;

        let bucket_idx: T::DistributionBucketIndex = Zero::zero();
        let bucket_id = Module::<T>::create_distribution_bucket_id(family_id, bucket_idx);
    }: _ (RawOrigin::Signed(lead_account_id.clone()), family_id, bucket_status)
    verify {
        assert!(DistributionBucketByFamilyIdById::<T>::contains_key(&family_id, &bucket_idx));
        assert_last_event::<T>(
            RawEvent::DistributionBucketCreated(family_id, bucket_status, bucket_id).into()
        );
    }

    update_distribution_bucket_status {
        let lead_account_id = insert_distribution_leader::<T>(DISTRIBUTION_WG_LEADER_ACCOUNT_ID);
        let bucket_id = create_distribution_bucket_helper::<T>(lead_account_id.clone());

        let new_bucket_status = false;
    }: _ (RawOrigin::Signed(lead_account_id.clone()), bucket_id.clone(), new_bucket_status)
    verify {
        let (family_id, bucket_idx) =
            (bucket_id.distribution_bucket_family_id, bucket_id.distribution_bucket_index);
        let bucket = Module::<T>::distribution_bucket_by_family_id_by_index(&family_id, &bucket_idx);

        assert_eq!(bucket.accepting_new_bags, new_bucket_status);
        assert_last_event::<T>(
            RawEvent::DistributionBucketStatusUpdated(bucket_id, new_bucket_status).into()
        );
    }

    delete_distribution_bucket {
        let lead_account_id = insert_distribution_leader::<T>(DISTRIBUTION_WG_LEADER_ACCOUNT_ID);
        let bucket_id = create_distribution_bucket_helper::<T>(lead_account_id.clone());

    }: _ (RawOrigin::Signed(lead_account_id.clone()), bucket_id.clone())
    verify {
        let (family_id, bucket_idx) =
            (bucket_id.distribution_bucket_family_id, bucket_id.distribution_bucket_index);
        assert!(!DistributionBucketByFamilyIdById::<T>::contains_key(&family_id, &bucket_idx));

        assert_last_event::<T>(
            RawEvent::DistributionBucketDeleted(bucket_id).into()
        );
    }

    update_distribution_buckets_for_bag {
        let i in 1 .. T::MaxDistributionBucketsPerBag::get();
        let j in 1 .. T::MaxDistributionBucketsPerBag::get();

        let lead_account_id = insert_distribution_leader::<T>(DISTRIBUTION_WG_LEADER_ACCOUNT_ID);
        let bag_id = BagId::<T>::Static(StaticBagId::Council);
        let family_id = create_distribution_family::<T>(lead_account_id.clone());

        let new_limit: u32 = T::MaxDistributionBucketsPerBag::get();
        Module::<T>::update_distribution_buckets_per_bag_limit(
            RawOrigin::Signed(lead_account_id.clone()).into(),
            new_limit
        )
        .unwrap();

        let added_buckets = create_distribution_buckets::<T>(lead_account_id.clone(), family_id, i);
        let remove_buckets = create_distribution_buckets::<T>(lead_account_id.clone(), family_id, j);

        let added_bucket_idxs = added_buckets
            .iter()
            .map(|id| id.distribution_bucket_index)
            .collect::<BTreeSet<_>>();
        let remove_buckets_idxs = remove_buckets
            .iter()
            .map(|id| id.distribution_bucket_index)
            .collect::<BTreeSet<_>>();

        // Set 'buckets to remove' first.
        Module::<T>::update_distribution_buckets_for_bag(
            RawOrigin::Signed(lead_account_id.clone()).into(),
            bag_id.clone(),
            family_id,
            remove_buckets_idxs.clone(),
            BTreeSet::new(),
        )
        .unwrap();

    }: _ (
        RawOrigin::Signed(lead_account_id.clone()),
        bag_id.clone(),
        family_id,
        added_bucket_idxs.clone(),
        remove_buckets_idxs.clone()
    )
    verify {
        let bag = Module::<T>::bag(bag_id.clone());
        assert_eq!(BTreeSet::from(bag.distributed_by), added_buckets);

        assert_last_event::<T>(
            RawEvent::DistributionBucketsUpdatedForBag(
                bag_id,
                family_id,
                added_bucket_idxs,
                remove_buckets_idxs,
            ).into()
        );
    }

    update_distribution_buckets_per_bag_limit {
        let lead_account_id = insert_distribution_leader::<T>(DISTRIBUTION_WG_LEADER_ACCOUNT_ID);
        let new_limit = 7;

    }: _ (RawOrigin::Signed(lead_account_id.clone()), new_limit)
    verify {
        assert_eq!(Module::<T>::distribution_buckets_per_bag_limit(), new_limit);

        assert_last_event::<T>(RawEvent::DistributionBucketsPerBagLimitUpdated(new_limit).into());
    }

    update_distribution_bucket_mode {
        let lead_account_id = insert_distribution_leader::<T>(DISTRIBUTION_WG_LEADER_ACCOUNT_ID);
        let bucket_id = create_distribution_bucket_helper::<T>(lead_account_id.clone());
        let distributing = true;

    }: _ (RawOrigin::Signed(lead_account_id.clone()), bucket_id.clone(), distributing)
    verify {
        let (family_id, bucket_idx) =
            (bucket_id.distribution_bucket_family_id, bucket_id.distribution_bucket_index);
        let bucket = Module::<T>::distribution_bucket_by_family_id_by_index(&family_id, &bucket_idx);

        assert_eq!(bucket.distributing, distributing);

        assert_last_event::<T>(
            RawEvent::DistributionBucketModeUpdated(bucket_id, distributing).into()
        );
    }

    update_families_in_dynamic_bag_creation_policy {
        let i in 2 .. DISTRIBUTION_BUCKET_FAMILIES_NUMBER;

        let lead_account_id = insert_distribution_leader::<T>(DISTRIBUTION_WG_LEADER_ACCOUNT_ID);
        let dynamic_bag_type = DynamicBagType::Member;
        let family_ids = create_distribution_bucket_families::<T>(lead_account_id.clone(), i);

        let fam_number = 1u32;
        let fam_policies = family_ids.iter()
            .cloned()
            .map(|id| (id, fam_number))
            .collect::<BTreeMap<_,_>>();

    }: _ (RawOrigin::Signed(lead_account_id.clone()), dynamic_bag_type, fam_policies.clone())
    verify {

        let policy = Module::<T>::dynamic_bag_creation_policy(dynamic_bag_type);
        assert_eq!(BTreeMap::from(policy.families), fam_policies);

        assert_last_event::<T>(
            RawEvent::FamiliesInDynamicBagCreationPolicyUpdated(dynamic_bag_type, fam_policies).into()
        );
    }

    invite_distribution_bucket_operator {
        let lead_account_id = insert_distribution_leader::<T>(DISTRIBUTION_WG_LEADER_ACCOUNT_ID);
        let (_, worker_id) = insert_distribution_worker::<T>(
            lead_account_id.clone(),
            DEFAULT_DISTRIBUTION_WORKER_ACCOUNT_ID
        );
        let bucket_id = create_distribution_bucket_helper::<T>(lead_account_id.clone());

    }: _ (RawOrigin::Signed(lead_account_id.clone()), bucket_id.clone(), worker_id)
    verify {
        let (family_id, bucket_idx) =
            (bucket_id.distribution_bucket_family_id, bucket_id.distribution_bucket_index);
        let bucket = Module::<T>::distribution_bucket_by_family_id_by_index(&family_id, &bucket_idx);

        assert!(bucket.pending_invitations.contains(&worker_id));

        assert_last_event::<T>(
            RawEvent::DistributionBucketOperatorInvited(bucket_id, worker_id).into()
        );
    }

    cancel_distribution_bucket_operator_invite {
        let lead_account_id = insert_distribution_leader::<T>(DISTRIBUTION_WG_LEADER_ACCOUNT_ID);
        let (_, worker_id) = insert_distribution_worker::<T>(
            lead_account_id.clone(),
            DEFAULT_DISTRIBUTION_WORKER_ACCOUNT_ID
        );
        let bucket_id = create_distribution_bucket_helper::<T>(lead_account_id.clone());

        // Invite operator first.
        Module::<T>::invite_distribution_bucket_operator(
            RawOrigin::Signed(lead_account_id.clone()).into(),
            bucket_id.clone(),
            worker_id,
        )
        .unwrap();

        let (family_id, bucket_idx) =
            (bucket_id.distribution_bucket_family_id, bucket_id.distribution_bucket_index);

        let bucket = Module::<T>::distribution_bucket_by_family_id_by_index(&family_id, &bucket_idx);
        assert!(bucket.pending_invitations.contains(&worker_id));

    }: _ (RawOrigin::Signed(lead_account_id.clone()), bucket_id.clone(), worker_id)
    verify {
        let bucket = Module::<T>::distribution_bucket_by_family_id_by_index(&family_id, &bucket_idx);
        assert!(!bucket.pending_invitations.contains(&worker_id));

        assert_last_event::<T>(
            RawEvent::DistributionBucketInvitationCancelled(bucket_id, worker_id).into()
        );
    }

    remove_distribution_bucket_operator {
        let lead_account_id = insert_distribution_leader::<T>(DISTRIBUTION_WG_LEADER_ACCOUNT_ID);
        let (worker_account_id, worker_id) = insert_distribution_worker::<T>(
            lead_account_id.clone(),
            DEFAULT_DISTRIBUTION_WORKER_ACCOUNT_ID
        );
        let bucket_id = create_distribution_bucket_helper::<T>(lead_account_id.clone());

        // Invite operator.
        Module::<T>::invite_distribution_bucket_operator(
            RawOrigin::Signed(lead_account_id.clone()).into(),
            bucket_id.clone(),
            worker_id,
        )
        .unwrap();

        // Accept invitation.
        Module::<T>::accept_distribution_bucket_invitation(
            RawOrigin::Signed(worker_account_id).into(),
            worker_id,
            bucket_id.clone(),
        )
        .unwrap();

        let (family_id, bucket_idx) =
            (bucket_id.distribution_bucket_family_id, bucket_id.distribution_bucket_index);

        let bucket = Module::<T>::distribution_bucket_by_family_id_by_index(&family_id, &bucket_idx);
        assert!(bucket.operators.contains(&worker_id));

    }: _ (RawOrigin::Signed(lead_account_id.clone()), bucket_id.clone(), worker_id)
    verify {
        let bucket = Module::<T>::distribution_bucket_by_family_id_by_index(&family_id, &bucket_idx);
        assert!(!bucket.operators.contains(&worker_id));

        assert_last_event::<T>(
            RawEvent::DistributionBucketOperatorRemoved(bucket_id, worker_id).into()
        );
    }

    set_distribution_bucket_family_metadata {
        let i in 1 .. MAX_BYTE_SIZE;
        let metadata = iter::repeat(1).take(i as usize).collect::<Vec<_>>();

        let lead_account_id = insert_distribution_leader::<T>(DISTRIBUTION_WG_LEADER_ACCOUNT_ID);
        let family_id = create_distribution_family::<T>(lead_account_id.clone());


    }: _ (RawOrigin::Signed(lead_account_id.clone()), family_id, metadata.clone())
    verify {
        assert_last_event::<T>(
            RawEvent::DistributionBucketFamilyMetadataSet(family_id, metadata).into()
        );
    }

    accept_distribution_bucket_invitation {
        let lead_account_id = insert_distribution_leader::<T>(DISTRIBUTION_WG_LEADER_ACCOUNT_ID);
        let (worker_account_id, worker_id) = insert_distribution_worker::<T>(
            lead_account_id.clone(),
            DEFAULT_DISTRIBUTION_WORKER_ACCOUNT_ID
        );
        let bucket_id = create_distribution_bucket_helper::<T>(lead_account_id.clone());

        // Invite operator.
        Module::<T>::invite_distribution_bucket_operator(
            RawOrigin::Signed(lead_account_id).into(),
            bucket_id.clone(),
            worker_id,
        )
        .unwrap();

    }: _ (RawOrigin::Signed(worker_account_id.clone()), worker_id, bucket_id.clone())
    verify {
        let (family_id, bucket_idx) =
            (bucket_id.distribution_bucket_family_id, bucket_id.distribution_bucket_index);
        let bucket = Module::<T>::distribution_bucket_by_family_id_by_index(&family_id, &bucket_idx);
        assert!(bucket.operators.contains(&worker_id));

        assert_last_event::<T>(
            RawEvent::DistributionBucketInvitationAccepted(worker_id, bucket_id).into()
        );
    }

    set_distribution_operator_metadata {
        let i in 1 .. MAX_BYTE_SIZE;
        let metadata = iter::repeat(1).take(i as usize).collect::<Vec<_>>();

        let lead_account_id = insert_distribution_leader::<T>(DISTRIBUTION_WG_LEADER_ACCOUNT_ID);
        let (worker_account_id, worker_id) =
            insert_distribution_worker::<T>(
            lead_account_id.clone(),
            DEFAULT_DISTRIBUTION_WORKER_ACCOUNT_ID
        );
        let bucket_id = create_distribution_bucket_helper::<T>(lead_account_id.clone());

        // Invite operator.
        Module::<T>::invite_distribution_bucket_operator(
            RawOrigin::Signed(lead_account_id).into(),
            bucket_id.clone(),
            worker_id,
        )
        .unwrap();

        // Accept invitation.
        Module::<T>::accept_distribution_bucket_invitation(
            RawOrigin::Signed(worker_account_id.clone()).into(),
            worker_id,
            bucket_id.clone(),
        )
        .unwrap();

    }: _ (RawOrigin::Signed(worker_account_id), worker_id, bucket_id.clone(), metadata.clone())
    verify {

        assert_last_event::<T>(
            RawEvent::DistributionBucketMetadataSet(worker_id, bucket_id, metadata).into()
        );
    }

    storage_operator_remark {
        let i in 1 .. MAX_BYTE_SIZE;

        let lead_account_id = insert_storage_leader::<T>(STORAGE_WG_LEADER_ACCOUNT_ID);
        let (worker_account_id, worker_id) =
            insert_storage_worker::<T>(lead_account_id.clone(), SECOND_WORKER_ACCOUNT_ID);
        let bucket_id = create_storage_bucket_helper::<T>(lead_account_id.clone());

        let msg = iter::repeat(1).take(i as usize).collect::<Vec<_>>();

        set_storage_operator::<T>(
            lead_account_id,
            bucket_id,
            worker_id,
            worker_account_id.clone()
        );

    }: _ (
            RawOrigin::Signed(worker_account_id.clone()),
            worker_id,
            bucket_id,
            msg.clone()
    )
    verify {
        assert_last_event::<T>(
            RawEvent::StorageOperatorRemarked(
                worker_id,
                bucket_id,
                msg
            ).into()
        );
    }

    distribution_operator_remark {
        let i in 1 .. MAX_BYTE_SIZE;
        let msg = iter::repeat(1).take(i as usize).collect::<Vec<_>>();

        let lead_account_id = insert_distribution_leader::<T>(DISTRIBUTION_WG_LEADER_ACCOUNT_ID);
        let (worker_account_id, worker_id) =
            insert_distribution_worker::<T>(
            lead_account_id.clone(),
            DEFAULT_DISTRIBUTION_WORKER_ACCOUNT_ID
        );
        let bucket_id = create_distribution_bucket_helper::<T>(lead_account_id.clone());

        // Invite operator.
        Module::<T>::invite_distribution_bucket_operator(
            RawOrigin::Signed(lead_account_id).into(),
            bucket_id.clone(),
            worker_id,
        )
        .unwrap();

        // Accept invitation.
        Module::<T>::accept_distribution_bucket_invitation(
            RawOrigin::Signed(worker_account_id.clone()).into(),
            worker_id,
            bucket_id.clone(),
        )
        .unwrap();

    }: _ (RawOrigin::Signed(worker_account_id), worker_id, bucket_id.clone(), msg.clone())
    verify {

        assert_last_event::<T>(
            RawEvent::DistributionOperatorRemarked(worker_id, bucket_id, msg).into()
        );
    }
}

#[cfg(test)]
mod tests {
    use crate::tests::mocks::{build_test_externalities, Test};
    use frame_support::assert_ok;
    type Storage = crate::Module<Test>;

    #[test]
    fn delete_storage_bucket() {
        build_test_externalities().execute_with(|| {
            assert_ok!(Storage::test_benchmark_delete_storage_bucket());
        });
    }

    #[test]
    fn update_uploading_blocked_status() {
        build_test_externalities().execute_with(|| {
            assert_ok!(Storage::test_benchmark_update_uploading_blocked_status());
        });
    }

    #[test]
    fn update_data_size_fee() {
        build_test_externalities().execute_with(|| {
            assert_ok!(Storage::test_benchmark_update_data_size_fee());
        });
    }

    #[test]
    fn update_storage_buckets_per_bag_limit() {
        build_test_externalities().execute_with(|| {
            assert_ok!(Storage::test_benchmark_update_storage_buckets_per_bag_limit());
        });
    }

    #[test]
    fn update_storage_buckets_voucher_max_limits() {
        build_test_externalities().execute_with(|| {
            assert_ok!(Storage::test_benchmark_update_storage_buckets_voucher_max_limits());
        });
    }

    #[test]
    fn update_data_object_state_bloat_bond() {
        build_test_externalities().execute_with(|| {
            assert_ok!(Storage::test_benchmark_update_data_object_state_bloat_bond());
        });
    }

    #[test]
    fn update_number_of_storage_buckets_in_dynamic_bag_creation_policy() {
        build_test_externalities().execute_with(|| {
            assert_ok!(
                Storage::test_benchmark_update_number_of_storage_buckets_in_dynamic_bag_creation_policy());
        });
    }

    #[test]
    fn update_blacklist() {
        build_test_externalities().execute_with(|| {
            assert_ok!(Storage::test_benchmark_update_blacklist());
        });
    }

    #[test]
    fn create_storage_bucket() {
        build_test_externalities().execute_with(|| {
            assert_ok!(Storage::test_benchmark_create_storage_bucket());
        });
    }

    #[test]
    fn update_storage_buckets_for_bag() {
        build_test_externalities().execute_with(|| {
            assert_ok!(Storage::test_benchmark_update_storage_buckets_for_bag());
        });
    }

    #[test]
    fn cancel_storage_bucket_operator_invite() {
        build_test_externalities().execute_with(|| {
            assert_ok!(Storage::test_benchmark_cancel_storage_bucket_operator_invite());
        });
    }

    #[test]
    fn invite_storage_bucket_operator() {
        build_test_externalities().execute_with(|| {
            assert_ok!(Storage::test_benchmark_invite_storage_bucket_operator());
        });
    }

    #[test]
    fn remove_storage_bucket_operator() {
        build_test_externalities().execute_with(|| {
            assert_ok!(Storage::test_benchmark_remove_storage_bucket_operator());
        });
    }

    #[test]
    fn update_storage_bucket_status() {
        build_test_externalities().execute_with(|| {
            assert_ok!(Storage::test_benchmark_update_storage_bucket_status());
        });
    }

    #[test]
    fn set_storage_bucket_voucher_limits() {
        build_test_externalities().execute_with(|| {
            assert_ok!(Storage::test_benchmark_set_storage_bucket_voucher_limits());
        });
    }

    #[test]
    fn accept_storage_bucket_invitation() {
        build_test_externalities().execute_with(|| {
            assert_ok!(Storage::test_benchmark_accept_storage_bucket_invitation());
        });
    }

    #[test]
    fn set_storage_operator_metadata() {
        build_test_externalities().execute_with(|| {
            assert_ok!(Storage::test_benchmark_set_storage_operator_metadata());
        });
    }

    #[test]
    fn accept_pending_data_objects() {
        build_test_externalities().execute_with(|| {
            assert_ok!(Storage::test_benchmark_accept_pending_data_objects());
        });
    }

    #[test]
    fn create_distribution_bucket_family() {
        build_test_externalities().execute_with(|| {
            assert_ok!(Storage::test_benchmark_create_distribution_bucket_family());
        });
    }

    #[test]
    fn delete_distribution_bucket_family() {
        build_test_externalities().execute_with(|| {
            assert_ok!(Storage::test_benchmark_delete_distribution_bucket_family());
        });
    }

    #[test]
    fn create_distribution_bucket() {
        build_test_externalities().execute_with(|| {
            assert_ok!(Storage::test_benchmark_create_distribution_bucket());
        });
    }

    #[test]
    fn update_distribution_bucket_status() {
        build_test_externalities().execute_with(|| {
            assert_ok!(Storage::test_benchmark_update_distribution_bucket_status());
        });
    }

    #[test]
    fn delete_distribution_bucket() {
        build_test_externalities().execute_with(|| {
            assert_ok!(Storage::test_benchmark_delete_distribution_bucket());
        });
    }

    #[test]
    fn update_distribution_buckets_for_bag() {
        build_test_externalities().execute_with(|| {
            assert_ok!(Storage::test_benchmark_update_distribution_buckets_for_bag());
        });
    }

    #[test]
    fn update_distribution_buckets_per_bag_limit() {
        build_test_externalities().execute_with(|| {
            assert_ok!(Storage::test_benchmark_update_distribution_buckets_per_bag_limit());
        });
    }

    #[test]
    fn update_distribution_bucket_mode() {
        build_test_externalities().execute_with(|| {
            assert_ok!(Storage::test_benchmark_update_distribution_bucket_mode());
        });
    }

    #[test]
    fn update_families_in_dynamic_bag_creation_policy() {
        build_test_externalities().execute_with(|| {
            assert_ok!(Storage::test_benchmark_update_families_in_dynamic_bag_creation_policy());
        });
    }

    #[test]
    fn invite_distribution_bucket_operator() {
        build_test_externalities().execute_with(|| {
            assert_ok!(Storage::test_benchmark_invite_distribution_bucket_operator());
        });
    }

    #[test]
    fn cancel_distribution_bucket_operator_invite() {
        build_test_externalities().execute_with(|| {
            assert_ok!(Storage::test_benchmark_cancel_distribution_bucket_operator_invite());
        });
    }

    #[test]
    fn remove_distribution_bucket_operator() {
        build_test_externalities().execute_with(|| {
            assert_ok!(Storage::test_benchmark_remove_distribution_bucket_operator());
        });
    }

    #[test]
    fn set_distribution_bucket_family_metadata() {
        build_test_externalities().execute_with(|| {
            assert_ok!(Storage::test_benchmark_set_distribution_bucket_family_metadata());
        });
    }

    #[test]
    fn accept_distribution_bucket_invitation() {
        build_test_externalities().execute_with(|| {
            assert_ok!(Storage::test_benchmark_accept_distribution_bucket_invitation());
        });
    }

    #[test]
    fn set_distribution_operator_metadata() {
        build_test_externalities().execute_with(|| {
            assert_ok!(Storage::test_benchmark_set_distribution_operator_metadata());
        });
    }

    #[test]
    fn storage_operator_remark() {
        build_test_externalities().execute_with(|| {
            assert_ok!(Storage::test_benchmark_storage_operator_remark());
        });
    }

    #[test]
    fn distribution_operator_remark() {
        build_test_externalities().execute_with(|| {
            assert_ok!(Storage::test_benchmark_distribution_operator_remark());
        });
    }
}<|MERGE_RESOLUTION|>--- conflicted
+++ resolved
@@ -23,17 +23,10 @@
 };
 
 use crate::{
-<<<<<<< HEAD
     BagId, Balances, Base58Multihash, Blacklist, Call, Config, DataObjectCreationParameters,
     DataObjectStorage, DistributionBucketByFamilyIdById, DistributionBucketFamilyById,
     DistributionBucketId, DynamicBagType, Module, Module as Pallet, RawEvent, StaticBagId,
-    StorageBucketById, StorageBucketOperatorStatus, UploadParameters, WorkerId,
-=======
-    BagId, Balances, Blacklist, Call, Cid, Config, DataObjectCreationParameters, DataObjectStorage,
-    DistributionBucketByFamilyIdById, DistributionBucketFamilyById, DistributionBucketId,
-    DynamicBagType, Module, Module as Pallet, RawEvent, StaticBagId, StorageBucketById,
-    StorageBucketOperatorStatus, UploadParameters,
->>>>>>> 97b311f0
+    StorageBucketById, StorageBucketOperatorStatus, UploadParameters,
 };
 use frame_support::sp_runtime::SaturatedConversion;
 
