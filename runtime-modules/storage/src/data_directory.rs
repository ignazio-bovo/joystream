--- conflicted
+++ resolved
@@ -36,27 +36,13 @@
 use common::working_group::WorkingGroupIntegration;
 pub(crate) use common::BlockAndTime;
 
-use working_group::ensure_worker_signed;
-
 use crate::data_object_type_registry;
 use crate::data_object_type_registry::IsActiveDataObjectType;
-<<<<<<< HEAD
-use crate::{MemberId, StorageProviderId, StorageWorkingGroupInstance};
-
-/// The _Data directory_ main _Trait_.
-pub trait Trait:
-    pallet_timestamp::Trait
-    + frame_system::Trait
-    + data_object_type_registry::Trait
-    + common::Trait
-    + working_group::Trait<StorageWorkingGroupInstance>
-=======
 use crate::{MemberId, StorageProviderId};
 
 /// The _Data directory_ main _Trait_.
 pub trait Trait:
     pallet_timestamp::Trait + frame_system::Trait + data_object_type_registry::Trait
->>>>>>> 3eaecb10
 {
     /// _Data directory_ event type.
     type Event: From<Event<Self>> + Into<<Self as frame_system::Trait>::Event>;
@@ -258,11 +244,7 @@
             storage_provider_id: StorageProviderId<T>,
             content_id: T::ContentId
         ) {
-<<<<<<< HEAD
-            ensure_worker_signed::<T, StorageWorkingGroupInstance>(origin, &storage_provider_id)?;
-=======
             T::WorkingGroup::ensure_worker_origin(origin, &storage_provider_id)?;
->>>>>>> 3eaecb10
 
             // == MUTATION SAFE ==
 
@@ -285,11 +267,7 @@
             storage_provider_id: StorageProviderId<T>,
             content_id: T::ContentId
         ) {
-<<<<<<< HEAD
-            ensure_worker_signed::<T, StorageWorkingGroupInstance>(origin, &storage_provider_id)?;
-=======
             T::WorkingGroup::ensure_worker_origin(origin, &storage_provider_id)?;
->>>>>>> 3eaecb10
 
             // == MUTATION SAFE ==
 
