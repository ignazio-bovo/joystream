//! # Storage module
//! Storage module for the Joystream platform.
//!
//! Initial spec links:
//! - [spec](https://github.com/Joystream/joystream/issues/2224)
//! - [utilization model](https://github.com/Joystream/joystream/issues/2359)
//!
//! Pallet functionality could be split in five distinct groups:
//! - extrinsics for the storage working group leader
//! - extrinsics for the distribution group leader
//! - extrinsics for the storage provider
//! - extrinsics for the distribution provider
//! - public methods for the pallet integration
//!
//! #### Storage working group leader extrinsics
//! - [create_storage_bucket](./struct.Module.html#method.create_storage_bucket) - creates storage
//! bucket.
//! - [update_storage_buckets_for_bag](./struct.Module.html#method.update_storage_buckets_for_bag) -
//! updates storage buckets for a bag.
//! - [delete_storage_bucket](./struct.Module.html#method.delete_storage_bucket) - deletes storage
//! bucket.
//! - [invite_storage_bucket_operator](./struct.Module.html#method.invite_storage_bucket_operator) -
//! invites storage bucket operator.
//! - [cancel_storage_bucket_operator_invite](./struct.Module.html#method.cancel_storage_bucket_operator_invite) -
//! cancels pending storage bucket invite.
//! - [remove_storage_bucket_operator](./struct.Module.html#method.remove_storage_bucket_operator) -
//! removes storage bucket operator.
//! - [update_uploading_blocked_status](./struct.Module.html#method.update_uploading_blocked_status) -
//! updates global uploading status.
//! - [update_data_size_fee](./struct.Module.html#method.update_data_size_fee) - updates size-based
//! pricing of new objects uploaded.
//! - [update_storage_buckets_per_bag_limit](./struct.Module.html#method.update_storage_buckets_per_bag_limit) -
//! updates "Storage buckets per bag" number limit.
//! - [update_storage_buckets_voucher_max_limits](./struct.Module.html#method.update_storage_buckets_voucher_max_limits) -
//! updates "Storage buckets voucher max limits".
//! - [update_number_of_storage_buckets_in_dynamic_bag_creation_policy](./struct.Module.html#method.update_number_of_storage_buckets_in_dynamic_bag_creation_policy) -
//! updates number of storage buckets used in given dynamic bag creation policy.
//! - [update_blacklist](./struct.Module.html#method.update_blacklist) - adds and removes hashes to
//! the current blacklist.
//! - [update_storage_bucket_status](./struct.Module.html#method.update_storage_bucket_status) -
//! updates whether new bags are being accepted for storage.
//! - [set_storage_bucket_voucher_limits](./struct.Module.html#method.set_storage_bucket_voucher_limits) -
//! sets storage bucket voucher limits.
//!
//!
//! #### Storage provider extrinsics
//! - [accept_storage_bucket_invitation](./struct.Module.html#method.accept_storage_bucket_invitation) -
//! accepts the storage bucket invitation.
//! - [set_storage_operator_metadata](./struct.Module.html#method.set_storage_operator_metadata) -
//! sets storage operator metadata.
//! - [accept_pending_data_objects](./struct.Module.html#method.accept_pending_data_objects) - a
//! storage provider signals that the data object was successfully uploaded to its storage.
//!
//! #### Distribution working group leader extrinsics
//! - [create_distribution_bucket_family](./struct.Module.html#method.create_distribution_bucket_family) -
//! creates distribution bucket family.
//! - [delete_distribution_bucket_family](./struct.Module.html#method.delete_distribution_bucket_family) -
//! deletes distribution bucket family.
//! - [create_distribution_bucket](./struct.Module.html#method.create_distribution_bucket) -
//! creates distribution bucket.
//! - [delete_distribution_bucket](./struct.Module.html#method.delete_distribution_bucket) -
//! deletes distribution bucket.
//! - [update_distribution_bucket_status](./struct.Module.html#method.update_distribution_bucket_status) -
//! updates distribution bucket status (accepting new bags).
//! - [update_distribution_buckets_for_bag](./struct.Module.html#method.update_distribution_buckets_for_bag) -
//! updates distribution buckets for a bag.
//! - [distribution_buckets_per_bag_limit](./struct.Module.html#method.distribution_buckets_per_bag_limit) -
//! updates "Distribution buckets per bag" number limit.
//! - [update_distribution_bucket_mode](./struct.Module.html#method.distribution_buckets_per_bag_limit) -
//! updates "distributing" flag for a distribution bucket.
//! - [update_families_in_dynamic_bag_creation_policy](./struct.Module.html#method.update_families_in_dynamic_bag_creation_policy) -
//!  updates distribution bucket families used in given dynamic bag creation policy.
//! - [invite_distribution_bucket_operator](./struct.Module.html#method.invite_distribution_bucket_operator) -
//!  invites a distribution bucket operator.
//! - [cancel_distribution_bucket_operator_invite](./struct.Module.html#method.cancel_distribution_bucket_operator_invite) -
//!  Cancels pending invite for a distribution bucket.
//! - [remove_distribution_bucket_operator](./struct.Module.html#method.remove_distribution_bucket_operator) -
//!  Removes a distribution bucket operator.
//! - [set_distribution_bucket_family_metadata](./struct.Module.html#method.set_distribution_bucket_family_metadata) -
//! Sets distribution bucket family metadata.
//!
//! #### Distribution provider extrinsics
//! - [accept_distribution_bucket_invitation](./struct.Module.html#method.accept_distribution_bucket_invitation) -
//!  Accepts pending invite for a distribution bucket.
//! - [set_distribution_operator_metadata](./struct.Module.html#method.set_distribution_operator_metadata) -
//!  Set distribution operator metadata for the distribution bucket.
//!
//! #### Public methods
//! Public integration methods are exposed via the [DataObjectStorage](./trait.DataObjectStorage.html)
//! - upload_data_objects
//! - funds_needed_for_upload
//! - can_move_data_objects
//! - move_data_objects
//! - delete_data_objects
//! - delete_dynamic_bag
//! - create_dynamic_bag
//! - upload_and_delete_data_objects

//!
//! ### Pallet constants
//! - DataObjectStateBloatBond
//! - BlacklistSizeLimit
//! - StorageBucketsPerBagValueConstraint
//! - DefaultMemberDynamicBagNumberOfStorageBuckets
//! - DefaultChannelDynamicBagNumberOfStorageBuckets
//! - MaxDistributionBucketFamilyNumber
//! - DistributionBucketsPerBagValueConstraint
//! - MaxNumberOfPendingInvitationsPerDistributionBucket

// Compiler demand.
#![recursion_limit = "256"]
// Ensure we're `no_std` when compiling for Wasm.
#![cfg_attr(not(feature = "std"), no_std)]
// #![warn(missing_docs)] // Cannot be enabled by default because of the Substrate issue.

// Internal Substrate warning (decl_event).
#![allow(clippy::unused_unit)]
// needed for step iteration over DataObjectId range
#![feature(step_trait)]
#[cfg(test)]
mod tests;

#[cfg(feature = "runtime-benchmarks")]
mod benchmarking;

pub mod weights;
use frame_support::BoundedBTreeMap;
pub use weights::WeightInfo;

use codec::{Codec, Decode, Encode, MaxEncodedLen};
use frame_support::dispatch::{DispatchError, DispatchResult};
use frame_support::traits::{Currency, Get};

use frame_support::{
    decl_error, decl_event, decl_module, decl_storage, ensure, parameter_types,
    storage::{bounded_btree_set::BoundedBTreeSet, bounded_vec::BoundedVec},
    IterableStorageDoubleMap, PalletId, Parameter,
};
use frame_system::{ensure_root, ensure_signed};
use scale_info::TypeInfo;
#[cfg(feature = "std")]
use serde::{Deserialize, Serialize};
use sp_arithmetic::traits::{BaseArithmetic, One, Zero};
use sp_runtime::traits::{AccountIdConversion, MaybeSerialize, Member, Saturating};
use sp_runtime::SaturatedConversion;
use sp_std::collections::btree_map::BTreeMap;
use sp_std::collections::btree_set::BTreeSet;
use sp_std::convert::TryInto;
use sp_std::iter;
use sp_std::marker::PhantomData;
use sp_std::vec::Vec;

use common::bloat_bond::{RepayableBloatBond, RepayableBloatBondOf};
use common::costs::{has_sufficient_balance_for_fees, pay_fee};
use common::working_group::WorkingGroup;
use common::working_group::WorkingGroupAuthenticator;

type WeightInfoStorage<T> = <T as Config>::WeightInfo;

type DataObjAndStateBloatBondAndObjSize<T> =
    Result<(Vec<DataObjectOf<T>>, BalanceOf<T>, u64), DispatchError>;

type DataObjectsWithIds<T> = Vec<(<T as Config>::DataObjectId, DataObjectOf<T>)>;

/// Public interface for the storage module.
pub trait DataObjectStorage<T: Config> {
    /// Upload new data objects.
    ///
    /// PRECONDITIONS:
    /// - params.object_creation_list is not empty or NoObjectsOnUpload error returned
    /// - params.expected_data_size_fee reflect the DataObjectPerMegabyteFee in storage or DataSizeFeeChanged error is returned
    /// - params.bag_id must exists or BagDoesntExist error returned
    /// - global uploading block not enabled or UploadingBlocked error returned
    /// - size of each objects less than MaxDataObjectSize or MaxDataObjectSizeExceeded error returned
    /// - size of each objects greater than 0 or ZeroObjectSize error returned
    /// - ipfs content id of each object not empty or EmptyContentId error returned
    /// - ipfs id of each object not black listed or DataObjectBlacklisted error returned
    /// - ALL storage bucket in the bag have enough size capacity for the new total objects size or StorageBucketObjectSizeLimitReached error  returned
    /// - ALL storage bucket in the bag have number capacity for the new total objects number or StorageBucketObjectNumberLimitReached error returned
    /// - caller must have enough balance to cover data size fee + state bloat bond for each object otherwise InsufficientBalance error returned
    ///
    /// POSTCONDITIONS:
    /// - each storage bucket for the bag is updated
    /// - bag state is updated
    /// - balance of data size fee + total state bloat bond is transferred from caller to treasury account
    fn upload_data_objects(
        params: UploadParameters<T>,
    ) -> Result<BTreeSet<T::DataObjectId>, DispatchError>;

    /// Returns the funds needed for uploading the data objects, based on number of objects and their total size.
    /// This is dependent on (data_obj_state_bloat_bond * num_of_objs_to_upload) plus a storage fee that depends on the
    /// objs_total_size_in_bytes
    fn funds_needed_for_upload(
        num_of_objs_to_upload: usize,
        objs_total_size_in_bytes: u64,
    ) -> BalanceOf<T>;

    /// Validates moving objects parameters.
    /// Validates voucher usage for affected buckets.
    ///
    /// PRECONDITIONS
    /// - source bag id != destination bag id or SourceAndDestinationBagsAreEqual error returned
    /// - objects is not empty or DataObjectIdCollectionIsEmpty error returned
    /// - both specified source and destination bags must exists or BagDoesNotExist error returned in both cases
    /// - ALL objects ids specified must be valid or DataObjectDoesNotExist error returned
    /// - ALL storage bucket in the dest bag have enough size capacity for the new total objects size or StorageBucketObjectSizeLimitReached error  returned
    /// - ALL storage bucket in the dest bag have number capacity for the new total objects number or StorageBucketObjectNumberLimitReached error returned
    fn can_move_data_objects(
        src_bag_id: &BagId<T>,
        dest_bag_id: &BagId<T>,
        objects: &BTreeSet<T::DataObjectId>,
    ) -> DispatchResult;

    /// Move data objects to a new bag.
    /// PRECONDITIONS
    /// - can_move_data_objects::PRECONDITIONS
    ///
    /// POSTCONDITIONS:
    /// - specified objects are moved from source bag to destination bag
    fn move_data_objects(
        src_bag_id: BagId<T>,
        dest_bag_id: BagId<T>,
        objects: BTreeSet<T::DataObjectId>,
    ) -> DispatchResult;

    /// Delete storage objects. Transfer state bloat bond to the provided account.
    ///
    /// PRECONDITIONS:
    /// - objects is not empty or DataObjectIdCollectionIsEmpty error returned
    /// - bag_id must exists or BagDoesntExist error returned
    /// - ALL specified data objects ids must be valid or DataObjectDoesntExist error returned
    /// - Storage Treasury must have sufficient balance for the cumulative state bloat bond for all the object deleted or InsufficientTreasuryBalance error returned
    ///
    /// POSTCONDITIONS:
    /// - Data Objects are removed from storage
    /// - Bag state is updated as a result
    /// - Bag storage buckets are updated as a result
    /// - bloat bonds are repaid from storage treasury account
    fn delete_data_objects(
        state_bloat_bond_account_id: T::AccountId,
        bag_id: BagId<T>,
        objects: BTreeSet<T::DataObjectId>,
    ) -> DispatchResult;

    /// Delete dynamic bag. Updates related storage bucket vouchers.
    /// PRECONDITIONS:
    /// - bag_id must exists or BagDoesntExist error returned
    /// - Storage Treasury must have sufficient balance for the cumulative state bloat bond for all the object deleted + bag state bloat bond or InsufficientTreasuryBalance error returned
    ///
    /// POSTCONDITIONS:
    /// - All Data Objects stored by the bag are removed from storage
    /// - Bag is removed from storage
    /// - bag assignment is unregistered from storage buckets
    /// - bag assignment is unregistered from distribution buckets
    /// - bloat bonds are repaid from storage treasury account
    fn delete_dynamic_bag(account_id: &T::AccountId, bag_id: DynamicBagId<T>) -> DispatchResult;

    /// Creates dynamic bag. BagId should provide the caller
    /// PRECONDITIONS:
    /// - params.bag_id must not exist yet or DynamicBagExists error returned
    /// - if objects to upload are specified:
    ///   - global uploading block not enabled or UploadingBlocked error returned
    ///   - size of each objects less than MaxDataObjectSize or MaxDataObjectSizeExceeded error returned
    ///   - size of each objects greater than 0 or ZeroObjectSize error returned
    ///   - ipfs content id of each object not empty or EmptyContentId error returned
    ///   - ipfs id of each object not black listed or DataObjectBlacklisted error returned
    ///   - ALL storage bucket in the bag have enough size capacity for the new total objects size or StorageBucketObjectSizeLimitReached error  returned
    ///   - ALL storage bucket in the bag have number capacity for the new total objects size or StorageBucketObjectNumberLimitReached error returned
    /// - caller must have enough balance to cover eventual data size fee + state bloat bond for each object otherwise InsufficientBalance error returned
    ///
    /// POSTCONDITIONS
    /// - bag added to storage with correct object size/num if objects specified
    /// - bag registered in provided storage buckets
    /// - bag registered in provided distribution buckets
    /// - relevant amount transferred from caller account to treasury account
    fn create_dynamic_bag(
        params: DynBagCreationParameters<T>,
    ) -> Result<(Bag<T>, BTreeSet<T::DataObjectId>), DispatchError>;

    /// Checks if a bag does exists and returns it. Static Always exists
    fn ensure_bag_exists(bag_id: &BagId<T>) -> Result<Bag<T>, DispatchError>;

    /// Get all objects id in a bag, without checking its existence
    fn get_data_objects_id(bag_id: &BagId<T>) -> BTreeSet<T::DataObjectId>;

    /// Upload and delete objects at the same time
    /// - params.object_creation_list is not empty or NoObjectsOnUpload error returned
    /// - params.expected_data_size_fee reflect the DataObjectPerMegabyteFee in storage or DataSizeFeeChanged error is returned
    /// - params.bag_id must exists or BagDoesntExist error returned
    /// - global uploading block not enabled or UploadingBlocked error returned
    /// - size of each objects less than MaxDataObjectSize or MaxDataObjectSizeExceeded error returned
    /// - size of each objects greater than 0 or ZeroObjectSize error returned
    /// - ipfs content id of each object not empty or EmptyContentId error returned
    /// - ipfs id of each object not black listed or DataObjectBlacklisted error returned
    /// - ALL specified data objects ids must be valid or DataObjectDoesntExist error returned
    /// - ALL storage bucket in the bag have enough size capacity for the new total NET objects size or StorageBucketObjectSizeLimitReached error  returned
    /// - ALL storage bucket in the bag have number capacity for the new total NET objects number or StorageBucketObjectNumberLimitReached error returned
    /// - caller or treasury account must have enough balance to cover the net expense
    ///
    /// POSTCONDITIONS:
    /// - each storage bucket for the bag is updated
    /// - bag state is updated
    /// - relevant net balance is transferred
    fn upload_and_delete_data_objects(
        upload_parameters: UploadParameters<T>,
        objects_to_remove: BTreeSet<T::DataObjectId>,
    ) -> Result<BTreeSet<T::DataObjectId>, DispatchError>;
}

/// Storage trait.
pub trait Config: frame_system::Config + balances::Config + common::MembershipTypes {
    /// Storage event type.
    type Event: From<Event<Self>> + Into<<Self as frame_system::Config>::Event>;

    /// Content id representation.
    type ContentId: Parameter + Member + Codec + Default + Copy + MaybeSerialize + Ord + PartialEq;

    /// Data object ID type.
    type DataObjectId: Parameter
        + Member
        + BaseArithmetic
        + Codec
        + Default
        + Copy
        + MaybeSerialize
        + PartialEq
        + MaxEncodedLen
        + iter::Step; // needed for iteration

    /// Storage bucket ID type.
    type StorageBucketId: Parameter
        + Member
        + BaseArithmetic
        + Codec
        + Default
        + Copy
        + MaybeSerialize
        + PartialEq
        + Into<u64>
        + From<u64>
        + MaxEncodedLen;

    /// Distribution bucket index within a distribution bucket family type.
    type DistributionBucketIndex: Parameter
        + Member
        + BaseArithmetic
        + Codec
        + Default
        + Copy
        + MaybeSerialize
        + PartialEq
        + Into<u64>
        + From<u64>
        + MaxEncodedLen;

    /// Distribution bucket family ID type.
    type DistributionBucketFamilyId: Parameter
        + Member
        + BaseArithmetic
        + Codec
        + Default
        + Copy
        + MaybeSerialize
        + PartialEq
        + MaxEncodedLen;

    /// Channel ID type (part of the dynamic bag ID).
    type ChannelId: Parameter
        + Member
        + BaseArithmetic
        + Codec
        + Default
        + Copy
        + MaybeSerialize
        + PartialEq
        + From<u64>
        + Into<u64>
        + MaxEncodedLen;

    /// Distribution bucket operator ID type (relationship between distribution bucket and
    /// distribution operator).
    type DistributionBucketOperatorId: Parameter
        + Member
        + BaseArithmetic
        + Codec
        + Default
        + Copy
        + MaybeSerialize
        + PartialEq
        + MaxEncodedLen;

    /// Defines maximum size of the "hash blacklist" collection.
    type BlacklistSizeLimit: Get<u64>;

    /// The module id, used for deriving its sovereign account ID.
    type ModuleId: Get<PalletId>;

    /// Minimum number of storage buckets per bag
    type MinStorageBucketsPerBag: Get<u32>;

    /// Maximum number of storage buckets per bag
    type MaxStorageBucketsPerBag: Get<u32>;

    /// Minimum number of distribution buckets per bag
    type MinDistributionBucketsPerBag: Get<u32>;

    /// Maximum number of distribution buckets per bag
    type MaxDistributionBucketsPerBag: Get<u32>;

    /// Defines the default dynamic bag creation policy for members (storage bucket number).
    type DefaultMemberDynamicBagNumberOfStorageBuckets: Get<u32>;

    /// Defines the default dynamic bag creation policy for channels (storage bucket number).
    type DefaultChannelDynamicBagNumberOfStorageBuckets: Get<u32>;

    /// Defines max allowed distribution bucket family number.
    type MaxDistributionBucketFamilyNumber: Get<u64>;

    /// Max number of pending invitations per distribution bucket.
    type MaxNumberOfPendingInvitationsPerDistributionBucket: Get<u32>;

    /// Max number of operators per distribution bucket.
    type MaxNumberOfOperatorsPerDistributionBucket: Get<u32>;

    /// Max data object size in bytes.
    type MaxDataObjectSize: Get<u64>;

    /// Weight information for extrinsics in this pallet.
    type WeightInfo: WeightInfo;

    /// Storage working group pallet integration.
    type StorageWorkingGroup: common::working_group::WorkingGroupAuthenticator<Self>
        + common::working_group::WorkingGroupBudgetHandler<Self::AccountId, BalanceOf<Self>>;

    type DistributionWorkingGroup: common::working_group::WorkingGroupAuthenticator<Self>
        + common::working_group::WorkingGroupBudgetHandler<Self::AccountId, BalanceOf<Self>>;

    /// Module account initial balance (existential deposit).
    type ModuleAccountInitialBalance: Get<BalanceOf<Self>>;
}

/// Operations with local pallet account.
pub trait ModuleAccount<T: balances::Config> {
    /// The module id, used for deriving its sovereign account ID.
    type ModuleId: Get<PalletId>;

    /// The account ID of the module account.
    fn module_account_id() -> T::AccountId {
        Self::ModuleId::get().into_sub_account_truncating(Vec::<u8>::new())
    }

    /// Displays usable balance for the module account.
    fn usable_balance() -> BalanceOf<T> {
        <Balances<T>>::usable_balance(&Self::module_account_id())
    }
}

/// Implementation of the ModuleAccountHandler.
pub struct ModuleAccountHandler<T: balances::Config, ModId: Get<PalletId>> {
    /// Phantom marker for the trait.
    trait_marker: PhantomData<T>,

    /// Phantom marker for the module id type.
    module_id_marker: PhantomData<ModId>,
}

impl<T: balances::Config, ModId: Get<PalletId>> ModuleAccount<T>
    for ModuleAccountHandler<T, ModId>
{
    type ModuleId = ModId;
}

/// Holds parameter values impacting how exactly the creation of a new dynamic bag occurs,
/// and there is one such policy for each type of dynamic bag.
/// It describes how many storage buckets should store the bag.
#[cfg_attr(feature = "std", derive(Serialize, Deserialize))]
#[derive(Encode, Decode, Default, Clone, PartialEq, Eq, Debug, TypeInfo, MaxEncodedLen)]
pub struct DynamicBagCreationPolicy<DistributionBucketFamilyToNumberOfBucketsMap> {
    /// The number of storage buckets which should replicate the new bag.
    pub number_of_storage_buckets: u32,

    /// The set of distribution bucket families which should be sampled
    /// to distribute bag, and for each the number of buckets in that family
    /// which should be used.
    pub families: DistributionBucketFamilyToNumberOfBucketsMap,
}

/// Local module account handler.
pub type StorageTreasury<T> = ModuleAccountHandler<T, <T as Config>::ModuleId>;

// Alias for the Substrate balances pallet.
type Balances<T> = balances::Pallet<T>;

/// Alias for the member id.
pub type MemberId<T> = <T as common::MembershipTypes>::MemberId;

/// Type identifier for worker role, which must be same as membership actor identifier
pub type WorkerId<T> = <T as common::MembershipTypes>::ActorId;

/// Balance alias for `balances` module.
pub type BalanceOf<T> = <T as balances::Config>::Balance;

/// Type alias for the storage & distribution bucket ids pair
pub type BucketPair<T> = (
    BTreeSet<<T as Config>::StorageBucketId>,
    BTreeSet<DistributionBucketId<T>>,
);

/// The fundamental concept in the system, which represents single static binary object in the
/// system. The main goal of the system is to retain an index of all such objects, including who
/// owns them, and information about what actors are currently tasked with storing and distributing
/// them to end users. The system is unaware of the underlying content represented by such an
/// object, as it is used by different parts of the Joystream system.
#[cfg_attr(feature = "std", derive(Serialize, Deserialize))]
#[derive(Encode, Decode, Default, Clone, PartialEq, Eq, Debug, TypeInfo, MaxEncodedLen)]
pub struct DataObject<RepayableBloatBond> {
    /// Defines whether the data object was accepted by a liason.
    pub accepted: bool,

    /// Bloat bond for storing the data object in the runtime state.
    pub state_bloat_bond: RepayableBloatBond,

    /// Object size in bytes.
    pub size: u64,

    /// Content identifier presented as base-58 encoded multihash.
    pub ipfs_content_id: Base58Multihash,
}

parameter_types! { pub const Base58MultihashLen: u32 = 46; }
pub type Base58Multihash = BoundedVec<u8, Base58MultihashLen>;

/// Type alias for DataObject.
pub type DataObjectOf<T> = DataObject<RepayableBloatBondOf<T>>;

/// Type alias for bounded storage bucket ids set
pub type StorageBucketIdsSet<T> =
    BoundedBTreeSet<<T as Config>::StorageBucketId, <T as Config>::MaxStorageBucketsPerBag>;

/// Type alias for bounded distribution bucket ids set
pub type DistributionBucketIdsSet<T> =
    BoundedBTreeSet<DistributionBucketId<T>, <T as Config>::MaxDistributionBucketsPerBag>;

/// Type alias for the BagRecord.
pub type Bag<T> = BagRecord<StorageBucketIdsSet<T>, DistributionBucketIdsSet<T>>;

/// Type alias for bounded distribution bucket family to number of buckets map
pub type DistributionBucketFamilyToNumberOfBucketsMap<T> = BoundedBTreeMap<
    <T as Config>::DistributionBucketFamilyId,
    u32,
    <T as Config>::MaxDistributionBucketsPerBag,
>;

/// Type alias for DynamicBagCreationPolicy.
pub type DynamicBagCreationPolicyOf<T> =
    DynamicBagCreationPolicy<DistributionBucketFamilyToNumberOfBucketsMap<T>>;

/// Bag container.
#[cfg_attr(feature = "std", derive(Serialize, Deserialize))]
#[derive(Encode, Decode, Default, Clone, PartialEq, Eq, Debug, TypeInfo, MaxEncodedLen)]
pub struct BagRecord<StorageBucketIdsSet, DistributionBucketIdsSet> {
    /// Associated storage buckets.
    pub stored_by: StorageBucketIdsSet,

    /// Associated distribution buckets.
    pub distributed_by: DistributionBucketIdsSet,

    /// Total object size for bag.
    pub objects_total_size: u64,

    /// Total object number for bag.
    pub objects_number: u64,
}

impl<
        StorageBucketId: Ord + Clone,
        DistributionBucketId: Ord + Clone,
        StorageBucketsPerBagLimit: Get<u32>,
        DistributionBucketsPerBagLimit: Get<u32>,
    >
    BagRecord<
        BoundedBTreeSet<StorageBucketId, StorageBucketsPerBagLimit>,
        BoundedBTreeSet<DistributionBucketId, DistributionBucketsPerBagLimit>,
    >
{
    // Add and/or remove storage buckets.
    fn update_storage_buckets<T: Config>(
        &mut self,
        add_buckets: &mut BTreeSet<StorageBucketId>,
        remove_buckets: &BTreeSet<StorageBucketId>,
    ) -> DispatchResult {
        let mut new_buckets = self.stored_by.clone().into_inner();
        if !add_buckets.is_empty() {
            new_buckets.append(add_buckets);
        }

        if !remove_buckets.is_empty() {
            for bucket_id in remove_buckets.iter() {
                new_buckets.remove(bucket_id);
            }
        }

        self.stored_by = new_buckets
            .try_into()
            .map_err(|_| Error::<T>::StorageBucketPerBagLimitExceeded)?;

        Ok(())
    }

    // Add and/or remove distribution buckets.
    fn update_distribution_buckets<T: Config>(
        &mut self,
        add_buckets: &mut BTreeSet<DistributionBucketId>,
        remove_buckets: &BTreeSet<DistributionBucketId>,
    ) -> DispatchResult {
        let mut new_buckets = self.distributed_by.clone().into_inner();
        if !add_buckets.is_empty() {
            new_buckets.append(add_buckets);
        }

        if !remove_buckets.is_empty() {
            for bucket_id in remove_buckets.iter() {
                new_buckets.remove(bucket_id);
            }
        }
        self.distributed_by = new_buckets
            .try_into()
            .map_err(|_| Error::<T>::MaxDistributionBucketNumberPerBagLimitExceeded)?;

        Ok(())
    }
}

type ObjectsToUpload<DataObjectCreationParameters> = Vec<DataObjectCreationParameters>;
type ObjectsToRemove<ObjectId> = BTreeSet<ObjectId>;

/// Parameters for the data object creation.
#[cfg_attr(feature = "std", derive(Serialize, Deserialize))]
#[derive(Encode, Decode, Clone, PartialEq, Eq, Debug, TypeInfo)]
pub struct DataObjectCreationParameters {
    /// Object size in bytes.
    pub size: u64,

    /// Content identifier presented as IPFS hash.
    pub ipfs_content_id: Vec<u8>,
}

/// Type alias for the BagIdType.
pub type BagId<T> = BagIdType<MemberId<T>, <T as Config>::ChannelId>;

/// Identifier for a bag.
#[cfg_attr(feature = "std", derive(Serialize, Deserialize))]
#[derive(Encode, Decode, Clone, PartialEq, Eq, Debug, PartialOrd, Ord, TypeInfo, MaxEncodedLen)]
pub enum BagIdType<MemberId, ChannelId> {
    /// Static bag type.
    Static(StaticBagId),

    /// Dynamic bag type.
    Dynamic(DynamicBagIdType<MemberId, ChannelId>),
}

impl<MemberId, ChannelId> Default for BagIdType<MemberId, ChannelId> {
    fn default() -> Self {
        Self::Static(Default::default())
    }
}

/// Define dynamic bag types.
#[cfg_attr(feature = "std", derive(Serialize, Deserialize))]
#[derive(
    Encode, Decode, Clone, PartialEq, Eq, Debug, PartialOrd, Ord, Copy, TypeInfo, MaxEncodedLen,
)]
pub enum DynamicBagType {
    /// Member dynamic bag type.
    Member,

    /// Channel dynamic bag type.
    Channel,
    // Modify 'delete_distribution_bucket_family' on adding the new type!
}

impl Default for DynamicBagType {
    fn default() -> Self {
        Self::Member
    }
}

/// A type for static bags ID.
#[cfg_attr(feature = "std", derive(Serialize, Deserialize))]
#[derive(Encode, Decode, Clone, PartialEq, Eq, Debug, PartialOrd, Ord, TypeInfo, MaxEncodedLen)]
pub enum StaticBagId {
    /// Dedicated bag for a council.
    Council,

    /// Dedicated bag for some working group.
    WorkingGroup(WorkingGroup),
}

impl Default for StaticBagId {
    fn default() -> Self {
        Self::Council
    }
}

impl<MemberId, ChannelId> From<StaticBagId> for BagIdType<MemberId, ChannelId> {
    fn from(static_bag_id: StaticBagId) -> Self {
        BagIdType::Static(static_bag_id)
    }
}

/// Type alias for the DynamicBagIdType.
pub type DynamicBagId<T> = DynamicBagIdType<MemberId<T>, <T as Config>::ChannelId>;

/// A type for dynamic bags ID.
#[cfg_attr(feature = "std", derive(Serialize, Deserialize))]
#[derive(Encode, Decode, Clone, PartialEq, Eq, Debug, PartialOrd, Ord, TypeInfo, MaxEncodedLen)]
pub enum DynamicBagIdType<MemberId, ChannelId> {
    /// Dynamic bag assigned to a member.
    Member(MemberId),

    /// Dynamic bag assigned to media channel.
    Channel(ChannelId),
}

impl<MemberId: Default, ChannelId> Default for DynamicBagIdType<MemberId, ChannelId> {
    fn default() -> Self {
        Self::Member(Default::default())
    }
}

impl<MemberId, ChannelId> From<DynamicBagIdType<MemberId, ChannelId>>
    for BagIdType<MemberId, ChannelId>
{
    fn from(dynamic_bag_id: DynamicBagIdType<MemberId, ChannelId>) -> Self {
        BagIdType::Dynamic(dynamic_bag_id)
    }
}

#[allow(clippy::from_over_into)] // Cannot implement From using these types.
impl<MemberId: Default, ChannelId> Into<DynamicBagType> for DynamicBagIdType<MemberId, ChannelId> {
    fn into(self) -> DynamicBagType {
        match self {
            DynamicBagIdType::Member(_) => DynamicBagType::Member,
            DynamicBagIdType::Channel(_) => DynamicBagType::Channel,
        }
    }
}

/// Alias for the parameter record used in upload data
pub type UploadParameters<T> = UploadParametersRecord<
    BagIdType<MemberId<T>, <T as Config>::ChannelId>,
    <T as frame_system::Config>::AccountId,
    BalanceOf<T>,
>;

/// Alias for the parameter record used in create bag
pub type DynBagCreationParameters<T> = DynBagCreationParametersRecord<
    DynamicBagId<T>,
    <T as frame_system::Config>::AccountId,
    BalanceOf<T>,
    <T as Config>::StorageBucketId,
    DistributionBucketId<T>,
>;

/// Data wrapper structure. Helps passing the parameters to the `upload` extrinsic.
#[cfg_attr(feature = "std", derive(Serialize, Deserialize))]
#[derive(Encode, Decode, Default, Clone, PartialEq, Eq, Debug, TypeInfo)]
pub struct UploadParametersRecord<BagId, AccountId, Balance> {
    /// Static or dynamic bag to upload data.
    pub bag_id: BagId,

    /// Data object parameters.
    pub object_creation_list: Vec<DataObjectCreationParameters>,

    /// Account for the data object state bloat bond.
    pub state_bloat_bond_source_account_id: AccountId,

    /// Expected data size fee value for this extrinsic call.
    pub expected_data_size_fee: Balance,

    /// Expected for the data object state bloat bond for the storage pallet.
    pub expected_data_object_state_bloat_bond: Balance,
}

/// Data wrapper structure. Helps with create dynamic bag method
#[cfg_attr(feature = "std", derive(Serialize, Deserialize))]
#[derive(Encode, Decode, Default, Clone, PartialEq, Eq, Debug, TypeInfo)]
pub struct DynBagCreationParametersRecord<
    BagId,
    AccountId,
    Balance,
    StorageBucketId: Ord,
    DistributionBucketId: Ord,
> {
    /// Static or dynamic bag to upload data.
    pub bag_id: BagId,

    /// Data object parameters.
    pub object_creation_list: Vec<DataObjectCreationParameters>,

    /// Account for the data object state bloat bond.
    pub state_bloat_bond_source_account_id: AccountId,

    /// Expected data size fee value for this extrinsic call.
    pub expected_data_size_fee: Balance,

    /// Expected for the data object state bloat bond for the storage pallet.
    pub expected_data_object_state_bloat_bond: Balance,

    /// Chosen storage buckets to assign on the dynamic bag creation.
    pub storage_buckets: BTreeSet<StorageBucketId>,

    /// Chosen distribution buckets to assign on the dynamic bag creation.
    pub distribution_buckets: BTreeSet<DistributionBucketId>,
}

/// Defines storage bucket parameters.
#[cfg_attr(feature = "std", derive(Serialize, Deserialize))]
#[derive(Encode, Decode, Default, Clone, PartialEq, Eq, Debug, TypeInfo, MaxEncodedLen)]
pub struct Voucher {
    /// Total size limit.
    pub size_limit: u64,

    /// Object number limit.
    pub objects_limit: u64,

    /// Current size.
    pub size_used: u64,

    /// Current object number.
    pub objects_used: u64,
}

impl Voucher {
    fn try_update<T: Config>(self, new_voucher: VoucherUpdate) -> Result<Self, Error<T>> {
        ensure!(
            new_voucher.objects_number <= self.objects_limit,
            Error::<T>::StorageBucketObjectNumberLimitReached,
        );
        ensure!(
            new_voucher.objects_total_size <= self.size_limit,
            Error::<T>::StorageBucketObjectSizeLimitReached,
        );
        Ok(Self {
            objects_used: new_voucher.objects_number,
            size_used: new_voucher.objects_total_size,
            ..self
        })
    }
}

// Defines whether we should increase or decrease parameters during some operation.
#[derive(Clone, PartialEq, Eq, Debug, Copy)]
enum OperationType {
    // Increase parameters.
    Increase,

    // Decrease parameters.
    Decrease,
}

// Helper-struct - defines voucher changes.
#[derive(Clone, PartialEq, Eq, Debug, Copy, Default)]
struct VoucherUpdate {
    /// Total number.
    pub objects_number: u64,

    /// Total objects size sum.
    pub objects_total_size: u64,
}

impl VoucherUpdate {
    fn get_updated_voucher(&self, voucher: &Voucher, voucher_operation: OperationType) -> Voucher {
        let (objects_used, size_used) = match voucher_operation {
            OperationType::Increase => (
                voucher.objects_used.saturating_add(self.objects_number),
                voucher.size_used.saturating_add(self.objects_total_size),
            ),
            OperationType::Decrease => (
                voucher.objects_used.saturating_sub(self.objects_number),
                voucher.size_used.saturating_sub(self.objects_total_size),
            ),
        };

        Voucher {
            size_used,
            objects_used,
            ..voucher.clone()
        }
    }

    // Adds a single object data to the voucher update (updates objects size and number).
    fn add_object(self, size: u64) -> Self {
        Self {
            objects_number: self.objects_number.saturating_add(1),
            objects_total_size: self.objects_total_size.saturating_add(size),
        }
    }
}

/// Defines the storage bucket connection to the storage operator (storage WG worker).
#[cfg_attr(feature = "std", derive(Serialize, Deserialize))]
#[derive(Encode, Decode, Clone, PartialEq, Eq, Debug, TypeInfo, MaxEncodedLen)]
pub enum StorageBucketOperatorStatus<WorkerId, AccountId> {
    /// No connection.
    Missing,

    /// Storage operator was invited.
    InvitedStorageWorker(WorkerId),

    /// Storage operator accepted the invitation.
    StorageWorker(WorkerId, AccountId),
}

impl<WorkerId, AccountId> Default for StorageBucketOperatorStatus<WorkerId, AccountId> {
    fn default() -> Self {
        Self::Missing
    }
}

/// Type alias for the StorageBucketRecord.
pub type StorageBucket<T> =
    StorageBucketRecord<WorkerId<T>, <T as frame_system::Config>::AccountId>;

/// A commitment to hold some set of bags for long term storage. A bucket may have a bucket
/// operator, which is a single worker in the storage working group.
#[cfg_attr(feature = "std", derive(Serialize, Deserialize))]
#[derive(Encode, Decode, Clone, PartialEq, Eq, Debug, TypeInfo, MaxEncodedLen)]
pub struct StorageBucketRecord<WorkerId, AccountId> {
    /// Current storage operator status.
    pub operator_status: StorageBucketOperatorStatus<WorkerId, AccountId>,

    /// Defines whether the bucket accepts new bags.
    pub accepting_new_bags: bool,

    /// Defines limits for a bucket.
    pub voucher: Voucher,

    /// Number of assigned bags.
    pub assigned_bags: u64,
}

impl<WorkerId, AccountId> StorageBucketRecord<WorkerId, AccountId> {
    // Increment the assigned bags number.
    fn register_bag_assignment(&mut self) {
        self.assigned_bags = self.assigned_bags.saturating_add(1);
    }

    // Decrement the assigned bags number.
    fn unregister_bag_assignment(&mut self) {
        self.assigned_bags = self.assigned_bags.saturating_sub(1);
    }

    // Checks the bag assignment number. Returns true if it equals zero.
    fn no_bags_assigned(&self) -> bool {
        self.assigned_bags == 0
    }
}

// Helper-struct for the data object uploading.
#[allow(dead_code)]
#[derive(Default)]
struct DataObjectCandidates<T: Config> {
    // next data object ID to be saved in the storage.
    next_data_object_id: T::DataObjectId,

    // 'ID-data object' map.
    data_objects_map: BTreeMap<T::DataObjectId, DataObjectOf<T>>,
}

// Helper struct for the dynamic bag changing.
#[derive(Clone, PartialEq, Eq, Debug, Copy, Default)]
struct BagUpdate<Balance> {
    // Voucher update for data objects
    voucher_update: VoucherUpdate,

    // Total state bloat bond for data objects.
    total_state_bloat_bond: Balance,
}

impl<Balance: Saturating + Copy> BagUpdate<Balance> {
    // Adds a single object data to the voucher update (updates objects size, number)
    // and state bloat bond.
    fn add_object(&mut self, size: u64, state_bloat_bond: Balance) -> Self {
        self.voucher_update = self.voucher_update.add_object(size);
        self.total_state_bloat_bond = self.total_state_bloat_bond.saturating_add(state_bloat_bond);

        *self
    }
}

/// Type alias for the DistributionBucketFamilyRecord.
pub type DistributionBucketFamily<T> =
    DistributionBucketFamilyRecord<<T as Config>::DistributionBucketIndex>;

/// Distribution bucket family.
#[cfg_attr(feature = "std", derive(Serialize, Deserialize))]
#[derive(Encode, Decode, Default, Clone, PartialEq, Eq, Debug, TypeInfo, MaxEncodedLen)]
pub struct DistributionBucketFamilyRecord<DistributionBucketIndex> {
    /// Next distribution bucket index.
    pub next_distribution_bucket_index: DistributionBucketIndex,
}

impl<DistributionBucketIndex: BaseArithmetic>
    DistributionBucketFamilyRecord<DistributionBucketIndex>
{
    // Increments the next distribution bucket index variable.
    fn increment_next_distribution_bucket_index_counter(&mut self) {
        self.next_distribution_bucket_index += One::one()
    }
}

/// Type alias for the DistributionBucketIdRecord.
pub type DistributionBucketId<T> = DistributionBucketIdRecord<
    <T as Config>::DistributionBucketFamilyId,
    <T as Config>::DistributionBucketIndex,
>;

/// Complex distribution bucket ID type.
/// Joins a distribution bucket family ID and a distribution bucket index within the family.
#[cfg_attr(feature = "std", derive(Serialize, Deserialize))]
#[derive(
    Encode, Decode, Default, Clone, PartialEq, Eq, Debug, PartialOrd, Ord, TypeInfo, MaxEncodedLen,
)]
pub struct DistributionBucketIdRecord<DistributionBucketFamilyId: Ord, DistributionBucketIndex: Ord>
{
    /// Distribution bucket family ID.
    pub distribution_bucket_family_id: DistributionBucketFamilyId,

    /// Distribution bucket ID.
    pub distribution_bucket_index: DistributionBucketIndex,
}

/// Type alias for the DistributionBucketRecord.
pub type DistributionBucket<T> = DistributionBucketRecord<
    BoundedBTreeSet<WorkerId<T>, <T as Config>::MaxNumberOfPendingInvitationsPerDistributionBucket>,
    BoundedBTreeSet<WorkerId<T>, <T as Config>::MaxNumberOfOperatorsPerDistributionBucket>,
>;

/// Distribution bucket.
#[cfg_attr(feature = "std", derive(Serialize, Deserialize))]
#[derive(Encode, Decode, Default, Clone, PartialEq, Eq, Debug, TypeInfo, MaxEncodedLen)]
pub struct DistributionBucketRecord<DistributionBucketInvitedOperators, DistributionBucketOperators>
{
    /// Distribution bucket accepts new bags.
    pub accepting_new_bags: bool,

    /// Distribution bucket serves objects.
    pub distributing: bool,

    /// Pending invitations for workers to distribute the bucket.
    pub pending_invitations: DistributionBucketInvitedOperators,

    /// Active operators to distribute the bucket.
    pub operators: DistributionBucketOperators,

    /// Number of assigned bags.
    pub assigned_bags: u64,
}

impl<DistributionBucketInvitedOperators, DistributionBucketOperators>
    DistributionBucketRecord<DistributionBucketInvitedOperators, DistributionBucketOperators>
{
    // Increment the assigned bags number.
    fn register_bag_assignment(&mut self) {
        self.assigned_bags = self.assigned_bags.saturating_add(1);
    }

    // Decrement the assigned bags number.
    fn unregister_bag_assignment(&mut self) {
        self.assigned_bags = self.assigned_bags.saturating_sub(1);
    }

    // Checks the bag assignment number. Returns true if it equals zero.
    fn no_bags_assigned(&self) -> bool {
        self.assigned_bags == 0
    }
}

decl_storage! { generate_storage_info
    trait Store for Module<T: Config> as Storage {
        /// Defines whether all new uploads blocked
        pub UploadingBlocked get(fn uploading_blocked): bool;

        /// Bags storage map.
        pub Bags get(fn bag): map hasher(blake2_128_concat) BagId<T> => Bag<T>;

        /// Storage bucket id counter. Starts at zero.
        pub NextStorageBucketId get(fn next_storage_bucket_id): T::StorageBucketId;

        /// Data object id counter. Starts at zero.
        pub NextDataObjectId get(fn next_data_object_id): T::DataObjectId;

        /// Storage buckets.
        pub StorageBucketById get (fn storage_bucket_by_id): map hasher(blake2_128_concat)
            T::StorageBucketId => Option<StorageBucket<T>>;

        /// Blacklisted data object hashes.
        pub Blacklist get (fn blacklist): map hasher(blake2_128_concat) Base58Multihash => ();

        /// Blacklist collection counter.
        pub CurrentBlacklistSize get (fn current_blacklist_size): u64;

        /// Size based pricing of new objects uploaded.
        pub DataObjectPerMegabyteFee get (fn data_object_per_mega_byte_fee) config(): BalanceOf<T>;

        /// "Storage buckets per bag" number limit.
        pub StorageBucketsPerBagLimit get (fn storage_buckets_per_bag_limit): u32;

        /// "Max objects size for a storage bucket voucher" number limit.
        pub VoucherMaxObjectsSizeLimit get (fn voucher_max_objects_size_limit): u64;

        /// "Max objects number for a storage  bucket voucher" number limit.
        pub VoucherMaxObjectsNumberLimit get (fn voucher_max_objects_number_limit): u64;

        /// The state bloat bond for the data objects (helps preventing the state bloat).
        pub DataObjectStateBloatBondValue get (fn data_object_state_bloat_bond_value) config(): BalanceOf<T>;

        /// DynamicBagCreationPolicy by bag type storage map.
        pub DynamicBagCreationPolicies get (fn dynamic_bag_creation_policy): map
            hasher(blake2_128_concat) DynamicBagType =>
            DynamicBagCreationPolicyOf<T>;

        /// 'Data objects for bags' storage double map.
        pub DataObjectsById get (fn data_object_by_id): double_map
            hasher(blake2_128_concat) BagId<T>,
            hasher(blake2_128_concat) T::DataObjectId => DataObjectOf<T>;

        /// Distribution bucket family id counter. Starts at zero.
        pub NextDistributionBucketFamilyId get(fn next_distribution_bucket_family_id): T::DistributionBucketFamilyId;

        /// Distribution bucket families.
        pub DistributionBucketFamilyById get (fn distribution_bucket_family_by_id): map
            hasher(blake2_128_concat) T::DistributionBucketFamilyId => DistributionBucketFamily<T>;

        /// 'Distribution bucket' storage double map.
        pub DistributionBucketByFamilyIdById get (fn distribution_bucket_by_family_id_by_index): double_map
            hasher(blake2_128_concat) T::DistributionBucketFamilyId,
            hasher(blake2_128_concat) T::DistributionBucketIndex => DistributionBucket<T>;

        /// Total number of distribution bucket families in the system.
        pub DistributionBucketFamilyNumber get(fn distribution_bucket_family_number): u64;

        /// "Distribution buckets per bag" number limit.
        pub DistributionBucketsPerBagLimit get (fn distribution_buckets_per_bag_limit): u32;
    }
    add_extra_genesis {
        build(|_| {
            // We deposit some initial balance to the pallet's module account on the genesis block
            // to protect the account from being deleted ("dusted") on early stages of pallet's work
            // by the "garbage collector" of the balances pallet.
            // It should be equal to at least `ExistentialDeposit` from the balances pallet setting.
            // Original issues:
            // - https://github.com/Joystream/joystream/issues/3497
            // - https://github.com/Joystream/joystream/issues/3510

            let module_account_id = StorageTreasury::<T>::module_account_id();
            let deposit: BalanceOf<T> = T::ModuleAccountInitialBalance::get();

            let _ = Balances::<T>::deposit_creating(&module_account_id, deposit);
        });
    }
}

decl_event! {
    /// Storage events
    pub enum Event<T>
    where
        <T as Config>::StorageBucketId,
        WorkerId = WorkerId<T>,
        <T as Config>::DataObjectId,
        UploadParameters = UploadParameters<T>,
        BagId = BagId<T>,
        DynamicBagId = DynamicBagId<T>,
        <T as frame_system::Config>::AccountId,
        Balance = BalanceOf<T>,
        <T as Config>::DistributionBucketFamilyId,
        DistributionBucketId = DistributionBucketId<T>,
        <T as Config>::DistributionBucketIndex,
        DynamicBagCreationParameters = DynBagCreationParameters<T>
    {
        /// Emits on creating the storage bucket.
        /// Params
        /// - storage bucket ID
        /// - invited worker
        /// - flag "accepting_new_bags"
        /// - size limit for voucher,
        /// - objects limit for voucher,
        StorageBucketCreated(StorageBucketId, Option<WorkerId>, bool, u64, u64),

        /// Emits on accepting the storage bucket invitation.
        /// Params
        /// - storage bucket ID
        /// - invited worker ID
        /// - transactor account ID
        StorageBucketInvitationAccepted(StorageBucketId, WorkerId, AccountId),

        /// Emits on updating storage buckets for bag.
        /// Params
        /// - bag ID
        /// - storage buckets to add ID collection
        /// - storage buckets to remove ID collection
        StorageBucketsUpdatedForBag(BagId, BTreeSet<StorageBucketId>, BTreeSet<StorageBucketId>),

        /// Emits on uploading data objects.
        /// Params
        /// - data objects IDs
        /// - initial uploading parameters
        /// - state bloat bond for objects
        DataObjectsUploaded(BTreeSet<DataObjectId>, UploadParameters, Balance),

        /// Emits on setting the storage operator metadata.
        /// Params
        /// - storage bucket ID
        /// - invited worker ID
        /// - metadata
        StorageOperatorMetadataSet(StorageBucketId, WorkerId, Vec<u8>),

        /// Emits on setting the storage bucket voucher limits.
        /// Params
        /// - storage bucket ID
        /// - new total objects size limit
        /// - new total objects number limit
        StorageBucketVoucherLimitsSet(StorageBucketId, u64, u64),

        /// Emits on accepting pending data objects.
        /// Params
        /// - storage bucket ID
        /// - worker ID (storage provider ID)
        /// - bag ID
        /// - pending data objects
        PendingDataObjectsAccepted(StorageBucketId, WorkerId, BagId, BTreeSet<DataObjectId>),

        /// Emits on cancelling the storage bucket invitation.
        /// Params
        /// - storage bucket ID
        StorageBucketInvitationCancelled(StorageBucketId),

        /// Emits on the storage bucket operator invitation.
        /// Params
        /// - storage bucket ID
        /// - operator worker ID (storage provider ID)
        StorageBucketOperatorInvited(StorageBucketId, WorkerId),

        /// Emits on the storage bucket operator removal.
        /// Params
        /// - storage bucket ID
        StorageBucketOperatorRemoved(StorageBucketId),

        /// Emits on changing the size-based pricing of new objects uploaded.
        /// Params
        /// - new status
        UploadingBlockStatusUpdated(bool),

        /// Emits on changing the size-based pricing of new objects uploaded.
        /// Params
        /// - new data size fee
        DataObjectPerMegabyteFeeUpdated(Balance),

        /// Emits on changing the "Storage buckets per bag" number limit.
        /// Params
        /// - new limit
        StorageBucketsPerBagLimitUpdated(u32),

        /// Emits on changing the "Storage buckets voucher max limits".
        /// Params
        /// - new objects size limit
        /// - new objects number limit
        StorageBucketsVoucherMaxLimitsUpdated(u64, u64),

        /// Emits on moving data objects between bags.
        /// Params
        /// - source bag ID
        /// - destination bag ID
        /// - data object IDs
        DataObjectsMoved(BagId, BagId, BTreeSet<DataObjectId>),

        /// Emits on data objects deletion from bags.
        /// Params
        /// - account ID for the state bloat bond
        /// - bag ID
        /// - data object IDs
        DataObjectsDeleted(AccountId, BagId, BTreeSet<DataObjectId>),

        /// Emits on storage bucket status update.
        /// Params
        /// - storage bucket ID
        /// - new status
        StorageBucketStatusUpdated(StorageBucketId, bool),

        /// Emits on updating the blacklist with data hashes.
        /// Params
        /// - hashes to remove from the blacklist
        /// - hashes to add to the blacklist
        UpdateBlacklist(BTreeSet<Vec<u8>>, BTreeSet<Vec<u8>>),

        /// Emits on deleting a dynamic bag.
        /// Params
        /// - dynamic bag ID
        DynamicBagDeleted(DynamicBagId),

        /// Emits on creating a dynamic bag.
        /// Params
        /// - dynamic bag creation parameters
        /// - uploaded data objects ids
        DynamicBagCreated(
            DynamicBagCreationParameters,
            BTreeSet<DataObjectId>
        ),

        /// Emits on changing the voucher for a storage bucket.
        /// Params
        /// - storage bucket ID
        /// - new voucher
        VoucherChanged(StorageBucketId, Voucher),

        /// Emits on storage bucket deleting.
        /// Params
        /// - storage bucket ID
        StorageBucketDeleted(StorageBucketId),

        /// Emits on updating the number of storage buckets in dynamic bag creation policy.
        /// Params
        /// - dynamic bag type
        /// - new number of storage buckets
        NumberOfStorageBucketsInDynamicBagCreationPolicyUpdated(DynamicBagType, u32),

        /// Emits on creating distribution bucket family.
        /// Params
        /// - distribution family bucket ID
        DistributionBucketFamilyCreated(DistributionBucketFamilyId),

        /// Emits on deleting distribution bucket family.
        /// Params
        /// - distribution family bucket ID
        DistributionBucketFamilyDeleted(DistributionBucketFamilyId),

        /// Emits on creating distribution bucket.
        /// Params
        /// - distribution bucket family ID
        /// - accepting new bags
        /// - distribution bucket ID
        DistributionBucketCreated(DistributionBucketFamilyId, bool, DistributionBucketId),

        /// Emits on storage bucket status update (accepting new bags).
        /// Params
        /// - distribution bucket ID
        /// - new status (accepting new bags)
        DistributionBucketStatusUpdated(DistributionBucketId, bool),

        /// Emits on deleting distribution bucket.
        /// Params
        /// - distribution bucket ID
        DistributionBucketDeleted(DistributionBucketId),

        /// Emits on updating distribution buckets for bag.
        /// Params
        /// - bag ID
        /// - storage buckets to add ID collection
        /// - storage buckets to remove ID collection
        DistributionBucketsUpdatedForBag(
            BagId,
            DistributionBucketFamilyId,
            BTreeSet<DistributionBucketIndex>,
            BTreeSet<DistributionBucketIndex>
        ),

        /// Emits on changing the "Distribution buckets per bag" number limit.
        /// Params
        /// - new limit
        DistributionBucketsPerBagLimitUpdated(u32),

        /// Emits on storage bucket mode update (distributing flag).
        /// Params
        /// - distribution bucket ID
        /// - distributing
        DistributionBucketModeUpdated(DistributionBucketId, bool),

        /// Emits on dynamic bag creation policy update (distribution bucket families).
        /// Params
        /// - dynamic bag type
        /// - families and bucket numbers
        FamiliesInDynamicBagCreationPolicyUpdated(
            DynamicBagType,
            BTreeMap<DistributionBucketFamilyId, u32>
        ),

        /// Emits on creating a distribution bucket invitation for the operator.
        /// Params
        /// - distribution bucket ID
        /// - worker ID
        DistributionBucketOperatorInvited(
            DistributionBucketId,
            WorkerId,
        ),

        /// Emits on canceling a distribution bucket invitation for the operator.
        /// Params
        /// - distribution bucket ID
        /// - operator worker ID
        DistributionBucketInvitationCancelled(
            DistributionBucketId,
            WorkerId,
        ),

        /// Emits on accepting a distribution bucket invitation for the operator.
        /// Params
        /// - worker ID
        /// - distribution bucket ID
        DistributionBucketInvitationAccepted(
            WorkerId,
            DistributionBucketId,
        ),

        /// Emits on setting the metadata by a distribution bucket operator.
        /// Params
        /// - worker ID
        /// - distribution bucket ID
        /// - metadata
        DistributionBucketMetadataSet(
            WorkerId,
            DistributionBucketId,
            Vec<u8>
        ),

        /// Emits on the distribution bucket operator removal.
        /// Params
        /// - distribution bucket ID
        /// - distribution bucket operator ID
        DistributionBucketOperatorRemoved(
            DistributionBucketId,
            WorkerId
        ),

        /// Emits on setting the metadata by a distribution bucket family.
        /// Params
        /// - distribution bucket family ID
        /// - metadata
        DistributionBucketFamilyMetadataSet(
            DistributionBucketFamilyId,
            Vec<u8>
        ),

        /// Emits on updating the data object state bloat bond.
        /// Params
        /// - state bloat bond value
        DataObjectStateBloatBondValueUpdated(Balance),

        /// Emits on storage assets being uploaded and deleted at the same time
        /// Params
        /// - UploadParameters
        /// - Ids of the uploaded objects
        /// - Ids of the removed objects
        DataObjectsUpdated(
            UploadParameters,
            BTreeSet<DataObjectId>,
            BTreeSet<DataObjectId>,
        ),

        /// Emits on Storage Operator making a remark
        /// Params
        /// - operator's worker id
        /// - storage bucket id
        /// - remark message
        StorageOperatorRemarked(
            WorkerId,
            StorageBucketId,
            Vec<u8>,
        ),

        /// Emits on Distribution Operator making a remark
        /// Params
        /// - operator's worker id
        /// - distribution bucket id
        /// - remark message
        DistributionOperatorRemarked(
            WorkerId,
            DistributionBucketId,
            Vec<u8>,
        ),


    }
}

decl_error! {
    /// Storage module predefined errors
    pub enum Error for Module<T: Config>{
        /// Generic Arithmetic Error due to internal accounting operation
        ArithmeticError,

        /// Invalid CID length (must be 46 bytes)
        InvalidCidLength,

        /// Empty "data object creation" collection.
        NoObjectsOnUpload,

        /// The requested storage bucket doesn't exist.
        StorageBucketDoesntExist,

        /// The requested storage bucket is not bound to a bag.
        StorageBucketIsNotBoundToBag,

        /// The requested storage bucket is already bound to a bag.
        StorageBucketIsBoundToBag,

        /// Invalid operation with invites: there is no storage bucket invitation.
        NoStorageBucketInvitation,

        /// Invalid operation with invites: storage provider was already set.
        StorageProviderAlreadySet,

        /// Storage provider must be set.
        StorageProviderMustBeSet,

        /// Invalid operation with invites: another storage provider was invited.
        DifferentStorageProviderInvited,

        /// Invalid operation with invites: storage provider was already invited.
        InvitedStorageProvider,

        /// Storage bucket id collections are empty.
        StorageBucketIdCollectionsAreEmpty,

        /// Storage bucket id collection provided contradicts the existing dynamic bag
        /// creation policy.
        StorageBucketsNumberViolatesDynamicBagCreationPolicy,

        /// Distribution bucket id collection provided contradicts the existing dynamic bag
        /// creation policy.
        DistributionBucketsViolatesDynamicBagCreationPolicy,

        /// Upload data error: empty content ID provided.
        EmptyContentId,

        /// Upload data error: zero object size.
        ZeroObjectSize,

        /// Upload data error: invalid state bloat bond source account.
        InvalidStateBloatBondSourceAccount,

        /// Invalid storage provider for bucket.
        InvalidStorageProvider,

        /// Insufficient balance for an operation.
        InsufficientBalance,

        /// Data object doesn't exist.
        DataObjectDoesntExist,

        /// Uploading of the new object is blocked.
        UploadingBlocked,

        /// Data object id collection is empty.
        DataObjectIdCollectionIsEmpty,

        /// Cannot move objects within the same bag.
        SourceAndDestinationBagsAreEqual,

        /// Data object hash is part of the blacklist.
        DataObjectBlacklisted,

        /// Blacklist size limit exceeded.
        BlacklistSizeLimitExceeded,

        /// Max object size limit exceeded for voucher.
        VoucherMaxObjectSizeLimitExceeded,

        /// Max object number limit exceeded for voucher.
        VoucherMaxObjectNumberLimitExceeded,

        /// Object number limit for the storage bucket reached.
        StorageBucketObjectNumberLimitReached,

        /// Objects total size limit for the storage bucket reached.
        StorageBucketObjectSizeLimitReached,

        /// Insufficient module treasury balance for an operation.
        InsufficientTreasuryBalance,

        /// Cannot delete a non-empty storage bucket.
        CannotDeleteNonEmptyStorageBucket,

        /// The `data_object_ids` extrinsic parameter collection is empty.
        DataObjectIdParamsAreEmpty,

        /// The new `StorageBucketsPerBagLimit` number is too low.
        StorageBucketsPerBagLimitTooLow,

        /// The new `StorageBucketsPerBagLimit` number is too high.
        StorageBucketsPerBagLimitTooHigh,

        /// `StorageBucketsPerBagLimit` was exceeded for a bag.
        StorageBucketPerBagLimitExceeded,

        /// The storage bucket doesn't accept new bags.
        StorageBucketDoesntAcceptNewBags,

        /// Cannot create the dynamic bag: dynamic bag exists.
        DynamicBagExists,

        /// Dynamic bag doesn't exist.
        DynamicBagDoesntExist,

        /// Storage provider operator doesn't exist.
        StorageProviderOperatorDoesntExist,

        /// Invalid extrinsic call: data size fee changed.
        DataSizeFeeChanged,

        /// Invalid extrinsic call: data object state bloat bond changed.
        DataObjectStateBloatBondChanged,

        /// Cannot delete non empty dynamic bag.
        CannotDeleteNonEmptyDynamicBag,

        /// Max distribution bucket family number limit exceeded.
        MaxDistributionBucketFamilyNumberLimitExceeded,

        /// Distribution bucket family doesn't exist.
        DistributionBucketFamilyDoesntExist,

        /// Distribution bucket doesn't exist.
        DistributionBucketDoesntExist,

        /// Distribution bucket id collections are empty.
        DistributionBucketIdCollectionsAreEmpty,

        /// Distribution bucket doesn't accept new bags.
        DistributionBucketDoesntAcceptNewBags,

        /// Max distribution bucket number per bag limit exceeded.
        MaxDistributionBucketNumberPerBagLimitExceeded,

        /// Distribution bucket is not bound to a bag.
        DistributionBucketIsNotBoundToBag,

        /// Distribution bucket is bound to a bag.
        DistributionBucketIsBoundToBag,

        /// The new `DistributionBucketsPerBagLimit` number is too low.
        DistributionBucketsPerBagLimitTooLow,

        /// The new `DistributionBucketsPerBagLimit` number is too high.
        DistributionBucketsPerBagLimitTooHigh,

        /// Distribution provider operator doesn't exist.
        DistributionProviderOperatorDoesntExist,

        /// Distribution provider operator already invited.
        DistributionProviderOperatorAlreadyInvited,

        /// Distribution provider operator already set.
        DistributionProviderOperatorSet,

        /// No distribution bucket invitation.
        NoDistributionBucketInvitation,

        /// Invalid operations: must be a distribution provider operator for a bucket.
        MustBeDistributionProviderOperatorForBucket,

        /// Max number of pending invitations limit for a distribution bucket reached.
        MaxNumberOfPendingInvitationsLimitForDistributionBucketReached,

        /// Max number of operators for a distribution bucket reached.
        MaxNumberOfOperatorsPerDistributionBucketReached,

        /// Distribution family bound to a bag creation policy.
        DistributionFamilyBoundToBagCreationPolicy,

        /// Max data object size exceeded.
        MaxDataObjectSizeExceeded,

        /// Invalid transactor account ID for this bucket.
        InvalidTransactorAccount,

        /// Not allowed 'number of storage buckets'
        NumberOfStorageBucketsOutsideOfAllowedContraints,

        /// Not allowed 'number of distribution buckets'
        NumberOfDistributionBucketsOutsideOfAllowedContraints,

        /// Call Disabled
        CallDisabled,
    }
}

decl_module! {
    /// _Storage_ substrate module.
    pub struct Module<T: Config> for enum Call where origin: T::Origin {
        /// Default deposit_event() handler
        fn deposit_event() = default;

        /// Predefined errors.
        type Error = Error<T>;

        /// Exports const - maximum size of the "hash blacklist" collection.
        const BlacklistSizeLimit: u64 = T::BlacklistSizeLimit::get();

        /// Exports const - minimum number of storage buckets per bag.
        const MinStorageBucketsPerBag: u32 = T::MinStorageBucketsPerBag::get();

        /// Exports const - maximum number of storage buckets per bag.
        const MaxStorageBucketsPerBag: u32 = T::MaxStorageBucketsPerBag::get();

        /// Exports const - minimum number of distribution buckets per bag.
        const MinDistributionBucketsPerBag: u32 = T::MinDistributionBucketsPerBag::get();

        /// Exports const - maximum number of distribution buckets per bag.
        const MaxDistributionBucketsPerBag: u32 = T::MaxDistributionBucketsPerBag::get();

        /// Exports const - the default dynamic bag creation policy for members (storage bucket
        /// number).
        const DefaultMemberDynamicBagNumberOfStorageBuckets: u32 =
            T::DefaultMemberDynamicBagNumberOfStorageBuckets::get();

        /// Exports const - the default dynamic bag creation policy for channels (storage bucket
        /// number).
        const DefaultChannelDynamicBagNumberOfStorageBuckets: u32 =
            T::DefaultChannelDynamicBagNumberOfStorageBuckets::get();

        /// Exports const - max allowed distribution bucket family number.
        const MaxDistributionBucketFamilyNumber: u64 = T::MaxDistributionBucketFamilyNumber::get();

        /// Exports const - max number of pending invitations per distribution bucket.
        const MaxNumberOfPendingInvitationsPerDistributionBucket: u32 =
            T::MaxNumberOfPendingInvitationsPerDistributionBucket::get();

        /// Exports const - max number of operators per distribution bucket.
        const MaxNumberOfOperatorsPerDistributionBucket: u32 =
            T::MaxNumberOfOperatorsPerDistributionBucket::get();

        /// Exports const - max data object size in bytes.
        const MaxDataObjectSize: u64 = T::MaxDataObjectSize::get();

        // ===== Storage Lead actions =====

        /// Delete storage bucket. Must be empty. Storage operator must be missing.
        /// <weight>
        ///
        /// ## Weight
        /// `O (1)`
        /// - DB:
        ///    - O(1) doesn't depend on the state or parameters
        /// # </weight>
        #[weight = WeightInfoStorage::<T>::delete_storage_bucket()]
        pub fn delete_storage_bucket(
            origin,
            storage_bucket_id: T::StorageBucketId,
        ){
            <T as Config>::StorageWorkingGroup::ensure_leader_origin(origin)?;

            let bucket = Self::ensure_storage_bucket_exists(&storage_bucket_id)?;

            ensure!(
                bucket.voucher.objects_used == 0,
                Error::<T>::CannotDeleteNonEmptyStorageBucket
            );

            // Check that no assigned bags left.
            ensure!(bucket.no_bags_assigned(), Error::<T>::StorageBucketIsBoundToBag);

            //
            // == MUTATION SAFE ==
            //

            <StorageBucketById<T>>::remove(storage_bucket_id);

            Self::deposit_event(
                RawEvent::StorageBucketDeleted(storage_bucket_id)
            );
        }

        /// Updates global uploading flag.
        /// <weight>
        ///
        /// ## Weight
        /// `O (1)`
        /// - DB:
        ///    - O(1) doesn't depend on the state or parameters
        /// # </weight>
        #[weight = WeightInfoStorage::<T>::update_uploading_blocked_status()]
        pub fn update_uploading_blocked_status(origin, new_status: bool) {
            <T as Config>::StorageWorkingGroup::ensure_leader_origin(origin)?;

            //
            // == MUTATION SAFE ==
            //

            UploadingBlocked::put(new_status);

            Self::deposit_event(RawEvent::UploadingBlockStatusUpdated(new_status));
        }

        /// Updates size-based pricing of new objects uploaded.
        /// <weight>
        ///
        /// ## Weight
        /// `O (1)`
        /// - DB:
        ///    - O(1) doesn't depend on the state or parameters
        /// # </weight>
        #[weight = WeightInfoStorage::<T>::update_data_size_fee()]
        pub fn update_data_size_fee(origin, new_data_size_fee: BalanceOf<T>) {
            <T as Config>::StorageWorkingGroup::ensure_leader_origin(origin)?;

            //
            // == MUTATION SAFE ==
            //

            DataObjectPerMegabyteFee::<T>::put(new_data_size_fee);

            Self::deposit_event(RawEvent::DataObjectPerMegabyteFeeUpdated(new_data_size_fee));
        }

        /// Updates "Storage buckets per bag" number limit.
        /// <weight>
        ///
        /// ## Weight
        /// `O (1)`
        /// - DB:
        ///    - O(1) doesn't depend on the state or parameters
        /// # </weight>
        #[weight = WeightInfoStorage::<T>::update_storage_buckets_per_bag_limit()]
        pub fn update_storage_buckets_per_bag_limit(origin, new_limit: u32) {
            <T as Config>::StorageWorkingGroup::ensure_leader_origin(origin)?;

            ensure!(
                new_limit >= T::MinStorageBucketsPerBag::get(),
                Error::<T>::StorageBucketsPerBagLimitTooLow
            );
            ensure!(
                new_limit <= T::MaxStorageBucketsPerBag::get(),
                Error::<T>::StorageBucketsPerBagLimitTooHigh
            );

            //
            // == MUTATION SAFE ==
            //

            StorageBucketsPerBagLimit::put(new_limit);

            Self::deposit_event(RawEvent::StorageBucketsPerBagLimitUpdated(new_limit));
        }

        /// Updates "Storage buckets voucher max limits".
        /// <weight>
        ///
        /// ## Weight
        /// `O (1)`
        /// - DB:
        ///    - O(1) doesn't depend on the state or parameters
        /// # </weight>
        #[weight = WeightInfoStorage::<T>::update_storage_buckets_voucher_max_limits()]
        pub fn update_storage_buckets_voucher_max_limits(
            origin,
            new_objects_size: u64,
            new_objects_number: u64,
        ) {
            <T as Config>::StorageWorkingGroup::ensure_leader_origin(origin)?;

            //
            // == MUTATION SAFE ==
            //

            VoucherMaxObjectsSizeLimit::put(new_objects_size);
            VoucherMaxObjectsNumberLimit::put(new_objects_number);

            Self::deposit_event(
                RawEvent::StorageBucketsVoucherMaxLimitsUpdated(new_objects_size, new_objects_number)
            );
        }


        /// Updates data object state bloat bond value.
        /// <weight>
        ///
        /// ## Weight
        /// `O (1)`
        /// - DB:
        ///    - O(1) doesn't depend on the state or parameters
        /// # </weight>
        #[weight = WeightInfoStorage::<T>::update_data_object_state_bloat_bond()]
        pub fn update_data_object_state_bloat_bond(
            origin,
            state_bloat_bond: BalanceOf<T>,
        ) {
            T::StorageWorkingGroup::ensure_leader_origin(origin)?;

            //
            // == MUTATION SAFE ==
            //

            DataObjectStateBloatBondValue::<T>::put(state_bloat_bond);

            Self::deposit_event(
                RawEvent::DataObjectStateBloatBondValueUpdated(state_bloat_bond)
            );
        }

        /// Update number of storage buckets used in given dynamic bag creation policy.
        /// <weight>
        ///
        /// ## Weight
        /// `O (1)`
        /// - DB:
        ///    - O(1) doesn't depend on the state or parameters
        /// # </weight>
        #[weight =
            WeightInfoStorage::<T>::update_number_of_storage_buckets_in_dynamic_bag_creation_policy()]
        pub fn update_number_of_storage_buckets_in_dynamic_bag_creation_policy(
            origin,
            dynamic_bag_type: DynamicBagType,
            number_of_storage_buckets: u32,
        ) {
            <T as Config>::StorageWorkingGroup::ensure_leader_origin(origin)?;

            ensure!(
                number_of_storage_buckets >= T::MinStorageBucketsPerBag::get()
                    && number_of_storage_buckets <= T::MaxStorageBucketsPerBag::get(),
                Error::<T>::NumberOfStorageBucketsOutsideOfAllowedContraints
            );

            //
            // == MUTATION SAFE ==
            //

            let mut creation_policy = Self::get_dynamic_bag_creation_policy(dynamic_bag_type);

            creation_policy.number_of_storage_buckets = number_of_storage_buckets;

            DynamicBagCreationPolicies::<T>::insert(dynamic_bag_type, creation_policy);

            Self::deposit_event(
                RawEvent::NumberOfStorageBucketsInDynamicBagCreationPolicyUpdated(
                    dynamic_bag_type,
                    number_of_storage_buckets
                )
            );
        }

        /// Add and remove hashes to the current blacklist.
        /// <weight>
        ///
        /// ## Weight
        /// `O (W + V)` where:
        /// - `W` is the number of items in `remove_hashes`
        /// - `V` is the number of items in `add_hashes`
        /// - DB:
        ///    - `O(W)` - from the the generated weights
        /// # </weight>
        #[weight = WeightInfoStorage::<T>::update_blacklist(
            remove_hashes.len().saturated_into(),
            add_hashes.len().saturated_into())
        ]
        pub fn update_blacklist(
            origin,
            remove_hashes: BTreeSet<Vec<u8>>,
            add_hashes: BTreeSet<Vec<u8>>
        ){
            <T as Config>::StorageWorkingGroup::ensure_leader_origin(origin)?;

            // Get only hashes that exist in the blacklist.
            let verified_remove_hashes = Self::get_existing_hashes(&remove_hashes)?;

            // Get only hashes that doesn't exist in the blacklist.
            let verified_add_hashes = Self::get_nonexisting_hashes(&add_hashes)?;

            let updated_blacklist_size: u64 = Self::current_blacklist_size()
                .saturating_add(verified_add_hashes.len().saturated_into::<u64>())
                .saturating_sub(verified_remove_hashes.len().saturated_into::<u64>());

            ensure!(
                updated_blacklist_size <= T::BlacklistSizeLimit::get(),
                Error::<T>::BlacklistSizeLimitExceeded
            );

            //
            // == MUTATION SAFE ==
            //

            for cid in verified_remove_hashes.iter() {
                Blacklist::remove(cid);
            }

            for cid in verified_add_hashes.iter() {
                Blacklist::insert(cid, ());
            }

            CurrentBlacklistSize::put(updated_blacklist_size);

            Self::deposit_event(RawEvent::UpdateBlacklist(remove_hashes, add_hashes));
        }

        /// Create storage bucket.
        /// <weight>
        ///
        /// ## Weight
        /// `O (1)`
        /// - DB:
        ///    - O(1) doesn't depend on the state or parameters
        /// # </weight>
        #[weight = WeightInfoStorage::<T>::create_storage_bucket()]
        pub fn create_storage_bucket(
            origin,
            invite_worker: Option<WorkerId<T>>,
            accepting_new_bags: bool,
            size_limit: u64,
            objects_limit: u64,
        ) {
            <T as Config>::StorageWorkingGroup::ensure_leader_origin(origin)?;

            let voucher = Voucher {
                size_limit,
                objects_limit,
                ..Default::default()
            };

            Self::can_create_storage_bucket(&voucher, &invite_worker)?;

            //
            // == MUTATION SAFE ==
            //

            let operator_status = invite_worker
                .map(StorageBucketOperatorStatus::InvitedStorageWorker)
                .unwrap_or(StorageBucketOperatorStatus::Missing);

            let storage_bucket = StorageBucket::<T> {
                operator_status,
                accepting_new_bags,
                voucher,
                assigned_bags: 0,
            };

            let storage_bucket_id = Self::next_storage_bucket_id();

            <NextStorageBucketId<T>>::put(storage_bucket_id + One::one());

            <StorageBucketById<T>>::insert(storage_bucket_id, storage_bucket);

            Self::deposit_event(
                RawEvent::StorageBucketCreated(
                    storage_bucket_id,
                    invite_worker,
                    accepting_new_bags,
                    size_limit,
                    objects_limit,
                )
            );
        }

        /// Updates storage buckets for a bag.
        /// <weight>
        ///
        /// ## Weight
        /// `O (W + V)` where:
        /// - `W` is the number of items in `add_buckets`
        /// - `V` is the number of items in `remove_buckets`
        /// - DB:
        ///    - `O(V + W)` - from the the generated weights
        /// # </weight>
        #[weight = WeightInfoStorage::<T>::update_storage_buckets_for_bag(
            add_buckets.len().saturated_into(),
            remove_buckets.len().saturated_into())
        ]
        pub fn update_storage_buckets_for_bag(
            origin,
            bag_id: BagId<T>,
            add_buckets: BTreeSet<T::StorageBucketId>,
            remove_buckets: BTreeSet<T::StorageBucketId>,
        ) {
            <T as Config>::StorageWorkingGroup::ensure_leader_origin(origin)?;

            Self::ensure_bag_exists(&bag_id)?;

            let voucher_update = Self::validate_update_storage_buckets_for_bag_params(
                &bag_id,
                &add_buckets,
                &remove_buckets,
            )?;

            //
            // == MUTATION SAFE ==
            //

            // Update vouchers.
            if !add_buckets.is_empty() {
                Self::change_storage_buckets_vouchers(
                    &add_buckets,
                    &voucher_update,
                    OperationType::Increase
                );
            }
            if !remove_buckets.is_empty() {
                Self::change_storage_buckets_vouchers(
                    &remove_buckets,
                    &voucher_update,
                    OperationType::Decrease
                );
            }

            // Update bag counters.
            Self::change_bag_assignments_for_storage_buckets(&add_buckets, &remove_buckets);

            Bags::<T>::try_mutate(&bag_id, |bag| {
                bag.update_storage_buckets::<T>(&mut add_buckets.clone(), &remove_buckets)
            })?;

            Self::deposit_event(
                RawEvent::StorageBucketsUpdatedForBag(bag_id, add_buckets, remove_buckets)
            );
        }

        /// Cancel pending storage bucket invite. An invitation must be pending.
        /// <weight>
        ///
        /// ## Weight
        /// `O (1)`
        /// - DB:
        ///    - O(1) doesn't depend on the state or parameters
        /// # </weight>
        #[weight = WeightInfoStorage::<T>::cancel_storage_bucket_operator_invite()]
        pub fn cancel_storage_bucket_operator_invite(origin, storage_bucket_id: T::StorageBucketId){
            <T as Config>::StorageWorkingGroup::ensure_leader_origin(origin)?;

            let bucket = Self::ensure_storage_bucket_exists(&storage_bucket_id)?;

            Self::ensure_bucket_pending_invitation_status(&bucket)?;

            //
            // == MUTATION SAFE ==
            //

            <StorageBucketById<T>>::insert(storage_bucket_id, StorageBucket::<T> {
                operator_status:StorageBucketOperatorStatus::Missing,
                ..bucket
            });

            Self::deposit_event(
                RawEvent::StorageBucketInvitationCancelled(storage_bucket_id)
            );
        }

        /// Invite storage bucket operator. Must be missing.
        /// <weight>
        ///
        /// ## Weight
        /// `O (1)`
        /// - DB:
        ///    - O(1) doesn't depend on the state or parameters
        /// # </weight>
        #[weight = WeightInfoStorage::<T>::invite_storage_bucket_operator()]
        pub fn invite_storage_bucket_operator(
            origin,
            storage_bucket_id: T::StorageBucketId,
            operator_id: WorkerId<T>,
        ){
            <T as Config>::StorageWorkingGroup::ensure_leader_origin(origin)?;

            let bucket = Self::ensure_storage_bucket_exists(&storage_bucket_id)?;

            Self::ensure_bucket_missing_invitation_status(&bucket)?;

            Self::ensure_storage_provider_operator_exists(&operator_id)?;

            //
            // == MUTATION SAFE ==
            //

            <StorageBucketById<T>>::insert(storage_bucket_id, StorageBucket::<T> {
                operator_status:StorageBucketOperatorStatus::InvitedStorageWorker(operator_id),
                ..bucket
            });

            Self::deposit_event(
                RawEvent::StorageBucketOperatorInvited(storage_bucket_id, operator_id)
            );
        }

        /// Removes storage bucket operator.
        /// <weight>
        ///
        /// ## Weight
        /// `O (1)`
        /// - DB:
        ///    - O(1) doesn't depend on the state or parameters
        /// # </weight>
        #[weight = WeightInfoStorage::<T>::remove_storage_bucket_operator()]
        pub fn remove_storage_bucket_operator(
            origin,
            storage_bucket_id: T::StorageBucketId,
        ){
            <T as Config>::StorageWorkingGroup::ensure_leader_origin(origin)?;

            let bucket = Self::ensure_storage_bucket_exists(&storage_bucket_id)?;

            Self::ensure_bucket_storage_provider_invitation_status_for_removal(&bucket)?;

            //
            // == MUTATION SAFE ==
            //

            <StorageBucketById<T>>::insert(storage_bucket_id, StorageBucket::<T> {
                operator_status:StorageBucketOperatorStatus::Missing,
                ..bucket
            });

            Self::deposit_event(
                RawEvent::StorageBucketOperatorRemoved(storage_bucket_id)
            );
        }

        /// Update whether new bags are being accepted for storage.
        /// <weight>
        ///
        /// ## Weight
        /// `O (1)`
        /// - DB:
        ///    - O(1) doesn't depend on the state or parameters
        /// # </weight>
        #[weight = WeightInfoStorage::<T>::update_storage_bucket_status()]
        pub fn update_storage_bucket_status(
            origin,
            storage_bucket_id: T::StorageBucketId,
            accepting_new_bags: bool
        ) {
            <T as Config>::StorageWorkingGroup::ensure_leader_origin(origin)?;

            let bucket = Self::ensure_storage_bucket_exists(&storage_bucket_id)?;

            //
            // == MUTATION SAFE ==
            //

            <StorageBucketById<T>>::insert(storage_bucket_id, StorageBucket::<T> {
                accepting_new_bags,
                ..bucket
            });

            Self::deposit_event(
                RawEvent::StorageBucketStatusUpdated(storage_bucket_id, accepting_new_bags)
            );
        }

        /// Sets storage bucket voucher limits.
        /// <weight>
        ///
        /// ## Weight
        /// `O (1)`
        /// - DB:
        ///    - O(1) doesn't depend on the state or parameters
        /// # </weight>
        #[weight = WeightInfoStorage::<T>::set_storage_bucket_voucher_limits()]
        pub fn set_storage_bucket_voucher_limits(
            origin,
            storage_bucket_id: T::StorageBucketId,
            new_objects_size_limit: u64,
            new_objects_number_limit: u64,
        ) {
            <T as Config>::StorageWorkingGroup::ensure_leader_origin(origin)?;

            let bucket = Self::ensure_storage_bucket_exists(&storage_bucket_id)?;

            ensure!(
                new_objects_size_limit <= Self::voucher_max_objects_size_limit(),
                Error::<T>::VoucherMaxObjectSizeLimitExceeded
            );

            ensure!(
                new_objects_number_limit <= Self::voucher_max_objects_number_limit(),
                Error::<T>::VoucherMaxObjectNumberLimitExceeded
            );

            //
            // == MUTATION SAFE ==
            //

            <StorageBucketById<T>>::insert(storage_bucket_id, StorageBucket::<T> {
                voucher: Voucher{
                    size_limit: new_objects_size_limit,
                    objects_limit: new_objects_number_limit,
                    ..bucket.voucher
                },
                ..bucket
            });

            Self::deposit_event(
                RawEvent::StorageBucketVoucherLimitsSet(
                    storage_bucket_id,
                    new_objects_size_limit,
                    new_objects_number_limit
                )
            );
        }

        // ===== Storage Operator actions =====

        /// Accept the storage bucket invitation. An invitation must match the worker_id parameter.
        /// It accepts an additional account ID (transactor) for accepting data objects to prevent
        /// transaction nonce collisions.
        /// <weight>
        ///
        /// ## Weight
        /// `O (1)`
        /// - DB:
        ///    - O(1) doesn't depend on the state or parameters
        /// # </weight>
        #[weight = WeightInfoStorage::<T>::accept_storage_bucket_invitation()]
        pub fn accept_storage_bucket_invitation(
            origin,
            worker_id: WorkerId<T>,
            storage_bucket_id: T::StorageBucketId,
            transactor_account_id: T::AccountId,
        ) {
            <T as Config>::StorageWorkingGroup::ensure_worker_origin(origin, &worker_id)?;

            let bucket = Self::ensure_storage_bucket_exists(&storage_bucket_id)?;

            Self::ensure_bucket_storage_provider_invitation_status(&bucket, worker_id)?;

            //
            // == MUTATION SAFE ==
            //

            <StorageBucketById<T>>::insert(storage_bucket_id, StorageBucket::<T> {
                operator_status:
                    StorageBucketOperatorStatus::StorageWorker(
                        worker_id,
                        transactor_account_id.clone()
                    ),
                ..bucket
            });

            Self::deposit_event(
                RawEvent::StorageBucketInvitationAccepted(
                    storage_bucket_id,
                    worker_id,
                    transactor_account_id
                )
            );
        }

        /// Sets storage operator metadata (eg.: storage node URL).
        /// <weight>
        ///
        /// ## Weight
        /// `O (W)` where:
        /// - `W` is length of the `metadata`
        /// - DB:
        ///    - O(1) doesn't depend on the state or parameters
        /// # </weight>
        #[weight =
            WeightInfoStorage::<T>::set_storage_operator_metadata(metadata.len().saturated_into())]
        pub fn set_storage_operator_metadata(
            origin,
            worker_id: WorkerId<T>,
            storage_bucket_id: T::StorageBucketId,
            metadata: Vec<u8>
        ) {
            <T as Config>::StorageWorkingGroup::ensure_worker_origin(origin, &worker_id)?;

            let bucket = Self::ensure_storage_bucket_exists(&storage_bucket_id)?;

            Self::ensure_bucket_invitation_accepted(&bucket, worker_id)?;

            //
            // == MUTATION SAFE ==
            //

            Self::deposit_event(
                RawEvent::StorageOperatorMetadataSet(storage_bucket_id, worker_id, metadata)
            );
        }

        /// A storage provider signals that the data object was successfully uploaded to its storage.
        /// <weight>
        ///
        /// ## Weight
        /// `O (W )` where:
        /// - `W` is the number of items in `data_objects`
        /// - DB:
        ///    - `O(W)` - from the the generated weights
        /// # </weight>
        #[weight =
            WeightInfoStorage::<T>::accept_pending_data_objects(data_objects.len().saturated_into())]
        pub fn accept_pending_data_objects(
            origin,
            worker_id: WorkerId<T>,
            storage_bucket_id: T::StorageBucketId,
            bag_id: BagId<T>,
            data_objects: BTreeSet<T::DataObjectId>,
        ) {
            let transactor_account_id = ensure_signed(origin)?;

            let bucket = Self::ensure_storage_bucket_exists(&storage_bucket_id)?;

            Self::ensure_bucket_transactor_access(&bucket, worker_id, transactor_account_id)?;

            Self::ensure_bag_exists(&bag_id)?;

            Self::validate_accept_pending_data_objects_params(
                &bag_id,
                &data_objects,
                &storage_bucket_id
            )?;

            //
            // == MUTATION SAFE ==
            //

            // Accept data objects for a bag.
            for data_object_id in data_objects.iter() {
                DataObjectsById::<T>::mutate(&bag_id, data_object_id, |data_object| {
                    data_object.accepted = true;
                });
            }

            Self::deposit_event(
                RawEvent::PendingDataObjectsAccepted(
                    storage_bucket_id,
                    worker_id,
                    bag_id,
                    data_objects
                )
            );
        }

        // ===== Distribution Lead actions =====

        /// Create a distribution bucket family.
        /// <weight>
        ///
        /// ## Weight
        /// `O (1)`
        /// - DB:
        ///    - O(1) doesn't depend on the state or parameters
        /// # </weight>
        #[weight = WeightInfoStorage::<T>::create_distribution_bucket_family()]
        pub fn create_distribution_bucket_family(origin) {
            <T as Config>::DistributionWorkingGroup::ensure_leader_origin(origin)?;

            ensure!(
                Self::distribution_bucket_family_number() <
                    T::MaxDistributionBucketFamilyNumber::get(),
                Error::<T>::MaxDistributionBucketFamilyNumberLimitExceeded
            );

            //
            // == MUTATION SAFE ==
            //

            Self::increment_distribution_family_number();

            let family = DistributionBucketFamily::<T>::default();

            let family_id = Self::next_distribution_bucket_family_id();

            <NextDistributionBucketFamilyId<T>>::put(family_id + One::one());

            <DistributionBucketFamilyById<T>>::insert(family_id, family);

            Self::deposit_event(RawEvent::DistributionBucketFamilyCreated(family_id));
        }

        /// Deletes a distribution bucket family.
        /// <weight>
        ///
        /// ## Weight
        /// `O (1)`
        /// - DB:
        ///    - O(1) doesn't depend on the state or parameters
        /// # </weight>
        #[weight = WeightInfoStorage::<T>::delete_distribution_bucket_family()]
        pub fn delete_distribution_bucket_family(origin, family_id: T::DistributionBucketFamilyId) {
            <T as Config>::DistributionWorkingGroup::ensure_leader_origin(origin)?;

            Self::ensure_distribution_bucket_family_exists(&family_id)?;

            // Check that no assigned bags left.
            ensure!(Self::no_bags_assigned(&family_id), Error::<T>::DistributionBucketIsBoundToBag);

            Self::check_dynamic_bag_creation_policy_for_dependencies(
                &family_id,
                DynamicBagType::Member
            )?;
            Self::check_dynamic_bag_creation_policy_for_dependencies(
                &family_id,
                DynamicBagType::Channel
            )?;

            //
            // == MUTATION SAFE ==
            //

            Self::decrement_distribution_family_number();

            <DistributionBucketFamilyById<T>>::remove(family_id);

            Self::deposit_event(RawEvent::DistributionBucketFamilyDeleted(family_id));
        }

        /// Create a distribution bucket.
        /// <weight>
        ///
        /// ## Weight
        /// `O (1)`
        /// - DB:
        ///    - O(1) doesn't depend on the state or parameters
        /// # </weight>
        #[weight = WeightInfoStorage::<T>::create_distribution_bucket()]
        pub fn create_distribution_bucket(
            origin,
            family_id: T::DistributionBucketFamilyId,
            accepting_new_bags: bool,
        ) {
            <T as Config>::DistributionWorkingGroup::ensure_leader_origin(origin)?;

            let family = Self::ensure_distribution_bucket_family_exists(&family_id)?;

            //
            // == MUTATION SAFE ==
            //

            let bucket = DistributionBucket::<T> {
                accepting_new_bags,
                distributing: true,
                pending_invitations: BoundedBTreeSet::default(),
                operators: BoundedBTreeSet::default(),
                assigned_bags: 0,
            };

            let bucket_index = family.next_distribution_bucket_index;
            let bucket_id = Self::create_distribution_bucket_id(family_id, bucket_index);

            <DistributionBucketFamilyById<T>>::mutate(family_id, |family|{
                family.increment_next_distribution_bucket_index_counter();
            });

            <DistributionBucketByFamilyIdById<T>>::insert(family_id, bucket_index, bucket);

            Self::deposit_event(
                RawEvent::DistributionBucketCreated(family_id, accepting_new_bags, bucket_id)
            );
        }

        /// Updates a distribution bucket 'accepts new bags' flag.
        /// <weight>
        ///
        /// ## Weight
        /// `O (1)`
        /// - DB:
        ///    - O(1) doesn't depend on the state or parameters
        /// # </weight>
        #[weight = WeightInfoStorage::<T>::update_distribution_bucket_status()]
        pub fn update_distribution_bucket_status(
            origin,
            bucket_id: DistributionBucketId<T>,
            accepting_new_bags: bool
        ) {
            <T as Config>::DistributionWorkingGroup::ensure_leader_origin(origin)?;

            Self::ensure_distribution_bucket_exists(&bucket_id)?;

            //
            // == MUTATION SAFE ==
            //

            <DistributionBucketByFamilyIdById<T>>::mutate(
                bucket_id.distribution_bucket_family_id,
                bucket_id.distribution_bucket_index,
                |bucket| {
                    bucket.accepting_new_bags = accepting_new_bags;
                }
            );

            Self::deposit_event(
                RawEvent::DistributionBucketStatusUpdated(bucket_id, accepting_new_bags)
            );
        }

        /// Delete distribution bucket. Must be empty.
        /// <weight>
        ///
        /// ## Weight
        /// `O (1)`
        /// - DB:
        ///    - O(1) doesn't depend on the state or parameters
        /// # </weight>
        #[weight = WeightInfoStorage::<T>::delete_distribution_bucket()]
        pub fn delete_distribution_bucket(
            origin,
            bucket_id: DistributionBucketId<T>,
        ){
            <T as Config>::DistributionWorkingGroup::ensure_leader_origin(origin)?;

            let bucket = Self::ensure_distribution_bucket_exists(&bucket_id)?;

            // Check that no assigned bags left.
            ensure!(bucket.no_bags_assigned(), Error::<T>::DistributionBucketIsBoundToBag);

            // Check that all operators were removed.
            ensure!(bucket.operators.is_empty(), Error::<T>::DistributionProviderOperatorSet);

            //
            // == MUTATION SAFE ==
            //

            <DistributionBucketByFamilyIdById<T>>::remove(
                &bucket_id.distribution_bucket_family_id,
                &bucket_id.distribution_bucket_index
            );

            Self::deposit_event(
                RawEvent::DistributionBucketDeleted(bucket_id)
            );
        }

        /// Updates distribution buckets for a bag.
        /// <weight>
        ///
        /// ## Weight
        /// `O (W + V)` where:
        /// - `W` is the number of items in `add_buckets_indices`
        /// - `V` is the number of items in `remove_buckets_indices`
        /// - DB:
        ///    - `O(V + W)` - from the the generated weights
        /// # </weight>
        #[weight = WeightInfoStorage::<T>::update_distribution_buckets_for_bag(
            add_buckets_indices.len().saturated_into(),
            remove_buckets_indices.len().saturated_into())
        ]
        pub fn update_distribution_buckets_for_bag(
            origin,
            bag_id: BagId<T>,
            family_id: T::DistributionBucketFamilyId,
            add_buckets_indices: BTreeSet<T::DistributionBucketIndex>,
            remove_buckets_indices: BTreeSet<T::DistributionBucketIndex>,
        ) {
            <T as Config>::DistributionWorkingGroup::ensure_leader_origin(origin)?;

            Self::validate_update_distribution_buckets_for_bag_params(
                &bag_id,
                &family_id,
                &add_buckets_indices,
                &remove_buckets_indices,
            )?;

            //
            // == MUTATION SAFE ==
            //

            let add_buckets_ids = add_buckets_indices
                .iter()
                .map(|idx| Self::create_distribution_bucket_id(family_id, *idx))
                .collect::<BTreeSet<_>>();

            let remove_buckets_ids = remove_buckets_indices
                .iter()
                .map(|idx| Self::create_distribution_bucket_id(family_id, *idx))
                .collect::<BTreeSet<_>>();

            Bags::<T>::try_mutate(&bag_id, |bag| {
                bag.update_distribution_buckets::<T>(&mut add_buckets_ids.clone(), &remove_buckets_ids)
            })?;

            Self::change_bag_assignments_for_distribution_buckets(
                &add_buckets_ids,
                &remove_buckets_ids
            );

            Self::deposit_event(
                RawEvent::DistributionBucketsUpdatedForBag(
                    bag_id,
                    family_id,
                    add_buckets_indices,
                    remove_buckets_indices
                )
            );
        }

        /// Updates "Distribution buckets per bag" number limit.
        /// <weight>
        ///
        /// ## Weight
        /// `O (1)`
        /// - DB:
        ///    - O(1) doesn't depend on the state or parameters
        /// # </weight>
        #[weight = WeightInfoStorage::<T>::update_distribution_buckets_per_bag_limit()]
        pub fn update_distribution_buckets_per_bag_limit(origin, new_limit: u32) {
            <T as Config>::DistributionWorkingGroup::ensure_leader_origin(origin)?;

            ensure!(
                new_limit >= T::MinDistributionBucketsPerBag::get(),
                Error::<T>::DistributionBucketsPerBagLimitTooLow,
            );
            ensure!(
                new_limit <= T::MaxDistributionBucketsPerBag::get(),
                Error::<T>::DistributionBucketsPerBagLimitTooHigh,
            );

            //
            // == MUTATION SAFE ==
            //

            DistributionBucketsPerBagLimit::put(new_limit);

            Self::deposit_event(RawEvent::DistributionBucketsPerBagLimitUpdated(new_limit));
        }

        /// Updates 'distributing' flag for the distributing flag.
        /// <weight>
        ///
        /// ## Weight
        /// `O (1)`
        /// - DB:
        ///    - O(1) doesn't depend on the state or parameters
        /// # </weight>
        #[weight = WeightInfoStorage::<T>::update_distribution_bucket_mode()]
        pub fn update_distribution_bucket_mode(
            origin,
            bucket_id: DistributionBucketId<T>,
            distributing: bool
        ) {
            <T as Config>::DistributionWorkingGroup::ensure_leader_origin(origin)?;

            Self::ensure_distribution_bucket_exists(&bucket_id)?;

            //
            // == MUTATION SAFE ==
            //

            <DistributionBucketByFamilyIdById<T>>::mutate(
                bucket_id.distribution_bucket_family_id,
                bucket_id.distribution_bucket_index,
                |bucket| {
                    bucket.distributing = distributing;
                }
            );

            Self::deposit_event(
                RawEvent::DistributionBucketModeUpdated(bucket_id, distributing)
            );
        }

        /// Update number of distributed buckets used in given dynamic bag creation policy.
        /// Updates distribution buckets for a bag.
        /// <weight>
        ///
        /// ## Weight
        /// `O (W)` where:
        /// - `W` is the number of items in `families`
        /// - DB:
        ///    - `O(W)` - from the the generated weights
        /// # </weight>
        #[weight =
            WeightInfoStorage::<T>::update_families_in_dynamic_bag_creation_policy(
                families.len().saturated_into()
            )
        ]
        pub fn update_families_in_dynamic_bag_creation_policy(
            origin,
            dynamic_bag_type: DynamicBagType,
            families: BTreeMap<T::DistributionBucketFamilyId, u32>
        ) {
            <T as Config>::DistributionWorkingGroup::ensure_leader_origin(origin)?;

            let policy_families = Self::validate_update_families_in_dynamic_bag_creation_policy_params(&families)?;

            //
            // == MUTATION SAFE ==
            //

            // We initialize the default storage bucket number here if no policy exists.
            let mut new_policy = Self::get_dynamic_bag_creation_policy(dynamic_bag_type);
            new_policy.families = policy_families;

            DynamicBagCreationPolicies::<T>::insert(dynamic_bag_type, new_policy);

            Self::deposit_event(
                RawEvent::FamiliesInDynamicBagCreationPolicyUpdated(
                    dynamic_bag_type,
                    families
                )
            );
        }

        /// Invite an operator. Must be missing.
        /// <weight>
        ///
        /// ## Weight
        /// `O (1)`
        /// - DB:
        ///    - O(1) doesn't depend on the state or parameters
        /// # </weight>
        #[weight = WeightInfoStorage::<T>::invite_distribution_bucket_operator()]
        pub fn invite_distribution_bucket_operator(
            origin,
            bucket_id: DistributionBucketId<T>,
            operator_worker_id: WorkerId<T>
        ) {
            <T as Config>::DistributionWorkingGroup::ensure_leader_origin(origin)?;

            let bucket = Self::ensure_distribution_bucket_exists(&bucket_id)?;

            Self::ensure_distribution_provider_can_be_invited(&bucket, &operator_worker_id)?;

            //
            // == MUTATION SAFE ==
            //

            <DistributionBucketByFamilyIdById<T>>::try_mutate(
                bucket_id.distribution_bucket_family_id,
                bucket_id.distribution_bucket_index,
                |bucket| {
                    bucket.pending_invitations
                    .try_insert(operator_worker_id)
                    .map_err(|_| Error::<T>::MaxNumberOfPendingInvitationsLimitForDistributionBucketReached)
                }
            )?;

            Self::deposit_event(
                RawEvent::DistributionBucketOperatorInvited(bucket_id, operator_worker_id)
            );
        }

        /// Cancel pending invite. Must be pending.
        /// <weight>
        ///
        /// ## Weight
        /// `O (1)`
        /// - DB:
        ///    - O(1) doesn't depend on the state or parameters
        /// # </weight>
        #[weight = WeightInfoStorage::<T>::cancel_distribution_bucket_operator_invite()]
        pub fn cancel_distribution_bucket_operator_invite(
            origin,
            bucket_id: DistributionBucketId<T>,
            operator_worker_id: WorkerId<T>
        ) {
            <T as Config>::DistributionWorkingGroup::ensure_leader_origin(origin)?;

            let bucket = Self::ensure_distribution_bucket_exists(&bucket_id)?;

            ensure!(
                bucket.pending_invitations.contains(&operator_worker_id),
                Error::<T>::NoDistributionBucketInvitation
            );

            //
            // == MUTATION SAFE ==
            //

            <DistributionBucketByFamilyIdById<T>>::mutate(
                bucket_id.distribution_bucket_family_id,
                bucket_id.distribution_bucket_index,
                |bucket| {
                    bucket.pending_invitations.remove(&operator_worker_id);
                }
            );

            Self::deposit_event(
                RawEvent::DistributionBucketInvitationCancelled(
                    bucket_id,
                    operator_worker_id
                )
            );
        }

        /// Removes distribution bucket operator.
        /// <weight>
        ///
        /// ## Weight
        /// `O (1)`
        /// - DB:
        ///    - O(1) doesn't depend on the state or parameters
        /// # </weight>
        #[weight = WeightInfoStorage::<T>::remove_distribution_bucket_operator()]
        pub fn remove_distribution_bucket_operator(
            origin,
            bucket_id: DistributionBucketId<T>,
            operator_worker_id: WorkerId<T>,
        ){
            <T as Config>::DistributionWorkingGroup::ensure_leader_origin(origin)?;

            let bucket = Self::ensure_distribution_bucket_exists(&bucket_id)?;

            ensure!(
                bucket.operators.contains(&operator_worker_id),
                Error::<T>::MustBeDistributionProviderOperatorForBucket
            );


            //
            // == MUTATION SAFE ==
            //

            <DistributionBucketByFamilyIdById<T>>::mutate(
                bucket_id.distribution_bucket_family_id,
                bucket_id.distribution_bucket_index,
                |bucket| {
                    bucket.operators.remove(&operator_worker_id);
                }
            );

            Self::deposit_event(
                RawEvent::DistributionBucketOperatorRemoved(bucket_id, operator_worker_id)
            );
        }

        /// Set distribution bucket family metadata.
        /// <weight>
        ///
        /// ## Weight
        /// `O (W)` where:
        /// - `W` is length of the `metadata`
        /// - DB:
        ///    - O(1) doesn't depend on the state or parameters
        /// # </weight>
        #[weight =
            WeightInfoStorage::<T>::set_distribution_bucket_family_metadata(
                metadata.len().saturated_into()
            )
        ]
        pub fn set_distribution_bucket_family_metadata(
            origin,
            family_id: T::DistributionBucketFamilyId,
            metadata: Vec<u8>,
        ) {
            <T as Config>::DistributionWorkingGroup::ensure_leader_origin(origin)?;

            Self::ensure_distribution_bucket_family_exists(&family_id)?;

            //
            // == MUTATION SAFE ==
            //

            Self::deposit_event(
                RawEvent::DistributionBucketFamilyMetadataSet(
                    family_id,
                    metadata
                )
            );
        }


        // ===== Distribution Operator actions =====

        /// Accept pending invite.
        /// <weight>
        ///
        /// ## Weight
        /// `O (1)`
        /// - DB:
        ///    - O(1) doesn't depend on the state or parameters
        /// # </weight>
        #[weight = WeightInfoStorage::<T>::accept_distribution_bucket_invitation()]
        pub fn accept_distribution_bucket_invitation(
            origin,
            worker_id: WorkerId<T>,
            bucket_id: DistributionBucketId<T>,
        ) {
            <T as Config>::DistributionWorkingGroup::ensure_worker_origin(origin, &worker_id)?;

            let bucket = Self::ensure_distribution_bucket_exists(&bucket_id)?;

            ensure!(
                bucket.pending_invitations.contains(&worker_id),
                Error::<T>::NoDistributionBucketInvitation
            );

            <DistributionBucketByFamilyIdById<T>>::try_mutate(
                bucket_id.distribution_bucket_family_id,
                bucket_id.distribution_bucket_index,
                |bucket| {
                    bucket.pending_invitations.remove(&worker_id);
                    bucket.operators
                        .try_insert(worker_id)
                        .map_err(|_| Error::<T>::MaxNumberOfOperatorsPerDistributionBucketReached)?;
                    DispatchResult::Ok(())
                }
            )?;

            //
            // == MUTATION SAFE ==
            //

            Self::deposit_event(
                RawEvent::DistributionBucketInvitationAccepted(worker_id, bucket_id)
            );
        }

        /// Set distribution operator metadata for the distribution bucket.
        /// <weight>
        ///
        /// ## Weight
        /// `O (W)` where:
        /// - `W` is length of the `metadata`
        /// - DB:
        ///    - O(1) doesn't depend on the state or parameters
        /// # </weight>
        #[weight =
            WeightInfoStorage::<T>::set_distribution_operator_metadata(metadata.len().saturated_into())
        ]
        pub fn set_distribution_operator_metadata(
            origin,
            worker_id: WorkerId<T>,
            bucket_id: DistributionBucketId<T>,
            metadata: Vec<u8>,
        ) {
            <T as Config>::DistributionWorkingGroup::ensure_worker_origin(origin, &worker_id)?;

            let bucket = Self::ensure_distribution_bucket_exists(&bucket_id)?;

            ensure!(
                bucket.operators.contains(&worker_id),
                Error::<T>::MustBeDistributionProviderOperatorForBucket
            );

            //
            // == MUTATION SAFE ==
            //

            Self::deposit_event(
                RawEvent::DistributionBucketMetadataSet(worker_id, bucket_id, metadata)
            );
        }

        /// Upload new data objects. Development mode.
        #[weight = 10_000_000]
        pub fn sudo_upload_data_objects(origin, params: UploadParameters<T>) {
            ensure_root(origin)?;

            //
            // == MUTATION SAFE ==
            //

            if cfg!(feature = "staging_runtime") || cfg!(feature = "testing_runtime") {
                Self::upload_data_objects(params)?;
            } else {
                return Err(Error::<T>::CallDisabled.into());
            }
        }

        /// Create a dynamic bag. Development mode.
        /// <weight>
        ///
        /// ## Weight
        /// `O (W)` where:
        /// - `W` is length of the `message`
        /// - DB:
        ///    - O(1) doesn't depend on the state or parameters
        /// # </weight>
        #[weight = WeightInfoStorage::<T>::storage_operator_remark(msg.len().saturated_into())]
        pub fn storage_operator_remark(
            origin,
            worker_id: WorkerId<T>,
            storage_bucket_id: T::StorageBucketId,
            msg: Vec<u8>,
        ) {
            <T as Config>::StorageWorkingGroup::ensure_worker_origin(origin, &worker_id)?;
            let bucket = Self::ensure_storage_bucket_exists(&storage_bucket_id)?;
            Self::ensure_bucket_invitation_accepted(&bucket, worker_id)?;

            //
            // == MUTATION SAFE ==
            //

            Self::deposit_event(RawEvent::StorageOperatorRemarked(worker_id, storage_bucket_id, msg));
        }

        /// Create a dynamic bag. Development mode.
        /// <weight>
        ///
        /// ## Weight
        /// `O (W)` where:
        /// - `W` is length of the `message`
        /// - DB:
        ///    - O(1) doesn't depend on the state or parameters
        /// # </weight>
        #[weight = WeightInfoStorage::<T>::distribution_operator_remark(msg.len().saturated_into())]
        pub fn distribution_operator_remark(
            origin,
            worker_id: WorkerId<T>,
            distribution_bucket_id: DistributionBucketId<T>,
            msg: Vec<u8>,
        ) {
            <T as Config>::DistributionWorkingGroup::ensure_worker_origin(origin, &worker_id)?;
            let bucket = Self::ensure_distribution_bucket_exists(&distribution_bucket_id)?;
            ensure!(
                bucket.operators.contains(&worker_id),
                Error::<T>::MustBeDistributionProviderOperatorForBucket
            );

            //
            // == MUTATION SAFE ==
            //

            Self::deposit_event(RawEvent::DistributionOperatorRemarked(worker_id, distribution_bucket_id, msg));
        }

    }
}

// Public methods
impl<T: Config> DataObjectStorage<T> for Module<T> {
    fn upload_data_objects(
        params: UploadParameters<T>,
    ) -> Result<BTreeSet<T::DataObjectId>, DispatchError> {
        // size check:
        ensure!(
            !params.object_creation_list.is_empty(),
            Error::<T>::NoObjectsOnUpload
        );

        // ensure specified data fee == storage data fee
        ensure!(
            params.expected_data_size_fee == DataObjectPerMegabyteFee::<T>::get(),
            Error::<T>::DataSizeFeeChanged,
        );

        // ensure data object state bloat bond
        ensure!(
            params.expected_data_object_state_bloat_bond
                == Self::data_object_state_bloat_bond_value(),
            Error::<T>::DataObjectStateBloatBondChanged,
        );

        let new_object_ids = Self::try_performing_bag_update(
            params.state_bloat_bond_source_account_id.clone(),
            params.bag_id.clone(),
            params.object_creation_list.clone(),
            Default::default(),
        )?;

        let state_bloat_bond = Self::data_object_state_bloat_bond_value();
        Self::deposit_event(RawEvent::DataObjectsUploaded(
            new_object_ids.clone(),
            params,
            state_bloat_bond,
        ));

        Ok(new_object_ids)
    }

    fn can_move_data_objects(
        src_bag_id: &BagId<T>,
        dest_bag_id: &BagId<T>,
        objects: &BTreeSet<<T as Config>::DataObjectId>,
    ) -> DispatchResult {
        Self::validate_data_objects_on_moving(src_bag_id, dest_bag_id, objects).map(|_| ())
    }

    fn move_data_objects(
        src_bag_id: BagId<T>,
        dest_bag_id: BagId<T>,
        objects: BTreeSet<T::DataObjectId>,
    ) -> DispatchResult {
        let src_bag = Self::ensure_bag_exists(&src_bag_id)?;
        let dest_bag = Self::ensure_bag_exists(&dest_bag_id)?;

        let bag_change =
            Self::validate_data_objects_on_moving(&src_bag_id, &dest_bag_id, &objects)?;

        //
        // == MUTATION SAFE ==
        //

        for object_id in objects.iter() {
            DataObjectsById::<T>::swap(&src_bag_id, &object_id, &dest_bag_id, &object_id);
        }

        // Change source bag.
        Self::change_storage_bucket_vouchers_for_bag(
            &src_bag_id,
            &src_bag,
            &bag_change.voucher_update,
            OperationType::Decrease,
        );

        // Change destination bag.
        Self::change_storage_bucket_vouchers_for_bag(
            &dest_bag_id,
            &dest_bag,
            &bag_change.voucher_update,
            OperationType::Increase,
        );

        Self::deposit_event(RawEvent::DataObjectsMoved(src_bag_id, dest_bag_id, objects));

        Ok(())
    }

    fn delete_data_objects(
        state_bloat_bond_account_id: T::AccountId,
        bag_id: BagId<T>,
        objects: BTreeSet<T::DataObjectId>,
    ) -> DispatchResult {
        ensure!(
            !objects.is_empty(),
            Error::<T>::DataObjectIdCollectionIsEmpty
        );

        Self::try_performing_bag_update(
            state_bloat_bond_account_id.clone(),
            bag_id.clone(),
            Default::default(),
            objects.clone(),
        )?;

        Self::deposit_event(RawEvent::DataObjectsDeleted(
            state_bloat_bond_account_id,
            bag_id,
            objects,
        ));

        Ok(())
    }

    fn upload_and_delete_data_objects(
        upload_parameters: UploadParameters<T>,
        objects_to_remove: BTreeSet<T::DataObjectId>,
    ) -> Result<BTreeSet<T::DataObjectId>, DispatchError> {
        if !upload_parameters.object_creation_list.is_empty() {
            ensure!(
                upload_parameters.expected_data_size_fee == DataObjectPerMegabyteFee::<T>::get(),
                Error::<T>::DataSizeFeeChanged,
            );

            // ensure data object state bloat bond
            ensure!(
                upload_parameters.expected_data_object_state_bloat_bond
                    == Self::data_object_state_bloat_bond_value(),
                Error::<T>::DataObjectStateBloatBondChanged,
            );
        }
        let new_object_ids = Self::try_performing_bag_update(
            upload_parameters.state_bloat_bond_source_account_id.clone(),
            upload_parameters.bag_id.clone(),
            upload_parameters.object_creation_list.clone(),
            objects_to_remove.clone(),
        )?;

        Self::deposit_event(RawEvent::DataObjectsUpdated(
            upload_parameters,
            new_object_ids.clone(),
            objects_to_remove,
        ));

        Ok(new_object_ids)
    }

    fn delete_dynamic_bag(
        account_id: &T::AccountId,
        dynamic_bag_id: DynamicBagId<T>,
    ) -> DispatchResult {
        let bag_id: BagId<T> = dynamic_bag_id.clone().into();
        Self::try_performing_bag_removal(account_id, bag_id)?;

        Self::deposit_event(RawEvent::DynamicBagDeleted(dynamic_bag_id));

        Ok(())
    }

    fn create_dynamic_bag(
        params: DynBagCreationParameters<T>,
    ) -> Result<(Bag<T>, BTreeSet<T::DataObjectId>), DispatchError> {
        if !params.object_creation_list.is_empty() {
            // ensure data object state bloat bond
            ensure!(
                params.expected_data_object_state_bloat_bond
                    == Self::data_object_state_bloat_bond_value(),
                Error::<T>::DataObjectStateBloatBondChanged,
            );

            // ensure specified data fee == storage data fee
            ensure!(
                params.expected_data_size_fee == DataObjectPerMegabyteFee::<T>::get(),
                Error::<T>::DataSizeFeeChanged,
            );
        }

        Self::validate_storage_buckets_for_dynamic_bag_type(
            params.bag_id.clone().into(),
            &params.storage_buckets,
        )?;
        Self::validate_distribution_buckets_for_dynamic_bag_type(
            params.bag_id.clone().into(),
            &params.distribution_buckets,
        )?;

        let (bag, new_object_ids) = Self::try_performing_dynamic_bag_creation(
            params.state_bloat_bond_source_account_id.clone(),
            params.bag_id.clone(),
            params.object_creation_list.clone(),
            params.storage_buckets.clone(),
            params.distribution_buckets.clone(),
        )?;

        Self::deposit_event(RawEvent::DynamicBagCreated(params, new_object_ids.clone()));

        Ok((bag, new_object_ids))
    }

    fn ensure_bag_exists(bag_id: &BagId<T>) -> Result<Bag<T>, DispatchError> {
        Self::ensure_bag_exists(bag_id)
    }

    fn get_data_objects_id(bag_id: &BagId<T>) -> BTreeSet<T::DataObjectId> {
        DataObjectsById::<T>::iter_prefix(&bag_id)
            .map(|x| x.0)
            .collect()
    }

    fn funds_needed_for_upload(
        num_of_objs_to_upload: usize,
        objs_total_size_in_bytes: u64,
    ) -> BalanceOf<T> {
        let num_of_objs_to_upload = num_of_objs_to_upload.saturated_into();
        let deletion_fee =
            Self::data_object_state_bloat_bond_value().saturating_mul(num_of_objs_to_upload);

        let storage_fee = Self::calculate_data_storage_fee(objs_total_size_in_bytes);

        deletion_fee.saturating_add(storage_fee)
    }
}

impl<T: Config> Module<T> {
    // Increment distribution family number in the storage.
    fn increment_distribution_family_number() {
        DistributionBucketFamilyNumber::put(Self::distribution_bucket_family_number() + 1);
    }

    // Decrement distribution family number in the storage. No effect on zero number.
    fn decrement_distribution_family_number() {
        if Self::distribution_bucket_family_number() > 0 {
            DistributionBucketFamilyNumber::put(Self::distribution_bucket_family_number() - 1);
        }
    }

    // Ensures the existence of the storage bucket.
    // Returns the StorageBucket object or error.
    fn ensure_storage_bucket_exists(
        storage_bucket_id: &T::StorageBucketId,
    ) -> Result<StorageBucket<T>, Error<T>> {
        <StorageBucketById<T>>::get(storage_bucket_id).ok_or(Error::<T>::StorageBucketDoesntExist)
    }

    // Ensures the correct invitation for the storage bucket and storage provider. Storage provider
    // must be invited.
    fn ensure_bucket_storage_provider_invitation_status(
        bucket: &StorageBucket<T>,
        worker_id: WorkerId<T>,
    ) -> DispatchResult {
        match bucket.operator_status {
            StorageBucketOperatorStatus::Missing => {
                Err(Error::<T>::NoStorageBucketInvitation.into())
            }
            StorageBucketOperatorStatus::StorageWorker(..) => {
                Err(Error::<T>::StorageProviderAlreadySet.into())
            }
            StorageBucketOperatorStatus::InvitedStorageWorker(invited_worker_id) => {
                ensure!(
                    worker_id == invited_worker_id,
                    Error::<T>::DifferentStorageProviderInvited
                );

                Ok(())
            }
        }
    }

    // Ensures the correct invitation for the storage bucket and storage provider for removal.
    // Must be invited storage provider.
    fn ensure_bucket_storage_provider_invitation_status_for_removal(
        bucket: &StorageBucket<T>,
    ) -> DispatchResult {
        if let StorageBucketOperatorStatus::StorageWorker(..) = bucket.operator_status {
            Ok(())
        } else {
            Err(Error::<T>::StorageProviderMustBeSet.into())
        }
    }

    // Ensures the correct invitation for the storage bucket and storage provider. Must be pending.
    fn ensure_bucket_pending_invitation_status(bucket: &StorageBucket<T>) -> DispatchResult {
        match bucket.operator_status {
            StorageBucketOperatorStatus::Missing => {
                Err(Error::<T>::NoStorageBucketInvitation.into())
            }
            StorageBucketOperatorStatus::StorageWorker(..) => {
                Err(Error::<T>::StorageProviderAlreadySet.into())
            }
            StorageBucketOperatorStatus::InvitedStorageWorker(_) => Ok(()),
        }
    }

    // Ensures the missing invitation for the storage bucket and storage provider.
    fn ensure_bucket_missing_invitation_status(bucket: &StorageBucket<T>) -> DispatchResult {
        match bucket.operator_status {
            StorageBucketOperatorStatus::Missing => Ok(()),
            StorageBucketOperatorStatus::StorageWorker(..) => {
                Err(Error::<T>::StorageProviderAlreadySet.into())
            }
            StorageBucketOperatorStatus::InvitedStorageWorker(_) => {
                Err(Error::<T>::InvitedStorageProvider.into())
            }
        }
    }

    // Ensures correct storage provider for the storage bucket.
    fn ensure_bucket_invitation_accepted(
        bucket: &StorageBucket<T>,
        worker_id: WorkerId<T>,
    ) -> DispatchResult {
        match bucket.operator_status {
            StorageBucketOperatorStatus::Missing => {
                Err(Error::<T>::StorageProviderMustBeSet.into())
            }
            StorageBucketOperatorStatus::InvitedStorageWorker(_) => {
                Err(Error::<T>::InvalidStorageProvider.into())
            }
            StorageBucketOperatorStatus::StorageWorker(invited_worker_id, _) => {
                ensure!(
                    worker_id == invited_worker_id,
                    Error::<T>::InvalidStorageProvider
                );

                Ok(())
            }
        }
    }

    // Ensures correct storage provider transactor account for the storage bucket.
    fn ensure_bucket_transactor_access(
        bucket: &StorageBucket<T>,
        worker_id: WorkerId<T>,
        transactor_account_id: T::AccountId,
    ) -> DispatchResult {
        match bucket.operator_status.clone() {
            StorageBucketOperatorStatus::Missing => {
                Err(Error::<T>::StorageProviderMustBeSet.into())
            }
            StorageBucketOperatorStatus::InvitedStorageWorker(_) => {
                Err(Error::<T>::InvalidStorageProvider.into())
            }
            StorageBucketOperatorStatus::StorageWorker(
                invited_worker_id,
                bucket_transactor_account_id,
            ) => {
                ensure!(
                    worker_id == invited_worker_id,
                    Error::<T>::InvalidStorageProvider
                );

                ensure!(
                    transactor_account_id == bucket_transactor_account_id,
                    Error::<T>::InvalidTransactorAccount
                );

                Ok(())
            }
        }
    }

    // Ensures validity of the `accept_pending_data_objects` extrinsic parameters
    fn validate_accept_pending_data_objects_params(
        bag_id: &BagId<T>,
        data_objects: &BTreeSet<T::DataObjectId>,
        storage_bucket_id: &T::StorageBucketId,
    ) -> DispatchResult {
        ensure!(
            !data_objects.is_empty(),
            Error::<T>::DataObjectIdParamsAreEmpty
        );

        let bag = Self::ensure_bag_exists(bag_id)?;
        Self::ensure_storage_bucket_bound(&bag, storage_bucket_id)?;

        for data_object_id in data_objects.iter() {
            Self::ensure_data_object_exists(bag_id, data_object_id)?;
        }

        Ok(())
    }

    // Ensures validity of the `update_storage_buckets_for_bag` extrinsic parameters
    fn validate_update_storage_buckets_for_bag_params(
        bag_id: &BagId<T>,
        add_buckets: &BTreeSet<T::StorageBucketId>,
        remove_buckets: &BTreeSet<T::StorageBucketId>,
    ) -> Result<VoucherUpdate, DispatchError> {
        ensure!(
            !add_buckets.is_empty() || !remove_buckets.is_empty(),
            Error::<T>::StorageBucketIdCollectionsAreEmpty
        );

        let bag = Self::ensure_bag_exists(bag_id)?;

        let new_bucket_number = bag
            .stored_by
            .len()
            .saturating_add(add_buckets.len())
            .saturating_sub(remove_buckets.len())
            .saturated_into::<u32>();

        ensure!(
            new_bucket_number <= Self::storage_buckets_per_bag_limit(),
            Error::<T>::StorageBucketPerBagLimitExceeded
        );

        for bucket_id in remove_buckets.iter() {
            ensure!(
                <StorageBucketById<T>>::contains_key(&bucket_id),
                Error::<T>::StorageBucketDoesntExist
            );

            ensure!(
                bag.stored_by.contains(bucket_id),
                Error::<T>::StorageBucketIsNotBoundToBag
            );
        }

        for bucket_id in add_buckets.iter() {
            let bucket = Self::ensure_storage_bucket_exists(bucket_id)?;

            ensure!(
                bucket.accepting_new_bags,
                Error::<T>::StorageBucketDoesntAcceptNewBags
            );

            ensure!(
                !bag.stored_by.contains(bucket_id),
                Error::<T>::StorageBucketIsBoundToBag
            );
        }

        let voucher_update = VoucherUpdate {
            objects_number: bag.objects_number,
            objects_total_size: bag.objects_total_size,
        };

        Self::check_buckets_for_overflow(add_buckets, &voucher_update)?;

        Ok(voucher_update)
    }

    // Validate the "Move data objects between bags" operation data.
    fn validate_data_objects_on_moving(
        src_bag_id: &BagId<T>,
        dest_bag_id: &BagId<T>,
        object_ids: &BTreeSet<T::DataObjectId>,
    ) -> Result<BagUpdate<BalanceOf<T>>, DispatchError> {
        ensure!(
            *src_bag_id != *dest_bag_id,
            Error::<T>::SourceAndDestinationBagsAreEqual
        );

        ensure!(
            !object_ids.is_empty(),
            Error::<T>::DataObjectIdCollectionIsEmpty
        );

        Self::ensure_bag_exists(src_bag_id)?;
        let dest_bag = Self::ensure_bag_exists(dest_bag_id)?;

        let mut bag_change = BagUpdate::<BalanceOf<T>>::default();

        for object_id in object_ids.iter() {
            let data_object = Self::ensure_data_object_exists(src_bag_id, object_id)?;

            bag_change.add_object(data_object.size, data_object.state_bloat_bond.amount);
        }

        Self::check_bag_for_buckets_overflow(&dest_bag, &bag_change.voucher_update)?;

        Ok(bag_change)
    }

    // Returns only existing hashes in the blacklist from the original collection.
    #[allow(clippy::redundant_closure)] // doesn't work with Substrate storage functions.
    fn get_existing_hashes(
        hashes: &BTreeSet<Vec<u8>>,
    ) -> Result<BTreeSet<Base58Multihash>, DispatchError> {
        Self::get_hashes_by_predicate(hashes, |cid| Blacklist::contains_key(cid))
    }

    // Returns only nonexisting hashes in the blacklist from the original collection.
    fn get_nonexisting_hashes(
        hashes: &BTreeSet<Vec<u8>>,
    ) -> Result<BTreeSet<Base58Multihash>, DispatchError> {
        Self::get_hashes_by_predicate(hashes, |cid| !Blacklist::contains_key(cid))
    }

    // Returns hashes from the original collection selected by predicate.
    fn get_hashes_by_predicate<P: FnMut(&&Base58Multihash) -> bool>(
        hashes: &BTreeSet<Vec<u8>>,
        predicate: P,
    ) -> Result<BTreeSet<Base58Multihash>, DispatchError> {
        let validated_cids = hashes
            .iter()
            .map(|cid| {
                // This will also validate too short cid's!
                ensure!(
                    cid.len() as u32 == Base58MultihashLen::get(),
                    Error::<T>::InvalidCidLength
                );
                let validated: Base58Multihash = cid
                    .clone()
                    .try_into()
                    .map_err(|_| Error::<T>::InvalidCidLength)?;
                Result::<Base58Multihash, DispatchError>::Ok(validated)
            })
            .collect::<Result<BTreeSet<Base58Multihash>, DispatchError>>()?;

        let filtered_cids = validated_cids
            .iter()
            .filter(predicate)
            .cloned()
            .collect::<BTreeSet<_>>();

        Ok(filtered_cids)
    }

    // Ensure the new bucket could be created. It also validates some parameters.
    fn can_create_storage_bucket(
        voucher: &Voucher,
        invited_worker: &Option<WorkerId<T>>,
    ) -> DispatchResult {
        ensure!(
            voucher.size_limit <= Self::voucher_max_objects_size_limit(),
            Error::<T>::VoucherMaxObjectSizeLimitExceeded
        );

        ensure!(
            voucher.objects_limit <= Self::voucher_max_objects_number_limit(),
            Error::<T>::VoucherMaxObjectNumberLimitExceeded
        );

        if let Some(operator_id) = invited_worker {
            Self::ensure_storage_provider_operator_exists(operator_id)?;
        }

        Ok(())
    }

    // Update total objects size and number for all storage buckets assigned to a bag
    // and bag counters.
    fn change_storage_bucket_vouchers_for_bag(
        bag_id: &BagId<T>,
        bag: &Bag<T>,
        voucher_update: &VoucherUpdate,
        voucher_operation: OperationType,
    ) {
        // Change bag object and size counters.
        Bags::<T>::mutate(&bag_id, |bag| match voucher_operation {
            OperationType::Increase => {
                bag.objects_total_size = bag
                    .objects_total_size
                    .saturating_add(voucher_update.objects_total_size);
                bag.objects_number = bag
                    .objects_number
                    .saturating_add(voucher_update.objects_number);
            }
            OperationType::Decrease => {
                bag.objects_total_size = bag
                    .objects_total_size
                    .saturating_sub(voucher_update.objects_total_size);
                bag.objects_number = bag
                    .objects_number
                    .saturating_sub(voucher_update.objects_number);
            }
        });

        // Change related buckets' vouchers.
        Self::change_storage_buckets_vouchers(&bag.stored_by, voucher_update, voucher_operation);
    }

    // Update total objects size and number for provided storage buckets.
    fn change_storage_buckets_vouchers(
        bucket_ids: &BTreeSet<T::StorageBucketId>,
        voucher_update: &VoucherUpdate,
        voucher_operation: OperationType,
    ) {
        for bucket_id in bucket_ids.iter() {
            if let Some(bucket) =
                <StorageBucketById<T>>::get(bucket_id).map(|bucket| StorageBucket::<T> {
                    voucher: voucher_update.get_updated_voucher(&bucket.voucher, voucher_operation),
                    ..bucket
                })
            {
                <StorageBucketById<T>>::insert(bucket_id, bucket.clone());
                Self::deposit_event(RawEvent::VoucherChanged(*bucket_id, bucket.voucher));
            }
        }
    }

    fn upload_data_objects_checks(
        obj: &DataObjectCreationParameters,
    ) -> Result<Base58Multihash, DispatchError> {
        ensure!(!Self::uploading_blocked(), Error::<T>::UploadingBlocked);
        ensure!(
            obj.size <= T::MaxDataObjectSize::get(),
            Error::<T>::MaxDataObjectSizeExceeded,
        );
        ensure!(obj.size != 0, Error::<T>::ZeroObjectSize,);
        ensure!(!obj.ipfs_content_id.is_empty(), Error::<T>::EmptyContentId);
        // TODO:
        // // This will also validate too short cid's!
        // ensure!(
        //     obj.ipfs_content_id.len() as u32 == Base58MultihashLen::get(),
        //     Error::<T>::InvalidCidLength
        // );
        let bounded_cid = obj
            .ipfs_content_id
            .clone()
            .try_into()
            .map_err(|_| Error::<T>::InvalidCidLength)?;
        ensure!(
            !Blacklist::contains_key(&bounded_cid),
            Error::<T>::DataObjectBlacklisted,
        );
<<<<<<< HEAD
        Ok(bounded_cid)
=======
        ensure!(
            obj.ipfs_content_id.len() == CID_LENGTH,
            Error::<T>::InvalidCidLength
        );
        Ok(())
>>>>>>> bf2eb6e1
    }

    // objects number and total objects size.
    fn check_bag_for_buckets_overflow(
        bag: &Bag<T>,
        voucher_update: &VoucherUpdate,
    ) -> DispatchResult {
        Self::check_buckets_for_overflow(&bag.stored_by, voucher_update)
    }

    // Iterates through buckets. Verifies voucher parameters to fit the new limits:
    // objects number and total objects size.
    fn check_buckets_for_overflow(
        bucket_ids: &BTreeSet<T::StorageBucketId>,
        voucher_update: &VoucherUpdate,
    ) -> DispatchResult {
        for bucket_id in bucket_ids.iter() {
            let bucket = Self::storage_bucket_by_id(bucket_id)
                .ok_or(Error::<T>::StorageBucketDoesntExist)?;

            let new_bucket_objs_used = voucher_update
                .objects_number
                .checked_add(bucket.voucher.objects_used)
                .ok_or(Error::<T>::ArithmeticError)?;

            let new_bucket_size_used = voucher_update
                .objects_total_size
                .checked_add(bucket.voucher.size_used)
                .ok_or(Error::<T>::ArithmeticError)?;

            // Total object number limit is not exceeded.
            ensure!(
                new_bucket_objs_used <= bucket.voucher.objects_limit,
                Error::<T>::StorageBucketObjectNumberLimitReached
            );

            // Total object size limit is not exceeded.
            ensure!(
                new_bucket_size_used <= bucket.voucher.size_limit,
                Error::<T>::StorageBucketObjectSizeLimitReached
            );
        }

        Ok(())
    }

    // Calculate data storage fee based on size. Fee-value uses megabytes as measure value.
    // Data size will be rounded to nearest greater MB integer.
    pub(crate) fn calculate_data_storage_fee(bytes: u64) -> BalanceOf<T> {
        let mb_fee = Self::data_object_per_mega_byte_fee();

        const ONE_MB: u64 = 1_048_576;

        let mut megabytes = bytes / ONE_MB;

        if bytes % ONE_MB > 0 {
            megabytes += 1; // rounding to the nearest greater integer
        }

        mb_fee.saturating_mul(megabytes.saturated_into())
    }

    // Get default dynamic bag policy by bag type.
    fn get_default_dynamic_bag_creation_policy(
        bag_type: DynamicBagType,
    ) -> DynamicBagCreationPolicyOf<T> {
        let number_of_storage_buckets = match bag_type {
            DynamicBagType::Member => T::DefaultMemberDynamicBagNumberOfStorageBuckets::get(),
            DynamicBagType::Channel => T::DefaultChannelDynamicBagNumberOfStorageBuckets::get(),
        };

        DynamicBagCreationPolicyOf::<T> {
            number_of_storage_buckets,
            ..Default::default()
        }
    }

    // Loads dynamic bag creation policy or use default values.
    pub(crate) fn get_dynamic_bag_creation_policy(
        bag_type: DynamicBagType,
    ) -> DynamicBagCreationPolicyOf<T> {
        if DynamicBagCreationPolicies::<T>::contains_key(bag_type) {
            return Self::dynamic_bag_creation_policy(bag_type);
        }

        Self::get_default_dynamic_bag_creation_policy(bag_type)
    }

    // Verifies storage operator existence.
    fn ensure_storage_provider_operator_exists(operator_id: &WorkerId<T>) -> DispatchResult {
        ensure!(
            <T as Config>::StorageWorkingGroup::worker_exists(operator_id),
            Error::<T>::StorageProviderOperatorDoesntExist
        );

        Ok(())
    }

    // Returns the bag by the static bag id.
    #[cfg(test)]
    pub(crate) fn static_bag(static_bag_id: &StaticBagId) -> Bag<T> {
        let bag_id: BagId<T> = static_bag_id.clone().into();

        Self::bag(&bag_id)
    }

    // Check the dynamic bag existence. Static bags always exist.
    fn ensure_bag_exists(bag_id: &BagId<T>) -> Result<Bag<T>, DispatchError> {
        if let BagId::<T>::Dynamic(_) = &bag_id {
            ensure!(
                <Bags<T>>::contains_key(&bag_id),
                Error::<T>::DynamicBagDoesntExist
            );
        }

        Ok(Self::bag(&bag_id))
    }

    // Check the storage bucket binding for a bag.
    fn ensure_storage_bucket_bound(
        bag: &Bag<T>,
        storage_bucket_id: &T::StorageBucketId,
    ) -> DispatchResult {
        ensure!(
            bag.stored_by.contains(storage_bucket_id),
            Error::<T>::StorageBucketIsNotBoundToBag
        );

        Ok(())
    }

    // Check the data object existence inside a bag.
    pub(crate) fn ensure_data_object_exists(
        bag_id: &BagId<T>,
        data_object_id: &T::DataObjectId,
    ) -> Result<DataObjectOf<T>, DispatchError> {
        ensure!(
            <DataObjectsById<T>>::contains_key(bag_id, data_object_id),
            Error::<T>::DataObjectDoesntExist
        );

        Ok(Self::data_object_by_id(bag_id, data_object_id))
    }

    // Ensures the existence of the distribution bucket family.
    // Returns the DistributionBucketFamily object or error.
    fn ensure_distribution_bucket_family_exists(
        family_id: &T::DistributionBucketFamilyId,
    ) -> Result<DistributionBucketFamily<T>, Error<T>> {
        ensure!(
            <DistributionBucketFamilyById<T>>::contains_key(family_id),
            Error::<T>::DistributionBucketFamilyDoesntExist
        );

        Ok(Self::distribution_bucket_family_by_id(family_id))
    }

    // Ensures the existence of the distribution bucket.
    // Returns the DistributionBucket object or error.
    fn ensure_distribution_bucket_exists(
        bucket_id: &DistributionBucketId<T>,
    ) -> Result<DistributionBucket<T>, Error<T>> {
        ensure!(
            <DistributionBucketByFamilyIdById<T>>::contains_key(
                bucket_id.distribution_bucket_family_id,
                bucket_id.distribution_bucket_index
            ),
            Error::<T>::DistributionBucketDoesntExist
        );

        Ok(Self::distribution_bucket_by_family_id_by_index(
            bucket_id.distribution_bucket_family_id,
            bucket_id.distribution_bucket_index,
        ))
    }

    // Ensures validity of the `update_distribution_buckets_for_bag` extrinsic parameters
    fn validate_update_distribution_buckets_for_bag_params(
        bag_id: &BagId<T>,
        family_id: &T::DistributionBucketFamilyId,
        add_buckets: &BTreeSet<T::DistributionBucketIndex>,
        remove_buckets: &BTreeSet<T::DistributionBucketIndex>,
    ) -> DispatchResult {
        ensure!(
            !add_buckets.is_empty() || !remove_buckets.is_empty(),
            Error::<T>::DistributionBucketIdCollectionsAreEmpty
        );

        let bag = Self::ensure_bag_exists(bag_id)?;

        Self::ensure_distribution_bucket_family_exists(family_id)?;

        let new_bucket_number = bag
            .distributed_by
            .len()
            .saturating_add(add_buckets.len())
            .saturating_sub(remove_buckets.len())
            .saturated_into::<u32>();

        ensure!(
            new_bucket_number <= Self::distribution_buckets_per_bag_limit(),
            Error::<T>::MaxDistributionBucketNumberPerBagLimitExceeded
        );

        for bucket_index in remove_buckets.iter() {
            let bucket_id = Self::create_distribution_bucket_id(*family_id, *bucket_index);
            Self::ensure_distribution_bucket_exists(&bucket_id)?;

            ensure!(
                bag.distributed_by.contains(&bucket_id),
                Error::<T>::DistributionBucketIsNotBoundToBag
            );
        }

        for bucket_index in add_buckets.iter() {
            let bucket_id = Self::create_distribution_bucket_id(*family_id, *bucket_index);
            let bucket = Self::ensure_distribution_bucket_exists(&bucket_id)?;

            ensure!(
                bucket.accepting_new_bags,
                Error::<T>::DistributionBucketDoesntAcceptNewBags
            );

            ensure!(
                !bag.distributed_by.contains(&bucket_id),
                Error::<T>::DistributionBucketIsBoundToBag
            );
        }

        Ok(())
    }

    // Ensures validity of the `update_families_in_dynamic_bag_creation_policy` extrinsic parameters
    fn validate_update_families_in_dynamic_bag_creation_policy_params(
        families: &BTreeMap<T::DistributionBucketFamilyId, u32>,
    ) -> Result<DistributionBucketFamilyToNumberOfBucketsMap<T>, DispatchError> {
        // Filter out families with "0 buckets" constraint from the policy
        let filtered = families
            .iter()
            .map(|(k, v)| (*k, *v))
            .filter(|(_, buckets_num)| !buckets_num.is_zero())
            .collect::<BTreeMap<_, _>>();
        let policy_families: DistributionBucketFamilyToNumberOfBucketsMap<T> = filtered
            .clone()
            .try_into()
            .map_err(|_| Error::<T>::NumberOfDistributionBucketsOutsideOfAllowedContraints)?;
        let number_of_distribution_buckets: u32 = filtered
            .iter()
            .fold(0, |acc, (_, num)| acc.saturating_add(*num));
        ensure!(
            number_of_distribution_buckets >= T::MinDistributionBucketsPerBag::get()
                && number_of_distribution_buckets <= T::MaxDistributionBucketsPerBag::get(),
            Error::<T>::NumberOfDistributionBucketsOutsideOfAllowedContraints
        );

        for (family_id, _) in filtered.iter() {
            Self::ensure_distribution_bucket_family_exists(family_id)?;
        }

        Ok(policy_families)
    }

    // Verify parameters for the `invite_distribution_bucket_operator` extrinsic.
    fn ensure_distribution_provider_can_be_invited(
        bucket: &DistributionBucket<T>,
        worker_id: &WorkerId<T>,
    ) -> DispatchResult {
        ensure!(
            <T as Config>::DistributionWorkingGroup::worker_exists(worker_id),
            Error::<T>::DistributionProviderOperatorDoesntExist
        );

        ensure!(
            !bucket.pending_invitations.contains(worker_id),
            Error::<T>::DistributionProviderOperatorAlreadyInvited
        );

        ensure!(
            !bucket.operators.contains(worker_id),
            Error::<T>::DistributionProviderOperatorSet
        );

        ensure!(
            bucket.pending_invitations.len().saturated_into::<u32>()
                < T::MaxNumberOfPendingInvitationsPerDistributionBucket::get(),
            Error::<T>::MaxNumberOfPendingInvitationsLimitForDistributionBucketReached
        );

        Ok(())
    }

    // Verify that dynamic bag creation policies has no dependencies on given distribution bucket
    // family for all bag types.
    fn check_dynamic_bag_creation_policy_for_dependencies(
        family_id: &T::DistributionBucketFamilyId,
        dynamic_bag_type: DynamicBagType,
    ) -> DispatchResult {
        let creation_policy = Self::get_dynamic_bag_creation_policy(dynamic_bag_type);

        ensure!(
            !creation_policy.families.contains_key(family_id),
            Error::<T>::DistributionFamilyBoundToBagCreationPolicy
        );

        Ok(())
    }

    // Add and/or remove distribution buckets assignments to bags.
    fn change_bag_assignments_for_distribution_buckets(
        add_buckets: &BTreeSet<DistributionBucketId<T>>,
        remove_buckets: &BTreeSet<DistributionBucketId<T>>,
    ) {
        for bucket_id in add_buckets.iter() {
            if DistributionBucketByFamilyIdById::<T>::contains_key(
                bucket_id.distribution_bucket_family_id,
                bucket_id.distribution_bucket_index,
            ) {
                DistributionBucketByFamilyIdById::<T>::mutate(
                    bucket_id.distribution_bucket_family_id,
                    bucket_id.distribution_bucket_index,
                    |bucket| {
                        bucket.register_bag_assignment();
                    },
                )
            }
        }

        for bucket_id in remove_buckets.iter() {
            if DistributionBucketByFamilyIdById::<T>::contains_key(
                bucket_id.distribution_bucket_family_id,
                bucket_id.distribution_bucket_index,
            ) {
                DistributionBucketByFamilyIdById::<T>::mutate(
                    bucket_id.distribution_bucket_family_id,
                    bucket_id.distribution_bucket_index,
                    |bucket| {
                        bucket.unregister_bag_assignment();
                    },
                )
            }
        }
    }

    // Add and/or remove storage buckets assignments to bags.
    fn change_bag_assignments_for_storage_buckets(
        add_buckets: &BTreeSet<T::StorageBucketId>,
        remove_buckets: &BTreeSet<T::StorageBucketId>,
    ) {
        for bucket_id in add_buckets.iter() {
            if let Some(mut bucket) = StorageBucketById::<T>::get(bucket_id) {
                bucket.register_bag_assignment();
                StorageBucketById::<T>::insert(bucket_id, bucket);
            }
        }

        for bucket_id in remove_buckets.iter() {
            if let Some(mut bucket) = StorageBucketById::<T>::get(bucket_id) {
                bucket.unregister_bag_assignment();
                StorageBucketById::<T>::insert(bucket_id, bucket);
            }
        }
    }

    // Checks distribution buckets for bag assignment number. Returns true only if all 'assigned_bags' are
    // zero.
    fn no_bags_assigned(family_id: &T::DistributionBucketFamilyId) -> bool {
        DistributionBucketByFamilyIdById::<T>::iter_prefix_values(family_id)
            .all(|b| b.no_bags_assigned())
    }

    // Creates distribution bucket ID from family ID and bucket index.
    pub(crate) fn create_distribution_bucket_id(
        distribution_bucket_family_id: T::DistributionBucketFamilyId,
        distribution_bucket_index: T::DistributionBucketIndex,
    ) -> DistributionBucketId<T> {
        DistributionBucketId::<T> {
            distribution_bucket_family_id,
            distribution_bucket_index,
        }
    }

    fn get_updated_storage_buckets_bag_creation(
        bucket_ids: &BTreeSet<T::StorageBucketId>,
        uploaded_objects_number: u64,
        uploaded_objects_size: u64,
    ) -> Result<BTreeMap<T::StorageBucketId, StorageBucket<T>>, DispatchError> {
        bucket_ids
            .iter()
            .map(|id| {
                let mut sb = Self::ensure_storage_bucket_exists(id)?;
                let new_voucher = VoucherUpdate {
                    objects_number: sb
                        .voucher
                        .objects_used
                        .saturating_add(uploaded_objects_number),
                    objects_total_size: sb.voucher.size_used.saturating_add(uploaded_objects_size),
                };
                sb.register_bag_assignment();
                sb.voucher = sb.voucher.try_update::<T>(new_voucher)?;
                Ok((*id, sb))
            })
            .collect()
    }

    fn get_updated_distribution_buckets_bag_creation(
        bucket_ids: &BTreeSet<DistributionBucketId<T>>,
    ) -> Result<BTreeMap<DistributionBucketId<T>, DistributionBucket<T>>, DispatchError> {
        bucket_ids
            .iter()
            .map(|id| {
                let mut db = Self::ensure_distribution_bucket_exists(id)?;
                db.register_bag_assignment();
                Ok((id.clone(), db))
            })
            .collect()
    }

    fn get_updated_storage_buckets_bag_update(
        bucket_ids: &BTreeSet<T::StorageBucketId>,
        uploaded_objects_number: u64,
        uploaded_objects_size: u64,
        removed_objects_number: u64,
        removed_objects_size: u64,
    ) -> Result<BTreeMap<T::StorageBucketId, StorageBucket<T>>, DispatchError> {
        bucket_ids
            .iter()
            .map(|id| {
                let mut sb = Self::ensure_storage_bucket_exists(id)?;
                let new_voucher = VoucherUpdate {
                    objects_number: sb
                        .voucher
                        .objects_used
                        .saturating_add(uploaded_objects_number)
                        .saturating_sub(removed_objects_number),
                    objects_total_size: sb
                        .voucher
                        .size_used
                        .saturating_add(uploaded_objects_size)
                        .saturating_sub(removed_objects_size),
                };
                sb.voucher = sb.voucher.try_update::<T>(new_voucher)?;
                Ok((*id, sb))
            })
            .collect()
    }

    fn get_updated_storage_buckets_bag_removal(
        bucket_ids: &BTreeSet<T::StorageBucketId>,
        removed_objects_number: u64,
        removed_objects_size: u64,
    ) -> Result<BTreeMap<T::StorageBucketId, StorageBucket<T>>, DispatchError> {
        bucket_ids
            .iter()
            .map(|id| {
                let mut sb = Self::ensure_storage_bucket_exists(id)?;
                let new_voucher = VoucherUpdate {
                    objects_number: sb
                        .voucher
                        .objects_used
                        .saturating_sub(removed_objects_number),
                    objects_total_size: sb.voucher.size_used.saturating_sub(removed_objects_size),
                };
                sb.unregister_bag_assignment();
                sb.voucher = sb.voucher.try_update::<T>(new_voucher)?;
                Ok((*id, sb))
            })
            .collect()
    }

    fn get_updated_distribution_buckets_bag_removal(
        bucket_ids: &BTreeSet<DistributionBucketId<T>>,
    ) -> Result<BTreeMap<DistributionBucketId<T>, DistributionBucket<T>>, DispatchError> {
        bucket_ids
            .iter()
            .map(|id| {
                let mut db = Self::ensure_distribution_bucket_exists(id)?;
                db.unregister_bag_assignment();
                Ok((id.clone(), db))
            })
            .collect()
    }

    /// Utility function that verifies that dynamic bag by provided id does not exist
    /// and then constructs and returns a new one
    fn new_dynamic_bag(
        dynamic_bag_id: &DynamicBagId<T>,
        storage_buckets: &BTreeSet<T::StorageBucketId>,
        distribution_buckets: &BTreeSet<DistributionBucketId<T>>,
        objects_number: u64,
        objects_total_size: u64,
    ) -> Result<Bag<T>, DispatchError> {
        Self::ensure_bag_exists(&BagId::<T>::Dynamic(dynamic_bag_id.clone())).map_or_else(
            |_| {
                let bag = Bag::<T> {
                    distributed_by: distribution_buckets
                        .clone()
                        .try_into()
                        .map_err(|_| Error::<T>::MaxDistributionBucketNumberPerBagLimitExceeded)?,
                    stored_by: storage_buckets
                        .clone()
                        .try_into()
                        .map_err(|_| Error::<T>::StorageBucketPerBagLimitExceeded)?,
                    objects_number,
                    objects_total_size,
                };
                Ok(bag)
            },
            |_| Err(Error::<T>::DynamicBagExists.into()),
        )
    }

    fn try_performing_dynamic_bag_creation(
        account_id: T::AccountId,
        dynamic_bag_id: DynamicBagId<T>,
        data_objects: ObjectsToUpload<DataObjectCreationParameters>,
        storage_buckets: BTreeSet<T::StorageBucketId>,
        distribution_buckets: BTreeSet<DistributionBucketId<T>>,
    ) -> Result<(Bag<T>, BTreeSet<T::DataObjectId>), DispatchError> {
        let (object_creation_list, state_bloat_bond_request, upload_objs_size) =
            Self::construct_objects_from_list(&data_objects)?;
        let storage_fee = Self::calculate_data_storage_fee(upload_objs_size);
        let upload_objs_num = data_objects.len() as u64;
        let bag = Self::new_dynamic_bag(
            &dynamic_bag_id,
            &storage_buckets,
            &distribution_buckets,
            upload_objs_num,
            upload_objs_size,
        )?;

        // Get updated storage buckets: vouchers and bag counters
        let updated_storage_buckets = Self::get_updated_storage_buckets_bag_creation(
            &storage_buckets,
            upload_objs_num,
            upload_objs_size,
        )?;
        // Get updated distribution buckets: bag counters
        let updated_distribution_buckets =
            Self::get_updated_distribution_buckets_bag_creation(&distribution_buckets)?;

        // check that user or treasury account have enough balance
        Self::ensure_sufficient_balance(&account_id, state_bloat_bond_request, storage_fee)?;

        //
        // == MUTATION SAFE ==
        //

        // state bloat bond request creating objects: no-op if state bloat bond requested is 0
        let objects_to_insert = if !state_bloat_bond_request.is_zero() {
            let objects_to_insert =
                Self::pay_data_object_bloat_bonds(&account_id, object_creation_list)?;
            Self::pay_storage_fee(&account_id, storage_fee)?;
            objects_to_insert
        } else {
            object_creation_list
        };

        // Execute storage bucket updates
        for (id, updated_bucket) in updated_storage_buckets {
            StorageBucketById::<T>::insert(&id, updated_bucket.clone());
            Self::deposit_event(RawEvent::VoucherChanged(id, updated_bucket.voucher.clone()));
        }

        // Execute distribution bucket updates
        for (id, updated_bucket) in updated_distribution_buckets {
            DistributionBucketByFamilyIdById::<T>::insert(
                &id.distribution_bucket_family_id,
                &id.distribution_bucket_index,
                updated_bucket,
            );
        }

        // Add data objects
        let created_objects_ids: BTreeSet<T::DataObjectId> = objects_to_insert
            .iter()
            .map(|obj| {
                let obj_id = NextDataObjectId::<T>::get();
                DataObjectsById::<T>::insert(
                    BagId::<T>::Dynamic(dynamic_bag_id.clone()),
                    obj_id,
                    obj,
                );
                NextDataObjectId::<T>::put(obj_id.saturating_add(One::one()));
                obj_id
            })
            .collect();

        // Insert bag
        Bags::<T>::insert(BagId::<T>::Dynamic(dynamic_bag_id), bag.clone());

        Ok((bag, created_objects_ids))
    }

    fn try_performing_bag_update(
        account_id: T::AccountId,
        bag_id: BagId<T>,
        objects_to_upload: ObjectsToUpload<DataObjectCreationParameters>,
        objects_to_remove: ObjectsToRemove<T::DataObjectId>,
    ) -> Result<BTreeSet<T::DataObjectId>, DispatchError> {
        let bag = Self::ensure_bag_exists(&bag_id)?;
        let (object_creation_list, state_bloat_bond_request, upload_objs_size) =
            Self::construct_objects_from_list(&objects_to_upload)?;
        let (remove_objs, remove_objs_size) =
            Self::validate_objects_to_remove(&bag_id, Some(&objects_to_remove))?;
        let storage_fee = Self::calculate_data_storage_fee(upload_objs_size);
        let upload_objs_num = objects_to_upload.len() as u64;
        let remove_objs_num = objects_to_remove.len() as u64;

        // Get updated storage buckets: vouchers
        let updated_storage_buckets = Self::get_updated_storage_buckets_bag_update(
            &bag.stored_by,
            upload_objs_num,
            upload_objs_size,
            remove_objs_num,
            remove_objs_size,
        )?;

        // check that user or treasury account have enough balance
        Self::ensure_sufficient_balance(&account_id, state_bloat_bond_request, storage_fee)?;

        //
        // == MUTATION SAFE ==
        //

        //state bloat bond request creating objects: no-op if state bloat bond requested is 0
        let objects_to_insert = if !state_bloat_bond_request.is_zero() {
            let objects_to_insert =
                Self::pay_data_object_bloat_bonds(&account_id, object_creation_list)?;
            Self::pay_storage_fee(&account_id, storage_fee)?;
            objects_to_insert
        } else {
            object_creation_list
        };

        // Execute storage bucket updates
        for (id, updated_bucket) in updated_storage_buckets {
            StorageBucketById::<T>::insert(&id, updated_bucket.clone());
            Self::deposit_event(RawEvent::VoucherChanged(id, updated_bucket.voucher.clone()));
        }

        // Remove data objects
        let module_account_id = StorageTreasury::<T>::module_account_id();
        for (id, obj) in remove_objs {
            DataObjectsById::<T>::remove(&bag_id, id);
            // repay the bloat bond
            obj.state_bloat_bond
                .repay::<T>(&module_account_id, &account_id, false)?;
        }

        // Add data objects
        let created_objects_ids: BTreeSet<T::DataObjectId> = objects_to_insert
            .iter()
            .map(|obj| {
                let obj_id = NextDataObjectId::<T>::get();
                DataObjectsById::<T>::insert(&bag_id, obj_id, obj);
                NextDataObjectId::<T>::put(obj_id.saturating_add(One::one()));
                obj_id
            })
            .collect();

        // Update the bag
        Bags::<T>::insert(
            &bag_id,
            Bag::<T> {
                objects_number: bag
                    .objects_number
                    .saturating_add(upload_objs_num)
                    .saturating_sub(remove_objs_num),
                objects_total_size: bag
                    .objects_total_size
                    .saturating_add(upload_objs_size)
                    .saturating_sub(remove_objs_size),
                ..bag
            },
        );

        Ok(created_objects_ids)
    }

    fn try_performing_bag_removal(account_id: &T::AccountId, bag_id: BagId<T>) -> DispatchResult {
        let bag = Self::ensure_bag_exists(&bag_id)?;
        let (remove_objs, remove_objs_size) = Self::validate_objects_to_remove(&bag_id, None)?;
        let remove_objs_num = bag.objects_number as u64;

        // Get updated storage buckets: vouchers and bag counters
        let updated_storage_buckets = Self::get_updated_storage_buckets_bag_removal(
            &bag.stored_by,
            remove_objs_num,
            remove_objs_size,
        )?;
        // Get updated distribution buckets: bag counters
        let updated_distribution_buckets =
            Self::get_updated_distribution_buckets_bag_removal(&bag.distributed_by)?;

        //
        // == MUTATION SAFE ==
        //

        // Execute storage bucket updates
        for (id, updated_bucket) in updated_storage_buckets {
            StorageBucketById::<T>::insert(&id, updated_bucket.clone());
            Self::deposit_event(RawEvent::VoucherChanged(id, updated_bucket.voucher.clone()));
        }

        // Execute distribution bucket updates
        for (id, updated_bucket) in updated_distribution_buckets {
            DistributionBucketByFamilyIdById::<T>::insert(
                &id.distribution_bucket_family_id,
                &id.distribution_bucket_index,
                updated_bucket,
            );
        }

        // Remove data objects
        let module_account_id = StorageTreasury::<T>::module_account_id();
        for (id, obj) in remove_objs {
            DataObjectsById::<T>::remove(&bag_id, id);
            // Repay the bloat bond
            obj.state_bloat_bond
                .repay::<T>(&module_account_id, account_id, false)?;
        }

        // Remove bag
        Bags::<T>::remove(&bag_id);

        Ok(())
    }

    //Sums the accumulated obj_state_bloat_bond and size to the new object in the iteration.
    fn calculate_acc_size_and_acc_obj_state_bloat_bond(
        mut acc_obj: Vec<DataObjectOf<T>>,
        acc_state_bloat_bond: BalanceOf<T>,
        acc_size: u64,
        obj: DataObjectOf<T>,
    ) -> (Vec<DataObjectOf<T>>, BalanceOf<T>, u64) {
        let acc_state_bloat_bond: T::Balance =
            acc_state_bloat_bond.saturating_add(obj.state_bloat_bond.amount);

        let acc_size: u64 = acc_size.saturating_add(obj.size);

        acc_obj.push(obj);

        (acc_obj, acc_state_bloat_bond, acc_size)
    }

    //When the operation is create/update, this function will check if the object exists,
    //then in one iteration, it'll sum the total of object sizes and state bloat bonds of that list.
    //If one object doesn't exist the iteration stops immediately.
    //At last, it'll return the list of objects to create/update, total state bloat bond to pay and total size.
    fn construct_objects_from_list(
        list: &[DataObjectCreationParameters],
    ) -> DataObjAndStateBloatBondAndObjSize<T> {
        let state_bloat_bond = Self::data_object_state_bloat_bond_value();
        list.iter()
            .map(|param| {
                Self::upload_data_objects_checks(param).map(|bounded_cid| {
                    DataObject {
                        accepted: false,
                        // Default value, possibly overriden later
                        // based on pay_data_objects_bloat_bonds result
                        state_bloat_bond: RepayableBloatBond::new(state_bloat_bond, None),
                        size: param.size,
                        ipfs_content_id: bounded_cid,
                    }
                })
            })
            .try_fold(
                Ok((Vec::new(), Zero::zero(), 0)),
                |acc: DataObjAndStateBloatBondAndObjSize<T>, obj| {
                    obj.map(|obj| {
                        acc.map(|(acc_obj, acc_state_bloat_bond_request, acc_size)| {
                            Self::calculate_acc_size_and_acc_obj_state_bloat_bond(
                                acc_obj,
                                acc_state_bloat_bond_request,
                                acc_size,
                                obj,
                            )
                        })
                    })
                },
            )
            //Removes outer result
            //(Result<Result[Item1 + Item2 + Item3 + ...]>) -> Result[Item1 + Item2 + Item3 + ...]
            .and_then(|x| x)
    }

    fn validate_objects_to_remove(
        bag_id: &BagId<T>,
        specific_objects: Option<&BTreeSet<T::DataObjectId>>,
    ) -> Result<(DataObjectsWithIds<T>, u64), DispatchError> {
        let mut total_size = 0u64;
        if let Some(object_ids) = specific_objects {
            let objects = object_ids
                .iter()
                .map(|id| {
                    let obj = Self::ensure_data_object_exists(bag_id, id)?;
                    total_size = total_size.saturating_add(obj.size);
                    Ok((*id, obj))
                })
                .collect::<Result<_, DispatchError>>()?;
            Ok((objects, total_size))
        } else {
            let objects = DataObjectsById::<T>::iter_prefix(&bag_id)
                .map(|(id, obj)| {
                    total_size = total_size.saturating_add(obj.size);
                    (id, obj)
                })
                .collect();
            Ok((objects, total_size))
        }
    }

    fn ensure_sufficient_balance(
        account_id: &T::AccountId,
        state_bloat_bond_request: T::Balance,
        storage_fee: T::Balance,
    ) -> DispatchResult {
        ensure!(
            has_sufficient_balance_for_fees::<T>(
                account_id,
                state_bloat_bond_request.saturating_add(storage_fee)
            ),
            Error::<T>::InsufficientBalance
        );

        Ok(())
    }

    // Validate storage bucket IDs for dynamic bag type. Checks buckets' existence and dynamic bag
    // creation policy compatibility.
    fn validate_storage_buckets_for_dynamic_bag_type(
        dynamic_bag_type: DynamicBagType,
        storage_buckets: &BTreeSet<T::StorageBucketId>,
    ) -> DispatchResult {
        let creation_policy = Self::get_dynamic_bag_creation_policy(dynamic_bag_type);

        ensure!(
            creation_policy.number_of_storage_buckets == storage_buckets.len() as u32,
            Error::<T>::StorageBucketsNumberViolatesDynamicBagCreationPolicy
        );

        for storage_bucket_id in storage_buckets {
            Self::ensure_storage_bucket_exists(storage_bucket_id)?;
        }

        Ok(())
    }

    // Validate distribution bucket IDs for dynamic bag type. Checks buckets' existence and dynamic
    // bag creation policy compatibility.
    fn validate_distribution_buckets_for_dynamic_bag_type(
        dynamic_bag_type: DynamicBagType,
        distribution_buckets: &BTreeSet<DistributionBucketId<T>>,
    ) -> DispatchResult {
        let creation_policy = Self::get_dynamic_bag_creation_policy(dynamic_bag_type);

        // We use this temp variable to validate provided distribution buckets.
        let mut families_match = BTreeMap::new();

        for distribution_bucket_id in distribution_buckets {
            *families_match
                .entry(distribution_bucket_id.distribution_bucket_family_id)
                .or_insert(0u32) += 1u32;
        }

        ensure!(
            creation_policy.families == families_match,
            Error::<T>::DistributionBucketsViolatesDynamicBagCreationPolicy
        );

        for distribution_bucket_id in distribution_buckets {
            Self::ensure_distribution_bucket_exists(distribution_bucket_id)?;
        }

        Ok(())
    }

    fn pay_data_object_bloat_bonds(
        source: &T::AccountId,
        objects: Vec<DataObjectOf<T>>,
    ) -> Result<Vec<DataObjectOf<T>>, DispatchError> {
        let data_object_bloat_bond = Self::data_object_state_bloat_bond_value();
        let treasury = <StorageTreasury<T>>::module_account_id();
        let locked_balance_used = pay_fee::<T>(
            source,
            Some(&treasury),
            data_object_bloat_bond.saturating_mul((objects.len() as u32).into()),
        )?;

        Ok(objects
            .iter()
            .enumerate()
            .map(|(i, obj)| {
                let repayable_bloat_bond = match locked_balance_used
                    <= data_object_bloat_bond.saturating_mul(i.saturated_into())
                {
                    true => RepayableBloatBond::new(data_object_bloat_bond, None),
                    false => RepayableBloatBond::new(data_object_bloat_bond, Some(source.clone())),
                };

                DataObject {
                    state_bloat_bond: repayable_bloat_bond,
                    ..obj.clone()
                }
            })
            .collect())
    }

    fn pay_storage_fee(source: &T::AccountId, amount: BalanceOf<T>) -> DispatchResult {
        pay_fee::<T>(source, None, amount).map(|_| ())
    }
}<|MERGE_RESOLUTION|>--- conflicted
+++ resolved
@@ -3707,12 +3707,11 @@
         );
         ensure!(obj.size != 0, Error::<T>::ZeroObjectSize,);
         ensure!(!obj.ipfs_content_id.is_empty(), Error::<T>::EmptyContentId);
-        // TODO:
-        // // This will also validate too short cid's!
-        // ensure!(
-        //     obj.ipfs_content_id.len() as u32 == Base58MultihashLen::get(),
-        //     Error::<T>::InvalidCidLength
-        // );
+        // This will also validate too short cid's!
+        ensure!(
+            obj.ipfs_content_id.len() as u32 == Base58MultihashLen::get(),
+            Error::<T>::InvalidCidLength
+        );
         let bounded_cid = obj
             .ipfs_content_id
             .clone()
@@ -3722,15 +3721,7 @@
             !Blacklist::contains_key(&bounded_cid),
             Error::<T>::DataObjectBlacklisted,
         );
-<<<<<<< HEAD
         Ok(bounded_cid)
-=======
-        ensure!(
-            obj.ipfs_content_id.len() == CID_LENGTH,
-            Error::<T>::InvalidCidLength
-        );
-        Ok(())
->>>>>>> bf2eb6e1
     }
 
     // objects number and total objects size.
