--- conflicted
+++ resolved
@@ -5,10 +5,6 @@
 use frame_support::assert_ok;
 use frame_support::dispatch::DispatchError;
 use frame_system::RawOrigin;
-<<<<<<< HEAD
-use sp_std::collections::btree_map::BTreeMap;
-=======
->>>>>>> b2765ec0
 
 use super::mock::*;
 
@@ -55,7 +51,7 @@
         // Make an attempt to register a content with 1234 bytes of type 1, which should be recognized.
         let res =
             TestDataDirectory::add_content(RawOrigin::Root.into(), owner, vec![content_parameters]);
-        assert_eq!(res, Err(DispatchError::Other("Bad origin")));
+        assert_eq!(res, Err(DispatchError::BadOrigin));
     });
 }
 
@@ -392,10 +388,6 @@
             res,
             Err(Error::<Test>::VoucherSizeLimitUpperBoundExceeded.into())
         );
-<<<<<<< HEAD
-        assert_eq!(res, Err(DispatchError::BadOrigin));
-=======
->>>>>>> b2765ec0
     });
 }
 
@@ -412,28 +404,6 @@
         let sender = 1u64;
         let owner = StorageObjectOwner::Member(1u64);
 
-<<<<<<< HEAD
-        let res = TestDataDirectory::add_content(
-            Origin::signed(sender),
-            member_id,
-            1,
-            1234,
-            0,
-            vec![1, 2, 3, 4],
-        );
-
-        assert!(res.is_ok());
-
-        let (content_id, _) = match &System::events().last().unwrap().event {
-            MetaEvent::data_directory(data_directory::RawEvent::ContentAdded(
-                content_id,
-                creator,
-                _,
-                _,
-                _,
-            )) => (content_id.clone(), creator.clone()),
-            _ => (0u64, 0xdeadbeefu64), // invalid value, unlikely to match
-=======
         let content_parameters = ContentParameters {
             content_id: 1,
             type_id: 1234,
@@ -450,7 +420,6 @@
                 content[0].content_id
             }
             _ => 0u64,
->>>>>>> b2765ec0
         };
 
         //  invalid data
@@ -461,30 +430,7 @@
             storage_provider_id,
             content_id,
         );
-<<<<<<< HEAD
-        assert_eq!(
-            res,
-            Err(
-                working_group::Error::<Test, StorageWorkingGroupInstance>::WorkerDoesNotExist
-                    .into()
-            )
-        );
-
-        let res = TestDataDirectory::reject_content(
-            Origin::signed(storage_provider_account_id),
-            storage_provider_id,
-            content_id,
-        );
-        assert_eq!(
-            res,
-            Err(
-                working_group::Error::<Test, StorageWorkingGroupInstance>::WorkerDoesNotExist
-                    .into()
-            )
-        );
-=======
-        assert_eq!(res, Err(working_group::Error::<Test, crate::StorageWorkingGroupInstance>::WorkerDoesNotExist.into()));
->>>>>>> b2765ec0
+        assert_eq!(res, Err(working_group::Error::<Test, StorageWorkingGroupInstance>::WorkerDoesNotExist.into()));
     });
 }
 
@@ -514,21 +460,10 @@
 
         // An appropriate event should have been fired.
         let (content_id, creator) = match &System::events().last().unwrap().event {
-<<<<<<< HEAD
-            MetaEvent::data_directory(data_directory::RawEvent::ContentAdded(
-                content_id,
-                creator,
-                _,
-                _,
-                _,
-            )) => (content_id.clone(), creator.clone()),
-            _ => (0u64, 0xdeadbeefu64), // invalid value, unlikely to match
-=======
             MetaEvent::data_directory(data_directory::RawEvent::ContentAdded(content, creator)) => {
                 (content[0].content_id, creator.clone())
             }
             _ => (0u64, StorageObjectOwner::Member(0xdeadbeefu64)), // invalid value, unlikely to match
->>>>>>> b2765ec0
         };
         assert_ne!(creator, StorageObjectOwner::Member(0xdeadbeefu64));
         assert_eq!(creator, StorageObjectOwner::Member(sender));
@@ -576,26 +511,10 @@
             ))
         );
 
-<<<<<<< HEAD
-        // An appropriate event should have been fired.
-        let (content_id, creator) = match System::events().last().unwrap().event {
-            MetaEvent::data_directory(data_directory::RawEvent::ContentAdded(
-                content_id,
-                creator,
-                _,
-                _,
-                _,
-            )) => (content_id, creator),
-            _ => (0u64, 0xdeadbeefu64), // invalid value, unlikely to match
-        };
-        assert_ne!(creator, 0xdeadbeefu64);
-        assert_eq!(creator, sender);
-=======
         assert_eq!(
             TestDataDirectory::global_voucher().get_size_limit(),
             expected_new_size_limit
         );
->>>>>>> b2765ec0
 
         let objects_limit = TestDataDirectory::global_voucher().get_objects_limit();
         let increment_objects_limit_by = 10;
@@ -623,33 +542,12 @@
 #[test]
 fn set_limit_upper_bounds() {
     with_default_mock_builder(|| {
-<<<<<<< HEAD
-        // No objects in directory before injection
-        assert_eq!(TestDataDirectory::known_content_ids(), Vec::<u64>::new());
-
-        // new objects to inject into the directory
-        let mut objects = BTreeMap::new();
-
-        let object = data_directory::DataObjectInternal {
-            type_id: 1,
-            size: 1234,
-            added_at: data_directory::BlockAndTime {
-                block: 10,
-                time: 1024,
-            },
-            owner: 1,
-            liaison: TEST_MOCK_LIAISON_STORAGE_PROVIDER_ID,
-            liaison_judgement: data_directory::LiaisonJudgement::Pending,
-            ipfs_content_id: vec![],
-        };
-=======
         /*
            Events are not emitted on block 0.
            So any dispatchable calls made during genesis block formation will have no events emitted.
            https://substrate.dev/recipes/2-appetizers/4-events.html
         */
         run_to_block(1);
->>>>>>> b2765ec0
 
         let size_limit_upper_bound = TestDataDirectory::voucher_size_limit_upper_bound();
         let increment_size_limit_upper_bound_by = 10;
