#![cfg(test)]

<<<<<<< HEAD
use frame_support::{StorageMap, StorageValue};
=======
>>>>>>> b2765ec0
use frame_system::{EventRecord, Phase, RawOrigin};

use super::mock::*;

<<<<<<< HEAD
const DEFAULT_LEADER_ACCOUNT_ID: u64 = 1;
const DEFAULT_LEADER_MEMBER_ID: u64 = 1;
const DEFAULT_LEADER_WORKER_ID: u32 = 1;

struct SetLeadFixture;
impl SetLeadFixture {
    fn set_default_lead() {
        let worker = working_group::Worker::<Test> {
            member_id: DEFAULT_LEADER_MEMBER_ID,
            role_account_id: DEFAULT_LEADER_ACCOUNT_ID,
            staking_account_id: DEFAULT_LEADER_ACCOUNT_ID,
            reward_account_id: DEFAULT_LEADER_ACCOUNT_ID,
            started_leaving_at: None,
            job_unstaking_period: 0,
            reward_per_block: None,
            missed_reward: None,
            created_at: 1,
        };

        // Create the worker.
        <working_group::WorkerById<Test, StorageWorkingGroupInstance>>::insert(
            DEFAULT_LEADER_WORKER_ID,
            worker,
        );

        // Update current lead.
        <working_group::CurrentLead<Test, StorageWorkingGroupInstance>>::put(
            DEFAULT_LEADER_WORKER_ID,
        );
    }
}

fn get_last_data_object_type_id() -> u64 {
    let dot_id = match System::events().last().unwrap().event {
        MetaEvent::data_object_type_registry(
            data_object_type_registry::RawEvent::DataObjectTypeRegistered(dot_id, _),
=======
fn get_last_data_object_type_id() -> u64 {
    let dot_id = match System::events().last().unwrap().event {
        MetaEvent::data_object_type_registry(
            data_object_type_registry::RawEvent::DataObjectTypeRegistered(_, dot_id),
>>>>>>> b2765ec0
        ) => dot_id,
        _ => 0xdeadbeefu64, // unlikely value
    };
    assert_ne!(dot_id, 0xdeadbeefu64);

    dot_id
}

#[test]
fn initial_state() {
    with_default_mock_builder(|| {
        assert_eq!(
            TestDataObjectTypeRegistry::first_data_object_type_id(),
            TEST_FIRST_DATA_OBJECT_TYPE_ID
        );
    });
}

#[test]
fn succeed_register() {
    with_default_mock_builder(|| {
        SetLeadFixture::set_default_lead();

        let data: TestDataObjectType = TestDataObjectType {
            description: "foo".as_bytes().to_vec(),
            active: false,
        };
        let res = TestDataObjectTypeRegistry::register_data_object_type(
            RawOrigin::Signed(DEFAULT_LEADER_ACCOUNT_ID).into(),
            data,
        );
        assert!(res.is_ok());
    });
}

#[test]
fn activate_data_object_type_fails_with_invalid_lead() {
    with_default_mock_builder(|| {
        /*
           Events are not emitted on block 0.
           So any dispatchable calls made during genesis block formation will have no events emitted.
           https://substrate.dev/recipes/2-appetizers/4-events.html
        */
        run_to_block(1);

        SetLeadFixture::set_default_lead();

        // First register a type
        let data: TestDataObjectType = TestDataObjectType {
            description: "foo".as_bytes().to_vec(),
            active: false,
        };
        let id_res = TestDataObjectTypeRegistry::register_data_object_type(
            RawOrigin::Signed(DEFAULT_LEADER_ACCOUNT_ID).into(),
            data,
        );
        assert!(id_res.is_ok());

        let dot_id = get_last_data_object_type_id();

        let invalid_leader_account_id = 2;
        let res = TestDataObjectTypeRegistry::activate_data_object_type(
            RawOrigin::Signed(invalid_leader_account_id).into(),
            dot_id,
        );
        assert_eq!(
            res,
            Err(working_group::Error::<Test, StorageWorkingGroupInstance>::IsNotLeadAccount.into())
        );
    });
}

#[test]
fn deactivate_data_object_type_fails_with_invalid_lead() {
    with_default_mock_builder(|| {
        /*
           Events are not emitted on block 0.
           So any dispatchable calls made during genesis block formation will have no events emitted.
           https://substrate.dev/recipes/2-appetizers/4-events.html
        */
        run_to_block(1);

        SetLeadFixture::set_default_lead();

        // First register a type
        let data: TestDataObjectType = TestDataObjectType {
            description: "foo".as_bytes().to_vec(),
            active: true,
        };
        let id_res = TestDataObjectTypeRegistry::register_data_object_type(
            RawOrigin::Signed(DEFAULT_LEADER_ACCOUNT_ID).into(),
            data,
        );
        assert!(id_res.is_ok());

        let dot_id = get_last_data_object_type_id();

        let invalid_leader_account_id = 2;
        let res = TestDataObjectTypeRegistry::deactivate_data_object_type(
            RawOrigin::Signed(invalid_leader_account_id).into(),
            dot_id,
        );
        assert_eq!(
            res,
            Err(working_group::Error::<Test, StorageWorkingGroupInstance>::IsNotLeadAccount.into())
        );
    });
}

#[test]
fn update_data_object_type_fails_with_invalid_lead() {
    with_default_mock_builder(|| {
        /*
           Events are not emitted on block 0.
           So any dispatchable calls made during genesis block formation will have no events emitted.
           https://substrate.dev/recipes/2-appetizers/4-events.html
        */
        run_to_block(1);

        SetLeadFixture::set_default_lead();

        // First register a type
        let data: TestDataObjectType = TestDataObjectType {
            description: "foo".as_bytes().to_vec(),
            active: false,
        };
        let id_res = TestDataObjectTypeRegistry::register_data_object_type(
            RawOrigin::Signed(DEFAULT_LEADER_ACCOUNT_ID).into(),
            data,
        );
        assert!(id_res.is_ok());

        let dot_id = get_last_data_object_type_id();
        let updated1: TestDataObjectType = TestDataObjectType {
            description: "bar".as_bytes().to_vec(),
            active: false,
        };

        let invalid_leader_account_id = 2;
        let res = TestDataObjectTypeRegistry::update_data_object_type(
            RawOrigin::Signed(invalid_leader_account_id).into(),
            dot_id,
            updated1,
        );
        assert_eq!(
            res,
            Err(working_group::Error::<Test, StorageWorkingGroupInstance>::IsNotLeadAccount.into())
        );
    });
}

#[test]
fn update_existing() {
    with_default_mock_builder(|| {
        /*
           Events are not emitted on block 0.
           So any dispatchable calls made during genesis block formation will have no events emitted.
           https://substrate.dev/recipes/2-appetizers/4-events.html
        */
        run_to_block(1);

        SetLeadFixture::set_default_lead();

        // First register a type
        let data: TestDataObjectType = TestDataObjectType {
            description: "foo".as_bytes().to_vec(),
            active: false,
        };
        let id_res = TestDataObjectTypeRegistry::register_data_object_type(
            RawOrigin::Signed(DEFAULT_LEADER_ACCOUNT_ID).into(),
            data,
        );
        assert!(id_res.is_ok());

        let dot_id = get_last_data_object_type_id();

        // Now update it with new data - we need the ID to be the same as in
        // returned by the previous call. First, though, try and fail with a bad ID
        let updated1: TestDataObjectType = TestDataObjectType {
            description: "bar".as_bytes().to_vec(),
            active: false,
        };
        let res = TestDataObjectTypeRegistry::update_data_object_type(
            RawOrigin::Signed(DEFAULT_LEADER_ACCOUNT_ID).into(),
            dot_id + 1,
            updated1,
        );
        assert!(res.is_err());

        // Finally with an existing ID, it should work.
        let updated3: TestDataObjectType = TestDataObjectType {
            description: "bar".as_bytes().to_vec(),
            active: false,
        };
        let res = TestDataObjectTypeRegistry::update_data_object_type(
            RawOrigin::Signed(DEFAULT_LEADER_ACCOUNT_ID).into(),
            dot_id,
            updated3.clone(),
        );
        assert!(res.is_ok());
        assert_eq!(
            *System::events().last().unwrap(),
            EventRecord {
                phase: Phase::Initialization,
                event: MetaEvent::data_object_type_registry(
                    data_object_type_registry::RawEvent::DataObjectTypeUpdated(dot_id, updated3)
                ),
                topics: vec![],
            }
        );
    });
}

#[test]
fn register_data_object_type_failed_with_no_lead() {
    with_default_mock_builder(|| {
        // First register a type
        let data: TestDataObjectType = TestDataObjectType {
            description: "foo".as_bytes().to_vec(),
            active: false,
        };
        let id_res = TestDataObjectTypeRegistry::register_data_object_type(
            RawOrigin::Signed(DEFAULT_LEADER_ACCOUNT_ID).into(),
            data,
        );
        assert!(!id_res.is_ok());
    });
}

#[test]
fn activate_existing() {
    with_default_mock_builder(|| {
        /*
           Events are not emitted on block 0.
           So any dispatchable calls made during genesis block formation will have no events emitted.
           https://substrate.dev/recipes/2-appetizers/4-events.html
        */
        run_to_block(1);

        let expected_data_object_type_id = TEST_FIRST_DATA_OBJECT_TYPE_ID + 1; // on_initialize() increments the default value.

        SetLeadFixture::set_default_lead();

        // First register a type
        let data: TestDataObjectType = TestDataObjectType {
            description: "foo".as_bytes().to_vec(),
            active: false,
        };
        let id_res = TestDataObjectTypeRegistry::register_data_object_type(
            RawOrigin::Signed(DEFAULT_LEADER_ACCOUNT_ID).into(),
            data.clone(),
        );
        assert!(id_res.is_ok());
        assert_eq!(
            *System::events().last().unwrap(),
            EventRecord {
                phase: Phase::Initialization,
                event: MetaEvent::data_object_type_registry(
                    data_object_type_registry::RawEvent::DataObjectTypeRegistered(
<<<<<<< HEAD
                        expected_data_object_type_id,
                        data
=======
                        data,
                        expected_data_object_type_id
>>>>>>> b2765ec0
                    )
                ),
                topics: vec![],
            }
        );

        // Retrieve, and ensure it's not active.
        let mut data =
            TestDataObjectTypeRegistry::data_object_types(expected_data_object_type_id).unwrap();
        assert!(!data.active);

        // Now activate the data object type
        let res = TestDataObjectTypeRegistry::activate_data_object_type(
            RawOrigin::Signed(DEFAULT_LEADER_ACCOUNT_ID).into(),
            expected_data_object_type_id,
        );
        assert!(res.is_ok());

        data.active = true;
        assert_eq!(
            *System::events().last().unwrap(),
            EventRecord {
                phase: Phase::Initialization,
                event: MetaEvent::data_object_type_registry(
<<<<<<< HEAD
                    data_object_type_registry::RawEvent::DataObjectTypeActivationChanged(
                        expected_data_object_type_id
=======
                    data_object_type_registry::RawEvent::DataObjectTypeUpdated(
                        expected_data_object_type_id,
                        data
>>>>>>> b2765ec0
                    )
                ),
                topics: vec![],
            }
        );

        // Ensure that the item is actually activated.
        let data = TestDataObjectTypeRegistry::data_object_types(expected_data_object_type_id);
        assert!(data.is_some());
        assert!(data.unwrap().active);

        // Deactivate again.
        let res = TestDataObjectTypeRegistry::deactivate_data_object_type(
            RawOrigin::Signed(DEFAULT_LEADER_ACCOUNT_ID).into(),
            expected_data_object_type_id,
        );
        assert!(res.is_ok());
        let data = TestDataObjectTypeRegistry::data_object_types(expected_data_object_type_id);
        assert!(data.is_some());
        assert!(!data.unwrap().active);
    });
}<|MERGE_RESOLUTION|>--- conflicted
+++ resolved
@@ -1,56 +1,13 @@
 #![cfg(test)]
 
-<<<<<<< HEAD
-use frame_support::{StorageMap, StorageValue};
-=======
->>>>>>> b2765ec0
 use frame_system::{EventRecord, Phase, RawOrigin};
 
 use super::mock::*;
 
-<<<<<<< HEAD
-const DEFAULT_LEADER_ACCOUNT_ID: u64 = 1;
-const DEFAULT_LEADER_MEMBER_ID: u64 = 1;
-const DEFAULT_LEADER_WORKER_ID: u32 = 1;
-
-struct SetLeadFixture;
-impl SetLeadFixture {
-    fn set_default_lead() {
-        let worker = working_group::Worker::<Test> {
-            member_id: DEFAULT_LEADER_MEMBER_ID,
-            role_account_id: DEFAULT_LEADER_ACCOUNT_ID,
-            staking_account_id: DEFAULT_LEADER_ACCOUNT_ID,
-            reward_account_id: DEFAULT_LEADER_ACCOUNT_ID,
-            started_leaving_at: None,
-            job_unstaking_period: 0,
-            reward_per_block: None,
-            missed_reward: None,
-            created_at: 1,
-        };
-
-        // Create the worker.
-        <working_group::WorkerById<Test, StorageWorkingGroupInstance>>::insert(
-            DEFAULT_LEADER_WORKER_ID,
-            worker,
-        );
-
-        // Update current lead.
-        <working_group::CurrentLead<Test, StorageWorkingGroupInstance>>::put(
-            DEFAULT_LEADER_WORKER_ID,
-        );
-    }
-}
-
-fn get_last_data_object_type_id() -> u64 {
-    let dot_id = match System::events().last().unwrap().event {
-        MetaEvent::data_object_type_registry(
-            data_object_type_registry::RawEvent::DataObjectTypeRegistered(dot_id, _),
-=======
 fn get_last_data_object_type_id() -> u64 {
     let dot_id = match System::events().last().unwrap().event {
         MetaEvent::data_object_type_registry(
             data_object_type_registry::RawEvent::DataObjectTypeRegistered(_, dot_id),
->>>>>>> b2765ec0
         ) => dot_id,
         _ => 0xdeadbeefu64, // unlikely value
     };
@@ -118,7 +75,10 @@
         );
         assert_eq!(
             res,
-            Err(working_group::Error::<Test, StorageWorkingGroupInstance>::IsNotLeadAccount.into())
+            Err(
+                working_group::Error::<Test, StorageWorkingGroupInstance>::IsNotLeadAccount
+                    .into()
+            )
         );
     });
 }
@@ -155,7 +115,10 @@
         );
         assert_eq!(
             res,
-            Err(working_group::Error::<Test, StorageWorkingGroupInstance>::IsNotLeadAccount.into())
+            Err(
+                working_group::Error::<Test, StorageWorkingGroupInstance>::IsNotLeadAccount
+                    .into()
+            )
         );
     });
 }
@@ -197,7 +160,10 @@
         );
         assert_eq!(
             res,
-            Err(working_group::Error::<Test, StorageWorkingGroupInstance>::IsNotLeadAccount.into())
+            Err(
+                working_group::Error::<Test, StorageWorkingGroupInstance>::IsNotLeadAccount
+                    .into()
+            )
         );
     });
 }
@@ -265,15 +231,15 @@
 }
 
 #[test]
-fn register_data_object_type_failed_with_no_lead() {
-    with_default_mock_builder(|| {
-        // First register a type
-        let data: TestDataObjectType = TestDataObjectType {
-            description: "foo".as_bytes().to_vec(),
-            active: false,
-        };
-        let id_res = TestDataObjectTypeRegistry::register_data_object_type(
-            RawOrigin::Signed(DEFAULT_LEADER_ACCOUNT_ID).into(),
+fn register_data_object_type_failed_with_not_leader() {
+    with_default_mock_builder(|| {
+        // First register a type
+        let data: TestDataObjectType = TestDataObjectType {
+            description: "foo".as_bytes().to_vec(),
+            active: false,
+        };
+        let id_res = TestDataObjectTypeRegistry::register_data_object_type(
+            RawOrigin::Signed(TEST_MOCK_LIAISON_ACCOUNT_ID).into(),
             data,
         );
         assert!(!id_res.is_ok());
@@ -310,13 +276,8 @@
                 phase: Phase::Initialization,
                 event: MetaEvent::data_object_type_registry(
                     data_object_type_registry::RawEvent::DataObjectTypeRegistered(
-<<<<<<< HEAD
-                        expected_data_object_type_id,
-                        data
-=======
                         data,
                         expected_data_object_type_id
->>>>>>> b2765ec0
                     )
                 ),
                 topics: vec![],
@@ -341,14 +302,9 @@
             EventRecord {
                 phase: Phase::Initialization,
                 event: MetaEvent::data_object_type_registry(
-<<<<<<< HEAD
-                    data_object_type_registry::RawEvent::DataObjectTypeActivationChanged(
-                        expected_data_object_type_id
-=======
                     data_object_type_registry::RawEvent::DataObjectTypeUpdated(
                         expected_data_object_type_id,
                         data
->>>>>>> b2765ec0
                     )
                 ),
                 topics: vec![],
