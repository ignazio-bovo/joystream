#![cfg(test)]

use frame_support::storage::StorageMap;
use frame_support::traits::{LockIdentifier, OnFinalize, OnInitialize};
use frame_support::weights::Weight;
use frame_support::{impl_outer_event, impl_outer_origin, parameter_types};
use sp_core::H256;
use sp_runtime::{
    testing::Header,
    traits::{BlakeTwo256, IdentityLookup},
    Perbill,
};
use staking_handler::LockComparator;

use crate::data_directory::ContentIdExists;
pub use crate::data_directory::Voucher;
pub use crate::data_directory::{ContentParameters, StorageObjectOwner};
use crate::data_object_type_registry::IsActiveDataObjectType;
<<<<<<< HEAD

pub use crate::{data_directory, data_object_storage_registry, data_object_type_registry};
use frame_support::sp_runtime::DispatchResult;

use frame_support::dispatch::DispatchError;
use membership;

pub type StorageWorkingGroupInstance = working_group::Instance2;
=======
use crate::ContentId;
pub use crate::StorageWorkingGroupInstance;
pub use crate::{data_directory, data_object_storage_registry, data_object_type_registry};
use common::currency::GovernanceCurrency;
use frame_support::StorageValue;
use membership;

pub use crate::data_directory::{
    DEFAULT_GLOBAL_VOUCHER, DEFAULT_UPLOADING_BLOCKED_STATUS, DEFAULT_VOUCHER,
    DEFAULT_VOUCHER_OBJECTS_LIMIT_UPPER_BOUND, DEFAULT_VOUCHER_SIZE_LIMIT_UPPER_BOUND,
};
>>>>>>> b2765ec0

mod working_group_mod {
    pub use super::StorageWorkingGroupInstance;
    pub use working_group::Event;
}

mod members {
    pub use membership::Event;
}

impl_outer_origin! {
    pub enum Origin for Test {}
}

impl_outer_event! {
    pub enum MetaEvent for Test {
        data_object_type_registry<T>,
        data_directory<T>,
        data_object_storage_registry<T>,
        balances<T>,
        members<T>,
        working_group_mod StorageWorkingGroupInstance <T>,
        frame_system<T>,
<<<<<<< HEAD
=======
    }
}

pub const DEFAULT_LEADER_ACCOUNT_ID: u64 = 1;
pub const DEFAULT_LEADER_MEMBER_ID: u64 = 1;
pub const DEFAULT_LEADER_WORKER_ID: u32 = 1;

pub struct SetLeadFixture;
impl SetLeadFixture {
    pub fn set_default_lead() {
        let worker = working_group::Worker {
            member_id: DEFAULT_LEADER_MEMBER_ID,
            role_account_id: DEFAULT_LEADER_ACCOUNT_ID,
            reward_relationship: None,
            role_stake_profile: None,
        };

        // Create the worker.
        <working_group::WorkerById<Test, StorageWorkingGroupInstance>>::insert(
            DEFAULT_LEADER_WORKER_ID,
            worker,
        );

        // Update current lead.
        <working_group::CurrentLead<Test, StorageWorkingGroupInstance>>::put(
            DEFAULT_LEADER_WORKER_ID,
        );
>>>>>>> b2765ec0
    }
}

pub const TEST_FIRST_DATA_OBJECT_TYPE_ID: u64 = 1000;
pub const TEST_FIRST_RELATIONSHIP_ID: u64 = 3000;

pub const TEST_MOCK_LIAISON_STORAGE_PROVIDER_ID: u32 = 1;
pub const TEST_MOCK_EXISTING_CID: u64 = 42;

pub struct AnyDataObjectTypeIsActive {}
impl<T: data_object_type_registry::Trait> IsActiveDataObjectType<T> for AnyDataObjectTypeIsActive {
    fn is_active_data_object_type(_which: &T::DataObjectTypeId) -> bool {
        true
    }
}

pub struct MockContent {}
impl ContentIdExists<Test> for MockContent {
    fn has_content(which: &ContentId<Test>) -> bool {
        *which == TEST_MOCK_EXISTING_CID
    }

    fn get_data_object(
        which: &ContentId<Test>,
    ) -> Result<data_directory::DataObject<Test>, data_directory::Error<Test>> {
        match *which {
            TEST_MOCK_EXISTING_CID => Ok(data_directory::DataObjectInternal {
                type_id: 1,
                size: 1234,
                added_at: data_directory::BlockAndTime {
                    block: 10,
                    time: 1024,
                },
                owner: StorageObjectOwner::Member(1),
                liaison: Some(TEST_MOCK_LIAISON_STORAGE_PROVIDER_ID),
                liaison_judgement: data_directory::LiaisonJudgement::Pending,
                ipfs_content_id: vec![],
            }),
            _ => Err(data_directory::Error::<Test>::CidNotFound),
        }
    }
}

// Workaround for https://github.com/rust-lang/rust/issues/26925 . Remove when sorted.
#[derive(Clone, PartialEq, Eq, Debug)]
pub struct Test;
parameter_types! {
    pub const BlockHashCount: u64 = 250;
    pub const MaximumBlockWeight: u32 = 1024;
    pub const MaximumBlockLength: u32 = 2 * 1024;
    pub const AvailableBlockRatio: Perbill = Perbill::one();
    pub const MinimumPeriod: u64 = 5;
<<<<<<< HEAD
    pub const MaxObjectsPerInjection: u32 = 5;
    pub const ReferralCutMaximumPercent: u8 = 50;
=======
>>>>>>> b2765ec0
}

impl frame_system::Trait for Test {
    type BaseCallFilter = ();
    type Origin = Origin;
    type Call = ();
    type Index = u64;
    type BlockNumber = u64;
    type Hash = H256;
    type Hashing = BlakeTwo256;
    type AccountId = u64;
    type Lookup = IdentityLookup<Self::AccountId>;
    type Header = Header;
    type Event = MetaEvent;
    type BlockHashCount = BlockHashCount;
    type MaximumBlockWeight = MaximumBlockWeight;
    type DbWeight = ();
    type BlockExecutionWeight = ();
    type ExtrinsicBaseWeight = ();
    type MaximumExtrinsicWeight = ();
    type MaximumBlockLength = MaximumBlockLength;
    type AvailableBlockRatio = AvailableBlockRatio;
    type Version = ();
<<<<<<< HEAD
    type PalletInfo = ();
=======
>>>>>>> b2765ec0
    type AccountData = balances::AccountData<u64>;
    type OnNewAccount = ();
    type OnKilledAccount = ();
    type SystemWeightInfo = ();
<<<<<<< HEAD
=======
    type PalletInfo = ();
>>>>>>> b2765ec0
}

impl pallet_timestamp::Trait for Test {
    type Moment = u64;
    type OnTimestampSet = ();
    type MinimumPeriod = MinimumPeriod;
    type WeightInfo = ();
<<<<<<< HEAD
=======
}

impl common::MembershipTypes for Test {
    type MemberId = u64;
    type ActorId = u64;
}

impl common::StorageOwnership for Test {
    type ChannelId = u64;
    type DAOId = u64;
    type ContentId = u64;
    type DataObjectTypeId = u64;
>>>>>>> b2765ec0
}

parameter_types! {
    pub const ExistentialDeposit: u32 = 10;
}

impl balances::Trait for Test {
    type Balance = u64;
    type DustRemoval = ();
    type Event = MetaEvent;
    type ExistentialDeposit = ExistentialDeposit;
    type AccountStore = System;
    type WeightInfo = ();
    type MaxLocks = ();
<<<<<<< HEAD
=======
}

impl GovernanceCurrency for Test {
    type Currency = balances::Module<Self>;
>>>>>>> b2765ec0
}

parameter_types! {
    pub const MaxWorkerNumberLimit: u32 = 3;
    pub const LockId: LockIdentifier = [2; 8];
    pub const DefaultMembershipPrice: u64 = 100;
    pub const DefaultInitialInvitationBalance: u64 = 100;
    pub const InvitedMemberLockId: [u8; 8] = [2; 8];
    pub const StakingCandidateLockId: [u8; 8] = [3; 8];
    pub const CandidateStake: u64 = 100;
    pub const MinimumApplicationStake: u32 = 50;
    pub const LeaderOpeningStake: u64 = 20;
}

pub struct WorkingGroupWeightInfo;
impl working_group::Trait<StorageWorkingGroupInstance> for Test {
    type Event = MetaEvent;
    type MaxWorkerNumberLimit = MaxWorkerNumberLimit;
    type StakingHandler = staking_handler::StakingManager<Self, LockId>;
    type StakingAccountValidator = membership::Module<Test>;
    type MemberOriginValidator = ();
    type MinUnstakingPeriodLimit = ();
    type RewardPeriod = ();
    type WeightInfo = WorkingGroupWeightInfo;
    type MinimumApplicationStake = MinimumApplicationStake;
    type LeaderOpeningStake = LeaderOpeningStake;
}

impl working_group::WeightInfo for WorkingGroupWeightInfo {
    fn on_initialize_leaving(_: u32) -> Weight {
        0
    }
    fn on_initialize_rewarding_with_missing_reward(_: u32) -> Weight {
        0
    }
    fn on_initialize_rewarding_with_missing_reward_cant_pay(_: u32) -> Weight {
        0
    }
    fn on_initialize_rewarding_without_missing_reward(_: u32) -> Weight {
        0
    }
    fn apply_on_opening(_: u32) -> Weight {
        0
    }
    fn fill_opening_lead() -> Weight {
        0
    }
    fn fill_opening_worker(_: u32) -> Weight {
        0
    }
    fn update_role_account() -> Weight {
        0
    }
    fn cancel_opening() -> Weight {
        0
    }
    fn withdraw_application() -> Weight {
        0
    }
    fn slash_stake(_: u32) -> Weight {
        0
    }
    fn terminate_role_worker(_: u32) -> Weight {
        0
    }
    fn terminate_role_lead(_: u32) -> Weight {
        0
    }
    fn increase_stake() -> Weight {
        0
    }
    fn decrease_stake() -> Weight {
        0
    }
    fn spend_from_budget() -> Weight {
        0
    }
    fn update_reward_amount() -> Weight {
        0
    }
    fn set_status_text(_: u32) -> Weight {
        0
    }
    fn update_reward_account() -> Weight {
        0
    }
    fn set_budget() -> Weight {
        0
    }
    fn add_opening(_: u32) -> Weight {
        0
    }
    fn leave_role(_: u32) -> Weight {
        0
    }
}

// Weights info stub
pub struct Weights;
impl membership::WeightInfo for Weights {
    fn buy_membership_without_referrer(_: u32, _: u32) -> Weight {
        unimplemented!()
    }
    fn buy_membership_with_referrer(_: u32, _: u32) -> Weight {
        unimplemented!()
    }
    fn update_profile(_: u32) -> Weight {
        unimplemented!()
    }
    fn update_accounts_none() -> Weight {
        unimplemented!()
    }
    fn update_accounts_root() -> Weight {
        unimplemented!()
    }
    fn update_accounts_controller() -> Weight {
        unimplemented!()
    }
    fn update_accounts_both() -> Weight {
        unimplemented!()
    }
    fn set_referral_cut() -> Weight {
        unimplemented!()
    }
    fn transfer_invites() -> Weight {
        unimplemented!()
    }
    fn invite_member(_: u32, _: u32) -> Weight {
        unimplemented!()
    }
    fn set_membership_price() -> Weight {
        unimplemented!()
    }
    fn update_profile_verification() -> Weight {
        unimplemented!()
    }
    fn set_leader_invitation_quota() -> Weight {
        unimplemented!()
    }
    fn set_initial_invitation_balance() -> Weight {
        unimplemented!()
    }
    fn set_initial_invitation_count() -> Weight {
        unimplemented!()
    }
    fn add_staking_account_candidate() -> Weight {
        unimplemented!()
    }
    fn confirm_staking_account() -> Weight {
        unimplemented!()
    }
    fn remove_staking_account() -> Weight {
        unimplemented!()
    }
}

impl common::membership::MemberOriginValidator<Origin, u64, u64> for () {
    fn ensure_member_controller_account_origin(
        origin: Origin,
        _: u64,
    ) -> Result<u64, DispatchError> {
        let account_id = frame_system::ensure_signed(origin)?;

        Ok(account_id)
    }

    fn is_member_controller_account(_member_id: &u64, _account_id: &u64) -> bool {
        unimplemented!()
    }
}

impl data_object_type_registry::Trait for Test {
    type Event = MetaEvent;
<<<<<<< HEAD
    type DataObjectTypeId = u64;
    type WorkingGroup = StorageWorkingGroup;
=======
>>>>>>> b2765ec0
}

impl data_directory::Trait for Test {
    type Event = MetaEvent;
    type IsActiveDataObjectType = AnyDataObjectTypeIsActive;
    type MemberOriginValidator = ();
}

<<<<<<< HEAD
=======
impl common::origin::ActorOriginValidator<Origin, u64, u64> for () {
    fn ensure_actor_origin(origin: Origin, _account_id: u64) -> Result<u64, &'static str> {
        let signed_account_id = frame_system::ensure_signed(origin)?;

        Ok(signed_account_id)
    }
}

>>>>>>> b2765ec0
impl data_object_storage_registry::Trait for Test {
    type Event = MetaEvent;
    type DataObjectStorageRelationshipId = u64;
    type ContentIdExists = MockContent;
}

<<<<<<< HEAD
impl common::membership::Trait for Test {
=======
parameter_types! {
    pub const ScreenedMemberMaxInitialBalance: u64 = 500;
}

impl membership::Trait for Test {
    type Event = MetaEvent;
>>>>>>> b2765ec0
    type MemberId = u64;
    type ActorId = u32;
    type ScreenedMemberMaxInitialBalance = ScreenedMemberMaxInitialBalance;
}

impl membership::Trait for Test {
    type Event = MetaEvent;
    type DefaultMembershipPrice = DefaultMembershipPrice;
    type WorkingGroup = ();
    type WeightInfo = Weights;
    type DefaultInitialInvitationBalance = ();
    type InvitedMemberStakingHandler = staking_handler::StakingManager<Self, InvitedMemberLockId>;
    type ReferralCutMaximumPercent = ReferralCutMaximumPercent;
    type StakingCandidateStakingHandler =
        staking_handler::StakingManager<Self, StakingCandidateLockId>;
    type CandidateStake = CandidateStake;
}

impl common::working_group::WorkingGroupBudgetHandler<Test> for () {
    fn get_budget() -> u64 {
        unimplemented!()
    }

    fn set_budget(_new_value: u64) {
        unimplemented!()
    }
}

impl common::working_group::WorkingGroupAuthenticator<Test> for () {
    fn ensure_worker_origin(
        _origin: <Test as frame_system::Trait>::Origin,
        _worker_id: &<Test as common::membership::Trait>::ActorId,
    ) -> DispatchResult {
        unimplemented!();
    }

    fn ensure_leader_origin(_origin: <Test as frame_system::Trait>::Origin) -> DispatchResult {
        unimplemented!()
    }

    fn get_leader_member_id() -> Option<<Test as common::membership::Trait>::MemberId> {
        unimplemented!();
    }

    fn is_leader_account_id(_account_id: &<Test as frame_system::Trait>::AccountId) -> bool {
        unimplemented!()
    }

    fn is_worker_account_id(
        _account_id: &<Test as frame_system::Trait>::AccountId,
        _worker_id: &<Test as common::membership::Trait>::ActorId,
    ) -> bool {
        unimplemented!()
    }
}

impl LockComparator<<Test as balances::Trait>::Balance> for Test {
    fn are_locks_conflicting(
        _new_lock: &LockIdentifier,
        _existing_locks: &[LockIdentifier],
    ) -> bool {
        false
    }
}

#[allow(dead_code)]
pub struct ExtBuilder {
    voucher_objects_limit_upper_bound: u64,
    voucher_size_limit_upper_bound: u64,
    global_voucher: Voucher,
    default_voucher: Voucher,
    first_data_object_type_id: u64,
    first_relationship_id: u64,
    uploading_blocked: bool,
}

impl Default for ExtBuilder {
    fn default() -> Self {
        Self {
            voucher_objects_limit_upper_bound: DEFAULT_VOUCHER_OBJECTS_LIMIT_UPPER_BOUND,
            voucher_size_limit_upper_bound: DEFAULT_VOUCHER_SIZE_LIMIT_UPPER_BOUND,
            global_voucher: DEFAULT_GLOBAL_VOUCHER,
            default_voucher: DEFAULT_VOUCHER,
            first_data_object_type_id: 1,
            first_relationship_id: 3,
            uploading_blocked: DEFAULT_UPLOADING_BLOCKED_STATUS,
        }
    }
}

impl ExtBuilder {
    pub fn first_data_object_type_id(mut self, first_data_object_type_id: u64) -> Self {
        self.first_data_object_type_id = first_data_object_type_id;
        self
    }

    pub fn first_relationship_id(mut self, first_relationship_id: u64) -> Self {
        self.first_relationship_id = first_relationship_id;
        self
    }

    pub fn uploading_blocked_status(mut self, uploading_blocked: bool) -> Self {
        self.uploading_blocked = uploading_blocked;
        self
    }

    pub fn global_voucher(mut self, global_voucher: Voucher) -> Self {
        self.global_voucher = global_voucher;
        self
    }

    pub fn build(self) -> sp_io::TestExternalities {
        let mut t = frame_system::GenesisConfig::default()
            .build_storage::<Test>()
            .unwrap();

        data_directory::GenesisConfig::<Test> {
            voucher_size_limit_upper_bound: self.voucher_size_limit_upper_bound,
            voucher_objects_limit_upper_bound: self.voucher_objects_limit_upper_bound,
            global_voucher: self.global_voucher,
            default_voucher: self.default_voucher,
            data_object_by_content_id: vec![],
            vouchers: vec![],
            uploading_blocked: self.uploading_blocked,
        }
        .assimilate_storage(&mut t)
        .unwrap();

        data_object_type_registry::GenesisConfig::<Test> {
            first_data_object_type_id: self.first_data_object_type_id,
        }
        .assimilate_storage(&mut t)
        .unwrap();

        data_object_storage_registry::GenesisConfig::<Test> {
            first_relationship_id: self.first_relationship_id,
        }
        .assimilate_storage(&mut t)
        .unwrap();

        membership::GenesisConfig::<Test> {
            members: vec![membership::genesis::Member {
                member_id: 0,
                root_account: 1,
                controller_account: 1,
                handle: "alice".into(),
                avatar_uri: "".into(),
                about: "".into(),
                name: "".into(),
            }],
        }
        .assimilate_storage(&mut t)
        .unwrap();

        t.into()
    }
}

pub type TestDataObjectType = data_object_type_registry::DataObjectType;

<<<<<<< HEAD
pub type StorageWorkingGroup = working_group::Module<Test, StorageWorkingGroupInstance>;
=======
pub type Balances = balances::Module<Test>;
>>>>>>> b2765ec0
pub type System = frame_system::Module<Test>;
pub type TestDataObjectTypeRegistry = data_object_type_registry::Module<Test>;
pub type TestDataDirectory = data_directory::Module<Test>;
pub type TestDataObjectStorageRegistry = data_object_storage_registry::Module<Test>;

pub fn with_default_mock_builder<R, F: FnOnce() -> R>(f: F) -> R {
    ExtBuilder::default()
        .first_data_object_type_id(TEST_FIRST_DATA_OBJECT_TYPE_ID)
        .first_relationship_id(TEST_FIRST_RELATIONSHIP_ID)
        .build()
        .execute_with(|| f())
}

pub(crate) fn hire_storage_provider() -> (u64, u32) {
    let storage_provider_id = 1;
    let role_account_id = 1;

    let storage_provider = working_group::Worker::<Test> {
        member_id: 1,
        role_account_id,
        staking_account_id: 1,
        reward_account_id: role_account_id,
        started_leaving_at: None,
        job_unstaking_period: 0,
        reward_per_block: None,
        missed_reward: None,
        created_at: 1,
    };

    <working_group::WorkerById<Test, StorageWorkingGroupInstance>>::insert(
        storage_provider_id,
        storage_provider,
    );

    (role_account_id, storage_provider_id)
}

// Recommendation from Parity on testing on_finalize
// https://substrate.dev/docs/en/next/development/module/tests
pub fn run_to_block(n: u64) {
    while System::block_number() < n {
        <System as OnFinalize<u64>>::on_finalize(System::block_number());
        <TestDataObjectTypeRegistry as OnFinalize<u64>>::on_finalize(System::block_number());
        <TestDataDirectory as OnFinalize<u64>>::on_finalize(System::block_number());
        <TestDataObjectStorageRegistry as OnFinalize<u64>>::on_finalize(System::block_number());
        System::set_block_number(System::block_number() + 1);
        <System as OnInitialize<u64>>::on_initialize(System::block_number());
        <TestDataObjectTypeRegistry as OnInitialize<u64>>::on_initialize(System::block_number());
        <TestDataDirectory as OnInitialize<u64>>::on_initialize(System::block_number());
        <TestDataObjectStorageRegistry as OnInitialize<u64>>::on_initialize(System::block_number());
    }
}<|MERGE_RESOLUTION|>--- conflicted
+++ resolved
@@ -1,8 +1,7 @@
 #![cfg(test)]
 
 use frame_support::storage::StorageMap;
-use frame_support::traits::{LockIdentifier, OnFinalize, OnInitialize};
-use frame_support::weights::Weight;
+use frame_support::traits::{OnFinalize, OnInitialize, LockIdentifier};
 use frame_support::{impl_outer_event, impl_outer_origin, parameter_types};
 use sp_core::H256;
 use sp_runtime::{
@@ -10,26 +9,13 @@
     traits::{BlakeTwo256, IdentityLookup},
     Perbill,
 };
-use staking_handler::LockComparator;
 
 use crate::data_directory::ContentIdExists;
 pub use crate::data_directory::Voucher;
 pub use crate::data_directory::{ContentParameters, StorageObjectOwner};
 use crate::data_object_type_registry::IsActiveDataObjectType;
-<<<<<<< HEAD
-
+use crate::ContentId;
 pub use crate::{data_directory, data_object_storage_registry, data_object_type_registry};
-use frame_support::sp_runtime::DispatchResult;
-
-use frame_support::dispatch::DispatchError;
-use membership;
-
-pub type StorageWorkingGroupInstance = working_group::Instance2;
-=======
-use crate::ContentId;
-pub use crate::StorageWorkingGroupInstance;
-pub use crate::{data_directory, data_object_storage_registry, data_object_type_registry};
-use common::currency::GovernanceCurrency;
 use frame_support::StorageValue;
 use membership;
 
@@ -37,7 +23,12 @@
     DEFAULT_GLOBAL_VOUCHER, DEFAULT_UPLOADING_BLOCKED_STATUS, DEFAULT_VOUCHER,
     DEFAULT_VOUCHER_OBJECTS_LIMIT_UPPER_BOUND, DEFAULT_VOUCHER_SIZE_LIMIT_UPPER_BOUND,
 };
->>>>>>> b2765ec0
+use frame_support::dispatch::{DispatchResult, DispatchError};
+use staking_handler::LockComparator;
+use frame_support::weights::Weight;
+use frame_system::ensure_signed;
+
+pub type StorageWorkingGroupInstance = working_group::Instance2;
 
 mod working_group_mod {
     pub use super::StorageWorkingGroupInstance;
@@ -61,23 +52,20 @@
         members<T>,
         working_group_mod StorageWorkingGroupInstance <T>,
         frame_system<T>,
-<<<<<<< HEAD
-=======
     }
 }
 
 pub const DEFAULT_LEADER_ACCOUNT_ID: u64 = 1;
 pub const DEFAULT_LEADER_MEMBER_ID: u64 = 1;
-pub const DEFAULT_LEADER_WORKER_ID: u32 = 1;
+pub const DEFAULT_LEADER_WORKER_ID: u64 = 1;
 
 pub struct SetLeadFixture;
 impl SetLeadFixture {
     pub fn set_default_lead() {
-        let worker = working_group::Worker {
+        let worker = working_group::Worker::<Test> {
             member_id: DEFAULT_LEADER_MEMBER_ID,
             role_account_id: DEFAULT_LEADER_ACCOUNT_ID,
-            reward_relationship: None,
-            role_stake_profile: None,
+            ..Default::default()
         };
 
         // Create the worker.
@@ -90,14 +78,14 @@
         <working_group::CurrentLead<Test, StorageWorkingGroupInstance>>::put(
             DEFAULT_LEADER_WORKER_ID,
         );
->>>>>>> b2765ec0
     }
 }
 
 pub const TEST_FIRST_DATA_OBJECT_TYPE_ID: u64 = 1000;
 pub const TEST_FIRST_RELATIONSHIP_ID: u64 = 3000;
 
-pub const TEST_MOCK_LIAISON_STORAGE_PROVIDER_ID: u32 = 1;
+pub const TEST_MOCK_LIAISON_STORAGE_PROVIDER_ID: u64 = 1;
+pub const TEST_MOCK_LIAISON_ACCOUNT_ID: u64 = 2;
 pub const TEST_MOCK_EXISTING_CID: u64 = 42;
 
 pub struct AnyDataObjectTypeIsActive {}
@@ -143,11 +131,6 @@
     pub const MaximumBlockLength: u32 = 2 * 1024;
     pub const AvailableBlockRatio: Perbill = Perbill::one();
     pub const MinimumPeriod: u64 = 5;
-<<<<<<< HEAD
-    pub const MaxObjectsPerInjection: u32 = 5;
-    pub const ReferralCutMaximumPercent: u8 = 50;
-=======
->>>>>>> b2765ec0
 }
 
 impl frame_system::Trait for Test {
@@ -171,18 +154,11 @@
     type MaximumBlockLength = MaximumBlockLength;
     type AvailableBlockRatio = AvailableBlockRatio;
     type Version = ();
-<<<<<<< HEAD
-    type PalletInfo = ();
-=======
->>>>>>> b2765ec0
     type AccountData = balances::AccountData<u64>;
     type OnNewAccount = ();
     type OnKilledAccount = ();
     type SystemWeightInfo = ();
-<<<<<<< HEAD
-=======
     type PalletInfo = ();
->>>>>>> b2765ec0
 }
 
 impl pallet_timestamp::Trait for Test {
@@ -190,8 +166,6 @@
     type OnTimestampSet = ();
     type MinimumPeriod = MinimumPeriod;
     type WeightInfo = ();
-<<<<<<< HEAD
-=======
 }
 
 impl common::MembershipTypes for Test {
@@ -204,31 +178,11 @@
     type DAOId = u64;
     type ContentId = u64;
     type DataObjectTypeId = u64;
->>>>>>> b2765ec0
 }
 
 parameter_types! {
-    pub const ExistentialDeposit: u32 = 10;
-}
-
-impl balances::Trait for Test {
-    type Balance = u64;
-    type DustRemoval = ();
-    type Event = MetaEvent;
-    type ExistentialDeposit = ExistentialDeposit;
-    type AccountStore = System;
-    type WeightInfo = ();
-    type MaxLocks = ();
-<<<<<<< HEAD
-=======
-}
-
-impl GovernanceCurrency for Test {
-    type Currency = balances::Module<Self>;
->>>>>>> b2765ec0
-}
-
-parameter_types! {
+    pub const ExistentialDeposit: u32 = 0;
+    pub const ReferralCutMaximumPercent: u8 = 50;
     pub const MaxWorkerNumberLimit: u32 = 3;
     pub const LockId: LockIdentifier = [2; 8];
     pub const DefaultMembershipPrice: u64 = 100;
@@ -240,6 +194,180 @@
     pub const LeaderOpeningStake: u64 = 20;
 }
 
+impl balances::Trait for Test {
+    type Balance = u64;
+    type DustRemoval = ();
+    type Event = MetaEvent;
+    type ExistentialDeposit = ExistentialDeposit;
+    type AccountStore = System;
+    type WeightInfo = ();
+    type MaxLocks = ();
+}
+
+impl data_object_type_registry::Trait for Test {
+    type Event = MetaEvent;
+    type WorkingGroup = ();
+}
+
+impl data_directory::Trait for Test {
+    type Event = MetaEvent;
+    type IsActiveDataObjectType = AnyDataObjectTypeIsActive;
+    type MembershipOriginValidator = ();
+}
+
+impl common::membership::MemberOriginValidator<Origin, u64, u64> for () {
+    fn ensure_member_controller_account_origin(
+        origin: Origin,
+        _: u64,
+    ) -> Result<u64, DispatchError> {
+        let account_id = frame_system::ensure_signed(origin)?;
+
+        Ok(account_id)
+    }
+
+    fn is_member_controller_account(_member_id: &u64, _account_id: &u64) -> bool {
+        unimplemented!()
+    }
+}
+
+impl data_object_storage_registry::Trait for Test {
+    type Event = MetaEvent;
+    type DataObjectStorageRelationshipId = u64;
+    type ContentIdExists = MockContent;
+}
+
+impl membership::Trait for Test {
+    type Event = MetaEvent;
+    type DefaultMembershipPrice = DefaultMembershipPrice;
+    type WorkingGroup = ();
+    type WeightInfo = Weights;
+    type DefaultInitialInvitationBalance = ();
+    type InvitedMemberStakingHandler = staking_handler::StakingManager<Self, InvitedMemberLockId>;
+    type ReferralCutMaximumPercent = ReferralCutMaximumPercent;
+    type StakingCandidateStakingHandler =
+    staking_handler::StakingManager<Self, StakingCandidateLockId>;
+    type CandidateStake = CandidateStake;
+}
+pub struct Weights;
+impl membership::WeightInfo for Weights {
+    fn buy_membership_without_referrer(_: u32, _: u32) -> Weight {
+        0
+    }
+    fn buy_membership_with_referrer(_: u32, _: u32) -> Weight {
+        0
+    }
+    fn update_profile(_: u32) -> Weight {
+        0
+    }
+    fn update_accounts_none() -> Weight {
+        0
+    }
+    fn update_accounts_root() -> Weight {
+        0
+    }
+    fn update_accounts_controller() -> Weight {
+        0
+    }
+    fn update_accounts_both() -> Weight {
+        0
+    }
+    fn set_referral_cut() -> Weight {
+        0
+    }
+    fn transfer_invites() -> Weight {
+        0
+    }
+    fn invite_member(_: u32, _: u32) -> Weight {
+        0
+    }
+    fn set_membership_price() -> Weight {
+        0
+    }
+    fn update_profile_verification() -> Weight {
+        0
+    }
+    fn set_leader_invitation_quota() -> Weight {
+        0
+    }
+    fn set_initial_invitation_balance() -> Weight {
+        0
+    }
+    fn set_initial_invitation_count() -> Weight {
+        0
+    }
+    fn add_staking_account_candidate() -> Weight {
+        0
+    }
+    fn confirm_staking_account() -> Weight {
+        0
+    }
+    fn remove_staking_account() -> Weight {
+        0
+    }
+}
+
+impl common::working_group::WorkingGroupBudgetHandler<Test> for () {
+    fn get_budget() -> u64 {
+        unimplemented!()
+    }
+
+    fn set_budget(_new_value: u64) {
+        unimplemented!()
+    }
+}
+
+impl common::working_group::WorkingGroupAuthenticator<Test> for () {
+    fn ensure_worker_origin(
+        origin: <Test as frame_system::Trait>::Origin,
+        worker_id: &<Test as common::membership::MembershipTypes>::ActorId,
+    ) -> DispatchResult {
+        let account_id = ensure_signed(origin)?;
+        if account_id != TEST_MOCK_LIAISON_ACCOUNT_ID{
+            return  Err(working_group::Error::<Test, StorageWorkingGroupInstance>::WorkerDoesNotExist.into())
+        }
+
+        if *worker_id != TEST_MOCK_LIAISON_STORAGE_PROVIDER_ID {
+            return  Err(working_group::Error::<Test, StorageWorkingGroupInstance>::WorkerDoesNotExist.into())
+        }
+        Ok(())
+    }
+
+    fn ensure_leader_origin(origin: <Test as frame_system::Trait>::Origin) -> DispatchResult {
+        let account_id = ensure_signed(origin)?;
+
+        if account_id != DEFAULT_LEADER_ACCOUNT_ID {
+            return Err(working_group::Error::<Test, StorageWorkingGroupInstance>::IsNotLeadAccount
+                .into())
+        }
+
+        Ok(())
+    }
+
+    fn get_leader_member_id() -> Option<<Test as common::membership::MembershipTypes>::MemberId> {
+        unimplemented!();
+    }
+
+    fn is_leader_account_id(_account_id: &<Test as frame_system::Trait>::AccountId) -> bool {
+        unimplemented!()
+    }
+
+    fn is_worker_account_id(
+        _account_id: &<Test as frame_system::Trait>::AccountId,
+        _worker_id: &<Test as common::membership::MembershipTypes>::ActorId,
+    ) -> bool {
+        unimplemented!()
+    }
+}
+
+impl LockComparator<<Test as balances::Trait>::Balance> for Test {
+    fn are_locks_conflicting(
+        _new_lock: &LockIdentifier,
+        _existing_locks: &[LockIdentifier],
+    ) -> bool {
+        false
+    }
+}
+
 pub struct WorkingGroupWeightInfo;
 impl working_group::Trait<StorageWorkingGroupInstance> for Test {
     type Event = MetaEvent;
@@ -323,186 +451,6 @@
     }
 }
 
-// Weights info stub
-pub struct Weights;
-impl membership::WeightInfo for Weights {
-    fn buy_membership_without_referrer(_: u32, _: u32) -> Weight {
-        unimplemented!()
-    }
-    fn buy_membership_with_referrer(_: u32, _: u32) -> Weight {
-        unimplemented!()
-    }
-    fn update_profile(_: u32) -> Weight {
-        unimplemented!()
-    }
-    fn update_accounts_none() -> Weight {
-        unimplemented!()
-    }
-    fn update_accounts_root() -> Weight {
-        unimplemented!()
-    }
-    fn update_accounts_controller() -> Weight {
-        unimplemented!()
-    }
-    fn update_accounts_both() -> Weight {
-        unimplemented!()
-    }
-    fn set_referral_cut() -> Weight {
-        unimplemented!()
-    }
-    fn transfer_invites() -> Weight {
-        unimplemented!()
-    }
-    fn invite_member(_: u32, _: u32) -> Weight {
-        unimplemented!()
-    }
-    fn set_membership_price() -> Weight {
-        unimplemented!()
-    }
-    fn update_profile_verification() -> Weight {
-        unimplemented!()
-    }
-    fn set_leader_invitation_quota() -> Weight {
-        unimplemented!()
-    }
-    fn set_initial_invitation_balance() -> Weight {
-        unimplemented!()
-    }
-    fn set_initial_invitation_count() -> Weight {
-        unimplemented!()
-    }
-    fn add_staking_account_candidate() -> Weight {
-        unimplemented!()
-    }
-    fn confirm_staking_account() -> Weight {
-        unimplemented!()
-    }
-    fn remove_staking_account() -> Weight {
-        unimplemented!()
-    }
-}
-
-impl common::membership::MemberOriginValidator<Origin, u64, u64> for () {
-    fn ensure_member_controller_account_origin(
-        origin: Origin,
-        _: u64,
-    ) -> Result<u64, DispatchError> {
-        let account_id = frame_system::ensure_signed(origin)?;
-
-        Ok(account_id)
-    }
-
-    fn is_member_controller_account(_member_id: &u64, _account_id: &u64) -> bool {
-        unimplemented!()
-    }
-}
-
-impl data_object_type_registry::Trait for Test {
-    type Event = MetaEvent;
-<<<<<<< HEAD
-    type DataObjectTypeId = u64;
-    type WorkingGroup = StorageWorkingGroup;
-=======
->>>>>>> b2765ec0
-}
-
-impl data_directory::Trait for Test {
-    type Event = MetaEvent;
-    type IsActiveDataObjectType = AnyDataObjectTypeIsActive;
-    type MemberOriginValidator = ();
-}
-
-<<<<<<< HEAD
-=======
-impl common::origin::ActorOriginValidator<Origin, u64, u64> for () {
-    fn ensure_actor_origin(origin: Origin, _account_id: u64) -> Result<u64, &'static str> {
-        let signed_account_id = frame_system::ensure_signed(origin)?;
-
-        Ok(signed_account_id)
-    }
-}
-
->>>>>>> b2765ec0
-impl data_object_storage_registry::Trait for Test {
-    type Event = MetaEvent;
-    type DataObjectStorageRelationshipId = u64;
-    type ContentIdExists = MockContent;
-}
-
-<<<<<<< HEAD
-impl common::membership::Trait for Test {
-=======
-parameter_types! {
-    pub const ScreenedMemberMaxInitialBalance: u64 = 500;
-}
-
-impl membership::Trait for Test {
-    type Event = MetaEvent;
->>>>>>> b2765ec0
-    type MemberId = u64;
-    type ActorId = u32;
-    type ScreenedMemberMaxInitialBalance = ScreenedMemberMaxInitialBalance;
-}
-
-impl membership::Trait for Test {
-    type Event = MetaEvent;
-    type DefaultMembershipPrice = DefaultMembershipPrice;
-    type WorkingGroup = ();
-    type WeightInfo = Weights;
-    type DefaultInitialInvitationBalance = ();
-    type InvitedMemberStakingHandler = staking_handler::StakingManager<Self, InvitedMemberLockId>;
-    type ReferralCutMaximumPercent = ReferralCutMaximumPercent;
-    type StakingCandidateStakingHandler =
-        staking_handler::StakingManager<Self, StakingCandidateLockId>;
-    type CandidateStake = CandidateStake;
-}
-
-impl common::working_group::WorkingGroupBudgetHandler<Test> for () {
-    fn get_budget() -> u64 {
-        unimplemented!()
-    }
-
-    fn set_budget(_new_value: u64) {
-        unimplemented!()
-    }
-}
-
-impl common::working_group::WorkingGroupAuthenticator<Test> for () {
-    fn ensure_worker_origin(
-        _origin: <Test as frame_system::Trait>::Origin,
-        _worker_id: &<Test as common::membership::Trait>::ActorId,
-    ) -> DispatchResult {
-        unimplemented!();
-    }
-
-    fn ensure_leader_origin(_origin: <Test as frame_system::Trait>::Origin) -> DispatchResult {
-        unimplemented!()
-    }
-
-    fn get_leader_member_id() -> Option<<Test as common::membership::Trait>::MemberId> {
-        unimplemented!();
-    }
-
-    fn is_leader_account_id(_account_id: &<Test as frame_system::Trait>::AccountId) -> bool {
-        unimplemented!()
-    }
-
-    fn is_worker_account_id(
-        _account_id: &<Test as frame_system::Trait>::AccountId,
-        _worker_id: &<Test as common::membership::Trait>::ActorId,
-    ) -> bool {
-        unimplemented!()
-    }
-}
-
-impl LockComparator<<Test as balances::Trait>::Balance> for Test {
-    fn are_locks_conflicting(
-        _new_lock: &LockIdentifier,
-        _existing_locks: &[LockIdentifier],
-    ) -> bool {
-        false
-    }
-}
 
 #[allow(dead_code)]
 pub struct ExtBuilder {
@@ -598,12 +546,6 @@
 }
 
 pub type TestDataObjectType = data_object_type_registry::DataObjectType;
-
-<<<<<<< HEAD
-pub type StorageWorkingGroup = working_group::Module<Test, StorageWorkingGroupInstance>;
-=======
-pub type Balances = balances::Module<Test>;
->>>>>>> b2765ec0
 pub type System = frame_system::Module<Test>;
 pub type TestDataObjectTypeRegistry = data_object_type_registry::Module<Test>;
 pub type TestDataDirectory = data_directory::Module<Test>;
@@ -617,20 +559,14 @@
         .execute_with(|| f())
 }
 
-pub(crate) fn hire_storage_provider() -> (u64, u32) {
-    let storage_provider_id = 1;
-    let role_account_id = 1;
+pub(crate) fn hire_storage_provider() -> (u64, u64) {
+    let storage_provider_id = TEST_MOCK_LIAISON_STORAGE_PROVIDER_ID;
+    let role_account_id = TEST_MOCK_LIAISON_ACCOUNT_ID;
 
     let storage_provider = working_group::Worker::<Test> {
         member_id: 1,
         role_account_id,
-        staking_account_id: 1,
-        reward_account_id: role_account_id,
-        started_leaving_at: None,
-        job_unstaking_period: 0,
-        reward_per_block: None,
-        missed_reward: None,
-        created_at: 1,
+        ..Default::default()
     };
 
     <working_group::WorkerById<Test, StorageWorkingGroupInstance>>::insert(
