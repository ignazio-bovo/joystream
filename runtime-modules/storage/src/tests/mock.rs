#![cfg(test)]

use frame_support::storage::StorageMap;
use frame_support::traits::{LockIdentifier, OnFinalize, OnInitialize};
use frame_support::weights::Weight;
use frame_support::{impl_outer_event, impl_outer_origin, parameter_types};
use sp_core::H256;
use sp_runtime::{
    testing::Header,
    traits::{BlakeTwo256, IdentityLookup},
    Perbill,
};
use staking_handler::LockComparator;

use crate::data_directory::ContentIdExists;
use crate::data_object_type_registry::IsActiveDataObjectType;

pub use crate::{data_directory, data_object_storage_registry, data_object_type_registry};
use frame_support::sp_runtime::DispatchResult;

use frame_support::dispatch::DispatchError;
use membership;

pub type StorageWorkingGroupInstance = working_group::Instance2;

mod working_group_mod {
    pub use super::StorageWorkingGroupInstance;
    pub use working_group::Event;
}

mod members {
    pub use membership::Event;
}

impl_outer_origin! {
    pub enum Origin for Test {}
}

impl_outer_event! {
    pub enum MetaEvent for Test {
        data_object_type_registry<T>,
        data_directory<T>,
        data_object_storage_registry<T>,
        balances<T>,
        members<T>,
        working_group_mod StorageWorkingGroupInstance <T>,
        frame_system<T>,
    }
}

pub const TEST_FIRST_DATA_OBJECT_TYPE_ID: u64 = 1000;
pub const TEST_FIRST_CONTENT_ID: u64 = 2000;
pub const TEST_FIRST_RELATIONSHIP_ID: u64 = 3000;
pub const TEST_FIRST_METADATA_ID: u64 = 4000;

pub const TEST_MOCK_LIAISON_STORAGE_PROVIDER_ID: u32 = 1;
pub const TEST_MOCK_EXISTING_CID: u64 = 42;

pub struct AnyDataObjectTypeIsActive {}
impl<T: data_object_type_registry::Trait> IsActiveDataObjectType<T> for AnyDataObjectTypeIsActive {
    fn is_active_data_object_type(_which: &T::DataObjectTypeId) -> bool {
        true
    }
}

pub struct MockContent {}
impl ContentIdExists<Test> for MockContent {
    fn has_content(which: &<Test as data_directory::Trait>::ContentId) -> bool {
        *which == TEST_MOCK_EXISTING_CID
    }

    fn get_data_object(
        which: &<Test as data_directory::Trait>::ContentId,
    ) -> Result<data_directory::DataObject<Test>, &'static str> {
        match *which {
            TEST_MOCK_EXISTING_CID => Ok(data_directory::DataObjectInternal {
                type_id: 1,
                size: 1234,
                added_at: data_directory::BlockAndTime {
                    block: 10,
                    time: 1024,
                },
                owner: 1,
                liaison: TEST_MOCK_LIAISON_STORAGE_PROVIDER_ID,
                liaison_judgement: data_directory::LiaisonJudgement::Pending,
                ipfs_content_id: vec![],
            }),
            _ => Err("nope, missing"),
        }
    }
}

// Workaround for https://github.com/rust-lang/rust/issues/26925 . Remove when sorted.
#[derive(Clone, PartialEq, Eq, Debug)]
pub struct Test;
parameter_types! {
    pub const BlockHashCount: u64 = 250;
    pub const MaximumBlockWeight: u32 = 1024;
    pub const MaximumBlockLength: u32 = 2 * 1024;
    pub const AvailableBlockRatio: Perbill = Perbill::one();
    pub const MinimumPeriod: u64 = 5;
    pub const MaxObjectsPerInjection: u32 = 5;
    pub const ReferralCutMaximumPercent: u8 = 50;
}

impl frame_system::Trait for Test {
    type BaseCallFilter = ();
    type Origin = Origin;
    type Call = ();
    type Index = u64;
    type BlockNumber = u64;
    type Hash = H256;
    type Hashing = BlakeTwo256;
    type AccountId = u64;
    type Lookup = IdentityLookup<Self::AccountId>;
    type Header = Header;
    type Event = MetaEvent;
    type BlockHashCount = BlockHashCount;
    type MaximumBlockWeight = MaximumBlockWeight;
    type DbWeight = ();
    type BlockExecutionWeight = ();
    type ExtrinsicBaseWeight = ();
    type MaximumExtrinsicWeight = ();
    type MaximumBlockLength = MaximumBlockLength;
    type AvailableBlockRatio = AvailableBlockRatio;
    type Version = ();
    type PalletInfo = ();
    type AccountData = balances::AccountData<u64>;
    type OnNewAccount = ();
    type OnKilledAccount = ();
    type SystemWeightInfo = ();
}

impl pallet_timestamp::Trait for Test {
    type Moment = u64;
    type OnTimestampSet = ();
    type MinimumPeriod = MinimumPeriod;
    type WeightInfo = ();
}

parameter_types! {
    pub const ExistentialDeposit: u32 = 10;
}

impl balances::Trait for Test {
    type Balance = u64;
    type DustRemoval = ();
    type Event = MetaEvent;
    type ExistentialDeposit = ExistentialDeposit;
    type AccountStore = System;
    type WeightInfo = ();
    type MaxLocks = ();
}

parameter_types! {
    pub const MaxWorkerNumberLimit: u32 = 3;
    pub const LockId: LockIdentifier = [2; 8];
    pub const DefaultMembershipPrice: u64 = 100;
    pub const DefaultInitialInvitationBalance: u64 = 100;
    pub const InvitedMemberLockId: [u8; 8] = [2; 8];
    pub const StakingCandidateLockId: [u8; 8] = [3; 8];
    pub const MinimumStakeForOpening: u32 = 50;
    pub const CandidateStake: u64 = 100;
}

pub struct WorkingGroupWeightInfo;
impl working_group::Trait<StorageWorkingGroupInstance> for Test {
    type Event = MetaEvent;
    type MaxWorkerNumberLimit = MaxWorkerNumberLimit;
    type StakingHandler = staking_handler::StakingManager<Self, LockId>;
    type StakingAccountValidator = membership::Module<Test>;
    type MemberOriginValidator = ();
    type MinUnstakingPeriodLimit = ();
    type RewardPeriod = ();
    type WeightInfo = WorkingGroupWeightInfo;
    type MinimumStakeForOpening = MinimumStakeForOpening;
}

impl working_group::WeightInfo for WorkingGroupWeightInfo {
    fn on_initialize_leaving(_: u32) -> Weight {
        0
    }
    fn on_initialize_rewarding_with_missing_reward(_: u32) -> Weight {
        0
    }
    fn on_initialize_rewarding_with_missing_reward_cant_pay(_: u32) -> Weight {
        0
    }
    fn on_initialize_rewarding_without_missing_reward(_: u32) -> Weight {
        0
    }
    fn apply_on_opening(_: u32) -> Weight {
        0
    }
    fn fill_opening_lead() -> Weight {
        0
    }
    fn fill_opening_worker(_: u32) -> Weight {
        0
    }
    fn update_role_account() -> Weight {
        0
    }
    fn cancel_opening() -> Weight {
        0
    }
    fn withdraw_application() -> Weight {
        0
    }
    fn slash_stake(_: u32) -> Weight {
        0
    }
    fn terminate_role_worker(_: u32) -> Weight {
        0
    }
    fn terminate_role_lead(_: u32) -> Weight {
        0
    }
    fn increase_stake() -> Weight {
        0
    }
    fn decrease_stake() -> Weight {
        0
    }
    fn spend_from_budget() -> Weight {
        0
    }
    fn update_reward_amount() -> Weight {
        0
    }
    fn set_status_text(_: u32) -> Weight {
        0
    }
    fn update_reward_account() -> Weight {
        0
    }
    fn set_budget() -> Weight {
        0
    }
    fn add_opening(_: u32) -> Weight {
        0
    }
    fn leave_role(_: u32) -> Weight {
        0
    }
}

// Weights info stub
pub struct Weights;
impl membership::WeightInfo for Weights {
    fn buy_membership_without_referrer(_: u32, _: u32) -> Weight {
        unimplemented!()
    }
    fn buy_membership_with_referrer(_: u32, _: u32) -> Weight {
        unimplemented!()
    }
    fn update_profile(_: u32) -> Weight {
        unimplemented!()
    }
    fn update_accounts_none() -> Weight {
        unimplemented!()
    }
    fn update_accounts_root() -> Weight {
        unimplemented!()
    }
    fn update_accounts_controller() -> Weight {
        unimplemented!()
    }
    fn update_accounts_both() -> Weight {
        unimplemented!()
    }
    fn set_referral_cut() -> Weight {
        unimplemented!()
    }
    fn transfer_invites() -> Weight {
        unimplemented!()
    }
    fn invite_member(_: u32, _: u32) -> Weight {
        unimplemented!()
    }
    fn set_membership_price() -> Weight {
        unimplemented!()
    }
    fn update_profile_verification() -> Weight {
        unimplemented!()
    }
    fn set_leader_invitation_quota() -> Weight {
        unimplemented!()
    }
    fn set_initial_invitation_balance() -> Weight {
        unimplemented!()
    }
    fn set_initial_invitation_count() -> Weight {
        unimplemented!()
    }
    fn add_staking_account_candidate() -> Weight {
        unimplemented!()
    }
    fn confirm_staking_account() -> Weight {
        unimplemented!()
    }
    fn remove_staking_account() -> Weight {
        unimplemented!()
    }
}

impl common::origin::MemberOriginValidator<Origin, u64, u64> for () {
    fn ensure_member_controller_account_origin(
        origin: Origin,
        _: u64,
    ) -> Result<u64, DispatchError> {
        let account_id = frame_system::ensure_signed(origin)?;

        Ok(account_id)
    }

    fn is_member_controller_account(_member_id: &u64, _account_id: &u64) -> bool {
        unimplemented!()
    }
}

impl data_object_type_registry::Trait for Test {
    type Event = MetaEvent;
    type DataObjectTypeId = u64;
    type WorkingGroup = StorageWorkingGroup;
}

impl data_directory::Trait for Test {
    type Event = MetaEvent;
    type ContentId = u64;
    type StorageProviderHelper = ();
    type IsActiveDataObjectType = AnyDataObjectTypeIsActive;
    type MemberOriginValidator = ();
    type MaxObjectsPerInjection = MaxObjectsPerInjection;
}

impl crate::data_directory::StorageProviderHelper<Test> for () {
    fn get_random_storage_provider() -> Result<u32, &'static str> {
        Ok(1)
    }
}

impl data_object_storage_registry::Trait for Test {
    type Event = MetaEvent;
    type DataObjectStorageRelationshipId = u64;
    type ContentIdExists = MockContent;
}

impl common::Trait for Test {
    type MemberId = u64;
    type ActorId = u32;
}

impl membership::Trait for Test {
    type Event = MetaEvent;
    type DefaultMembershipPrice = DefaultMembershipPrice;
    type WorkingGroup = ();
    type WeightInfo = Weights;
    type DefaultInitialInvitationBalance = ();
    type InvitedMemberStakingHandler = staking_handler::StakingManager<Self, InvitedMemberLockId>;
<<<<<<< HEAD
    type ReferralCutMaximumPercent = ReferralCutMaximumPercent;
=======
    type StakingCandidateStakingHandler =
        staking_handler::StakingManager<Self, StakingCandidateLockId>;
    type CandidateStake = CandidateStake;
>>>>>>> 4f4fb3e7
}

impl common::working_group::WorkingGroupBudgetHandler<Test> for () {
    fn get_budget() -> u64 {
        unimplemented!()
    }

    fn set_budget(_new_value: u64) {
        unimplemented!()
    }
}

impl common::working_group::WorkingGroupAuthenticator<Test> for () {
    fn ensure_worker_origin(
        _origin: <Test as frame_system::Trait>::Origin,
        _worker_id: &<Test as common::Trait>::ActorId,
    ) -> DispatchResult {
        unimplemented!();
    }

    fn ensure_leader_origin(_origin: <Test as frame_system::Trait>::Origin) -> DispatchResult {
        unimplemented!()
    }

    fn get_leader_member_id() -> Option<<Test as common::Trait>::MemberId> {
        unimplemented!();
    }

    fn is_leader_account_id(_account_id: &<Test as frame_system::Trait>::AccountId) -> bool {
        unimplemented!()
    }

    fn is_worker_account_id(
        _account_id: &<Test as frame_system::Trait>::AccountId,
        _worker_id: &<Test as common::Trait>::ActorId,
    ) -> bool {
        unimplemented!()
    }
}

impl LockComparator<<Test as balances::Trait>::Balance> for Test {
    fn are_locks_conflicting(
        _new_lock: &LockIdentifier,
        _existing_locks: &[LockIdentifier],
    ) -> bool {
        false
    }
}

pub struct ExtBuilder {
    first_data_object_type_id: u64,
    first_content_id: u64,
    first_relationship_id: u64,
    first_metadata_id: u64,
}

impl Default for ExtBuilder {
    fn default() -> Self {
        Self {
            first_data_object_type_id: 1,
            first_content_id: 2,
            first_relationship_id: 3,
            first_metadata_id: 4,
        }
    }
}

impl ExtBuilder {
    pub fn first_data_object_type_id(mut self, first_data_object_type_id: u64) -> Self {
        self.first_data_object_type_id = first_data_object_type_id;
        self
    }
    pub fn first_content_id(mut self, first_content_id: u64) -> Self {
        self.first_content_id = first_content_id;
        self
    }
    pub fn first_relationship_id(mut self, first_relationship_id: u64) -> Self {
        self.first_relationship_id = first_relationship_id;
        self
    }
    pub fn first_metadata_id(mut self, first_metadata_id: u64) -> Self {
        self.first_metadata_id = first_metadata_id;
        self
    }
    pub fn build(self) -> sp_io::TestExternalities {
        let mut t = frame_system::GenesisConfig::default()
            .build_storage::<Test>()
            .unwrap();

        data_object_type_registry::GenesisConfig::<Test> {
            first_data_object_type_id: self.first_data_object_type_id,
        }
        .assimilate_storage(&mut t)
        .unwrap();

        data_object_storage_registry::GenesisConfig::<Test> {
            first_relationship_id: self.first_relationship_id,
        }
        .assimilate_storage(&mut t)
        .unwrap();

        membership::GenesisConfig::<Test> {
            members: vec![membership::genesis::Member {
                member_id: 0,
                root_account: 1,
                controller_account: 1,
                handle: "alice".into(),
                avatar_uri: "".into(),
                about: "".into(),
                name: "".into(),
            }],
        }
        .assimilate_storage(&mut t)
        .unwrap();

        t.into()
    }
}

pub type TestDataObjectType = data_object_type_registry::DataObjectType;

pub type StorageWorkingGroup = working_group::Module<Test, StorageWorkingGroupInstance>;
pub type System = frame_system::Module<Test>;
pub type TestDataObjectTypeRegistry = data_object_type_registry::Module<Test>;
pub type TestDataDirectory = data_directory::Module<Test>;
pub type TestDataObjectStorageRegistry = data_object_storage_registry::Module<Test>;

pub fn with_default_mock_builder<R, F: FnOnce() -> R>(f: F) -> R {
    ExtBuilder::default()
        .first_data_object_type_id(TEST_FIRST_DATA_OBJECT_TYPE_ID)
        .first_content_id(TEST_FIRST_CONTENT_ID)
        .first_relationship_id(TEST_FIRST_RELATIONSHIP_ID)
        .first_metadata_id(TEST_FIRST_METADATA_ID)
        .build()
        .execute_with(|| f())
}

pub(crate) fn hire_storage_provider() -> (u64, u32) {
    let storage_provider_id = 1;
    let role_account_id = 1;

    let storage_provider = working_group::Worker::<Test> {
        member_id: 1,
        role_account_id,
        staking_account_id: 1,
        reward_account_id: role_account_id,
        started_leaving_at: None,
        job_unstaking_period: 0,
        reward_per_block: None,
        missed_reward: None,
        created_at: 1,
    };

    <working_group::WorkerById<Test, StorageWorkingGroupInstance>>::insert(
        storage_provider_id,
        storage_provider,
    );

    (role_account_id, storage_provider_id)
}

// Recommendation from Parity on testing on_finalize
// https://substrate.dev/docs/en/next/development/module/tests
pub fn run_to_block(n: u64) {
    while System::block_number() < n {
        <System as OnFinalize<u64>>::on_finalize(System::block_number());
        <TestDataObjectTypeRegistry as OnFinalize<u64>>::on_finalize(System::block_number());
        <TestDataDirectory as OnFinalize<u64>>::on_finalize(System::block_number());
        <TestDataObjectStorageRegistry as OnFinalize<u64>>::on_finalize(System::block_number());
        System::set_block_number(System::block_number() + 1);
        <System as OnInitialize<u64>>::on_initialize(System::block_number());
        <TestDataObjectTypeRegistry as OnInitialize<u64>>::on_initialize(System::block_number());
        <TestDataDirectory as OnInitialize<u64>>::on_initialize(System::block_number());
        <TestDataObjectStorageRegistry as OnInitialize<u64>>::on_initialize(System::block_number());
    }
}<|MERGE_RESOLUTION|>--- conflicted
+++ resolved
@@ -358,13 +358,10 @@
     type WeightInfo = Weights;
     type DefaultInitialInvitationBalance = ();
     type InvitedMemberStakingHandler = staking_handler::StakingManager<Self, InvitedMemberLockId>;
-<<<<<<< HEAD
     type ReferralCutMaximumPercent = ReferralCutMaximumPercent;
-=======
     type StakingCandidateStakingHandler =
         staking_handler::StakingManager<Self, StakingCandidateLockId>;
     type CandidateStake = CandidateStake;
->>>>>>> 4f4fb3e7
 }
 
 impl common::working_group::WorkingGroupBudgetHandler<Test> for () {
