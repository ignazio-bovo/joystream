use frame_support::parameter_types;
use frame_support::traits::LockIdentifier;
use frame_support::traits::{OnFinalize, OnInitialize};
use frame_support::weights::Weight;
use frame_system;
use sp_core::H256;
use sp_runtime::{
    testing::Header,
    traits::{BlakeTwo256, IdentityLookup},
};
use staking_handler::LockComparator;

use crate as working_group;
use crate::{Config, Module};
use frame_support::dispatch::DispatchError;

parameter_types! {
    pub const BlockHashCount: u64 = 250;
    pub const MinimumPeriod: u64 = 5;
    pub const ExistentialDeposit: u32 = 10;
    pub const DefaultMembershipPrice: u64 = 0;
    pub const DefaultInitialInvitationBalance: u64 = 100;
    pub const InvitedMemberLockId: [u8; 8] = [2; 8];
    pub const ReferralCutMaximumPercent: u8 = 50;
    pub const StakingCandidateLockId: [u8; 8] = [3; 8];
    pub const CandidateStake: u64 = 100;
}

type UncheckedExtrinsic = frame_system::mocking::MockUncheckedExtrinsic<Test>;
type Block = frame_system::mocking::MockBlock<Test>;

frame_support::construct_runtime!(
    pub enum Test where
        Block = Block,
        NodeBlock = Block,
        UncheckedExtrinsic = UncheckedExtrinsic,
    {
        System: frame_system::{Module, Call, Storage, Event<T>},
        Balances: balances::{Module, Call, Storage, Config<T>, Event<T>},
        Membership: membership::{Module, Call, Storage, Event<T>},
        Timestamp: pallet_timestamp::{Module, Call, Storage, Inherent},
        TestWorkingGroup: working_group::{Module, Call, Storage, Event<T>},
    }
);

impl frame_system::Config for Test {
    type BaseCallFilter = ();
    type BlockWeights = ();
    type BlockLength = ();
    type Origin = Origin;
    type Call = Call;
    type Index = u64;
    type BlockNumber = u64;
    type Hash = H256;
    type Hashing = BlakeTwo256;
    type AccountId = u64;
    type Lookup = IdentityLookup<Self::AccountId>;
    type Header = Header;
    type Event = Event;
    type BlockHashCount = BlockHashCount;
    type DbWeight = ();
    type Version = ();
    type AccountData = balances::AccountData<u64>;
    type OnNewAccount = ();
    type OnKilledAccount = ();
    type PalletInfo = PalletInfo;
    type SystemWeightInfo = ();
    type SS58Prefix = ();
}

impl pallet_timestamp::Config for Test {
    type Moment = u64;
    type OnTimestampSet = ();
    type MinimumPeriod = MinimumPeriod;
    type WeightInfo = ();
}

impl balances::Config for Test {
    type Balance = u64;
    type DustRemoval = ();
    type Event = Event;
    type ExistentialDeposit = ExistentialDeposit;
    type AccountStore = System;
    type WeightInfo = ();
    type MaxLocks = ();
}

<<<<<<< HEAD
impl common::membership::Config for Test {
=======
impl common::membership::MembershipTypes for Test {
>>>>>>> d9d9b49b
    type MemberId = u64;
    type ActorId = u64;
}

// Weights info stub
pub struct Weights;
impl membership::WeightInfo for Weights {
    fn buy_membership_without_referrer(_: u32, _: u32) -> Weight {
        unimplemented!()
    }
    fn buy_membership_with_referrer(_: u32, _: u32) -> Weight {
        unimplemented!()
    }
    fn update_profile(_: u32) -> Weight {
        unimplemented!()
    }
    fn update_accounts_none() -> Weight {
        unimplemented!()
    }
    fn update_accounts_root() -> Weight {
        unimplemented!()
    }
    fn update_accounts_controller() -> Weight {
        unimplemented!()
    }
    fn update_accounts_both() -> Weight {
        unimplemented!()
    }
    fn set_referral_cut() -> Weight {
        unimplemented!()
    }
    fn transfer_invites() -> Weight {
        unimplemented!()
    }
    fn invite_member(_: u32, _: u32) -> Weight {
        unimplemented!()
    }
    fn set_membership_price() -> Weight {
        unimplemented!()
    }
    fn update_profile_verification() -> Weight {
        unimplemented!()
    }
    fn set_leader_invitation_quota() -> Weight {
        unimplemented!()
    }
    fn set_initial_invitation_balance() -> Weight {
        unimplemented!()
    }
    fn set_initial_invitation_count() -> Weight {
        unimplemented!()
    }
    fn add_staking_account_candidate() -> Weight {
        unimplemented!()
    }
    fn confirm_staking_account() -> Weight {
        unimplemented!()
    }
    fn remove_staking_account() -> Weight {
        unimplemented!()
    }
    fn member_remark() -> Weight {
        unimplemented!()
    }
}

impl membership::Config for Test {
    type Event = Event;
    type DefaultMembershipPrice = DefaultMembershipPrice;
    type WorkingGroup = Module<Test>;
    type WeightInfo = Weights;
    type DefaultInitialInvitationBalance = ();
    type InvitedMemberStakingHandler = staking_handler::StakingManager<Self, InvitedMemberLockId>;
    type ReferralCutMaximumPercent = ReferralCutMaximumPercent;
    type StakingCandidateStakingHandler =
        staking_handler::StakingManager<Self, StakingCandidateLockId>;
    type CandidateStake = CandidateStake;
}

impl LockComparator<<Test as balances::Config>::Balance> for Test {
    fn are_locks_conflicting(new_lock: &LockIdentifier, existing_locks: &[LockIdentifier]) -> bool {
        existing_locks.to_vec().contains(new_lock)
    }
}

parameter_types! {
    pub const RewardPeriod: u32 = 2;
    pub const MaxWorkerNumberLimit: u32 = 3;
    pub const MinUnstakingPeriodLimit: u64 = 3;
    pub const MinimumApplicationStake: u64 = 50;
    pub const LockId: [u8; 8] = [1; 8];
    pub const LeaderOpeningStake: u64 = 20;
}

impl Config for Test {
    type Event = Event;
    type MaxWorkerNumberLimit = MaxWorkerNumberLimit;
    type StakingHandler = staking_handler::StakingManager<Self, LockId>;
    type StakingAccountValidator = ();
    type MemberOriginValidator = ();
    type MinUnstakingPeriodLimit = MinUnstakingPeriodLimit;
    type RewardPeriod = RewardPeriod;
    type WeightInfo = ();
    type MinimumApplicationStake = MinimumApplicationStake;
    type LeaderOpeningStake = LeaderOpeningStake;
}

impl common::StakingAccountValidator<Test> for () {
    fn is_member_staking_account(_: &u64, account_id: &u64) -> bool {
        *account_id != STAKING_ACCOUNT_ID_NOT_BOUND_TO_MEMBER
    }
}

impl crate::WeightInfo for () {
    fn on_initialize_leaving(_: u32) -> Weight {
        0
    }
    fn on_initialize_rewarding_with_missing_reward(_: u32) -> Weight {
        0
    }
    fn on_initialize_rewarding_with_missing_reward_cant_pay(_: u32) -> Weight {
        0
    }
    fn on_initialize_rewarding_without_missing_reward(_: u32) -> Weight {
        0
    }
    fn apply_on_opening(_: u32) -> Weight {
        0
    }
    fn fill_opening_lead() -> Weight {
        0
    }
    fn fill_opening_worker(_: u32) -> Weight {
        0
    }
    fn update_role_account() -> Weight {
        0
    }
    fn cancel_opening() -> Weight {
        0
    }
    fn withdraw_application() -> Weight {
        0
    }
    fn slash_stake(_: u32) -> Weight {
        0
    }
    fn terminate_role_worker(_: u32) -> Weight {
        0
    }
    fn terminate_role_lead(_: u32) -> Weight {
        0
    }
    fn increase_stake() -> Weight {
        0
    }
    fn decrease_stake() -> Weight {
        0
    }
    fn spend_from_budget() -> Weight {
        0
    }
    fn update_reward_amount() -> Weight {
        0
    }
    fn set_status_text(_: u32) -> Weight {
        0
    }
    fn update_reward_account() -> Weight {
        0
    }
    fn set_budget() -> Weight {
        0
    }
    fn add_opening(_: u32) -> Weight {
        0
    }
    fn leave_role(_: u32) -> Weight {
        0
    }
    fn lead_remark() -> Weight {
        0
    }
    fn worker_remark() -> Weight {
        0
    }
}

pub const ACTOR_ORIGIN_ERROR: &'static str = "Invalid membership";

impl common::membership::MemberOriginValidator<Origin, u64, u64> for () {
    fn ensure_member_controller_account_origin(
        origin: Origin,
        member_id: u64,
    ) -> Result<u64, DispatchError> {
        let signed_account_id = frame_system::ensure_signed(origin)?;

        if member_id > 10 {
            return Err(DispatchError::Other(ACTOR_ORIGIN_ERROR));
        }

        Ok(signed_account_id)
    }

    fn is_member_controller_account(_member_id: &u64, _account_id: &u64) -> bool {
        unimplemented!()
    }
}

<<<<<<< HEAD
=======
pub type TestWorkingGroup = Module<Test, DefaultInstance>;

pub const DEFAULT_WORKER_ACCOUNT_ID: u64 = 2;
>>>>>>> d9d9b49b
pub const STAKING_ACCOUNT_ID_NOT_BOUND_TO_MEMBER: u64 = 222;
pub const STAKING_ACCOUNT_ID_FOR_CONFLICTING_STAKES: u64 = 333;

pub fn build_test_externalities() -> sp_io::TestExternalities {
    let t = frame_system::GenesisConfig::default()
        .build_storage::<Test>()
        .unwrap();

    t.into()
}

// Recommendation from Parity on testing on_finalize
// https://substrate.dev/docs/en/next/development/module/tests
pub fn run_to_block(n: u64) {
    while System::block_number() < n {
        <System as OnFinalize<u64>>::on_finalize(System::block_number());
        <TestWorkingGroup as OnFinalize<u64>>::on_finalize(System::block_number());
        System::set_block_number(System::block_number() + 1);
        <System as OnInitialize<u64>>::on_initialize(System::block_number());
        <TestWorkingGroup as OnInitialize<u64>>::on_initialize(System::block_number());
    }
}<|MERGE_RESOLUTION|>--- conflicted
+++ resolved
@@ -85,11 +85,7 @@
     type MaxLocks = ();
 }
 
-<<<<<<< HEAD
-impl common::membership::Config for Test {
-=======
 impl common::membership::MembershipTypes for Test {
->>>>>>> d9d9b49b
     type MemberId = u64;
     type ActorId = u64;
 }
@@ -299,12 +295,9 @@
     }
 }
 
-<<<<<<< HEAD
-=======
 pub type TestWorkingGroup = Module<Test, DefaultInstance>;
 
 pub const DEFAULT_WORKER_ACCOUNT_ID: u64 = 2;
->>>>>>> d9d9b49b
 pub const STAKING_ACCOUNT_ID_NOT_BOUND_TO_MEMBER: u64 = 222;
 pub const STAKING_ACCOUNT_ID_FOR_CONFLICTING_STAKES: u64 = 333;
 
