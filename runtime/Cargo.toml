--- conflicted
+++ resolved
@@ -169,10 +169,7 @@
     'joystream-utility/std',
     'content/std',
     'project-token/std',
-<<<<<<< HEAD
-=======
     'log/std',
->>>>>>> 041602ea
 ]
 runtime-benchmarks = [
     "hex-literal",
@@ -209,15 +206,9 @@
     "membership/runtime-benchmarks",
     "council/runtime-benchmarks",
     "referendum/runtime-benchmarks",
-<<<<<<< HEAD
-    "bounty/runtime-benchmarks",
-    'storage/runtime-benchmarks',       
-    "blog/runtime-benchmarks",
-    "project-token/runtime-benchmarks",
-=======
     # "bounty/runtime-benchmarks",
     'storage/runtime-benchmarks',
->>>>>>> 041602ea
+    "project-token/runtime-benchmarks",
 ]
 
 # Staging and testing configurations
