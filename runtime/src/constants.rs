use super::Balance;
use crate::{BlockNumber, Moment};
use frame_support::parameter_types;
use frame_support::traits::LockIdentifier;
use sp_std::vec::Vec;

/// Constants for Babe.

/// Since BABE is probabilistic this is the average expected block time that
/// we are targetting. Blocks will be produced at a minimum duration defined
/// by `SLOT_DURATION`, but some slots will not be allocated to any
/// authority and hence no block will be produced. We expect to have this
/// block time on average following the defined slot duration and the value
/// of `c` configured for BABE (where `1 - c` represents the probability of
/// a slot being empty).
/// This value is only used indirectly to define the unit constants below
/// that are expressed in blocks. The rest of the code should use
/// `SLOT_DURATION` instead (like the timestamp module for calculating the
/// minimum period).
/// <https://research.web3.foundation/en/latest/polkadot/BABE/Babe/#6-practical-results>
pub const MILLISECS_PER_BLOCK: Moment = 6000;
pub const SECS_PER_BLOCK: Moment = MILLISECS_PER_BLOCK / 1000;

pub const SLOT_DURATION: Moment = 6000;
pub const BONDING_DURATION: u32 = 24 * 7;

pub const EPOCH_DURATION_IN_BLOCKS: BlockNumber = 10 * MINUTES;
pub const EPOCH_DURATION_IN_SLOTS: u64 = {
    const SLOT_FILL_RATE: f64 = MILLISECS_PER_BLOCK as f64 / SLOT_DURATION as f64;

    (EPOCH_DURATION_IN_BLOCKS as f64 * SLOT_FILL_RATE) as u64
};

// These time units are defined in number of blocks.
pub const MINUTES: BlockNumber = 60 / (SECS_PER_BLOCK as BlockNumber);
pub const HOURS: BlockNumber = MINUTES * 60;
pub const DAYS: BlockNumber = HOURS * 24;

// 1 in 4 blocks (on average, not counting collisions) will be primary babe blocks.
pub const PRIMARY_PROBABILITY: (u64, u64) = (1, 4);

/// This module is based on https://w3f-research.readthedocs.io/en/latest/polkadot/economics/1-token-economics.html#relay-chain-transaction-fees-and-per-block-transaction-limits
/// It was copied from Polkadot's implementation
pub mod fees {
    use super::{parameter_types, Balance};
    use frame_support::weights::constants::ExtrinsicBaseWeight;
    use frame_support::weights::{
        WeightToFeeCoefficient, WeightToFeeCoefficients, WeightToFeePolynomial,
    };
    use pallet_transaction_payment::{Multiplier, TargetedFeeAdjustment};
    use smallvec::smallvec;
    use sp_runtime::FixedPointNumber;
    pub use sp_runtime::Perbill;
    use sp_runtime::Perquintill;

    parameter_types! {
        /// The portion of the `NORMAL_DISPATCH_RATIO` that we adjust the fees with. Blocks filled less
        /// than this will decrease the weight and more will increase.
        pub const TargetBlockFullness: Perquintill = Perquintill::from_percent(25);
        /// The adjustment variable of the runtime. Higher values will cause `TargetBlockFullness` to
        /// change the fees more rapidly.
        pub AdjustmentVariable: Multiplier = Multiplier::saturating_from_rational(3, 100_000);
        /// Minimum amount of the multiplier. This value cannot be too low. A test case should ensure
        /// that combined with `AdjustmentVariable`, we can recover from the minimum.
        /// See `multiplier_can_grow_from_zero`.
        pub MinimumMultiplier: Multiplier = Multiplier::saturating_from_rational(1, 1_000_000_000u128);
    }

    /// Parameterized slow adjusting fee updated based on
    /// https://w3f-research.readthedocs.io/en/latest/polkadot/economics/1-token-economics.html#-2.-slow-adjusting-mechanism
    pub type SlowAdjustingFeeUpdate<R> =
        TargetedFeeAdjustment<R, TargetBlockFullness, AdjustmentVariable, MinimumMultiplier>;

    /// The block saturation level. Fees will be updates based on this value.
    pub const TARGET_BLOCK_FULLNESS: Perbill = Perbill::from_percent(25);

    /// Handles converting a weight scalar to a fee value, based on the scale and granularity of the
    /// node's balance type.
    ///
    /// This should typically create a mapping between the following ranges:
    ///   - [0, MAXIMUM_BLOCK_WEIGHT]
    ///   - [Balance::min, Balance::max]
    ///
    /// Yet, it can be used for any other sort of change to weight-fee. Some examples being:
    ///   - Setting it to `0` will essentially disable the weight fee.
    ///   - Setting it to `1` will cause the literal `#[weight = x]` values to be charged.
    pub struct WeightToFee;
    impl WeightToFeePolynomial for WeightToFee {
        type Balance = Balance;
        fn polynomial() -> WeightToFeeCoefficients<Self::Balance> {
            // in Polkadot, extrinsic base weight (smallest non-zero weight) is mapped to 1/10 CENT:
            let p = super::currency::CENTS;
            let q = 10 * Balance::from(ExtrinsicBaseWeight::get());
            smallvec![WeightToFeeCoefficient {
                degree: 1,
                negative: false,
                coeff_frac: Perbill::from_rational_approximation(p % q, q),
                coeff_integer: p / q,
            }]
        }
    }
}

parameter_types! {
    pub const VotingLockId: LockIdentifier = *b"voting  ";
    pub const CandidacyLockId: LockIdentifier = *b"candidac";
    pub const CouncilorLockId: LockIdentifier = *b"councilo";
    pub const ProposalsLockId: LockIdentifier = *b"proposal";
    pub const StorageWorkingGroupLockId: LockIdentifier = *b"wg-storg";
    pub const ContentWorkingGroupLockId: LockIdentifier = *b"wg-contt";
    pub const ForumGroupLockId: LockIdentifier = *b"wg-forum";
    pub const MembershipWorkingGroupLockId: LockIdentifier = *b"wg-membr";
    pub const InvitedMemberLockId: LockIdentifier = *b"invitemb";
    pub const BoundStakingAccountLockId: LockIdentifier = *b"boundsta";
    pub const BountyLockId: LockIdentifier = *b"bounty  ";
    pub const OperationsWorkingGroupAlphaLockId: LockIdentifier = *b"wg-opera";
    pub const GatewayWorkingGroupLockId: LockIdentifier = *b"wg-gatew";
    pub const OperationsWorkingGroupBetaLockId: LockIdentifier = *b"wg-operb";
    pub const OperationsWorkingGroupGammaLockId: LockIdentifier = *b"wg-operg";
    pub const DistributionWorkingGroupLockId: LockIdentifier = *b"wg-distr";
}

// Staking lock ID used by nomination and validation in the staking pallet.
<<<<<<< HEAD
// This is a copy because the current Substrate staking lock ID is not exported.
const STAKING_LOCK_ID: LockIdentifier = *b"staking ";
=======
// This is a copye because the current Substrate staking lock ID is not exported.
pub const STAKING_LOCK_ID: LockIdentifier = *b"staking ";

pub const VESTING_LOCK_ID: LockIdentifier = *b"vesting ";
>>>>>>> 591c179f

// Vesting lock ID used by the vesting pallet.
const VESTING_LOCK_ID: LockIdentifier = *b"vesting ";

lazy_static! {
<<<<<<< HEAD
    // pairs of allowed lock combinations
    pub static ref ALLOWED_LOCK_COMBINATIONS: BTreeSet<(LockIdentifier, LockIdentifier)> = [
        // format: `(lock_id, [all_compatible_lock_ids, ...])`
        (InvitedMemberLockId::get(), [
            VotingLockId::get(),
            CandidacyLockId::get(),
            CouncilorLockId::get(),
            STAKING_LOCK_ID,
            ProposalsLockId::get(),
            ForumGroupLockId::get(),
            ContentWorkingGroupLockId::get(),
            StorageWorkingGroupLockId::get(),
            MembershipWorkingGroupLockId::get(),
            GatewayWorkingGroupLockId::get(),
            OperationsWorkingGroupAlphaLockId::get(),
            OperationsWorkingGroupBetaLockId::get(),
            OperationsWorkingGroupGammaLockId::get(),
            DistributionWorkingGroupLockId::get(),
            StakingCandidateLockId::get(),
            VESTING_LOCK_ID,
        ].to_vec()),
        (StakingCandidateLockId::get(), [
            VotingLockId::get(),
            CandidacyLockId::get(),
            CouncilorLockId::get(),
            STAKING_LOCK_ID,
            ProposalsLockId::get(),
            ForumGroupLockId::get(),
            ContentWorkingGroupLockId::get(),
            StorageWorkingGroupLockId::get(),
            MembershipWorkingGroupLockId::get(),
            GatewayWorkingGroupLockId::get(),
            DistributionWorkingGroupLockId::get(),
            OperationsWorkingGroupAlphaLockId::get(),
            OperationsWorkingGroupBetaLockId::get(),
            OperationsWorkingGroupGammaLockId::get(),
            InvitedMemberLockId::get(),
            VESTING_LOCK_ID,
        ].to_vec()),
        (VotingLockId::get(), [
            InvitedMemberLockId::get(),
            CandidacyLockId::get(),
            CouncilorLockId::get(),
            STAKING_LOCK_ID,
            ProposalsLockId::get(),
            ForumGroupLockId::get(),
            ContentWorkingGroupLockId::get(),
            StorageWorkingGroupLockId::get(),
            MembershipWorkingGroupLockId::get(),
            GatewayWorkingGroupLockId::get(),
            DistributionWorkingGroupLockId::get(),
            OperationsWorkingGroupAlphaLockId::get(),
            OperationsWorkingGroupBetaLockId::get(),
            OperationsWorkingGroupGammaLockId::get(),
            StakingCandidateLockId::get(),
            VESTING_LOCK_ID,
        ].to_vec()),
        (CandidacyLockId::get(), [
            InvitedMemberLockId::get(),
            VotingLockId::get(),
            CouncilorLockId::get(),
            StakingCandidateLockId::get(),
            VESTING_LOCK_ID,
        ].to_vec()),
        (CouncilorLockId::get(), [
            InvitedMemberLockId::get(),
            VotingLockId::get(),
            CandidacyLockId::get(),
            StakingCandidateLockId::get(),
            VESTING_LOCK_ID,
        ].to_vec()),
        // Proposals
        (ProposalsLockId::get(), [
            InvitedMemberLockId::get(),
            VotingLockId::get(),
            StakingCandidateLockId::get(),
            VESTING_LOCK_ID,
        ].to_vec()),
        // Working Groups
        (ForumGroupLockId::get(), [
            InvitedMemberLockId::get(),
            VotingLockId::get(),
            StakingCandidateLockId::get(),
            VESTING_LOCK_ID,
        ].to_vec()),
        (ContentWorkingGroupLockId::get(), [
            InvitedMemberLockId::get(),
            VotingLockId::get(),
            StakingCandidateLockId::get(),
            VESTING_LOCK_ID,
        ].to_vec()),
        (StorageWorkingGroupLockId::get(), [
            InvitedMemberLockId::get(),
            VotingLockId::get(),
            StakingCandidateLockId::get(),
            VESTING_LOCK_ID,
        ].to_vec()),
        (MembershipWorkingGroupLockId::get(), [
            InvitedMemberLockId::get(),
            VotingLockId::get(),
            StakingCandidateLockId::get(),
            VESTING_LOCK_ID,
        ].to_vec()),
        (GatewayWorkingGroupLockId::get(), [
            InvitedMemberLockId::get(),
            VotingLockId::get(),
            StakingCandidateLockId::get(),
            VESTING_LOCK_ID,
        ].to_vec()),
        (DistributionWorkingGroupLockId::get(), [
            InvitedMemberLockId::get(),
            VotingLockId::get(),
            StakingCandidateLockId::get(),
            VESTING_LOCK_ID,
        ].to_vec()),
        (OperationsWorkingGroupAlphaLockId::get(), [
            InvitedMemberLockId::get(),
            VotingLockId::get(),
            StakingCandidateLockId::get(),
            VESTING_LOCK_ID,
        ].to_vec()),
        (OperationsWorkingGroupBetaLockId::get(), [
            InvitedMemberLockId::get(),
            VotingLockId::get(),
            StakingCandidateLockId::get(),
            VESTING_LOCK_ID,
        ].to_vec()),
        (OperationsWorkingGroupGammaLockId::get(), [
            InvitedMemberLockId::get(),
            VotingLockId::get(),
            StakingCandidateLockId::get(),
            VESTING_LOCK_ID,
        ].to_vec()),
        // Bounty
        (BountyLockId::get(), [
            InvitedMemberLockId::get(),
            VotingLockId::get(),
            StakingCandidateLockId::get(),
            VESTING_LOCK_ID,
        ].to_vec()),
=======
    pub static ref NON_RIVALROUS_LOCKS: Vec<LockIdentifier> = [
        VotingLockId::get(),
        VESTING_LOCK_ID,
        InvitedMemberLockId::get(),
        BoundStakingAccountLockId::get(),
>>>>>>> 591c179f
    ]
    .to_vec();
}

// Change it when changing the currency constants!
parameter_types! {
    pub const ExistentialDeposit: u128 = 10;
}

pub mod currency {
    use super::Balance;

    pub const JOYS: Balance = 250_000_000;
    pub const DOLLARS: Balance = JOYS / 12500; // 20_000
    pub const CENTS: Balance = DOLLARS / 100; // 200

    pub const fn deposit(items: u32, bytes: u32) -> Balance {
        items as Balance * 15 * CENTS + (bytes as Balance) * 6 * CENTS
    }
}

#[cfg(test)]
mod tests {
    use super::currency::{CENTS, DOLLARS};
    use super::fees::WeightToFee;
    use crate::{ExtrinsicBaseWeight, MaximumBlockWeight};
    use frame_support::weights::WeightToFeePolynomial;
    use pallet_balances::WeightInfo;

    #[test]
    // This function tests that the fee for `pallet_balances::transfer` of weight is correct
    fn extrinsic_transfer_fee_is_correct() {
        // Transfer fee should be less than 100 tokens and should be non-zero (Initially ~30)
        let transfer_weight = crate::weights::pallet_balances::WeightInfo::transfer();
        println!("Transfer weight: {}", transfer_weight);
        let transfer_fee = WeightToFee::calc(&transfer_weight);
        println!("Transfer fee: {}", transfer_fee);
        assert!(0 < transfer_fee && transfer_fee < 100);
    }

    #[test]
    // This function tests that the fee for `MAXIMUM_BLOCK_WEIGHT` of weight is correct
    fn full_block_fee_is_correct() {
        // A full block should cost 16 DOLLARS
        println!("Base: {}", ExtrinsicBaseWeight::get());
        let x = WeightToFee::calc(&MaximumBlockWeight::get());
        let y = 16 * DOLLARS;
        assert!(x.max(y) - x.min(y) < 1);
    }

    #[test]
    // This function tests that the fee for `ExtrinsicBaseWeight` of weight is correct
    fn extrinsic_base_fee_is_correct() {
        // `ExtrinsicBaseWeight` should cost 1/10 of a CENT
        println!("Base: {}", ExtrinsicBaseWeight::get());
        let x = WeightToFee::calc(&ExtrinsicBaseWeight::get());
        let y = CENTS / 10;
        assert!(x.max(y) - x.min(y) < 1);
    }
}<|MERGE_RESOLUTION|>--- conflicted
+++ resolved
@@ -121,168 +121,17 @@
 }
 
 // Staking lock ID used by nomination and validation in the staking pallet.
-<<<<<<< HEAD
 // This is a copy because the current Substrate staking lock ID is not exported.
-const STAKING_LOCK_ID: LockIdentifier = *b"staking ";
-=======
-// This is a copye because the current Substrate staking lock ID is not exported.
 pub const STAKING_LOCK_ID: LockIdentifier = *b"staking ";
 
 pub const VESTING_LOCK_ID: LockIdentifier = *b"vesting ";
->>>>>>> 591c179f
-
-// Vesting lock ID used by the vesting pallet.
-const VESTING_LOCK_ID: LockIdentifier = *b"vesting ";
 
 lazy_static! {
-<<<<<<< HEAD
-    // pairs of allowed lock combinations
-    pub static ref ALLOWED_LOCK_COMBINATIONS: BTreeSet<(LockIdentifier, LockIdentifier)> = [
-        // format: `(lock_id, [all_compatible_lock_ids, ...])`
-        (InvitedMemberLockId::get(), [
-            VotingLockId::get(),
-            CandidacyLockId::get(),
-            CouncilorLockId::get(),
-            STAKING_LOCK_ID,
-            ProposalsLockId::get(),
-            ForumGroupLockId::get(),
-            ContentWorkingGroupLockId::get(),
-            StorageWorkingGroupLockId::get(),
-            MembershipWorkingGroupLockId::get(),
-            GatewayWorkingGroupLockId::get(),
-            OperationsWorkingGroupAlphaLockId::get(),
-            OperationsWorkingGroupBetaLockId::get(),
-            OperationsWorkingGroupGammaLockId::get(),
-            DistributionWorkingGroupLockId::get(),
-            StakingCandidateLockId::get(),
-            VESTING_LOCK_ID,
-        ].to_vec()),
-        (StakingCandidateLockId::get(), [
-            VotingLockId::get(),
-            CandidacyLockId::get(),
-            CouncilorLockId::get(),
-            STAKING_LOCK_ID,
-            ProposalsLockId::get(),
-            ForumGroupLockId::get(),
-            ContentWorkingGroupLockId::get(),
-            StorageWorkingGroupLockId::get(),
-            MembershipWorkingGroupLockId::get(),
-            GatewayWorkingGroupLockId::get(),
-            DistributionWorkingGroupLockId::get(),
-            OperationsWorkingGroupAlphaLockId::get(),
-            OperationsWorkingGroupBetaLockId::get(),
-            OperationsWorkingGroupGammaLockId::get(),
-            InvitedMemberLockId::get(),
-            VESTING_LOCK_ID,
-        ].to_vec()),
-        (VotingLockId::get(), [
-            InvitedMemberLockId::get(),
-            CandidacyLockId::get(),
-            CouncilorLockId::get(),
-            STAKING_LOCK_ID,
-            ProposalsLockId::get(),
-            ForumGroupLockId::get(),
-            ContentWorkingGroupLockId::get(),
-            StorageWorkingGroupLockId::get(),
-            MembershipWorkingGroupLockId::get(),
-            GatewayWorkingGroupLockId::get(),
-            DistributionWorkingGroupLockId::get(),
-            OperationsWorkingGroupAlphaLockId::get(),
-            OperationsWorkingGroupBetaLockId::get(),
-            OperationsWorkingGroupGammaLockId::get(),
-            StakingCandidateLockId::get(),
-            VESTING_LOCK_ID,
-        ].to_vec()),
-        (CandidacyLockId::get(), [
-            InvitedMemberLockId::get(),
-            VotingLockId::get(),
-            CouncilorLockId::get(),
-            StakingCandidateLockId::get(),
-            VESTING_LOCK_ID,
-        ].to_vec()),
-        (CouncilorLockId::get(), [
-            InvitedMemberLockId::get(),
-            VotingLockId::get(),
-            CandidacyLockId::get(),
-            StakingCandidateLockId::get(),
-            VESTING_LOCK_ID,
-        ].to_vec()),
-        // Proposals
-        (ProposalsLockId::get(), [
-            InvitedMemberLockId::get(),
-            VotingLockId::get(),
-            StakingCandidateLockId::get(),
-            VESTING_LOCK_ID,
-        ].to_vec()),
-        // Working Groups
-        (ForumGroupLockId::get(), [
-            InvitedMemberLockId::get(),
-            VotingLockId::get(),
-            StakingCandidateLockId::get(),
-            VESTING_LOCK_ID,
-        ].to_vec()),
-        (ContentWorkingGroupLockId::get(), [
-            InvitedMemberLockId::get(),
-            VotingLockId::get(),
-            StakingCandidateLockId::get(),
-            VESTING_LOCK_ID,
-        ].to_vec()),
-        (StorageWorkingGroupLockId::get(), [
-            InvitedMemberLockId::get(),
-            VotingLockId::get(),
-            StakingCandidateLockId::get(),
-            VESTING_LOCK_ID,
-        ].to_vec()),
-        (MembershipWorkingGroupLockId::get(), [
-            InvitedMemberLockId::get(),
-            VotingLockId::get(),
-            StakingCandidateLockId::get(),
-            VESTING_LOCK_ID,
-        ].to_vec()),
-        (GatewayWorkingGroupLockId::get(), [
-            InvitedMemberLockId::get(),
-            VotingLockId::get(),
-            StakingCandidateLockId::get(),
-            VESTING_LOCK_ID,
-        ].to_vec()),
-        (DistributionWorkingGroupLockId::get(), [
-            InvitedMemberLockId::get(),
-            VotingLockId::get(),
-            StakingCandidateLockId::get(),
-            VESTING_LOCK_ID,
-        ].to_vec()),
-        (OperationsWorkingGroupAlphaLockId::get(), [
-            InvitedMemberLockId::get(),
-            VotingLockId::get(),
-            StakingCandidateLockId::get(),
-            VESTING_LOCK_ID,
-        ].to_vec()),
-        (OperationsWorkingGroupBetaLockId::get(), [
-            InvitedMemberLockId::get(),
-            VotingLockId::get(),
-            StakingCandidateLockId::get(),
-            VESTING_LOCK_ID,
-        ].to_vec()),
-        (OperationsWorkingGroupGammaLockId::get(), [
-            InvitedMemberLockId::get(),
-            VotingLockId::get(),
-            StakingCandidateLockId::get(),
-            VESTING_LOCK_ID,
-        ].to_vec()),
-        // Bounty
-        (BountyLockId::get(), [
-            InvitedMemberLockId::get(),
-            VotingLockId::get(),
-            StakingCandidateLockId::get(),
-            VESTING_LOCK_ID,
-        ].to_vec()),
-=======
     pub static ref NON_RIVALROUS_LOCKS: Vec<LockIdentifier> = [
         VotingLockId::get(),
         VESTING_LOCK_ID,
         InvitedMemberLockId::get(),
         BoundStakingAccountLockId::get(),
->>>>>>> 591c179f
     ]
     .to_vec();
 }
