--- conflicted
+++ resolved
@@ -18,18 +18,13 @@
 macro_rules! wrap_working_group_call {
     ($working_group:expr, $working_group_instance_call:expr) => {{
         match $working_group {
-            WorkingGroup::Content => {
-                Call::ContentDirectoryWorkingGroup($working_group_instance_call)
-            }
+            WorkingGroup::Content => Call::ContentWorkingGroup($working_group_instance_call),
             WorkingGroup::Storage => Call::StorageWorkingGroup($working_group_instance_call),
-<<<<<<< HEAD
             WorkingGroup::Distribution => {
                 Call::DistributionWorkingGroup($working_group_instance_call)
             }
-=======
             WorkingGroup::Operations => Call::OperationsWorkingGroup($working_group_instance_call),
             WorkingGroup::Gateway => Call::GatewayWorkingGroup($working_group_instance_call),
->>>>>>> 8b1f4a5d
         }
     }};
 }
