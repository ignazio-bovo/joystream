--- conflicted
+++ resolved
@@ -19,11 +19,9 @@
         match $working_group {
             WorkingGroup::Content => Call::ContentWorkingGroup($working_group_instance_call),
             WorkingGroup::Storage => Call::StorageWorkingGroup($working_group_instance_call),
-<<<<<<< HEAD
             WorkingGroup::Forum => Call::ForumWorkingGroup($working_group_instance_call),
             WorkingGroup::Membership => Call::MembershipWorkingGroup($working_group_instance_call),
             WorkingGroup::Operations => Call::OperationsWorkingGroup($working_group_instance_call),
-=======
             WorkingGroup::Distribution => {
                 Call::DistributionWorkingGroup($working_group_instance_call)
             }
@@ -36,7 +34,6 @@
             WorkingGroup::OperationsGamma => {
                 Call::OperationsWorkingGroupGamma($working_group_instance_call)
             }
->>>>>>> f62058ba
             WorkingGroup::Gateway => Call::GatewayWorkingGroup($working_group_instance_call),
         }
     }};
