--- conflicted
+++ resolved
@@ -779,27 +779,6 @@
     type BlocksPerYear = BlocksPerYear;
     type MemberOriginValidator = Members;
     type MembershipInfoProvider = Members;
-}
-
-parameter_types! {
-    pub const ProjectTokenModuleId: ModuleId = ModuleId(*b"mo:token"); // module: token
-    pub const MaxVestingSchedulesPerAccountPerToken: u8 = 5; // TODO: adjust
-    pub const BlocksPerYear: u32 = 5259600; // 365,25 * 24 * 60 * 60 / 6
-    pub const MinRevenueSplitDuration: u32 = DAYS; // one day TODO: adjust
-}
-
-impl project_token::Trait for Runtime {
-    type Event = Event;
-    type Balance = Balance;
-    type TokenId = TokenId;
-    type BlockNumberToBalance = BlockNumberToBalance;
-    type DataObjectStorage = Storage;
-    type ModuleId = ProjectTokenModuleId;
-    type MaxVestingSchedulesPerAccountPerToken = MaxVestingSchedulesPerAccountPerToken;
-    type JoyExistentialDeposit = ExistentialDeposit;
-    type BlocksPerYear = BlocksPerYear;
-    type MinRevenueSplitDuration = MinRevenueSplitDuration;
-    type WeightInfo = weights::project_token::WeightInfo;
 }
 
 parameter_types! {
@@ -1526,7 +1505,6 @@
         BagsList: pallet_bags_list,
         Vesting: pallet_vesting,
         // Joystream
-<<<<<<< HEAD
         Council: council::{Pallet, Call, Storage, Event<T>, Config<T>},
         Referendum: referendum::<Instance1>::{Pallet, Call, Storage, Event<T>, Config<T>},
         Members: membership::{Pallet, Call, Storage, Event<T>, Config<T>},
@@ -1537,19 +1515,6 @@
         Content: content::{Pallet, Call, Storage, Event<T>, Config<T>},
         Storage: storage::{Pallet, Call, Storage, Event<T>},
         ProjectToken: project_token::{Pallet, Call, Storage, Event<T>, Config<T>},
-=======
-        Council: council::{Module, Call, Storage, Event<T>, Config<T>},
-        Referendum: referendum::<Instance1>::{Module, Call, Storage, Event<T>, Config<T>},
-        Members: membership::{Module, Call, Storage, Event<T>, Config<T>},
-        Forum: forum::{Module, Call, Storage, Event<T>, Config<T>},
-        Constitution: pallet_constitution::{Module, Call, Storage, Event},
-        Bounty: bounty::{Module, Call, Storage, Event<T>},
-        Blog: blog::<Instance1>::{Module, Call, Storage, Event<T>},
-        JoystreamUtility: joystream_utility::{Module, Call, Event<T>},
-        Content: content::{Module, Call, Storage, Event<T>, Config<T>},
-        Storage: storage::{Module, Call, Storage, Event<T>},
-        ProjectToken: project_token::{Module, Call, Storage, Event<T>},
->>>>>>> a1f5821f
         // --- Proposals
         ProposalsEngine: proposals_engine::{Pallet, Call, Storage, Event<T>},
         ProposalsDiscussion: proposals_discussion::{Pallet, Call, Storage, Event<T>},
