--- conflicted
+++ resolved
@@ -1621,17 +1621,10 @@
 parameter_types! {
     // Make sure to stay below MAX_BLOCK_SIZE of substrate consensus of ~4MB
     // The new compressed wasm format is much smaller in size ~ 1MB
-<<<<<<< HEAD
-    pub const RuntimeUpgradeWasmProposalMaxLength: u32 = 3_500_000;
-    pub const FundingRequestProposalMaxTotalAmount: Balance = 1_000_000 * currency::DOLLARS; // TODO: adjust
-    pub const FundingRequestProposalMaxAccounts: u32 = 100;
-    pub const SetMaxValidatorCountProposalMaxValidators: u32 = 300;
-=======
     pub const RuntimeUpgradeWasmProposalMaxLength: u32 = DispatchableCallCodeMaxLen::get();
     pub const FundingRequestProposalMaxAmount: Balance = dollars!(10_000);
     pub const FundingRequestProposalMaxAccounts: u32 = 20;
     pub const SetMaxValidatorCountProposalMaxValidators: u32 = 100;
->>>>>>> da4c2049
 }
 
 const_assert!(
