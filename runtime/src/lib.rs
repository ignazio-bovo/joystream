--- conflicted
+++ resolved
@@ -68,16 +68,14 @@
 use sp_core::crypto::KeyTypeId;
 use sp_core::Hasher;
 
-use sp_runtime::curve::PiecewiseLinear;
-<<<<<<< HEAD
-use sp_runtime::traits::{AccountIdLookup, BlakeTwo256, ConvertInto, OpaqueKeys};
-use sp_runtime::{create_runtime_str, generic, impl_opaque_keys, Perbill};
-=======
-use sp_runtime::traits::{BlakeTwo256, ConvertInto, IdentityLookup, OpaqueKeys};
 use sp_runtime::{
-    create_runtime_str, generic, impl_opaque_keys, FixedPointNumber, Perbill, Perquintill,
+    create_runtime_str,
+    curve::PiecewiseLinear,
+    generic, impl_opaque_keys,
+    traits::{BlakeTwo256, ConvertInto, IdentityLookup, OpaqueKeys},
+    Perbill,
 };
->>>>>>> 8b49521f
+
 use sp_std::boxed::Box;
 use sp_std::convert::{TryFrom, TryInto};
 use sp_std::{vec, vec::Vec};
