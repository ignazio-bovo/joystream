//! The Joystream Substrate Node runtime.

#![cfg_attr(not(feature = "std"), no_std)]
// `construct_runtime!` does a lot of recursion and requires us to increase the limit to 256.
#![recursion_limit = "256"]
//Substrate internal issues.
#![allow(clippy::large_enum_variant)]
#![allow(clippy::unnecessary_mut_passed)]

// Make the WASM binary available.
// This is required only by the node build.
// A dummy wasm_binary.rs will be built for the IDE.
#[cfg(feature = "std")]
include!(concat!(env!("OUT_DIR"), "/wasm_binary.rs"));

mod constants;
mod integration;
pub mod primitives;
mod runtime_api;
#[cfg(test)]
mod tests; // Runtime integration tests

use frame_support::traits::KeyOwnerProofSystem;
use frame_support::weights::{
    constants::{BlockExecutionWeight, ExtrinsicBaseWeight, RocksDbWeight},
    Weight,
};
use frame_support::{construct_runtime, parameter_types};
use pallet_grandpa::{AuthorityId as GrandpaId, AuthorityList as GrandpaAuthorityList};
use pallet_im_online::sr25519::AuthorityId as ImOnlineId;
use pallet_session::historical as pallet_session_historical;
use sp_authority_discovery::AuthorityId as AuthorityDiscoveryId;
use sp_core::crypto::KeyTypeId;
use sp_runtime::curve::PiecewiseLinear;
use sp_runtime::traits::{BlakeTwo256, Block as BlockT, IdentityLookup, OpaqueKeys, Saturating};
use sp_runtime::{create_runtime_str, generic, impl_opaque_keys, Perbill};
use sp_std::boxed::Box;
use sp_std::vec::Vec;
#[cfg(feature = "std")]
use sp_version::NativeVersion;
use sp_version::RuntimeVersion;
use system::EnsureRoot;

pub use constants::*;
pub use primitives::*;
pub use runtime_api::*;

use integration::proposals::{CouncilManager, ExtrinsicProposalEncoder, MembershipOriginValidator};

use governance::{council, election};
use storage::data_object_storage_registry;

// Node dependencies
pub use common;
pub use forum;
pub use governance::election_params::ElectionParameters;
pub use membership;
#[cfg(any(feature = "std", test))]
pub use pallet_balances::Call as BalancesCall;
pub use pallet_staking::StakerStatus;
pub use proposals_codex::ProposalsConfigParameters;
use storage::data_directory::Voucher;
pub use storage::{data_directory, data_object_type_registry};
pub use working_group;

pub use content;
pub use content::MaxNumber;

/// This runtime version.
pub const VERSION: RuntimeVersion = RuntimeVersion {
    spec_name: create_runtime_str!("joystream-node"),
    impl_name: create_runtime_str!("joystream-node"),
    authoring_version: 7,
<<<<<<< HEAD
    spec_version: 14,
=======
    spec_version: 11,
>>>>>>> c84afe81
    impl_version: 0,
    apis: crate::runtime_api::EXPORTED_RUNTIME_API_VERSIONS,
    transaction_version: 1,
};

/// The version information used to identify this runtime when compiled natively.
#[cfg(feature = "std")]
pub fn native_version() -> NativeVersion {
    NativeVersion {
        runtime_version: VERSION,
        can_author_with: Default::default(),
    }
}

parameter_types! {
    pub const BlockHashCount: BlockNumber = 250;
    /// We allow for 2 seconds of compute with a 6 second average block time.
    pub const MaximumBlockWeight: Weight = 2 * frame_support::weights::constants::WEIGHT_PER_SECOND;
    pub const AvailableBlockRatio: Perbill = Perbill::from_percent(75);
    pub const MaximumBlockLength: u32 = 5 * 1024 * 1024;
    pub const Version: RuntimeVersion = VERSION;
    /// Assume 10% of weight for average on_initialize calls.
    pub MaximumExtrinsicWeight: Weight =
        AvailableBlockRatio::get().saturating_sub(AVERAGE_ON_INITIALIZE_WEIGHT)
        * MaximumBlockWeight::get();
}
const AVERAGE_ON_INITIALIZE_WEIGHT: Perbill = Perbill::from_percent(10);

// TODO: adjust weight
impl system::Trait for Runtime {
    type BaseCallFilter = ();
    type Origin = Origin;
    type Call = Call;
    type Index = Index;
    type BlockNumber = BlockNumber;
    type Hash = Hash;
    type Hashing = BlakeTwo256;
    type AccountId = AccountId;
    type Lookup = IdentityLookup<AccountId>;
    type Header = generic::Header<BlockNumber, BlakeTwo256>;
    type Event = Event;
    type BlockHashCount = BlockHashCount;
    type MaximumBlockWeight = MaximumBlockWeight;
    type DbWeight = RocksDbWeight;
    type BlockExecutionWeight = BlockExecutionWeight;
    type ExtrinsicBaseWeight = ExtrinsicBaseWeight;
    type MaximumExtrinsicWeight = MaximumExtrinsicWeight;
    type MaximumBlockLength = MaximumBlockLength;
    type AvailableBlockRatio = AvailableBlockRatio;
    type Version = Version;
    type ModuleToIndex = ModuleToIndex;
    type AccountData = pallet_balances::AccountData<Balance>;
    type OnNewAccount = ();
    type OnKilledAccount = ();
}

impl pallet_utility::Trait for Runtime {
    type Event = Event;
    type Call = Call;
}

parameter_types! {
    pub const EpochDuration: u64 = EPOCH_DURATION_IN_SLOTS as u64;
    pub const ExpectedBlockTime: Moment = MILLISECS_PER_BLOCK;
}

impl pallet_babe::Trait for Runtime {
    type EpochDuration = EpochDuration;
    type ExpectedBlockTime = ExpectedBlockTime;
    type EpochChangeTrigger = pallet_babe::ExternalTrigger;
}

impl pallet_grandpa::Trait for Runtime {
    type Event = Event;
    type Call = Call;
    type KeyOwnerProof =
        <Self::KeyOwnerProofSystem as KeyOwnerProofSystem<(KeyTypeId, GrandpaId)>>::Proof;

    type KeyOwnerIdentification = <Self::KeyOwnerProofSystem as KeyOwnerProofSystem<(
        KeyTypeId,
        GrandpaId,
    )>>::IdentificationTuple;

    type KeyOwnerProofSystem = Historical;

    type HandleEquivocation = pallet_grandpa::EquivocationHandler<
        Self::KeyOwnerIdentification,
        primitives::report::ReporterAppCrypto,
        Runtime,
        Offences,
    >;
}

impl<LocalCall> system::offchain::CreateSignedTransaction<LocalCall> for Runtime
where
    Call: From<LocalCall>,
{
    fn create_transaction<C: system::offchain::AppCrypto<Self::Public, Self::Signature>>(
        call: Call,
        public: <Signature as sp_runtime::traits::Verify>::Signer,
        account: AccountId,
        nonce: Index,
    ) -> Option<(
        Call,
        <UncheckedExtrinsic as sp_runtime::traits::Extrinsic>::SignaturePayload,
    )> {
        integration::transactions::create_transaction::<C>(call, public, account, nonce)
    }
}

impl system::offchain::SigningTypes for Runtime {
    type Public = <Signature as sp_runtime::traits::Verify>::Signer;
    type Signature = Signature;
}

impl<C> system::offchain::SendTransactionTypes<C> for Runtime
where
    Call: From<C>,
{
    type Extrinsic = UncheckedExtrinsic;
    type OverarchingCall = Call;
}

parameter_types! {
    pub const MinimumPeriod: Moment = SLOT_DURATION / 2;
}

impl pallet_timestamp::Trait for Runtime {
    type Moment = Moment;
    type OnTimestampSet = Babe;
    type MinimumPeriod = MinimumPeriod;
}

parameter_types! {
    pub const ExistentialDeposit: u128 = 0;
    pub const TransferFee: u128 = 0;
    pub const CreationFee: u128 = 0;
    pub const InitialMembersBalance: u32 = 2000;
}

impl pallet_balances::Trait for Runtime {
    type Balance = Balance;
    type DustRemoval = ();
    type Event = Event;
    type ExistentialDeposit = ExistentialDeposit;
    type AccountStore = System;
}

parameter_types! {
    pub const TransactionByteFee: Balance = 0; // TODO: adjust fee
}

impl pallet_transaction_payment::Trait for Runtime {
    type Currency = Balances;
    type OnTransactionPayment = ();
    type TransactionByteFee = TransactionByteFee;
    type WeightToFee = integration::transactions::NoWeights; // TODO: adjust weight
    type FeeMultiplierUpdate = (); // TODO: adjust fee
}

impl pallet_sudo::Trait for Runtime {
    type Event = Event;
    type Call = Call;
}

parameter_types! {
    pub const UncleGenerations: BlockNumber = 0;
}

impl pallet_authorship::Trait for Runtime {
    type FindAuthor = pallet_session::FindAccountFromAuthorIndex<Self, Babe>;
    type UncleGenerations = UncleGenerations;
    type FilterUncle = ();
    type EventHandler = (Staking, ImOnline);
}

impl_opaque_keys! {
    pub struct SessionKeys {
        pub grandpa: Grandpa,
        pub babe: Babe,
        pub im_online: ImOnline,
        pub authority_discovery: AuthorityDiscovery,
    }
}
// NOTE: `SessionHandler` and `SessionKeys` are co-dependent: One key will be used for each handler.
// The number and order of items in `SessionHandler` *MUST* be the same number and order of keys in
// `SessionKeys`.
// TODO: Introduce some structure to tie these together to make it a bit less of a footgun. This
// should be easy, since OneSessionHandler trait provides the `Key` as an associated type. #2858
parameter_types! {
    pub const DisabledValidatorsThreshold: Perbill = Perbill::from_percent(17);
}

impl pallet_session::Trait for Runtime {
    type Event = Event;
    type ValidatorId = AccountId;
    type ValidatorIdOf = pallet_staking::StashOf<Self>;
    type ShouldEndSession = Babe;
    type NextSessionRotation = Babe;
    type SessionManager = pallet_session::historical::NoteHistoricalRoot<Self, Staking>;
    type SessionHandler = <SessionKeys as OpaqueKeys>::KeyTypeIdProviders;
    type Keys = SessionKeys;
    type DisabledValidatorsThreshold = DisabledValidatorsThreshold;
}

impl pallet_session::historical::Trait for Runtime {
    type FullIdentification = pallet_staking::Exposure<AccountId, Balance>;
    type FullIdentificationOf = pallet_staking::ExposureOf<Runtime>;
}

pallet_staking_reward_curve::build! {
    const REWARD_CURVE: PiecewiseLinear<'static> = curve!(
        min_inflation: 0_050_000,
        max_inflation: 0_750_000,
        ideal_stake: 0_250_000,
        falloff: 0_050_000,
        max_piece_count: 100,
        test_precision: 0_005_000,
    );
}

parameter_types! {
    pub const SessionDuration: BlockNumber = EPOCH_DURATION_IN_SLOTS as _;
    pub const ImOnlineUnsignedPriority: TransactionPriority = TransactionPriority::max_value();
    /// We prioritize im-online heartbeats over election solution submission.
    pub const StakingUnsignedPriority: TransactionPriority = TransactionPriority::max_value() / 2;
}

parameter_types! {
    pub const SessionsPerEra: sp_staking::SessionIndex = 6;
    pub const BondingDuration: pallet_staking::EraIndex = BONDING_DURATION;
    pub const SlashDeferDuration: pallet_staking::EraIndex = BONDING_DURATION - 1; // 'slightly less' than the bonding duration.
    pub const RewardCurve: &'static PiecewiseLinear<'static> = &REWARD_CURVE;
    pub const MaxNominatorRewardedPerValidator: u32 = 64;
    pub const ElectionLookahead: BlockNumber = EPOCH_DURATION_IN_BLOCKS / 4;
    pub const MaxIterations: u32 = 10;
    // 0.05%. The higher the value, the more strict solution acceptance becomes.
    pub MinSolutionScoreBump: Perbill = Perbill::from_rational_approximation(5u32, 10_000);
}

impl pallet_staking::Trait for Runtime {
    type Currency = Balances;
    type UnixTime = Timestamp;
    type CurrencyToVote = common::currency::CurrencyToVoteHandler;
    type RewardRemainder = (); // Could be Treasury.
    type Event = Event;
    type Slash = (); // Where to send the slashed funds. Could be Treasury.
    type Reward = (); // Rewards are minted from the void.
    type SessionsPerEra = SessionsPerEra;
    type BondingDuration = BondingDuration;
    type SlashDeferDuration = SlashDeferDuration;
    type SlashCancelOrigin = EnsureRoot<AccountId>; // Requires sudo. Parity recommends: a super-majority of the council can cancel the slash.
    type SessionInterface = Self;
    type RewardCurve = RewardCurve;
    type NextNewSession = Session;
    type ElectionLookahead = MaxIterations;
    type Call = Call;
    type MaxIterations = MaxIterations;
    type MinSolutionScoreBump = MinSolutionScoreBump;
    type MaxNominatorRewardedPerValidator = MaxNominatorRewardedPerValidator;
    type UnsignedPriority = StakingUnsignedPriority;
}

impl pallet_im_online::Trait for Runtime {
    type AuthorityId = ImOnlineId;
    type Event = Event;
    type SessionDuration = SessionDuration;
    type ReportUnresponsiveness = Offences;
    type UnsignedPriority = ImOnlineUnsignedPriority;
}

parameter_types! {
    pub OffencesWeightSoftLimit: Weight = Perbill::from_percent(60) * MaximumBlockWeight::get();
}

impl pallet_offences::Trait for Runtime {
    type Event = Event;
    type IdentificationTuple = pallet_session::historical::IdentificationTuple<Self>;
    type OnOffenceHandler = Staking;
    type WeightSoftLimit = OffencesWeightSoftLimit;
}

impl pallet_authority_discovery::Trait for Runtime {}

parameter_types! {
    pub const WindowSize: BlockNumber = 101;
    pub const ReportLatency: BlockNumber = 1000;
}

impl pallet_finality_tracker::Trait for Runtime {
    type OnFinalizationStalled = Grandpa;
    type WindowSize = WindowSize;
    type ReportLatency = ReportLatency;
}

parameter_types! {
    pub const MaxNumberOfCuratorsPerGroup: MaxNumber = 50;
    pub const ChannelOwnershipPaymentEscrowId: [u8; 8] = *b"chescrow";
}

impl content::Trait for Runtime {
    type Event = Event;
    type ChannelOwnershipPaymentEscrowId = ChannelOwnershipPaymentEscrowId;
    type ChannelCategoryId = ChannelCategoryId;
    type VideoId = VideoId;
    type VideoCategoryId = VideoCategoryId;
    type PlaylistId = PlaylistId;
    type PersonId = PersonId;
    type SeriesId = SeriesId;
    type ChannelOwnershipTransferRequestId = ChannelOwnershipTransferRequestId;
    type MaxNumberOfCuratorsPerGroup = MaxNumberOfCuratorsPerGroup;
    type StorageSystem = data_directory::Module<Self>;
}

impl hiring::Trait for Runtime {
    type OpeningId = u64;
    type ApplicationId = u64;
    type ApplicationDeactivatedHandler = (); // TODO - what needs to happen?
    type StakeHandlerProvider = hiring::Module<Self>;
}

impl minting::Trait for Runtime {
    type Currency = <Self as common::currency::GovernanceCurrency>::Currency;
    type MintId = u64;
}

impl recurring_rewards::Trait for Runtime {
    type PayoutStatusHandler = (); // TODO - deal with successful and failed payouts
    type RecipientId = u64;
    type RewardRelationshipId = u64;
}

parameter_types! {
    pub const StakePoolId: [u8; 8] = *b"joystake";
}

impl stake::Trait for Runtime {
    type Currency = <Self as common::currency::GovernanceCurrency>::Currency;
    type StakePoolId = StakePoolId;
    type StakingEventsHandler = (
        crate::integration::proposals::StakingEventsHandler<Self>,
        (
            crate::integration::working_group::ContentDirectoryWGStakingEventsHandler<Self>,
            crate::integration::working_group::StorageWgStakingEventsHandler<Self>,
        ),
    );
    type StakeId = u64;
    type SlashId = u64;
}

impl common::currency::GovernanceCurrency for Runtime {
    type Currency = pallet_balances::Module<Self>;
}

impl common::MembershipTypes for Runtime {
    type MemberId = MemberId;
    type ActorId = ActorId;
}

impl common::StorageOwnership for Runtime {
    type ChannelId = ChannelId;
    type DAOId = DAOId;
    type ContentId = ContentId;
    type DataObjectTypeId = DataObjectTypeId;
}

impl governance::election::Trait for Runtime {
    type Event = Event;
    type CouncilElected = (Council, integration::proposals::CouncilElectedHandler);
}

impl governance::council::Trait for Runtime {
    type Event = Event;
    type CouncilTermEnded = (CouncilElection,);
}

impl memo::Trait for Runtime {
    type Event = Event;
}

parameter_types! {
    pub const DefaultVoucher: Voucher = Voucher::new(5000, 50);
}

impl storage::data_object_type_registry::Trait for Runtime {
    type Event = Event;
}

impl storage::data_directory::Trait for Runtime {
    type Event = Event;
    type StorageProviderHelper = integration::storage::StorageProviderHelper;
    type IsActiveDataObjectType = DataObjectTypeRegistry;
    type MemberOriginValidator = MembershipOriginValidator<Self>;
}

impl storage::data_object_storage_registry::Trait for Runtime {
    type Event = Event;
    type DataObjectStorageRelationshipId = u64;
    type ContentIdExists = DataDirectory;
}

parameter_types! {
    pub const ScreenedMemberMaxInitialBalance: u128 = 5000;
}

impl membership::Trait for Runtime {
    type Event = Event;
    type MemberId = MemberId;
    type PaidTermId = u64;
    type SubscriptionId = u64;
    type ActorId = ActorId;
    type ScreenedMemberMaxInitialBalance = ScreenedMemberMaxInitialBalance;
}

impl forum::Trait for Runtime {
    type Event = Event;
    type MembershipRegistry = integration::forum::ShimMembershipRegistry;
    type ThreadId = ThreadId;
    type PostId = PostId;
}

// The storage working group instance alias.
pub type StorageWorkingGroupInstance = working_group::Instance2;

// The content directory working group instance alias.
pub type ContentDirectoryWorkingGroupInstance = working_group::Instance3;

// The builder working group instance alias.
pub type BuilderWorkingGroupInstance = working_group::Instance4;

// The gateway working group instance alias.
pub type GatewayWorkingGroupInstance = working_group::Instance5;

parameter_types! {
    pub const MaxWorkerNumberLimit: u32 = 100;
}

impl working_group::Trait<StorageWorkingGroupInstance> for Runtime {
    type Event = Event;
    type MaxWorkerNumberLimit = MaxWorkerNumberLimit;
}

impl working_group::Trait<ContentDirectoryWorkingGroupInstance> for Runtime {
    type Event = Event;
    type MaxWorkerNumberLimit = MaxWorkerNumberLimit;
}

impl working_group::Trait<BuilderWorkingGroupInstance> for Runtime {
    type Event = Event;
    type MaxWorkerNumberLimit = MaxWorkerNumberLimit;
}

impl working_group::Trait<GatewayWorkingGroupInstance> for Runtime {
    type Event = Event;
    type MaxWorkerNumberLimit = MaxWorkerNumberLimit;
}

impl service_discovery::Trait for Runtime {
    type Event = Event;
}

parameter_types! {
    pub const ProposalCancellationFee: u64 = 10000;
    pub const ProposalRejectionFee: u64 = 5000;
    pub const ProposalTitleMaxLength: u32 = 40;
    pub const ProposalDescriptionMaxLength: u32 = 3000;
    pub const ProposalMaxActiveProposalLimit: u32 = 20;
}

impl proposals_engine::Trait for Runtime {
    type Event = Event;
    type ProposerOriginValidator = MembershipOriginValidator<Self>;
    type VoterOriginValidator = CouncilManager<Self>;
    type TotalVotersCounter = CouncilManager<Self>;
    type ProposalId = u32;
    type StakeHandlerProvider = proposals_engine::DefaultStakeHandlerProvider;
    type CancellationFee = ProposalCancellationFee;
    type RejectionFee = ProposalRejectionFee;
    type TitleMaxLength = ProposalTitleMaxLength;
    type DescriptionMaxLength = ProposalDescriptionMaxLength;
    type MaxActiveProposalLimit = ProposalMaxActiveProposalLimit;
    type DispatchableCallCode = Call;
}
impl Default for Call {
    fn default() -> Self {
        panic!("shouldn't call default for Call");
    }
}

parameter_types! {
    pub const ProposalMaxPostEditionNumber: u32 = 0; // post update is disabled
    pub const ProposalMaxThreadInARowNumber: u32 = 100_000; // will not be used
    pub const ProposalThreadTitleLengthLimit: u32 = 40;
    pub const ProposalPostLengthLimit: u32 = 1000;
}

impl proposals_discussion::Trait for Runtime {
    type Event = Event;
    type PostAuthorOriginValidator = MembershipOriginValidator<Self>;
    type ThreadId = ThreadId;
    type PostId = PostId;
    type MaxPostEditionNumber = ProposalMaxPostEditionNumber;
    type ThreadTitleLengthLimit = ProposalThreadTitleLengthLimit;
    type PostLengthLimit = ProposalPostLengthLimit;
    type MaxThreadInARowNumber = ProposalMaxThreadInARowNumber;
}

parameter_types! {
    pub const TextProposalMaxLength: u32 = 5_000;
    pub const RuntimeUpgradeWasmProposalMaxLength: u32 = 3_000_000;
}

impl proposals_codex::Trait for Runtime {
    type MembershipOriginValidator = MembershipOriginValidator<Self>;
    type TextProposalMaxLength = TextProposalMaxLength;
    type RuntimeUpgradeWasmProposalMaxLength = RuntimeUpgradeWasmProposalMaxLength;
    type ProposalEncoder = ExtrinsicProposalEncoder;
}

parameter_types! {
    pub const TombstoneDeposit: Balance = 1; // TODO: adjust fee
    pub const RentByteFee: Balance = 1; // TODO: adjust fee
    pub const RentDepositOffset: Balance = 0; // no rent deposit
    pub const SurchargeReward: Balance = 0; // no reward
}

/// Opaque types. These are used by the CLI to instantiate machinery that don't need to know
/// the specifics of the runtime. They can then be made to be agnostic over specific formats
/// of data like extrinsics, allowing for them to continue syncing the network through upgrades
/// to even the core datastructures.
pub mod opaque {
    use super::*;

    pub use sp_runtime::OpaqueExtrinsic as UncheckedExtrinsic;

    /// Opaque block header type.
    pub type Header = generic::Header<BlockNumber, BlakeTwo256>;
    /// Opaque block type.
    pub type Block = generic::Block<Header, UncheckedExtrinsic>;
    /// Opaque block identifier type.
    pub type BlockId = generic::BlockId<Block>;
}

construct_runtime!(
    pub enum Runtime where
        Block = Block,
        NodeBlock = opaque::Block,
        UncheckedExtrinsic = UncheckedExtrinsic
    {
        // Substrate
        System: system::{Module, Call, Storage, Config, Event<T>},
        Utility: pallet_utility::{Module, Call, Event},
        Babe: pallet_babe::{Module, Call, Storage, Config, Inherent(Timestamp)},
        Timestamp: pallet_timestamp::{Module, Call, Storage, Inherent},
        Authorship: pallet_authorship::{Module, Call, Storage, Inherent},
        Balances: pallet_balances::{Module, Call, Storage, Config<T>, Event<T>},
        TransactionPayment: pallet_transaction_payment::{Module, Storage},
        Staking: pallet_staking::{Module, Call, Config<T>, Storage, Event<T>, ValidateUnsigned},
        Session: pallet_session::{Module, Call, Storage, Event, Config<T>},
        Historical: pallet_session_historical::{Module},
        FinalityTracker: pallet_finality_tracker::{Module, Call, Inherent},
        Grandpa: pallet_grandpa::{Module, Call, Storage, Config, Event},
        ImOnline: pallet_im_online::{Module, Call, Storage, Event<T>, ValidateUnsigned, Config<T>},
        AuthorityDiscovery: pallet_authority_discovery::{Module, Call, Config},
        Offences: pallet_offences::{Module, Call, Storage, Event},
        RandomnessCollectiveFlip: pallet_randomness_collective_flip::{Module, Call, Storage},
        Sudo: pallet_sudo::{Module, Call, Config<T>, Storage, Event<T>},
        // Joystream
        CouncilElection: election::{Module, Call, Storage, Event<T>, Config<T>},
        Council: council::{Module, Call, Storage, Event<T>, Config<T>},
        Memo: memo::{Module, Call, Storage, Event<T>},
        Members: membership::{Module, Call, Storage, Event<T>, Config<T>},
        Forum: forum::{Module, Call, Storage, Event<T>, Config<T>},
        Stake: stake::{Module, Call, Storage},
        Minting: minting::{Module, Call, Storage},
        RecurringRewards: recurring_rewards::{Module, Call, Storage},
        Hiring: hiring::{Module, Call, Storage},
        Content: content::{Module, Call, Storage, Event<T>, Config<T>},
        // --- Storage
        DataObjectTypeRegistry: data_object_type_registry::{Module, Call, Storage, Event<T>, Config<T>},
        DataDirectory: data_directory::{Module, Call, Storage, Event<T>, Config<T>},
        DataObjectStorageRegistry: data_object_storage_registry::{Module, Call, Storage, Event<T>, Config<T>},
        Discovery: service_discovery::{Module, Call, Storage, Event<T>},
        // --- Proposals
        ProposalsEngine: proposals_engine::{Module, Call, Storage, Event<T>},
        ProposalsDiscussion: proposals_discussion::{Module, Call, Storage, Event<T>},
        ProposalsCodex: proposals_codex::{Module, Call, Storage, Config<T>},
        // --- Working groups
        // reserved for the future use: ForumWorkingGroup: working_group::<Instance1>::{Module, Call, Storage, Event<T>},
        StorageWorkingGroup: working_group::<Instance2>::{Module, Call, Storage, Config<T>, Event<T>},
        ContentDirectoryWorkingGroup: working_group::<Instance3>::{Module, Call, Storage, Config<T>, Event<T>},
        BuilderWorkingGroup: working_group::<Instance4>::{Module, Call, Storage, Config<T>, Event<T>},
        GatewayWorkingGroup: working_group::<Instance5>::{Module, Call, Storage, Config<T>, Event<T>},
    }
);<|MERGE_RESOLUTION|>--- conflicted
+++ resolved
@@ -71,11 +71,7 @@
     spec_name: create_runtime_str!("joystream-node"),
     impl_name: create_runtime_str!("joystream-node"),
     authoring_version: 7,
-<<<<<<< HEAD
-    spec_version: 14,
-=======
-    spec_version: 11,
->>>>>>> c84afe81
+    spec_version: 15,
     impl_version: 0,
     apis: crate::runtime_api::EXPORTED_RUNTIME_API_VERSIONS,
     transaction_version: 1,
