//! The Joystream Substrate Node runtime.

#![cfg_attr(not(feature = "std"), no_std)]
// `construct_runtime!` does a lot of recursion and requires us to increase the limit to 256.
#![recursion_limit = "256"]
//Substrate internal issues.
#![allow(clippy::large_enum_variant)]
#![allow(clippy::unnecessary_mut_passed)]
#![allow(non_fmt_panic)]
#![allow(clippy::from_over_into)]

// Make the WASM binary available.
// This is required only by the node build.
// A dummy wasm_binary.rs will be built for the IDE.
#[cfg(feature = "std")]
include!(concat!(env!("OUT_DIR"), "/wasm_binary.rs"));

#[cfg(feature = "std")]
/// Wasm binary unwrapped. If built with `BUILD_DUMMY_WASM_BINARY`, the function panics.
pub fn wasm_binary_unwrap() -> &'static [u8] {
    WASM_BINARY.expect(
        "Development wasm binary is not available. This means the client is \
        built with `BUILD_DUMMY_WASM_BINARY` flag and it is only usable for \
        production chains. Please rebuild with the flag disabled.",
    )
}

pub mod constants;
mod integration;
pub mod primitives;
mod proposals_configuration;
mod runtime_api;
#[cfg(test)]
mod tests;
/// Weights for pallets used in the runtime.
mod weights; // Runtime integration tests

#[macro_use]
extern crate lazy_static; // for proposals_configuration module

use frame_support::traits::{Currency, KeyOwnerProofSystem, LockIdentifier, OnUnbalanced};
use frame_support::weights::{
    constants::{BlockExecutionWeight, ExtrinsicBaseWeight, RocksDbWeight},
    Weight,
};
use frame_support::weights::{WeightToFeeCoefficients, WeightToFeePolynomial};
use frame_support::{construct_runtime, parameter_types};
use frame_system::{EnsureOneOf, EnsureRoot, EnsureSigned};
use pallet_grandpa::{AuthorityId as GrandpaId, AuthorityList as GrandpaAuthorityList};
use pallet_im_online::sr25519::AuthorityId as ImOnlineId;
use pallet_session::historical as pallet_session_historical;
use sp_authority_discovery::AuthorityId as AuthorityDiscoveryId;
use sp_core::crypto::KeyTypeId;
use sp_core::Hasher;
use sp_runtime::curve::PiecewiseLinear;
use sp_runtime::traits::{
    BlakeTwo256, Block as BlockT, ConvertInto, IdentityLookup, OpaqueKeys, Saturating,
};
use sp_runtime::{create_runtime_str, generic, impl_opaque_keys, ModuleId, Perbill};
use sp_std::boxed::Box;
use sp_std::vec::Vec;
#[cfg(feature = "std")]
use sp_version::NativeVersion;
use sp_version::RuntimeVersion;

pub use constants::*;
pub use primitives::*;
pub use proposals_configuration::*;
pub use runtime_api::*;

use integration::proposals::{CouncilManager, ExtrinsicProposalEncoder};

use common::working_group::{WorkingGroup, WorkingGroupBudgetHandler};
use council::ReferendumConnection;
use referendum::{CastVote, OptionResult};
use staking_handler::{LockComparator, StakingManager};

// Node dependencies
pub use common;
pub use council;
pub use forum;
pub use membership;

#[cfg(any(feature = "std", test))]
pub use pallet_balances::Call as BalancesCall;
pub use pallet_staking::StakerStatus;
pub use proposals_engine::ProposalParameters;
pub use referendum;
pub use working_group;

pub use content;
pub use content::MaxNumber;

/// This runtime version.
pub const VERSION: RuntimeVersion = RuntimeVersion {
    spec_name: create_runtime_str!("joystream-node"),
    impl_name: create_runtime_str!("joystream-node"),
    authoring_version: 10,
    spec_version: 3,
    impl_version: 0,
    apis: crate::runtime_api::EXPORTED_RUNTIME_API_VERSIONS,
    transaction_version: 1,
};

/// The version information used to identify this runtime when compiled natively.
#[cfg(feature = "std")]
pub fn native_version() -> NativeVersion {
    NativeVersion {
        runtime_version: VERSION,
        can_author_with: Default::default(),
    }
}

parameter_types! {
    pub const BlockHashCount: BlockNumber = 250;
    /// We allow for 2 seconds of compute with a 6 second average block time.
    pub const MaximumBlockWeight: Weight = 2 * frame_support::weights::constants::WEIGHT_PER_SECOND;
    pub const AvailableBlockRatio: Perbill = Perbill::from_percent(75);
    pub const MaximumBlockLength: u32 = 5 * 1024 * 1024;
    pub const Version: RuntimeVersion = VERSION;
    /// Assume 10% of weight for average on_initialize calls.
    pub MaximumExtrinsicWeight: Weight =
        AvailableBlockRatio::get().saturating_sub(AVERAGE_ON_INITIALIZE_WEIGHT)
        * MaximumBlockWeight::get();
}
const AVERAGE_ON_INITIALIZE_WEIGHT: Perbill = Perbill::from_percent(10);

// TODO: We need to adjust weight of this pallet
// once we move to a newer version of substrate where parameters
// are not discarded. See the comment in 'scripts/generate-weights.sh'
impl frame_system::Trait for Runtime {
    type BaseCallFilter = ();
    type Origin = Origin;
    type Call = Call;
    type Index = Index;
    type BlockNumber = BlockNumber;
    type Hash = Hash;
    type Hashing = BlakeTwo256;
    type AccountId = AccountId;
    type Lookup = IdentityLookup<AccountId>;
    type Header = generic::Header<BlockNumber, BlakeTwo256>;
    type Event = Event;
    type BlockHashCount = BlockHashCount;
    type MaximumBlockWeight = MaximumBlockWeight;
    type DbWeight = RocksDbWeight;
    type BlockExecutionWeight = BlockExecutionWeight;
    type ExtrinsicBaseWeight = ExtrinsicBaseWeight;
    type MaximumExtrinsicWeight = MaximumExtrinsicWeight;
    type MaximumBlockLength = MaximumBlockLength;
    type AvailableBlockRatio = AvailableBlockRatio;
    type Version = Version;
    type PalletInfo = PalletInfo;
    type AccountData = pallet_balances::AccountData<Balance>;
    type OnNewAccount = ();
    type OnKilledAccount = ();
    type SystemWeightInfo = weights::frame_system::WeightInfo;
}

impl substrate_utility::Trait for Runtime {
    type Event = Event;
    type Call = Call;
    type WeightInfo = weights::substrate_utility::WeightInfo;
}

parameter_types! {
    pub const EpochDuration: u64 = EPOCH_DURATION_IN_SLOTS as u64;
    pub const ExpectedBlockTime: Moment = MILLISECS_PER_BLOCK;
}

impl pallet_babe::Trait for Runtime {
    type EpochDuration = EpochDuration;
    type ExpectedBlockTime = ExpectedBlockTime;
    type EpochChangeTrigger = pallet_babe::ExternalTrigger;
    type KeyOwnerProofSystem = Historical;

    type KeyOwnerProof = <Self::KeyOwnerProofSystem as KeyOwnerProofSystem<(
        KeyTypeId,
        pallet_babe::AuthorityId,
    )>>::Proof;

    type KeyOwnerIdentification = <Self::KeyOwnerProofSystem as KeyOwnerProofSystem<(
        KeyTypeId,
        pallet_babe::AuthorityId,
    )>>::IdentificationTuple;

    type HandleEquivocation =
        pallet_babe::EquivocationHandler<Self::KeyOwnerIdentification, Offences>;

    type WeightInfo = ();
}

impl pallet_grandpa::Trait for Runtime {
    type Event = Event;
    type Call = Call;
    type KeyOwnerProof =
        <Self::KeyOwnerProofSystem as KeyOwnerProofSystem<(KeyTypeId, GrandpaId)>>::Proof;

    type KeyOwnerIdentification = <Self::KeyOwnerProofSystem as KeyOwnerProofSystem<(
        KeyTypeId,
        GrandpaId,
    )>>::IdentificationTuple;

    type KeyOwnerProofSystem = Historical;

    type HandleEquivocation =
        pallet_grandpa::EquivocationHandler<Self::KeyOwnerIdentification, Offences>;
    type WeightInfo = ();
}

impl<LocalCall> frame_system::offchain::CreateSignedTransaction<LocalCall> for Runtime
where
    Call: From<LocalCall>,
{
    fn create_transaction<C: frame_system::offchain::AppCrypto<Self::Public, Self::Signature>>(
        call: Call,
        public: <Signature as sp_runtime::traits::Verify>::Signer,
        account: AccountId,
        nonce: Index,
    ) -> Option<(
        Call,
        <UncheckedExtrinsic as sp_runtime::traits::Extrinsic>::SignaturePayload,
    )> {
        integration::transactions::create_transaction::<C>(call, public, account, nonce)
    }
}

impl frame_system::offchain::SigningTypes for Runtime {
    type Public = <Signature as sp_runtime::traits::Verify>::Signer;
    type Signature = Signature;
}

impl<C> frame_system::offchain::SendTransactionTypes<C> for Runtime
where
    Call: From<C>,
{
    type Extrinsic = UncheckedExtrinsic;
    type OverarchingCall = Call;
}

parameter_types! {
    pub const MinimumPeriod: Moment = SLOT_DURATION / 2;
}

impl pallet_timestamp::Trait for Runtime {
    type Moment = Moment;
    type OnTimestampSet = Babe;
    type MinimumPeriod = MinimumPeriod;
    type WeightInfo = weights::pallet_timestamp::WeightInfo;
}

parameter_types! {
    pub const MaxLocks: u32 = 50;
}

impl pallet_balances::Trait for Runtime {
    type Balance = Balance;
    type DustRemoval = ();
    type Event = Event;
    type ExistentialDeposit = ExistentialDeposit;
    type AccountStore = System;
    type WeightInfo = weights::pallet_balances::WeightInfo;
    type MaxLocks = MaxLocks;
}

parameter_types! {
    pub const TransactionByteFee: Balance = 0;
}

// Temporary commented for Olympia: https://github.com/Joystream/joystream/issues/3237
// TODO: Restore after the Olympia release
// parameter_types! {
//     pub const TransactionByteFee: Balance = 1;
// }

type NegativeImbalance = <Balances as Currency<AccountId>>::NegativeImbalance;

pub struct Author;
impl OnUnbalanced<NegativeImbalance> for Author {
    fn on_nonzero_unbalanced(amount: NegativeImbalance) {
        Balances::resolve_creating(&Authorship::author(), amount);
    }
}
// Temporary commented for Olympia: https://github.com/Joystream/joystream/issues/3237
// TODO: Restore after the Olympia release
// pub struct DealWithFees;
// impl OnUnbalanced<NegativeImbalance> for DealWithFees {
//     fn on_unbalanceds<B>(mut fees_then_tips: impl Iterator<Item = NegativeImbalance>) {
//         if let Some(fees) = fees_then_tips.next() {
//             // for fees, 20% to author, for now we don't have treasury so the 80% is ignored
//             let mut split = fees.ration(80, 20);
//             if let Some(tips) = fees_then_tips.next() {
//                 // For tips %100 are for the author
//                 tips.ration_merge_into(0, 100, &mut split);
//             }
//             Author::on_unbalanced(split.1);
//         }
//     }
// }

/// Stub for zero transaction weights.
pub struct NoWeights;
impl WeightToFeePolynomial for NoWeights {
    type Balance = Balance;

    fn polynomial() -> WeightToFeeCoefficients<Self::Balance> {
        Default::default()
    }

    fn calc(_weight: &u64) -> Self::Balance {
        Default::default()
    }
}

impl pallet_transaction_payment::Trait for Runtime {
    type Currency = Balances;
    type OnTransactionPayment = ();
    type TransactionByteFee = TransactionByteFee;
    type WeightToFee = NoWeights;
    type FeeMultiplierUpdate = ();
}

// Temporary commented for Olympia: https://github.com/Joystream/joystream/issues/3237
// TODO: Restore after the Olympia release
// impl pallet_transaction_payment::Trait for Runtime {
//     type Currency = Balances;
//     type OnTransactionPayment = DealWithFees;
//     type TransactionByteFee = TransactionByteFee;
//     type WeightToFee = constants::fees::WeightToFee;
//     type FeeMultiplierUpdate = constants::fees::SlowAdjustingFeeUpdate<Self>;
// }

impl pallet_sudo::Trait for Runtime {
    type Event = Event;
    type Call = Call;
}

parameter_types! {
    pub const UncleGenerations: BlockNumber = 0;
}

impl pallet_authorship::Trait for Runtime {
    type FindAuthor = pallet_session::FindAccountFromAuthorIndex<Self, Babe>;
    type UncleGenerations = UncleGenerations;
    type FilterUncle = ();
    type EventHandler = (Staking, ImOnline);
}

impl_opaque_keys! {
    pub struct SessionKeys {
        pub grandpa: Grandpa,
        pub babe: Babe,
        pub im_online: ImOnline,
        pub authority_discovery: AuthorityDiscovery,
    }
}
// NOTE: `SessionHandler` and `SessionKeys` are co-dependent: One key will be used for each handler.
// The number and order of items in `SessionHandler` *MUST* be the same number and order of keys in
// `SessionKeys`.
// TODO: Introduce some structure to tie these together to make it a bit less of a footgun. This
// should be easy, since OneSessionHandler trait provides the `Key` as an associated type. #2858
parameter_types! {
    pub const DisabledValidatorsThreshold: Perbill = Perbill::from_percent(17);
}

impl pallet_session::Trait for Runtime {
    type Event = Event;
    type ValidatorId = AccountId;
    type ValidatorIdOf = pallet_staking::StashOf<Self>;
    type ShouldEndSession = Babe;
    type NextSessionRotation = Babe;
    type SessionManager = pallet_session::historical::NoteHistoricalRoot<Self, Staking>;
    type SessionHandler = <SessionKeys as OpaqueKeys>::KeyTypeIdProviders;
    type Keys = SessionKeys;
    type DisabledValidatorsThreshold = DisabledValidatorsThreshold;
    type WeightInfo = weights::pallet_session::WeightInfo;
}

impl pallet_session::historical::Trait for Runtime {
    type FullIdentification = pallet_staking::Exposure<AccountId, Balance>;
    type FullIdentificationOf = pallet_staking::ExposureOf<Runtime>;
}

pallet_staking_reward_curve::build! {
    const REWARD_CURVE: PiecewiseLinear<'static> = curve!(
        min_inflation: 0_050_000,
        max_inflation: 0_750_000,
        ideal_stake: 0_300_000,
        falloff: 0_050_000,
        max_piece_count: 100,
        test_precision: 0_005_000,
    );
}

parameter_types! {
    pub const SessionDuration: BlockNumber = EPOCH_DURATION_IN_SLOTS as _;
    pub const ImOnlineUnsignedPriority: TransactionPriority = TransactionPriority::max_value();
    /// We prioritize im-online heartbeats over election solution submission.
    pub const StakingUnsignedPriority: TransactionPriority = TransactionPriority::max_value() / 2;
}

parameter_types! {
    pub const SessionsPerEra: sp_staking::SessionIndex = 6;
    pub const BondingDuration: pallet_staking::EraIndex = BONDING_DURATION;
    pub const SlashDeferDuration: pallet_staking::EraIndex = BONDING_DURATION - 1; // 'slightly less' than the bonding duration.
    pub const RewardCurve: &'static PiecewiseLinear<'static> = &REWARD_CURVE;
    pub const MaxNominatorRewardedPerValidator: u32 = 64;
    pub const ElectionLookahead: BlockNumber = EPOCH_DURATION_IN_BLOCKS / 4;
    pub const MaxIterations: u32 = 10;
    // 0.05%. The higher the value, the more strict solution acceptance becomes.
    pub MinSolutionScoreBump: Perbill = Perbill::from_rational_approximation(5u32, 10_000);
}

impl pallet_staking::Trait for Runtime {
    type Currency = Balances;
    type UnixTime = Timestamp;
    type CurrencyToVote = CurrencyToVoteHandler;
    type RewardRemainder = (); // Could be Treasury.
    type Event = Event;
    type Slash = (); // Where to send the slashed funds. Could be Treasury.
    type Reward = (); // Rewards are minted from the void.
    type SessionsPerEra = SessionsPerEra;
    type BondingDuration = BondingDuration;
    type SlashDeferDuration = SlashDeferDuration;
    type SlashCancelOrigin = EnsureRoot<AccountId>; // Requires sudo. Parity recommends: a super-majority of the council can cancel the slash.
    type SessionInterface = Self;
    type RewardCurve = RewardCurve;
    type NextNewSession = Session;
    type ElectionLookahead = ElectionLookahead;
    type Call = Call;
    type MaxIterations = MaxIterations;
    type MinSolutionScoreBump = MinSolutionScoreBump;
    type MaxNominatorRewardedPerValidator = MaxNominatorRewardedPerValidator;
    type UnsignedPriority = StakingUnsignedPriority;
    type WeightInfo = weights::pallet_staking::WeightInfo;
}

impl pallet_im_online::Trait for Runtime {
    type AuthorityId = ImOnlineId;
    type Event = Event;
    type SessionDuration = SessionDuration;
    type ReportUnresponsiveness = Offences;
    // Using the default weights until we check if we can run the benchmarks for this pallet in
    // the reference machine in an acceptable time.
    type WeightInfo = ();
    type UnsignedPriority = ImOnlineUnsignedPriority;
}

parameter_types! {
    pub OffencesWeightSoftLimit: Weight = Perbill::from_percent(60) * MaximumBlockWeight::get();
}

impl pallet_offences::Trait for Runtime {
    type Event = Event;
    type IdentificationTuple = pallet_session::historical::IdentificationTuple<Self>;
    type OnOffenceHandler = Staking;
    type WeightSoftLimit = OffencesWeightSoftLimit;
}

impl pallet_authority_discovery::Trait for Runtime {}

parameter_types! {
    pub const WindowSize: BlockNumber = 101;
    pub const ReportLatency: BlockNumber = 1000;
}

impl pallet_finality_tracker::Trait for Runtime {
    type OnFinalizationStalled = ();
    type WindowSize = WindowSize;
    type ReportLatency = ReportLatency;
}

impl common::currency::GovernanceCurrency for Runtime {
    type Currency = pallet_balances::Module<Self>;
}

parameter_types! {
    pub const MaxNumberOfCuratorsPerGroup: MaxNumber = 50;
    pub const PricePerByte: u32 = 2; // TODO: update
    pub const ContentModuleId: ModuleId = ModuleId(*b"mContent"); // module content
    pub const BagDeletionPrize: Balance = 0; // TODO: update
    pub const MaxKeysPerCuratorGroupPermissionsByLevelMap: u8 = 25;
}

impl content::Trait for Runtime {
    type Event = Event;
    type ChannelCategoryId = ChannelCategoryId;
    type VideoId = VideoId;
    type OpenAuctionId = OpenAuctionId;
    type MaxNumberOfCuratorsPerGroup = MaxNumberOfCuratorsPerGroup;
    type DataObjectStorage = Storage;
    type PricePerByte = PricePerByte;
    type ModuleId = ContentModuleId;
    type BagDeletionPrize = BagDeletionPrize;
    type MemberAuthenticator = Members;
    type MaxKeysPerCuratorGroupPermissionsByLevelMap = MaxKeysPerCuratorGroupPermissionsByLevelMap;
    type ChannelPrivilegeLevel = ChannelPrivilegeLevel;
<<<<<<< HEAD
    type CouncilBudgetManager = Council;
=======
    type ContentWorkingGroup = ContentWorkingGroup;
>>>>>>> e9a24c6a
}

// The referendum instance alias.
pub type ReferendumInstance = referendum::Instance1;
pub type ReferendumModule = referendum::Module<Runtime, ReferendumInstance>;
pub type CouncilModule = council::Module<Runtime>;

parameter_types! {
    // referendum parameters
    pub const MaxSaltLength: u64 = 32;
    pub const VoteStageDuration: BlockNumber = 100;
    pub const RevealStageDuration: BlockNumber = 50;
    pub const MinimumVotingStake: u64 = 10000;

    // council parameteres
    pub const MinNumberOfExtraCandidates: u64 = 1;
    pub const AnnouncingPeriodDuration: BlockNumber = 200;
    pub const IdlePeriodDuration: BlockNumber = 400;
    pub const CouncilSize: u64 = 5;
    pub const MinCandidateStake: u64 = 11000;
    pub const ElectedMemberRewardPeriod: BlockNumber = 14400;
    pub const DefaultBudgetIncrement: u64 = 10000000;
    pub const BudgetRefillPeriod: BlockNumber = 14400;
    pub const MaxWinnerTargetCount: u64 = 10;
}

impl referendum::Trait<ReferendumInstance> for Runtime {
    type Event = Event;
    type MaxSaltLength = MaxSaltLength;
    type StakingHandler = VotingStakingManager;
    type ManagerOrigin =
        EnsureOneOf<Self::AccountId, EnsureSigned<Self::AccountId>, EnsureRoot<Self::AccountId>>;
    type VotePower = Balance;
    type VoteStageDuration = VoteStageDuration;
    type RevealStageDuration = RevealStageDuration;
    type MinimumStake = MinimumVotingStake;
    type WeightInfo = weights::referendum::WeightInfo;
    type MaxWinnerTargetCount = MaxWinnerTargetCount;

    fn calculate_vote_power(
        _account_id: &<Self as frame_system::Trait>::AccountId,
        stake: &Balance,
    ) -> Self::VotePower {
        *stake
    }

    fn can_unlock_vote_stake(vote: &CastVote<Self::Hash, Balance, Self::MemberId>) -> bool {
        <CouncilModule as ReferendumConnection<Runtime>>::can_unlock_vote_stake(vote).is_ok()
    }

    fn process_results(winners: &[OptionResult<Self::MemberId, Self::VotePower>]) {
        let tmp_winners: Vec<OptionResult<Self::MemberId, Self::VotePower>> = winners
            .iter()
            .map(|item| OptionResult {
                option_id: item.option_id,
                vote_power: item.vote_power,
            })
            .collect();
        <CouncilModule as ReferendumConnection<Runtime>>::recieve_referendum_results(
            tmp_winners.as_slice(),
        );
    }

    fn is_valid_option_id(option_index: &u64) -> bool {
        <CouncilModule as ReferendumConnection<Runtime>>::is_valid_candidate_id(option_index)
    }

    fn get_option_power(option_id: &u64) -> Self::VotePower {
        <CouncilModule as ReferendumConnection<Runtime>>::get_option_power(option_id)
    }

    fn increase_option_power(option_id: &u64, amount: &Self::VotePower) {
        <CouncilModule as ReferendumConnection<Runtime>>::increase_option_power(option_id, amount);
    }
}

impl council::Trait for Runtime {
    type Event = Event;
    type Referendum = ReferendumModule;
    type MinNumberOfExtraCandidates = MinNumberOfExtraCandidates;
    type CouncilSize = CouncilSize;
    type AnnouncingPeriodDuration = AnnouncingPeriodDuration;
    type IdlePeriodDuration = IdlePeriodDuration;
    type MinCandidateStake = MinCandidateStake;
    type CandidacyLock = StakingManager<Self, CandidacyLockId>;
    type CouncilorLock = StakingManager<Self, CouncilorLockId>;
    type StakingAccountValidator = Members;
    type ElectedMemberRewardPeriod = ElectedMemberRewardPeriod;
    type BudgetRefillPeriod = BudgetRefillPeriod;
    type MemberOriginValidator = Members;
    type WeightInfo = weights::council::WeightInfo;

    fn new_council_elected(_elected_members: &[council::CouncilMemberOf<Self>]) {
        <proposals_engine::Module<Runtime>>::reject_active_proposals();
        <proposals_engine::Module<Runtime>>::reactivate_pending_constitutionality_proposals();
    }
}

impl common::StorageOwnership for Runtime {
    type ChannelId = ChannelId;
    type ContentId = ContentId;
    type DataObjectTypeId = DataObjectTypeId;
}

parameter_types! {
    pub const MaxDistributionBucketFamilyNumber: u64 = 200;
    pub const BlacklistSizeLimit: u64 = 10000; //TODO: adjust value
    pub const MaxNumberOfPendingInvitationsPerDistributionBucket: u64 = 20; //TODO: adjust value
    pub const StorageModuleId: ModuleId = ModuleId(*b"mstorage"); // module storage
    pub const StorageBucketsPerBagValueConstraint: storage::StorageBucketsPerBagValueConstraint =
        storage::StorageBucketsPerBagValueConstraint {min: 5, max_min_diff: 15}; //TODO: adjust value
    pub const DefaultMemberDynamicBagNumberOfStorageBuckets: u64 = 5; //TODO: adjust value
    pub const DefaultChannelDynamicBagNumberOfStorageBuckets: u64 = 5; //TODO: adjust value
    pub const DistributionBucketsPerBagValueConstraint: storage::DistributionBucketsPerBagValueConstraint =
        storage::DistributionBucketsPerBagValueConstraint {min: 1, max_min_diff: 100}; //TODO: adjust value
    pub const MaxDataObjectSize: u64 = 10 * 1024 * 1024 * 1024; // 10 GB
}

impl storage::Trait for Runtime {
    type Event = Event;
    type DataObjectId = DataObjectId;
    type StorageBucketId = StorageBucketId;
    type DistributionBucketIndex = DistributionBucketIndex;
    type DistributionBucketFamilyId = DistributionBucketFamilyId;
    type ChannelId = ChannelId;
    type BlacklistSizeLimit = BlacklistSizeLimit;
    type ModuleId = StorageModuleId;
    type StorageBucketsPerBagValueConstraint = StorageBucketsPerBagValueConstraint;
    type DefaultMemberDynamicBagNumberOfStorageBuckets =
        DefaultMemberDynamicBagNumberOfStorageBuckets;
    type DefaultChannelDynamicBagNumberOfStorageBuckets =
        DefaultChannelDynamicBagNumberOfStorageBuckets;
    type MaxDistributionBucketFamilyNumber = MaxDistributionBucketFamilyNumber;
    type DistributionBucketsPerBagValueConstraint = DistributionBucketsPerBagValueConstraint;
    type DistributionBucketOperatorId = DistributionBucketOperatorId;
    type MaxNumberOfPendingInvitationsPerDistributionBucket =
        MaxNumberOfPendingInvitationsPerDistributionBucket;
    type MaxDataObjectSize = MaxDataObjectSize;
    type ContentId = ContentId;
    type WeightInfo = weights::storage::WeightInfo;
    type StorageWorkingGroup = StorageWorkingGroup;
    type DistributionWorkingGroup = DistributionWorkingGroup;
    type ModuleAccountInitialBalance = ExistentialDeposit;
}

impl common::membership::MembershipTypes for Runtime {
    type MemberId = MemberId;
    type ActorId = ActorId;
}

parameter_types! {
    pub const DefaultMembershipPrice: Balance = 100;
    pub const ReferralCutMaximumPercent: u8 = 50;
    pub const DefaultInitialInvitationBalance: Balance = 100;
    // The candidate stake should be more than the transaction fee which currently is 53
    pub const CandidateStake: Balance = 200;
}

impl membership::Trait for Runtime {
    type Event = Event;
    type DefaultMembershipPrice = DefaultMembershipPrice;
    type DefaultInitialInvitationBalance = DefaultInitialInvitationBalance;
    type InvitedMemberStakingHandler = InvitedMemberStakingManager;
    type StakingCandidateStakingHandler = BoundStakingAccountStakingManager;
    type WorkingGroup = MembershipWorkingGroup;
    type WeightInfo = weights::membership::WeightInfo;
    type ReferralCutMaximumPercent = ReferralCutMaximumPercent;
    type CandidateStake = CandidateStake;
}

parameter_types! {
    pub const MaxCategoryDepth: u64 = 6;
    pub const MaxSubcategories: u64 = 20;
    pub const MaxThreadsInCategory: u64 = 20;
    pub const MaxPostsInThread: u64 = 20;
    pub const MaxModeratorsForCategory: u64 = 20;
    pub const MaxCategories: u64 = 20;
    pub const MaxPollAlternativesNumber: u64 = 20;
    pub const ThreadDeposit: u64 = 30;
    pub const PostDeposit: u64 = 10;
    pub const ForumModuleId: ModuleId = ModuleId(*b"mo:forum"); // module : forum
    pub const PostLifeTime: BlockNumber = 3600;
}

pub struct MapLimits;
impl forum::StorageLimits for MapLimits {
    type MaxSubcategories = MaxSubcategories;
    type MaxModeratorsForCategory = MaxModeratorsForCategory;
    type MaxCategories = MaxCategories;
    type MaxPollAlternativesNumber = MaxPollAlternativesNumber;
}

impl forum::Trait for Runtime {
    type Event = Event;
    type ThreadId = ThreadId;
    type PostId = PostId;
    type CategoryId = u64;
    type PostReactionId = u64;
    type MaxCategoryDepth = MaxCategoryDepth;
    type ThreadDeposit = ThreadDeposit;
    type PostDeposit = PostDeposit;
    type ModuleId = ForumModuleId;
    type MapLimits = MapLimits;
    type WeightInfo = weights::forum::WeightInfo;
    type WorkingGroup = ForumWorkingGroup;
    type MemberOriginValidator = Members;
    type PostLifeTime = PostLifeTime;

    fn calculate_hash(text: &[u8]) -> Self::Hash {
        Self::Hashing::hash(text)
    }
}

impl LockComparator<<Runtime as pallet_balances::Trait>::Balance> for Runtime {
    fn are_locks_conflicting(new_lock: &LockIdentifier, existing_locks: &[LockIdentifier]) -> bool {
        let other_locks_present = !existing_locks.is_empty();
        let new_lock_is_rivalrous = !NON_RIVALROUS_LOCKS.contains(new_lock);
        let existing_locks_contain_rivalrous_lock = existing_locks
            .iter()
            .any(|lock_id| !NON_RIVALROUS_LOCKS.contains(lock_id));

        other_locks_present && new_lock_is_rivalrous && existing_locks_contain_rivalrous_lock
    }
}

parameter_types! {
    pub const MaxWorkerNumberLimit: u32 = 100;
    pub const MinUnstakingPeriodLimit: u32 = 43200;
    pub const ForumWorkingGroupRewardPeriod: u32 = 14400 + 10;
    pub const StorageWorkingGroupRewardPeriod: u32 = 14400 + 20;
    pub const ContentWorkingGroupRewardPeriod: u32 = 14400 + 30;
    pub const MembershipRewardPeriod: u32 = 14400 + 40;
    pub const GatewayRewardPeriod: u32 = 14400 + 50;
    pub const OperationsAlphaRewardPeriod: u32 = 14400 + 60;
    pub const OperationsBetaRewardPeriod: u32 = 14400 + 70;
    pub const OperationsGammaRewardPeriod: u32 = 14400 + 80;
    pub const DistributionRewardPeriod: u32 = 14400 + 90;
    // This should be more costly than `apply_on_opening` fee with the current configuration
    // the base cost of `apply_on_opening` in tokens is 193. And has a very slight slope
    // with the lenght with the length of rationale, with 2000 stake we are probably safe.
    pub const MinimumApplicationStake: Balance = 2000;
    // This should be more costly than `add_opening` fee with the current configuration
    // the base cost of `add_opening` in tokens is 81. And has a very slight slope
    // with the lenght with the length of rationale, with 2000 stake we are probably safe.
    pub const LeaderOpeningStake: Balance = 2000;
}

// Staking managers type aliases.
pub type ForumWorkingGroupStakingManager =
    staking_handler::StakingManager<Runtime, ForumGroupLockId>;
pub type VotingStakingManager = staking_handler::StakingManager<Runtime, VotingLockId>;
pub type ContentWorkingGroupStakingManager =
    staking_handler::StakingManager<Runtime, ContentWorkingGroupLockId>;
pub type StorageWorkingGroupStakingManager =
    staking_handler::StakingManager<Runtime, StorageWorkingGroupLockId>;
pub type MembershipWorkingGroupStakingManager =
    staking_handler::StakingManager<Runtime, MembershipWorkingGroupLockId>;
pub type InvitedMemberStakingManager =
    staking_handler::StakingManager<Runtime, InvitedMemberLockId>;
pub type BoundStakingAccountStakingManager =
    staking_handler::StakingManager<Runtime, BoundStakingAccountLockId>;
pub type GatewayWorkingGroupStakingManager =
    staking_handler::StakingManager<Runtime, GatewayWorkingGroupLockId>;
pub type OperationsWorkingGroupAlphaStakingManager =
    staking_handler::StakingManager<Runtime, OperationsWorkingGroupAlphaLockId>;
pub type OperationsWorkingGroupBetaStakingManager =
    staking_handler::StakingManager<Runtime, OperationsWorkingGroupBetaLockId>;
pub type OperationsWorkingGroupGammaStakingManager =
    staking_handler::StakingManager<Runtime, OperationsWorkingGroupGammaLockId>;
pub type DistributionWorkingGroupStakingManager =
    staking_handler::StakingManager<Runtime, DistributionWorkingGroupLockId>;

// The forum working group instance alias.
pub type ForumWorkingGroupInstance = working_group::Instance1;

// The storage working group instance alias.
pub type StorageWorkingGroupInstance = working_group::Instance2;

// The content directory working group instance alias.
pub type ContentWorkingGroupInstance = working_group::Instance3;

// The builder working group instance alias.
pub type OperationsWorkingGroupInstanceAlpha = working_group::Instance4;

// The gateway working group instance alias.
pub type GatewayWorkingGroupInstance = working_group::Instance5;

// The membership working group instance alias.
pub type MembershipWorkingGroupInstance = working_group::Instance6;

// The builder working group instance alias.
pub type OperationsWorkingGroupInstanceBeta = working_group::Instance7;

// The builder working group instance alias.
pub type OperationsWorkingGroupInstanceGamma = working_group::Instance8;

// The distribution working group instance alias.
pub type DistributionWorkingGroupInstance = working_group::Instance9;

impl working_group::Trait<ForumWorkingGroupInstance> for Runtime {
    type Event = Event;
    type MaxWorkerNumberLimit = MaxWorkerNumberLimit;
    type StakingHandler = ForumWorkingGroupStakingManager;
    type StakingAccountValidator = Members;
    type MemberOriginValidator = Members;
    type MinUnstakingPeriodLimit = MinUnstakingPeriodLimit;
    type RewardPeriod = ForumWorkingGroupRewardPeriod;
    type WeightInfo = weights::working_group::WeightInfo;
    type MinimumApplicationStake = MinimumApplicationStake;
    type LeaderOpeningStake = LeaderOpeningStake;
}

impl working_group::Trait<StorageWorkingGroupInstance> for Runtime {
    type Event = Event;
    type MaxWorkerNumberLimit = MaxWorkerNumberLimit;
    type StakingHandler = StorageWorkingGroupStakingManager;
    type StakingAccountValidator = Members;
    type MemberOriginValidator = Members;
    type MinUnstakingPeriodLimit = MinUnstakingPeriodLimit;
    type RewardPeriod = StorageWorkingGroupRewardPeriod;
    type WeightInfo = weights::working_group::WeightInfo;
    type MinimumApplicationStake = MinimumApplicationStake;
    type LeaderOpeningStake = LeaderOpeningStake;
}

impl working_group::Trait<ContentWorkingGroupInstance> for Runtime {
    type Event = Event;
    type MaxWorkerNumberLimit = MaxWorkerNumberLimit;
    type StakingHandler = ContentWorkingGroupStakingManager;
    type StakingAccountValidator = Members;
    type MemberOriginValidator = Members;
    type MinUnstakingPeriodLimit = MinUnstakingPeriodLimit;
    type RewardPeriod = ContentWorkingGroupRewardPeriod;
    type WeightInfo = weights::working_group::WeightInfo;
    type MinimumApplicationStake = MinimumApplicationStake;
    type LeaderOpeningStake = LeaderOpeningStake;
}

impl working_group::Trait<MembershipWorkingGroupInstance> for Runtime {
    type Event = Event;
    type MaxWorkerNumberLimit = MaxWorkerNumberLimit;
    type StakingHandler = MembershipWorkingGroupStakingManager;
    type StakingAccountValidator = Members;
    type MemberOriginValidator = Members;
    type MinUnstakingPeriodLimit = MinUnstakingPeriodLimit;
    type RewardPeriod = MembershipRewardPeriod;
    type WeightInfo = weights::working_group::WeightInfo;
    type MinimumApplicationStake = MinimumApplicationStake;
    type LeaderOpeningStake = LeaderOpeningStake;
}

impl working_group::Trait<OperationsWorkingGroupInstanceAlpha> for Runtime {
    type Event = Event;
    type MaxWorkerNumberLimit = MaxWorkerNumberLimit;
    type StakingHandler = OperationsWorkingGroupAlphaStakingManager;
    type StakingAccountValidator = Members;
    type MemberOriginValidator = Members;
    type MinUnstakingPeriodLimit = MinUnstakingPeriodLimit;
    type RewardPeriod = OperationsAlphaRewardPeriod;
    type WeightInfo = weights::working_group::WeightInfo;
    type MinimumApplicationStake = MinimumApplicationStake;
    type LeaderOpeningStake = LeaderOpeningStake;
}

impl working_group::Trait<GatewayWorkingGroupInstance> for Runtime {
    type Event = Event;
    type MaxWorkerNumberLimit = MaxWorkerNumberLimit;
    type StakingHandler = GatewayWorkingGroupStakingManager;
    type StakingAccountValidator = Members;
    type MemberOriginValidator = Members;
    type MinUnstakingPeriodLimit = MinUnstakingPeriodLimit;
    type RewardPeriod = GatewayRewardPeriod;
    type WeightInfo = weights::working_group::WeightInfo;
    type MinimumApplicationStake = MinimumApplicationStake;
    type LeaderOpeningStake = LeaderOpeningStake;
}

impl working_group::Trait<OperationsWorkingGroupInstanceBeta> for Runtime {
    type Event = Event;
    type MaxWorkerNumberLimit = MaxWorkerNumberLimit;
    type StakingHandler = OperationsWorkingGroupBetaStakingManager;
    type StakingAccountValidator = Members;
    type MemberOriginValidator = Members;
    type MinUnstakingPeriodLimit = MinUnstakingPeriodLimit;
    type RewardPeriod = OperationsBetaRewardPeriod;
    type WeightInfo = weights::working_group::WeightInfo;
    type MinimumApplicationStake = MinimumApplicationStake;
    type LeaderOpeningStake = LeaderOpeningStake;
}

impl working_group::Trait<OperationsWorkingGroupInstanceGamma> for Runtime {
    type Event = Event;
    type MaxWorkerNumberLimit = MaxWorkerNumberLimit;
    type StakingHandler = OperationsWorkingGroupGammaStakingManager;
    type StakingAccountValidator = Members;
    type MemberOriginValidator = Members;
    type MinUnstakingPeriodLimit = MinUnstakingPeriodLimit;
    type RewardPeriod = OperationsGammaRewardPeriod;
    type WeightInfo = weights::working_group::WeightInfo;
    type MinimumApplicationStake = MinimumApplicationStake;
    type LeaderOpeningStake = LeaderOpeningStake;
}

impl working_group::Trait<DistributionWorkingGroupInstance> for Runtime {
    type Event = Event;
    type MaxWorkerNumberLimit = MaxWorkerNumberLimit;
    type StakingHandler = DistributionWorkingGroupStakingManager;
    type StakingAccountValidator = Members;
    type MemberOriginValidator = Members;
    type MinUnstakingPeriodLimit = MinUnstakingPeriodLimit;
    type RewardPeriod = DistributionRewardPeriod;
    type WeightInfo = weights::working_group::WeightInfo;
    type MinimumApplicationStake = MinimumApplicationStake;
    type LeaderOpeningStake = LeaderOpeningStake;
}

parameter_types! {
    pub const ProposalCancellationFee: u64 = 10000;
    pub const ProposalRejectionFee: u64 = 5000;
    pub const ProposalTitleMaxLength: u32 = 40;
    pub const ProposalDescriptionMaxLength: u32 = 3000;
    pub const ProposalMaxActiveProposalLimit: u32 = 20;
}

impl proposals_engine::Trait for Runtime {
    type Event = Event;
    type ProposerOriginValidator = Members;
    type CouncilOriginValidator = Council;
    type TotalVotersCounter = CouncilManager<Self>;
    type ProposalId = u32;
    type StakingHandler = staking_handler::StakingManager<Self, ProposalsLockId>;
    type CancellationFee = ProposalCancellationFee;
    type RejectionFee = ProposalRejectionFee;
    type TitleMaxLength = ProposalTitleMaxLength;
    type DescriptionMaxLength = ProposalDescriptionMaxLength;
    type MaxActiveProposalLimit = ProposalMaxActiveProposalLimit;
    type DispatchableCallCode = Call;
    type ProposalObserver = ProposalsCodex;
    type WeightInfo = weights::proposals_engine::WeightInfo;
    type StakingAccountValidator = Members;
}

impl Default for Call {
    fn default() -> Self {
        panic!("shouldn't call default for Call");
    }
}

parameter_types! {
    pub const MaxWhiteListSize: u32 = 20;
    pub const ProposalsPostDeposit: Balance = 2000;
    // module : proposals_discussion
    pub const ProposalsDiscussionModuleId: ModuleId = ModuleId(*b"mo:prdis");
    pub const ForumPostLifeTime: BlockNumber = 3600;
}

macro_rules! call_wg {
    ($working_group:ident, $function:ident $(,$x:expr)*) => {{
        match $working_group {
            WorkingGroup::Content => <ContentWorkingGroup as WorkingGroupBudgetHandler<Runtime>>::$function($($x,)*),
            WorkingGroup::Storage => <StorageWorkingGroup as WorkingGroupBudgetHandler<Runtime>>::$function($($x,)*),
            WorkingGroup::Forum => <ForumWorkingGroup as WorkingGroupBudgetHandler<Runtime>>::$function($($x,)*),
            WorkingGroup::Membership => <MembershipWorkingGroup as WorkingGroupBudgetHandler<Runtime>>::$function($($x,)*),
            WorkingGroup::Gateway => <GatewayWorkingGroup as WorkingGroupBudgetHandler<Runtime>>::$function($($x,)*),
            WorkingGroup::Distribution => <DistributionWorkingGroup as WorkingGroupBudgetHandler<Runtime>>::$function($($x,)*),
            WorkingGroup::OperationsAlpha => <OperationsWorkingGroupAlpha as WorkingGroupBudgetHandler<Runtime>>::$function($($x,)*),
            WorkingGroup::OperationsBeta => <OperationsWorkingGroupBeta as WorkingGroupBudgetHandler<Runtime>>::$function($($x,)*),
            WorkingGroup::OperationsGamma => <OperationsWorkingGroupGamma as WorkingGroupBudgetHandler<Runtime>>::$function($($x,)*),
        }
    }};
}

impl proposals_discussion::Trait for Runtime {
    type Event = Event;
    type AuthorOriginValidator = Members;
    type CouncilOriginValidator = Council;
    type ThreadId = ThreadId;
    type PostId = PostId;
    type MaxWhiteListSize = MaxWhiteListSize;
    type WeightInfo = weights::proposals_discussion::WeightInfo;
    type PostDeposit = ProposalsPostDeposit;
    type ModuleId = ProposalsDiscussionModuleId;
    type PostLifeTime = ForumPostLifeTime;
}

impl joystream_utility::Trait for Runtime {
    type Event = Event;

    type WeightInfo = weights::joystream_utility::WeightInfo;

    fn get_working_group_budget(working_group: WorkingGroup) -> Balance {
        call_wg!(working_group, get_budget)
    }
    fn set_working_group_budget(working_group: WorkingGroup, budget: Balance) {
        call_wg!(working_group, set_budget, budget)
    }
}

parameter_types! {
    // Make sure to stay below MAX_BLOCK_SIZE of substrate consensus of ~4MB
    pub const RuntimeUpgradeWasmProposalMaxLength: u32 = 3_500_000;
}

impl proposals_codex::Trait for Runtime {
    type Event = Event;
    type MembershipOriginValidator = Members;
    type ProposalEncoder = ExtrinsicProposalEncoder;
    type SetMaxValidatorCountProposalParameters = SetMaxValidatorCountProposalParameters;
    type RuntimeUpgradeProposalParameters = RuntimeUpgradeProposalParameters;
    type SignalProposalParameters = SignalProposalParameters;
    type FundingRequestProposalParameters = FundingRequestProposalParameters;
    type CreateWorkingGroupLeadOpeningProposalParameters =
        CreateWorkingGroupLeadOpeningProposalParameters;
    type FillWorkingGroupLeadOpeningProposalParameters =
        FillWorkingGroupLeadOpeningProposalParameters;
    type UpdateWorkingGroupBudgetProposalParameters = UpdateWorkingGroupBudgetProposalParameters;
    type DecreaseWorkingGroupLeadStakeProposalParameters =
        DecreaseWorkingGroupLeadStakeProposalParameters;
    type SlashWorkingGroupLeadProposalParameters = SlashWorkingGroupLeadProposalParameters;
    type SetWorkingGroupLeadRewardProposalParameters = SetWorkingGroupLeadRewardProposalParameters;
    type TerminateWorkingGroupLeadProposalParameters = TerminateWorkingGroupLeadProposalParameters;
    type AmendConstitutionProposalParameters = AmendConstitutionProposalParameters;
    type CancelWorkingGroupLeadOpeningProposalParameters =
        CancelWorkingGroupLeadOpeningProposalParameters;
    type SetMembershipPriceProposalParameters = SetMembershipPriceProposalParameters;
    type SetCouncilBudgetIncrementProposalParameters = SetCouncilBudgetIncrementProposalParameters;
    type SetCouncilorRewardProposalParameters = SetCouncilorRewardProposalParameters;
    type SetInitialInvitationBalanceProposalParameters =
        SetInitialInvitationBalanceProposalParameters;
    type SetInvitationCountProposalParameters = SetInvitationCountProposalParameters;
    type SetMembershipLeadInvitationQuotaProposalParameters =
        SetMembershipLeadInvitationQuotaProposalParameters;
    type SetReferralCutProposalParameters = SetReferralCutProposalParameters;
    type CreateBlogPostProposalParameters = CreateBlogPostProposalParameters;
    type EditBlogPostProoposalParamters = EditBlogPostProoposalParamters;
    type LockBlogPostProposalParameters = LockBlogPostProposalParameters;
    type UnlockBlogPostProposalParameters = UnlockBlogPostProposalParameters;
    type VetoProposalProposalParameters = VetoProposalProposalParameters;
    type WeightInfo = weights::proposals_codex::WeightInfo;
}

impl pallet_constitution::Trait for Runtime {
    type Event = Event;
    type WeightInfo = weights::pallet_constitution::WeightInfo;
}

parameter_types! {
    pub const BountyModuleId: ModuleId = ModuleId(*b"m:bounty"); // module : bounty
    pub const ClosedContractSizeLimit: u32 = 50;
    pub const MinCherryLimit: Balance = 10;
    pub const MinFundingLimit: Balance = 10;
    pub const MinWorkEntrantStake: Balance = 100;
}

impl bounty::Trait for Runtime {
    type Event = Event;
    type ModuleId = BountyModuleId;
    type BountyId = u64;
    type Membership = Members;
    type WeightInfo = weights::bounty::WeightInfo;
    type CouncilBudgetManager = Council;
    type StakingHandler = staking_handler::StakingManager<Self, BountyLockId>;
    type EntryId = u64;
    type ClosedContractSizeLimit = ClosedContractSizeLimit;
    type MinCherryLimit = MinCherryLimit;
    type MinFundingLimit = MinFundingLimit;
    type MinWorkEntrantStake = MinWorkEntrantStake;
}

parameter_types! {
    pub const PostsMaxNumber: u64 = 20;
    pub const RepliesMaxNumber: u64 = 100;
    pub const ReplyDeposit: Balance = 2000;
    pub const BlogModuleId: ModuleId = ModuleId(*b"mod:blog"); // module : forum
    pub const ReplyLifetime: BlockNumber = 43_200;
}

pub type BlogInstance = blog::Instance1;
impl blog::Trait<BlogInstance> for Runtime {
    type Event = Event;
    type PostsMaxNumber = PostsMaxNumber;
    type ParticipantEnsureOrigin = Members;
    type WeightInfo = weights::blog::WeightInfo;
    type ReplyId = u64;
    type ReplyDeposit = ReplyDeposit;
    type ModuleId = BlogModuleId;
    type ReplyLifetime = ReplyLifetime;
}

/// Forum identifier for category
pub type CategoryId = u64;

parameter_types! {
    pub const MinVestedTransfer: Balance = 100; // TODO: adjust value
}

impl pallet_vesting::Trait for Runtime {
    type Event = Event;
    type Currency = Balances;
    type BlockNumberToBalance = ConvertInto;
    type MinVestedTransfer = MinVestedTransfer;
    type WeightInfo = weights::pallet_vesting::WeightInfo;
}

/// Opaque types. These are used by the CLI to instantiate machinery that don't need to know
/// the specifics of the runtime. They can then be made to be agnostic over specific formats
/// of data like extrinsics, allowing for them to continue syncing the network through upgrades
/// to even the core datastructures.
pub mod opaque {
    use super::*;

    pub use sp_runtime::OpaqueExtrinsic as UncheckedExtrinsic;

    /// Opaque block header type.
    pub type Header = generic::Header<BlockNumber, BlakeTwo256>;
    /// Opaque block type.
    pub type Block = generic::Block<Header, UncheckedExtrinsic>;
    /// Opaque block identifier type.
    pub type BlockId = generic::BlockId<Block>;
}

construct_runtime!(
    pub enum Runtime where
        Block = Block,
        NodeBlock = opaque::Block,
        UncheckedExtrinsic = UncheckedExtrinsic
    {
        // Substrate
        System: frame_system::{Module, Call, Storage, Config, Event<T>},
        Utility: substrate_utility::{Module, Call, Event},
        Babe: pallet_babe::{Module, Call, Storage, Config, Inherent, ValidateUnsigned},
        Timestamp: pallet_timestamp::{Module, Call, Storage, Inherent},
        Authorship: pallet_authorship::{Module, Call, Storage, Inherent},
        Balances: pallet_balances::{Module, Call, Storage, Config<T>, Event<T>},
        TransactionPayment: pallet_transaction_payment::{Module, Storage},
        Staking: pallet_staking::{Module, Call, Config<T>, Storage, Event<T>, ValidateUnsigned},
        Session: pallet_session::{Module, Call, Storage, Event, Config<T>},
        Historical: pallet_session_historical::{Module},
        FinalityTracker: pallet_finality_tracker::{Module, Call, Inherent},
        Grandpa: pallet_grandpa::{Module, Call, Storage, Config, Event},
        ImOnline: pallet_im_online::{Module, Call, Storage, Event<T>, ValidateUnsigned, Config<T>},
        AuthorityDiscovery: pallet_authority_discovery::{Module, Call, Config},
        Offences: pallet_offences::{Module, Call, Storage, Event},
        RandomnessCollectiveFlip: pallet_randomness_collective_flip::{Module, Call, Storage},
        Sudo: pallet_sudo::{Module, Call, Config<T>, Storage, Event<T>},
        Vesting: pallet_vesting::{Module, Call, Storage, Event<T>, Config<T>},
        // Joystream
        Council: council::{Module, Call, Storage, Event<T>, Config<T>},
        Referendum: referendum::<Instance1>::{Module, Call, Storage, Event<T>, Config<T>},
        Members: membership::{Module, Call, Storage, Event<T>, Config<T>},
        Forum: forum::{Module, Call, Storage, Event<T>, Config<T>},
        Constitution: pallet_constitution::{Module, Call, Storage, Event},
        Bounty: bounty::{Module, Call, Storage, Event<T>},
        Blog: blog::<Instance1>::{Module, Call, Storage, Event<T>},
        JoystreamUtility: joystream_utility::{Module, Call, Event<T>},
        Content: content::{Module, Call, Storage, Event<T>, Config<T>},
        Storage: storage::{Module, Call, Storage, Event<T>, Config},
        // --- Proposals
        ProposalsEngine: proposals_engine::{Module, Call, Storage, Event<T>},
        ProposalsDiscussion: proposals_discussion::{Module, Call, Storage, Event<T>},
        ProposalsCodex: proposals_codex::{Module, Call, Storage, Event<T>},
        // --- Working groups
        ForumWorkingGroup: working_group::<Instance1>::{Module, Call, Storage, Event<T>},
        StorageWorkingGroup: working_group::<Instance2>::{Module, Call, Storage, Event<T>},
        ContentWorkingGroup: working_group::<Instance3>::{Module, Call, Storage, Event<T>},
        OperationsWorkingGroupAlpha: working_group::<Instance4>::{Module, Call, Storage, Event<T>},
        GatewayWorkingGroup: working_group::<Instance5>::{Module, Call, Storage, Event<T>},
        MembershipWorkingGroup: working_group::<Instance6>::{Module, Call, Storage, Event<T>},
        OperationsWorkingGroupBeta: working_group::<Instance7>::{Module, Call, Storage, Event<T>},
        OperationsWorkingGroupGamma: working_group::<Instance8>::{Module, Call, Storage, Event<T>},
        DistributionWorkingGroup: working_group::<Instance9>::{Module, Call, Storage, Event<T>},
    }
);<|MERGE_RESOLUTION|>--- conflicted
+++ resolved
@@ -494,11 +494,8 @@
     type MemberAuthenticator = Members;
     type MaxKeysPerCuratorGroupPermissionsByLevelMap = MaxKeysPerCuratorGroupPermissionsByLevelMap;
     type ChannelPrivilegeLevel = ChannelPrivilegeLevel;
-<<<<<<< HEAD
     type CouncilBudgetManager = Council;
-=======
     type ContentWorkingGroup = ContentWorkingGroup;
->>>>>>> e9a24c6a
 }
 
 // The referendum instance alias.
