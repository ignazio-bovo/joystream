--- conflicted
+++ resolved
@@ -74,7 +74,6 @@
             });
         }
 
-<<<<<<< HEAD
         // Deactivate all storage providers, except Joystream providers (member id 0 in Rome runtime)
         let joystream_providers =
             roles::actors::AccountIdsByMemberId::<T>::get(T::MemberId::from(0));
@@ -131,29 +130,17 @@
                 );
             });
         }
-=======
         proposals_codex::Module::<T>::set_default_config_values();
 
         Self::deposit_event(RawEvent::Migrated(
             <system::Module<T>>::block_number(),
             VERSION.spec_version,
         ));
->>>>>>> 2563d257
     }
 }
 
 pub trait Trait:
-<<<<<<< HEAD
-    system::Trait + governance::election::Trait + content_working_group::Trait + roles::actors::Trait
-=======
-    system::Trait
-    + storage::data_directory::Trait
-    + storage::data_object_storage_registry::Trait
-    + forum::Trait
-    + sudo::Trait
-    + governance::council::Trait
-    + proposals_codex::Trait
->>>>>>> 2563d257
+    system::Trait + governance::election::Trait + content_working_group::Trait + roles::actors::Trait + proposals_codex::Trait
 {
     type Event: From<Event<Self>> + Into<<Self as system::Trait>::Event>;
 }
