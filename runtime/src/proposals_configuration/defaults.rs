//! This module contains default "production" parameters configuration for the runtime codex proposals.

use crate::{
    currency, days, dollars, hours, Balance, BlockNumber, CouncilSize, ExpectedBlockTime,
    ProposalParameters,
};
use static_assertions::const_assert;

/// Some useful labels
const TWO_OUT_OF_THREE: u32 = 66; // at least 2 in council of 3, which is 2/3 = 66.66..% > 66%
const ALL: u32 = 100;

// This assert is here to remind anyone who tries to touch updated `CouncilSize` that parameters
// like `TWO_OUT_OF_THREE` need to be updated as well.
const_assert!(CouncilSize::get() == 3);

// Proposal parameters for the 'Set Max Validator Count' proposal
pub(crate) fn set_max_validator_count_proposal() -> ProposalParameters<BlockNumber, Balance> {
    ProposalParameters {
        voting_period: days!(7),
        grace_period: days!(5),
        approval_quorum_percentage: ALL,
        approval_threshold_percentage: ALL,
        slashing_quorum_percentage: ALL,
        slashing_threshold_percentage: ALL,
        required_stake: Some(dollars!(10_000)),
        constitutionality: 2,
    }
}

// Proposal parameters for the 'Runtime Upgrade' proposal
pub(crate) fn runtime_upgrade_proposal() -> ProposalParameters<BlockNumber, Balance> {
    ProposalParameters {
        voting_period: days!(7),
        grace_period: days!(5),
        approval_quorum_percentage: ALL,
        approval_threshold_percentage: ALL,
        slashing_quorum_percentage: ALL,
        slashing_threshold_percentage: ALL,
        required_stake: Some(dollars!(10_000)),
        constitutionality: 2,
    }
}

// Proposal parameters for the 'Signal' proposal
pub(crate) fn signal_proposal() -> ProposalParameters<BlockNumber, Balance> {
    ProposalParameters {
        voting_period: days!(3),
        grace_period: hours!(2),
        approval_quorum_percentage: ALL,
        approval_threshold_percentage: ALL,
        slashing_quorum_percentage: ALL,
        slashing_threshold_percentage: ALL,
        required_stake: Some(dollars!(1_000)),
        constitutionality: 1,
    }
}

// Proposal parameters for the 'Funding Request' proposal
pub(crate) fn funding_request_proposal() -> ProposalParameters<BlockNumber, Balance> {
    ProposalParameters {
        voting_period: days!(3),
        grace_period: hours!(2),
        approval_quorum_percentage: TWO_OUT_OF_THREE,
        approval_threshold_percentage: TWO_OUT_OF_THREE,
        slashing_quorum_percentage: ALL,
        slashing_threshold_percentage: ALL,
        required_stake: Some(dollars!(10)),
        constitutionality: 1,
    }
}
// Proposal parameters for the 'Create Working Group Lead Opening' proposal
pub(crate) fn create_working_group_lead_opening_proposal(
) -> ProposalParameters<BlockNumber, Balance> {
    ProposalParameters {
        voting_period: days!(3),
        grace_period: hours!(2),
        approval_quorum_percentage: TWO_OUT_OF_THREE,
        approval_threshold_percentage: TWO_OUT_OF_THREE,
        slashing_quorum_percentage: ALL,
        slashing_threshold_percentage: ALL,
        required_stake: Some(dollars!(100)),
        constitutionality: 1,
    }
}

// Proposal parameters for the 'Fill Working Group Lead Opening' proposal
pub(crate) fn fill_working_group_lead_opening_proposal() -> ProposalParameters<BlockNumber, Balance>
{
    ProposalParameters {
        voting_period: days!(3),
        grace_period: hours!(2),
        approval_quorum_percentage: TWO_OUT_OF_THREE,
        approval_threshold_percentage: TWO_OUT_OF_THREE,
        slashing_quorum_percentage: ALL,
        slashing_threshold_percentage: ALL,
        required_stake: Some(dollars!(50)),
        constitutionality: 1,
    }
}

// Proposal parameters for the 'Update Working Group Budget' proposal
pub(crate) fn update_working_group_budget_proposal() -> ProposalParameters<BlockNumber, Balance> {
    ProposalParameters {
        voting_period: days!(3),
        grace_period: hours!(2),
        approval_quorum_percentage: TWO_OUT_OF_THREE,
        approval_threshold_percentage: TWO_OUT_OF_THREE,
        slashing_quorum_percentage: ALL,
        slashing_threshold_percentage: ALL,
        required_stake: Some(dollars!(50)),
        constitutionality: 1,
    }
}

// Proposal parameters for the 'Decrease Working Group Lead Stake' proposal
pub(crate) fn decrease_working_group_lead_stake_proposal(
) -> ProposalParameters<BlockNumber, Balance> {
    ProposalParameters {
        voting_period: days!(3),
        grace_period: hours!(2),
        approval_quorum_percentage: ALL,
        approval_threshold_percentage: ALL,
        slashing_quorum_percentage: ALL,
        slashing_threshold_percentage: ALL,
        required_stake: Some(dollars!(50)),
        constitutionality: 1,
    }
}

// Proposal parameters for the 'Slash Working Group Lead' proposal
pub const fn slash_working_group_lead_proposal() -> ProposalParameters<BlockNumber, Balance> {
    ProposalParameters {
        voting_period: days!(3),
        grace_period: hours!(2),
        approval_quorum_percentage: TWO_OUT_OF_THREE,
        approval_threshold_percentage: TWO_OUT_OF_THREE,
        slashing_quorum_percentage: ALL,
        slashing_threshold_percentage: ALL,
        required_stake: Some(dollars!(50)),
        constitutionality: 1,
    }
}

// Proposal parameters for the 'Set Working Group Lead Reward' proposal
pub(crate) fn set_working_group_lead_reward_proposal() -> ProposalParameters<BlockNumber, Balance> {
    ProposalParameters {
        voting_period: days!(3),
        grace_period: hours!(2),
        approval_quorum_percentage: TWO_OUT_OF_THREE,
        approval_threshold_percentage: TWO_OUT_OF_THREE,
        slashing_quorum_percentage: ALL,
        slashing_threshold_percentage: ALL,
        required_stake: Some(dollars!(50)),
        constitutionality: 1,
    }
}

// Proposal parameters for the 'Terminate Working Group Lead' proposal
pub(crate) fn terminate_working_group_lead_proposal() -> ProposalParameters<BlockNumber, Balance> {
    ProposalParameters {
        voting_period: days!(3),
        grace_period: hours!(2),
        approval_quorum_percentage: TWO_OUT_OF_THREE,
        approval_threshold_percentage: TWO_OUT_OF_THREE,
        slashing_quorum_percentage: ALL,
        slashing_threshold_percentage: ALL,
        required_stake: Some(dollars!(50)),
        constitutionality: 1,
    }
}

// Proposal parameters for the 'Amend Constitution' proposal
pub(crate) fn amend_constitution_proposal() -> ProposalParameters<BlockNumber, Balance> {
    ProposalParameters {
        voting_period: 72200,
        grace_period: 14400,
        approval_quorum_percentage: 80,
        approval_threshold_percentage: 100,
        slashing_quorum_percentage: 60,
        slashing_threshold_percentage: 80,
        required_stake: Some(dollars!(100)),
        constitutionality: 2,
    }
}

// Proposal parameters for the 'Cancel Working Group Lead Opening' proposal
pub(crate) fn cancel_working_group_lead_opening_proposal(
) -> ProposalParameters<BlockNumber, Balance> {
    ProposalParameters {
        voting_period: days!(3),
        grace_period: hours!(2),
        approval_quorum_percentage: TWO_OUT_OF_THREE,
        approval_threshold_percentage: TWO_OUT_OF_THREE,
        slashing_quorum_percentage: ALL,
        slashing_threshold_percentage: ALL,
        required_stake: Some(dollars!(50)),
        constitutionality: 1,
    }
}

// Proposal parameters for the 'Set Membership Price' proposal
pub(crate) fn set_membership_price_proposal() -> ProposalParameters<BlockNumber, Balance> {
    ProposalParameters {
        voting_period: days!(3),
        grace_period: hours!(2),
        approval_quorum_percentage: TWO_OUT_OF_THREE,
        approval_threshold_percentage: TWO_OUT_OF_THREE,
        slashing_quorum_percentage: ALL,
        slashing_threshold_percentage: ALL,
        required_stake: Some(dollars!(50)),
        constitutionality: 1,
    }
}

// Proposal parameters for the 'Set Council Budget Increment' proposal
pub(crate) fn set_council_budget_increment_proposal() -> ProposalParameters<BlockNumber, Balance> {
    ProposalParameters {
        voting_period: days!(5),
        grace_period: days!(5),
        approval_quorum_percentage: ALL,
        approval_threshold_percentage: ALL,
        slashing_quorum_percentage: ALL,
        slashing_threshold_percentage: ALL,
        required_stake: Some(dollars!(2_000)),
        constitutionality: 2,
    }
}

// Proposal parameters for the 'Set Councilor Reward' proposal
pub(crate) fn set_councilor_reward_proposal() -> ProposalParameters<BlockNumber, Balance> {
    ProposalParameters {
        voting_period: days!(2),
        grace_period: days!(3),
        approval_quorum_percentage: ALL,
        approval_threshold_percentage: ALL,
        slashing_quorum_percentage: ALL,
        slashing_threshold_percentage: ALL,
        required_stake: Some(dollars!(2_000)),
        constitutionality: 2,
    }
}

// Proposal parameters for the 'Set Initial Invitation Balance' proposal
pub(crate) fn set_initial_invitation_balance_proposal() -> ProposalParameters<BlockNumber, Balance>
{
    ProposalParameters {
        voting_period: days!(2),
        grace_period: hours!(2),
        approval_quorum_percentage: TWO_OUT_OF_THREE,
        approval_threshold_percentage: TWO_OUT_OF_THREE,
        slashing_quorum_percentage: ALL,
        slashing_threshold_percentage: ALL,
        required_stake: Some(dollars!(200)),
        constitutionality: 1,
    }
}

// Proposal parameters for the 'Set Initial Invitation Quota' proposal
// The parameter for this proposal still have to be more carefully reviewed
pub(crate) fn set_membership_lead_invitation_quota_proposal(
) -> ProposalParameters<BlockNumber, Balance> {
    ProposalParameters {
        voting_period: days!(3),
        grace_period: hours!(2),
        approval_quorum_percentage: TWO_OUT_OF_THREE,
        approval_threshold_percentage: TWO_OUT_OF_THREE,
        slashing_quorum_percentage: ALL,
        slashing_threshold_percentage: ALL,
        required_stake: Some(dollars!(50)),
        constitutionality: 1,
    }
}

// Proposal parameters for the 'Set Referral Cut' proposal
pub(crate) fn set_referral_cut_proposal() -> ProposalParameters<BlockNumber, Balance> {
    ProposalParameters {
        voting_period: days!(3),
        grace_period: hours!(2),
        approval_quorum_percentage: TWO_OUT_OF_THREE,
        approval_threshold_percentage: TWO_OUT_OF_THREE,
        slashing_quorum_percentage: ALL,
        slashing_threshold_percentage: ALL,
        required_stake: Some(dollars!(50)),
        constitutionality: 1,
    }
}

// Proposal parameters for the 'Set Initial Invitation Count' proposal
pub(crate) fn set_invitation_count_proposal() -> ProposalParameters<BlockNumber, Balance> {
    ProposalParameters {
        voting_period: days!(3),
        grace_period: hours!(2),
        approval_quorum_percentage: TWO_OUT_OF_THREE,
        approval_threshold_percentage: TWO_OUT_OF_THREE,
        slashing_quorum_percentage: ALL,
        slashing_threshold_percentage: ALL,
        required_stake: Some(dollars!(50)),
        constitutionality: 1,
    }
}

// Proposal parameters for the 'Veto Proposal' proposal
pub(crate) fn veto_proposal_proposal() -> ProposalParameters<BlockNumber, Balance> {
    ProposalParameters {
        // Doesn't make sense to be longer than longest grace period of all other proposals?
        voting_period: days!(1),
        grace_period: 0,
        approval_quorum_percentage: ALL,
        approval_threshold_percentage: ALL,
        slashing_quorum_percentage: ALL,
        slashing_threshold_percentage: ALL,
        required_stake: Some(dollars!(1_000)),
        constitutionality: 1,
    }
}

// Proposal parameters for the 'Update global NFT limit' proposal
pub(crate) fn update_global_nft_limit_proposal() -> ProposalParameters<BlockNumber, Balance> {
    ProposalParameters {
        voting_period: days!(2),
        grace_period: hours!(2),
        approval_quorum_percentage: TWO_OUT_OF_THREE,
        approval_threshold_percentage: TWO_OUT_OF_THREE,
        slashing_quorum_percentage: ALL,
        slashing_threshold_percentage: ALL,
        required_stake: Some(dollars!(100)),
        constitutionality: 1,
    }
}

// Proposal parameters for the 'Update Channel Payouts' proposal
pub(crate) fn update_channel_payouts_proposal() -> ProposalParameters<BlockNumber, Balance> {
    ProposalParameters {
        voting_period: days!(7),
        grace_period: days!(1),
        approval_quorum_percentage: TWO_OUT_OF_THREE,
        approval_threshold_percentage: ALL,
        slashing_quorum_percentage: ALL,
        slashing_threshold_percentage: ALL,
        required_stake: Some(dollars!(100)),
        constitutionality: 1,
    }
}

// Proposal parameters for the 'Update Pallet Token Governance Parameters' proposal
pub(crate) fn update_token_pallet_token_governance_parameters(
) -> ProposalParameters<BlockNumber, Balance> {
    ProposalParameters {
        voting_period: days!(7),
        grace_period: days!(1),
        approval_quorum_percentage: TWO_OUT_OF_THREE,
        approval_threshold_percentage: ALL,
        slashing_quorum_percentage: ALL,
        slashing_threshold_percentage: ALL,
        required_stake: Some(dollars!(100)),
        constitutionality: 1,
    }
}

// Proposal parameters for the 'Update Argo Bridge Parameters' proposal
pub(crate) fn update_argo_bridge_parameters() -> ProposalParameters<BlockNumber, Balance> {
    ProposalParameters {
        voting_period: days!(7),
        grace_period: days!(1),
<<<<<<< HEAD
        approval_quorum_percentage: TWO_OUT_OF_THREE,
=======
        approval_quorum_percentage: ALL,
>>>>>>> 8f3c830b
        approval_threshold_percentage: ALL,
        slashing_quorum_percentage: ALL,
        slashing_threshold_percentage: ALL,
        required_stake: Some(dollars!(100)),
        constitutionality: 1,
    }
}

// Proposal parameters for the 'Freeze Pallet' proposal
pub(crate) fn freeze_pallet_proposal() -> ProposalParameters<BlockNumber, Balance> {
    ProposalParameters {
        voting_period: days!(3),
        grace_period: 0,
        approval_quorum_percentage: TWO_OUT_OF_THREE,
        approval_threshold_percentage: TWO_OUT_OF_THREE,
        slashing_quorum_percentage: ALL,
        slashing_threshold_percentage: ALL,
        required_stake: Some(dollars!(50)),
        constitutionality: 1,
    }
}

// Proposal parameters for the 'Set Era Payout Damping Factor' proposal
pub(crate) fn set_era_payout_damping_factor() -> ProposalParameters<BlockNumber, Balance> {
    ProposalParameters {
        voting_period: days!(3),
        grace_period: 0,
        approval_quorum_percentage: TWO_OUT_OF_THREE,
        approval_threshold_percentage: TWO_OUT_OF_THREE,
        slashing_quorum_percentage: ALL,
        slashing_threshold_percentage: ALL,
        required_stake: Some(dollars!(50)),
        constitutionality: 1,
    }
}

// Proposal parameters for the 'Decrease Council' proposal
pub(crate) fn decrease_council_budget() -> ProposalParameters<BlockNumber, Balance> {
    ProposalParameters {
        voting_period: days!(3),
        grace_period: 0,
        approval_quorum_percentage: ALL,
        approval_threshold_percentage: ALL,
        slashing_quorum_percentage: ALL,
        slashing_threshold_percentage: ALL,
        required_stake: Some(dollars!(50)),
        constitutionality: 1,
    }
}<|MERGE_RESOLUTION|>--- conflicted
+++ resolved
@@ -363,11 +363,7 @@
     ProposalParameters {
         voting_period: days!(7),
         grace_period: days!(1),
-<<<<<<< HEAD
-        approval_quorum_percentage: TWO_OUT_OF_THREE,
-=======
-        approval_quorum_percentage: ALL,
->>>>>>> 8f3c830b
+        approval_quorum_percentage: ALL,
         approval_threshold_percentage: ALL,
         slashing_quorum_percentage: ALL,
         slashing_threshold_percentage: ALL,
