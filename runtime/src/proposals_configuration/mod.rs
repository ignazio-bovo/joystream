//! This module defines a set of the parameters for each proposal in the runtime like
//! _SetValidatorCountProposalParameters_.

use crate::{Balance, BlockNumber, ProposalParameters};
use frame_support::parameter_types;

// This is the default configuration, so only include it if neither staging or testing runtime feature is enabled
#[cfg(not(any(feature = "staging_runtime", feature = "testing_runtime")))]
mod defaults;
#[cfg(not(any(feature = "staging_runtime", feature = "testing_runtime")))]
use defaults::*;

#[cfg(feature = "staging_runtime")]
mod staging;
#[cfg(feature = "staging_runtime")]
use staging::*;

#[cfg(feature = "testing_runtime")]
mod testing;
#[cfg(feature = "testing_runtime")]
use testing::*;

/////////// Proposal parameters definition

parameter_types! {
    pub SetMaxValidatorCountProposalParameters: ProposalParameters<BlockNumber, Balance> =
        set_max_validator_count_proposal();

    pub RuntimeUpgradeProposalParameters: ProposalParameters<BlockNumber, Balance> =
        runtime_upgrade_proposal();

    pub SignalProposalParameters: ProposalParameters<BlockNumber, Balance> =
        signal_proposal();

    pub FundingRequestProposalParameters: ProposalParameters<BlockNumber, Balance> =
<<<<<<< HEAD
        ALL_PROPOSALS_PARAMETERS.funding_request_proposal;
    pub CreateWorkingGroupLeadOpeningProposalParameters: ProposalParameters<BlockNumber, Balance> = ALL_PROPOSALS_PARAMETERS.create_working_group_lead_opening_proposal;
    pub FillWorkingGroupLeadOpeningProposalParameters: ProposalParameters<BlockNumber, Balance> = ALL_PROPOSALS_PARAMETERS.fill_working_group_lead_opening_proposal;
    pub UpdateWorkingGroupBudgetProposalParameters: ProposalParameters<BlockNumber, Balance> = ALL_PROPOSALS_PARAMETERS.update_working_group_budget_proposal;
    pub DecreaseWorkingGroupLeadStakeProposalParameters: ProposalParameters<BlockNumber, Balance> =
        ALL_PROPOSALS_PARAMETERS.decrease_working_group_lead_stake_proposal;
    pub SlashWorkingGroupLeadProposalParameters: ProposalParameters<BlockNumber, Balance> =
        ALL_PROPOSALS_PARAMETERS.slash_working_group_lead_proposal;
    pub SetWorkingGroupLeadRewardProposalParameters: ProposalParameters<BlockNumber, Balance> = ALL_PROPOSALS_PARAMETERS.set_working_group_lead_reward_proposal;
    pub TerminateWorkingGroupLeadProposalParameters: ProposalParameters<BlockNumber, Balance> = ALL_PROPOSALS_PARAMETERS.terminate_working_group_lead_proposal;
    pub AmendConstitutionProposalParameters: ProposalParameters<BlockNumber, Balance> = ALL_PROPOSALS_PARAMETERS.amend_constitution_proposal;
    pub CancelWorkingGroupLeadOpeningProposalParameters: ProposalParameters<BlockNumber, Balance> = ALL_PROPOSALS_PARAMETERS.cancel_working_group_lead_opening_proposal;
    pub SetMembershipPriceProposalParameters: ProposalParameters<BlockNumber, Balance> =
        ALL_PROPOSALS_PARAMETERS.set_membership_price_proposal;
    pub SetCouncilBudgetIncrementProposalParameters: ProposalParameters<BlockNumber, Balance> =
        ALL_PROPOSALS_PARAMETERS.set_council_budget_increment_proposal;
    pub SetCouncilorRewardProposalParameters: ProposalParameters<BlockNumber, Balance> =
        ALL_PROPOSALS_PARAMETERS.set_councilor_reward_proposal;
    pub SetInitialInvitationBalanceProposalParameters: ProposalParameters<BlockNumber, Balance> =
        ALL_PROPOSALS_PARAMETERS.set_initial_invitation_balance_proposal;
    pub SetMembershipLeadInvitationQuotaProposalParameters: ProposalParameters<BlockNumber, Balance> =
        ALL_PROPOSALS_PARAMETERS.set_membership_lead_invitation_quota_proposal;
    pub SetReferralCutProposalParameters: ProposalParameters<BlockNumber, Balance> =
        ALL_PROPOSALS_PARAMETERS.set_referral_cut_proposal;
    pub SetInvitationCountProposalParameters: ProposalParameters<BlockNumber, Balance> =
        ALL_PROPOSALS_PARAMETERS.set_invitation_count_proposal;
    pub CreateBlogPostProposalParameters: ProposalParameters<BlockNumber, Balance> =
        ALL_PROPOSALS_PARAMETERS.create_blog_post_proposal;
    pub EditBlogPostProoposalParamters: ProposalParameters<BlockNumber, Balance> =
        ALL_PROPOSALS_PARAMETERS.edit_blog_post_proposal;
    pub LockBlogPostProposalParameters: ProposalParameters<BlockNumber, Balance> =
        ALL_PROPOSALS_PARAMETERS.lock_blog_post_proposal;
    pub UnlockBlogPostProposalParameters: ProposalParameters<BlockNumber, Balance> =
        ALL_PROPOSALS_PARAMETERS.unlock_blog_post_proposal;
    pub VetoProposalProposalParameters: ProposalParameters<BlockNumber, Balance> =
        ALL_PROPOSALS_PARAMETERS.veto_proposal_proposal;
    pub UpdateGlobalNftLimitProposalParameters: ProposalParameters<BlockNumber, Balance> =
        ALL_PROPOSALS_PARAMETERS.update_global_nft_limit_proposal;
}
=======
        funding_request_proposal();
>>>>>>> bc20d0e9

    pub CreateWorkingGroupLeadOpeningProposalParameters: ProposalParameters<BlockNumber, Balance> =
        create_working_group_lead_opening_proposal();

<<<<<<< HEAD
struct AllProposalsParameters {
    pub set_max_validator_count_proposal: ProposalParameters<BlockNumber, Balance>,
    pub runtime_upgrade_proposal: ProposalParameters<BlockNumber, Balance>,
    pub signal_proposal: ProposalParameters<BlockNumber, Balance>,
    pub funding_request_proposal: ProposalParameters<BlockNumber, Balance>,
    pub create_working_group_lead_opening_proposal: ProposalParameters<BlockNumber, Balance>,
    pub fill_working_group_lead_opening_proposal: ProposalParameters<BlockNumber, Balance>,
    pub update_working_group_budget_proposal: ProposalParameters<BlockNumber, Balance>,
    pub decrease_working_group_lead_stake_proposal: ProposalParameters<BlockNumber, Balance>,
    pub slash_working_group_lead_proposal: ProposalParameters<BlockNumber, Balance>,
    pub set_working_group_lead_reward_proposal: ProposalParameters<BlockNumber, Balance>,
    pub terminate_working_group_lead_proposal: ProposalParameters<BlockNumber, Balance>,
    pub amend_constitution_proposal: ProposalParameters<BlockNumber, Balance>,
    pub cancel_working_group_lead_opening_proposal: ProposalParameters<BlockNumber, Balance>,
    pub set_membership_price_proposal: ProposalParameters<BlockNumber, Balance>,
    pub set_council_budget_increment_proposal: ProposalParameters<BlockNumber, Balance>,
    pub set_councilor_reward_proposal: ProposalParameters<BlockNumber, Balance>,
    pub set_initial_invitation_balance_proposal: ProposalParameters<BlockNumber, Balance>,
    pub set_membership_lead_invitation_quota_proposal: ProposalParameters<BlockNumber, Balance>,
    pub set_referral_cut_proposal: ProposalParameters<BlockNumber, Balance>,
    pub set_invitation_count_proposal: ProposalParameters<BlockNumber, Balance>,
    pub create_blog_post_proposal: ProposalParameters<BlockNumber, Balance>,
    pub edit_blog_post_proposal: ProposalParameters<BlockNumber, Balance>,
    pub lock_blog_post_proposal: ProposalParameters<BlockNumber, Balance>,
    pub unlock_blog_post_proposal: ProposalParameters<BlockNumber, Balance>,
    pub veto_proposal_proposal: ProposalParameters<BlockNumber, Balance>,
    pub update_global_nft_limit_proposal: ProposalParameters<BlockNumber, Balance>,
}
=======
    pub FillWorkingGroupLeadOpeningProposalParameters: ProposalParameters<BlockNumber, Balance> =
        fill_working_group_lead_opening_proposal();
>>>>>>> bc20d0e9

    pub UpdateWorkingGroupBudgetProposalParameters: ProposalParameters<BlockNumber, Balance> =
        update_working_group_budget_proposal();

    pub DecreaseWorkingGroupLeadStakeProposalParameters: ProposalParameters<BlockNumber, Balance> =
        decrease_working_group_lead_stake_proposal();

    pub SlashWorkingGroupLeadProposalParameters: ProposalParameters<BlockNumber, Balance> =
        slash_working_group_lead_proposal();

    pub SetWorkingGroupLeadRewardProposalParameters: ProposalParameters<BlockNumber, Balance> =
        set_working_group_lead_reward_proposal();

    pub TerminateWorkingGroupLeadProposalParameters: ProposalParameters<BlockNumber, Balance> =
        terminate_working_group_lead_proposal();

    pub AmendConstitutionProposalParameters: ProposalParameters<BlockNumber, Balance> =
        amend_constitution_proposal();

<<<<<<< HEAD
    if let lite_json::JsonValue::Object(jo) = json {
        init_proposal_parameter_object!(params, jo.clone(), set_max_validator_count_proposal);
        init_proposal_parameter_object!(params, jo.clone(), runtime_upgrade_proposal);
        init_proposal_parameter_object!(params, jo.clone(), signal_proposal);
        init_proposal_parameter_object!(params, jo.clone(), funding_request_proposal);
        init_proposal_parameter_object!(
            params,
            jo.clone(),
            create_working_group_lead_opening_proposal
        );
        init_proposal_parameter_object!(
            params,
            jo.clone(),
            fill_working_group_lead_opening_proposal
        );
        init_proposal_parameter_object!(params, jo.clone(), update_working_group_budget_proposal);
        init_proposal_parameter_object!(
            params,
            jo.clone(),
            decrease_working_group_lead_stake_proposal
        );
        init_proposal_parameter_object!(params, jo.clone(), slash_working_group_lead_proposal);
        init_proposal_parameter_object!(params, jo.clone(), set_working_group_lead_reward_proposal);
        init_proposal_parameter_object!(params, jo.clone(), terminate_working_group_lead_proposal);
        init_proposal_parameter_object!(params, jo.clone(), amend_constitution_proposal);
        init_proposal_parameter_object!(
            params,
            jo.clone(),
            cancel_working_group_lead_opening_proposal
        );
        init_proposal_parameter_object!(params, jo.clone(), set_membership_price_proposal);
        init_proposal_parameter_object!(params, jo.clone(), set_council_budget_increment_proposal);
        init_proposal_parameter_object!(params, jo.clone(), set_councilor_reward_proposal);
        init_proposal_parameter_object!(
            params,
            jo.clone(),
            set_initial_invitation_balance_proposal
        );
        init_proposal_parameter_object!(
            params,
            jo.clone(),
            set_membership_lead_invitation_quota_proposal
        );
        init_proposal_parameter_object!(params, jo.clone(), set_referral_cut_proposal);
        init_proposal_parameter_object!(params, jo.clone(), set_invitation_count_proposal);
        init_proposal_parameter_object!(params, jo.clone(), create_blog_post_proposal);
        init_proposal_parameter_object!(params, jo.clone(), edit_blog_post_proposal);
        init_proposal_parameter_object!(params, jo.clone(), lock_blog_post_proposal);
        init_proposal_parameter_object!(params, jo.clone(), unlock_blog_post_proposal);
        init_proposal_parameter_object!(params, jo.clone(), veto_proposal_proposal);
        init_proposal_parameter_object!(params, jo, update_global_nft_limit_proposal);
    }
=======
    pub CancelWorkingGroupLeadOpeningProposalParameters: ProposalParameters<BlockNumber, Balance> =
        cancel_working_group_lead_opening_proposal();

    pub SetMembershipPriceProposalParameters: ProposalParameters<BlockNumber, Balance> =
        set_membership_price_proposal();

    pub SetCouncilBudgetIncrementProposalParameters: ProposalParameters<BlockNumber, Balance> =
        set_council_budget_increment_proposal();

    pub SetCouncilorRewardProposalParameters: ProposalParameters<BlockNumber, Balance> =
        set_councilor_reward_proposal();
>>>>>>> bc20d0e9

    pub SetInitialInvitationBalanceProposalParameters: ProposalParameters<BlockNumber, Balance> =
        set_initial_invitation_balance_proposal();

    pub SetMembershipLeadInvitationQuotaProposalParameters: ProposalParameters<BlockNumber, Balance> =
        set_membership_lead_invitation_quota_proposal();

    pub SetReferralCutProposalParameters: ProposalParameters<BlockNumber, Balance> =
        set_referral_cut_proposal();

    pub SetInvitationCountProposalParameters: ProposalParameters<BlockNumber, Balance> =
        set_invitation_count_proposal();

    pub CreateBlogPostProposalParameters: ProposalParameters<BlockNumber, Balance> =
        create_blog_post_proposal();

    pub EditBlogPostProoposalParamters: ProposalParameters<BlockNumber, Balance> =
        edit_blog_post_proposal();

    pub LockBlogPostProposalParameters: ProposalParameters<BlockNumber, Balance> =
        lock_blog_post_proposal();

    pub UnlockBlogPostProposalParameters: ProposalParameters<BlockNumber, Balance> =
        unlock_blog_post_proposal();

    pub VetoProposalProposalParameters: ProposalParameters<BlockNumber, Balance> =
        veto_proposal_proposal();

<<<<<<< HEAD
// Returns all default proposal parameters.
fn default_parameters() -> AllProposalsParameters {
    AllProposalsParameters {
        set_max_validator_count_proposal: defaults::set_max_validator_count_proposal(),
        runtime_upgrade_proposal: defaults::runtime_upgrade_proposal(),
        signal_proposal: defaults::signal_proposal(),
        funding_request_proposal: defaults::funding_request_proposal(),
        create_working_group_lead_opening_proposal:
            defaults::create_working_group_lead_opening_proposal(),
        fill_working_group_lead_opening_proposal:
            defaults::fill_working_group_lead_opening_proposal(),
        update_working_group_budget_proposal: defaults::update_working_group_budget_proposal(),
        decrease_working_group_lead_stake_proposal:
            defaults::decrease_working_group_lead_stake_proposal(),
        slash_working_group_lead_proposal: defaults::slash_working_group_lead_proposal(),
        set_working_group_lead_reward_proposal: defaults::set_working_group_lead_reward_proposal(),
        terminate_working_group_lead_proposal: defaults::terminate_working_group_lead_proposal(),
        amend_constitution_proposal: defaults::amend_constitution_proposal(),
        cancel_working_group_lead_opening_proposal:
            defaults::cancel_working_group_lead_opening_proposal(),
        set_membership_price_proposal: defaults::set_membership_price_proposal(),
        set_council_budget_increment_proposal: defaults::set_council_budget_increment_proposal(),
        set_councilor_reward_proposal: defaults::set_councilor_reward_proposal(),
        set_initial_invitation_balance_proposal: defaults::set_initial_invitation_balance_proposal(
        ),
        set_membership_lead_invitation_quota_proposal:
            defaults::set_membership_lead_invitation_quota_proposal(),
        set_referral_cut_proposal: defaults::set_referral_cut_proposal(),
        set_invitation_count_proposal: defaults::set_invitation_count_proposal(),
        create_blog_post_proposal: defaults::create_blog_post_proposal(),
        edit_blog_post_proposal: defaults::edit_blog_post_proposal(),
        lock_blog_post_proposal: defaults::lock_blog_post_proposal(),
        unlock_blog_post_proposal: defaults::unlock_blog_post_proposal(),
        veto_proposal_proposal: defaults::veto_proposal_proposal(),
        update_global_nft_limit_proposal: defaults::update_global_nft_limit_proposal(),
    }
=======
    pub UpdateChannelPayoutsProposalParameters: ProposalParameters<BlockNumber, Balance> =
        update_channel_payouts_proposal();
>>>>>>> bc20d0e9
}<|MERGE_RESOLUTION|>--- conflicted
+++ resolved
@@ -33,86 +33,13 @@
         signal_proposal();
 
     pub FundingRequestProposalParameters: ProposalParameters<BlockNumber, Balance> =
-<<<<<<< HEAD
-        ALL_PROPOSALS_PARAMETERS.funding_request_proposal;
-    pub CreateWorkingGroupLeadOpeningProposalParameters: ProposalParameters<BlockNumber, Balance> = ALL_PROPOSALS_PARAMETERS.create_working_group_lead_opening_proposal;
-    pub FillWorkingGroupLeadOpeningProposalParameters: ProposalParameters<BlockNumber, Balance> = ALL_PROPOSALS_PARAMETERS.fill_working_group_lead_opening_proposal;
-    pub UpdateWorkingGroupBudgetProposalParameters: ProposalParameters<BlockNumber, Balance> = ALL_PROPOSALS_PARAMETERS.update_working_group_budget_proposal;
-    pub DecreaseWorkingGroupLeadStakeProposalParameters: ProposalParameters<BlockNumber, Balance> =
-        ALL_PROPOSALS_PARAMETERS.decrease_working_group_lead_stake_proposal;
-    pub SlashWorkingGroupLeadProposalParameters: ProposalParameters<BlockNumber, Balance> =
-        ALL_PROPOSALS_PARAMETERS.slash_working_group_lead_proposal;
-    pub SetWorkingGroupLeadRewardProposalParameters: ProposalParameters<BlockNumber, Balance> = ALL_PROPOSALS_PARAMETERS.set_working_group_lead_reward_proposal;
-    pub TerminateWorkingGroupLeadProposalParameters: ProposalParameters<BlockNumber, Balance> = ALL_PROPOSALS_PARAMETERS.terminate_working_group_lead_proposal;
-    pub AmendConstitutionProposalParameters: ProposalParameters<BlockNumber, Balance> = ALL_PROPOSALS_PARAMETERS.amend_constitution_proposal;
-    pub CancelWorkingGroupLeadOpeningProposalParameters: ProposalParameters<BlockNumber, Balance> = ALL_PROPOSALS_PARAMETERS.cancel_working_group_lead_opening_proposal;
-    pub SetMembershipPriceProposalParameters: ProposalParameters<BlockNumber, Balance> =
-        ALL_PROPOSALS_PARAMETERS.set_membership_price_proposal;
-    pub SetCouncilBudgetIncrementProposalParameters: ProposalParameters<BlockNumber, Balance> =
-        ALL_PROPOSALS_PARAMETERS.set_council_budget_increment_proposal;
-    pub SetCouncilorRewardProposalParameters: ProposalParameters<BlockNumber, Balance> =
-        ALL_PROPOSALS_PARAMETERS.set_councilor_reward_proposal;
-    pub SetInitialInvitationBalanceProposalParameters: ProposalParameters<BlockNumber, Balance> =
-        ALL_PROPOSALS_PARAMETERS.set_initial_invitation_balance_proposal;
-    pub SetMembershipLeadInvitationQuotaProposalParameters: ProposalParameters<BlockNumber, Balance> =
-        ALL_PROPOSALS_PARAMETERS.set_membership_lead_invitation_quota_proposal;
-    pub SetReferralCutProposalParameters: ProposalParameters<BlockNumber, Balance> =
-        ALL_PROPOSALS_PARAMETERS.set_referral_cut_proposal;
-    pub SetInvitationCountProposalParameters: ProposalParameters<BlockNumber, Balance> =
-        ALL_PROPOSALS_PARAMETERS.set_invitation_count_proposal;
-    pub CreateBlogPostProposalParameters: ProposalParameters<BlockNumber, Balance> =
-        ALL_PROPOSALS_PARAMETERS.create_blog_post_proposal;
-    pub EditBlogPostProoposalParamters: ProposalParameters<BlockNumber, Balance> =
-        ALL_PROPOSALS_PARAMETERS.edit_blog_post_proposal;
-    pub LockBlogPostProposalParameters: ProposalParameters<BlockNumber, Balance> =
-        ALL_PROPOSALS_PARAMETERS.lock_blog_post_proposal;
-    pub UnlockBlogPostProposalParameters: ProposalParameters<BlockNumber, Balance> =
-        ALL_PROPOSALS_PARAMETERS.unlock_blog_post_proposal;
-    pub VetoProposalProposalParameters: ProposalParameters<BlockNumber, Balance> =
-        ALL_PROPOSALS_PARAMETERS.veto_proposal_proposal;
-    pub UpdateGlobalNftLimitProposalParameters: ProposalParameters<BlockNumber, Balance> =
-        ALL_PROPOSALS_PARAMETERS.update_global_nft_limit_proposal;
-}
-=======
         funding_request_proposal();
->>>>>>> bc20d0e9
 
     pub CreateWorkingGroupLeadOpeningProposalParameters: ProposalParameters<BlockNumber, Balance> =
         create_working_group_lead_opening_proposal();
 
-<<<<<<< HEAD
-struct AllProposalsParameters {
-    pub set_max_validator_count_proposal: ProposalParameters<BlockNumber, Balance>,
-    pub runtime_upgrade_proposal: ProposalParameters<BlockNumber, Balance>,
-    pub signal_proposal: ProposalParameters<BlockNumber, Balance>,
-    pub funding_request_proposal: ProposalParameters<BlockNumber, Balance>,
-    pub create_working_group_lead_opening_proposal: ProposalParameters<BlockNumber, Balance>,
-    pub fill_working_group_lead_opening_proposal: ProposalParameters<BlockNumber, Balance>,
-    pub update_working_group_budget_proposal: ProposalParameters<BlockNumber, Balance>,
-    pub decrease_working_group_lead_stake_proposal: ProposalParameters<BlockNumber, Balance>,
-    pub slash_working_group_lead_proposal: ProposalParameters<BlockNumber, Balance>,
-    pub set_working_group_lead_reward_proposal: ProposalParameters<BlockNumber, Balance>,
-    pub terminate_working_group_lead_proposal: ProposalParameters<BlockNumber, Balance>,
-    pub amend_constitution_proposal: ProposalParameters<BlockNumber, Balance>,
-    pub cancel_working_group_lead_opening_proposal: ProposalParameters<BlockNumber, Balance>,
-    pub set_membership_price_proposal: ProposalParameters<BlockNumber, Balance>,
-    pub set_council_budget_increment_proposal: ProposalParameters<BlockNumber, Balance>,
-    pub set_councilor_reward_proposal: ProposalParameters<BlockNumber, Balance>,
-    pub set_initial_invitation_balance_proposal: ProposalParameters<BlockNumber, Balance>,
-    pub set_membership_lead_invitation_quota_proposal: ProposalParameters<BlockNumber, Balance>,
-    pub set_referral_cut_proposal: ProposalParameters<BlockNumber, Balance>,
-    pub set_invitation_count_proposal: ProposalParameters<BlockNumber, Balance>,
-    pub create_blog_post_proposal: ProposalParameters<BlockNumber, Balance>,
-    pub edit_blog_post_proposal: ProposalParameters<BlockNumber, Balance>,
-    pub lock_blog_post_proposal: ProposalParameters<BlockNumber, Balance>,
-    pub unlock_blog_post_proposal: ProposalParameters<BlockNumber, Balance>,
-    pub veto_proposal_proposal: ProposalParameters<BlockNumber, Balance>,
-    pub update_global_nft_limit_proposal: ProposalParameters<BlockNumber, Balance>,
-}
-=======
     pub FillWorkingGroupLeadOpeningProposalParameters: ProposalParameters<BlockNumber, Balance> =
         fill_working_group_lead_opening_proposal();
->>>>>>> bc20d0e9
 
     pub UpdateWorkingGroupBudgetProposalParameters: ProposalParameters<BlockNumber, Balance> =
         update_working_group_budget_proposal();
@@ -132,60 +59,6 @@
     pub AmendConstitutionProposalParameters: ProposalParameters<BlockNumber, Balance> =
         amend_constitution_proposal();
 
-<<<<<<< HEAD
-    if let lite_json::JsonValue::Object(jo) = json {
-        init_proposal_parameter_object!(params, jo.clone(), set_max_validator_count_proposal);
-        init_proposal_parameter_object!(params, jo.clone(), runtime_upgrade_proposal);
-        init_proposal_parameter_object!(params, jo.clone(), signal_proposal);
-        init_proposal_parameter_object!(params, jo.clone(), funding_request_proposal);
-        init_proposal_parameter_object!(
-            params,
-            jo.clone(),
-            create_working_group_lead_opening_proposal
-        );
-        init_proposal_parameter_object!(
-            params,
-            jo.clone(),
-            fill_working_group_lead_opening_proposal
-        );
-        init_proposal_parameter_object!(params, jo.clone(), update_working_group_budget_proposal);
-        init_proposal_parameter_object!(
-            params,
-            jo.clone(),
-            decrease_working_group_lead_stake_proposal
-        );
-        init_proposal_parameter_object!(params, jo.clone(), slash_working_group_lead_proposal);
-        init_proposal_parameter_object!(params, jo.clone(), set_working_group_lead_reward_proposal);
-        init_proposal_parameter_object!(params, jo.clone(), terminate_working_group_lead_proposal);
-        init_proposal_parameter_object!(params, jo.clone(), amend_constitution_proposal);
-        init_proposal_parameter_object!(
-            params,
-            jo.clone(),
-            cancel_working_group_lead_opening_proposal
-        );
-        init_proposal_parameter_object!(params, jo.clone(), set_membership_price_proposal);
-        init_proposal_parameter_object!(params, jo.clone(), set_council_budget_increment_proposal);
-        init_proposal_parameter_object!(params, jo.clone(), set_councilor_reward_proposal);
-        init_proposal_parameter_object!(
-            params,
-            jo.clone(),
-            set_initial_invitation_balance_proposal
-        );
-        init_proposal_parameter_object!(
-            params,
-            jo.clone(),
-            set_membership_lead_invitation_quota_proposal
-        );
-        init_proposal_parameter_object!(params, jo.clone(), set_referral_cut_proposal);
-        init_proposal_parameter_object!(params, jo.clone(), set_invitation_count_proposal);
-        init_proposal_parameter_object!(params, jo.clone(), create_blog_post_proposal);
-        init_proposal_parameter_object!(params, jo.clone(), edit_blog_post_proposal);
-        init_proposal_parameter_object!(params, jo.clone(), lock_blog_post_proposal);
-        init_proposal_parameter_object!(params, jo.clone(), unlock_blog_post_proposal);
-        init_proposal_parameter_object!(params, jo.clone(), veto_proposal_proposal);
-        init_proposal_parameter_object!(params, jo, update_global_nft_limit_proposal);
-    }
-=======
     pub CancelWorkingGroupLeadOpeningProposalParameters: ProposalParameters<BlockNumber, Balance> =
         cancel_working_group_lead_opening_proposal();
 
@@ -197,7 +70,6 @@
 
     pub SetCouncilorRewardProposalParameters: ProposalParameters<BlockNumber, Balance> =
         set_councilor_reward_proposal();
->>>>>>> bc20d0e9
 
     pub SetInitialInvitationBalanceProposalParameters: ProposalParameters<BlockNumber, Balance> =
         set_initial_invitation_balance_proposal();
@@ -226,45 +98,9 @@
     pub VetoProposalProposalParameters: ProposalParameters<BlockNumber, Balance> =
         veto_proposal_proposal();
 
-<<<<<<< HEAD
-// Returns all default proposal parameters.
-fn default_parameters() -> AllProposalsParameters {
-    AllProposalsParameters {
-        set_max_validator_count_proposal: defaults::set_max_validator_count_proposal(),
-        runtime_upgrade_proposal: defaults::runtime_upgrade_proposal(),
-        signal_proposal: defaults::signal_proposal(),
-        funding_request_proposal: defaults::funding_request_proposal(),
-        create_working_group_lead_opening_proposal:
-            defaults::create_working_group_lead_opening_proposal(),
-        fill_working_group_lead_opening_proposal:
-            defaults::fill_working_group_lead_opening_proposal(),
-        update_working_group_budget_proposal: defaults::update_working_group_budget_proposal(),
-        decrease_working_group_lead_stake_proposal:
-            defaults::decrease_working_group_lead_stake_proposal(),
-        slash_working_group_lead_proposal: defaults::slash_working_group_lead_proposal(),
-        set_working_group_lead_reward_proposal: defaults::set_working_group_lead_reward_proposal(),
-        terminate_working_group_lead_proposal: defaults::terminate_working_group_lead_proposal(),
-        amend_constitution_proposal: defaults::amend_constitution_proposal(),
-        cancel_working_group_lead_opening_proposal:
-            defaults::cancel_working_group_lead_opening_proposal(),
-        set_membership_price_proposal: defaults::set_membership_price_proposal(),
-        set_council_budget_increment_proposal: defaults::set_council_budget_increment_proposal(),
-        set_councilor_reward_proposal: defaults::set_councilor_reward_proposal(),
-        set_initial_invitation_balance_proposal: defaults::set_initial_invitation_balance_proposal(
-        ),
-        set_membership_lead_invitation_quota_proposal:
-            defaults::set_membership_lead_invitation_quota_proposal(),
-        set_referral_cut_proposal: defaults::set_referral_cut_proposal(),
-        set_invitation_count_proposal: defaults::set_invitation_count_proposal(),
-        create_blog_post_proposal: defaults::create_blog_post_proposal(),
-        edit_blog_post_proposal: defaults::edit_blog_post_proposal(),
-        lock_blog_post_proposal: defaults::lock_blog_post_proposal(),
-        unlock_blog_post_proposal: defaults::unlock_blog_post_proposal(),
-        veto_proposal_proposal: defaults::veto_proposal_proposal(),
-        update_global_nft_limit_proposal: defaults::update_global_nft_limit_proposal(),
-    }
-=======
+    pub UpdateGlobalNftLimitProposalParameters: ProposalParameters<BlockNumber, Balance> =
+        update_global_nft_limit_proposal();
+
     pub UpdateChannelPayoutsProposalParameters: ProposalParameters<BlockNumber, Balance> =
         update_channel_payouts_proposal();
->>>>>>> bc20d0e9
 }