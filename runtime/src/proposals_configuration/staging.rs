--- conflicted
+++ resolved
@@ -357,18 +357,25 @@
     }
 }
 
-<<<<<<< HEAD
 // TODO (luxor/reward-curve-proposal): adjust parameters
 // Proposal parameters for the 'Set Era Payout Damping Factor' proposal
 pub(crate) fn set_era_payout_damping_factor() -> ProposalParameters<BlockNumber, Balance> {
     ProposalParameters {
         voting_period: days!(3),
-=======
+        grace_period: 0,
+        approval_quorum_percentage: TWO_OUT_OF_THREE,
+        approval_threshold_percentage: TWO_OUT_OF_THREE,
+        slashing_quorum_percentage: ALL,
+        slashing_threshold_percentage: ALL,
+        required_stake: Some(dollars!(50)),
+        constitutionality: 1,
+    }
+}
+
 // Proposal parameters for the 'Decrease Council Budget' proposal
 pub(crate) fn decrease_council_budget() -> ProposalParameters<BlockNumber, Balance> {
     ProposalParameters {
         voting_period: minutes!(20),
->>>>>>> ab93b734
         grace_period: 0,
         approval_quorum_percentage: TWO_OUT_OF_THREE,
         approval_threshold_percentage: TWO_OUT_OF_THREE,
