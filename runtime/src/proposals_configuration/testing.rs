//! This module contains testing parameters for the runtime codex proposals,
//! suitable for automated integration testing.

use crate::{currency, Balance, BlockNumber, ProposalParameters};

// Proposal parameters for the 'Set Max Validator Count' proposal
pub(crate) fn set_max_validator_count_proposal() -> ProposalParameters<BlockNumber, Balance> {
    ProposalParameters {
        voting_period: 30,
        grace_period: 0,
        approval_quorum_percentage: 66,
        approval_threshold_percentage: 80,
        slashing_quorum_percentage: 60,
        slashing_threshold_percentage: 80,
        required_stake: Some(currency::DOLLARS.saturating_mul(100)),
        constitutionality: 1,
    }
}

// Proposal parameters for the 'Runtime Upgrade' proposal
pub(crate) fn runtime_upgrade_proposal() -> ProposalParameters<BlockNumber, Balance> {
    ProposalParameters {
        voting_period: 100,
        grace_period: 40,
        approval_quorum_percentage: 80,
        approval_threshold_percentage: 100,
        slashing_quorum_percentage: 60,
        slashing_threshold_percentage: 80,
        required_stake: Some(currency::DOLLARS.saturating_mul(1000)),
        constitutionality: 2,
    }
}

// Proposal parameters for the 'Signal' proposal
pub(crate) fn signal_proposal() -> ProposalParameters<BlockNumber, Balance> {
    ProposalParameters {
        voting_period: 30,
        grace_period: 0,
        approval_quorum_percentage: 60,
        approval_threshold_percentage: 80,
        slashing_quorum_percentage: 60,
        slashing_threshold_percentage: 80,
        required_stake: Some(currency::DOLLARS.saturating_mul(25)),
        constitutionality: 1,
    }
}

// Proposal parameters for the 'Funding Request' proposal
pub(crate) fn funding_request_proposal() -> ProposalParameters<BlockNumber, Balance> {
    ProposalParameters {
        voting_period: 30,
        grace_period: 20,
        approval_quorum_percentage: 60,
        approval_threshold_percentage: 80,
        slashing_quorum_percentage: 60,
        slashing_threshold_percentage: 80,
        required_stake: Some(currency::DOLLARS.saturating_mul(25)),
        constitutionality: 1,
    }
}
// Proposal parameters for the 'Create Working Group Lead Opening' proposal
pub(crate) fn create_working_group_lead_opening_proposal(
) -> ProposalParameters<BlockNumber, Balance> {
    ProposalParameters {
        voting_period: 30,
        grace_period: 0,
        approval_quorum_percentage: 60,
        approval_threshold_percentage: 80,
        slashing_quorum_percentage: 60,
        slashing_threshold_percentage: 80,
        required_stake: Some(currency::DOLLARS.saturating_mul(100)),
        constitutionality: 1,
    }
}

// Proposal parameters for the 'Fill Working Group Lead Opening' proposal
pub(crate) fn fill_working_group_lead_opening_proposal() -> ProposalParameters<BlockNumber, Balance>
{
    ProposalParameters {
        voting_period: 30,
        grace_period: 0,
        approval_quorum_percentage: 60,
        approval_threshold_percentage: 75,
        slashing_quorum_percentage: 60,
        slashing_threshold_percentage: 80,
        required_stake: Some(currency::DOLLARS.saturating_mul(50)),
        constitutionality: 1,
    }
}

// Proposal parameters for the 'Update Working Group Budget' proposal
pub(crate) fn update_working_group_budget_proposal() -> ProposalParameters<BlockNumber, Balance> {
    ProposalParameters {
        voting_period: 30,
        grace_period: 0,
        approval_quorum_percentage: 60,
        approval_threshold_percentage: 75,
        slashing_quorum_percentage: 60,
        slashing_threshold_percentage: 80,
        required_stake: Some(currency::DOLLARS.saturating_mul(50)),
        constitutionality: 1,
    }
}

// Proposal parameters for the 'Decrease Working Group Lead Stake' proposal
pub(crate) fn decrease_working_group_lead_stake_proposal(
) -> ProposalParameters<BlockNumber, Balance> {
    ProposalParameters {
        voting_period: 30,
        grace_period: 0,
        approval_quorum_percentage: 60,
        approval_threshold_percentage: 75,
        slashing_quorum_percentage: 60,
        slashing_threshold_percentage: 80,
        required_stake: Some(currency::DOLLARS.saturating_mul(50)),
        constitutionality: 1,
    }
}

// Proposal parameters for the 'Slash Working Group Lead' proposal
pub const fn slash_working_group_lead_proposal() -> ProposalParameters<BlockNumber, Balance> {
    ProposalParameters {
        voting_period: 30,
        grace_period: 0,
        approval_quorum_percentage: 60,
        approval_threshold_percentage: 75,
        slashing_quorum_percentage: 60,
        slashing_threshold_percentage: 80,
        required_stake: Some(currency::DOLLARS.saturating_mul(50)),
        constitutionality: 1,
    }
}

// Proposal parameters for the 'Set Working Group Lead Reward' proposal
pub(crate) fn set_working_group_lead_reward_proposal() -> ProposalParameters<BlockNumber, Balance> {
    ProposalParameters {
        voting_period: 30,
        grace_period: 0,
        approval_quorum_percentage: 60,
        approval_threshold_percentage: 75,
        slashing_quorum_percentage: 60,
        slashing_threshold_percentage: 80,
        required_stake: Some(currency::DOLLARS.saturating_mul(50)),
        constitutionality: 1,
    }
}

// Proposal parameters for the 'Terminate Working Group Lead' proposal
pub(crate) fn terminate_working_group_lead_proposal() -> ProposalParameters<BlockNumber, Balance> {
    ProposalParameters {
        voting_period: 30,
        grace_period: 0,
        approval_quorum_percentage: 66,
        approval_threshold_percentage: 80,
        slashing_quorum_percentage: 60,
        slashing_threshold_percentage: 80,
        required_stake: Some(currency::DOLLARS.saturating_mul(100)),
        constitutionality: 1,
    }
}

// Proposal parameters for the 'Amend Constitution' proposal
pub(crate) fn amend_constitution_proposal() -> ProposalParameters<BlockNumber, Balance> {
    ProposalParameters {
        voting_period: 30,
        grace_period: 40,
        approval_quorum_percentage: 80,
        approval_threshold_percentage: 100,
        slashing_quorum_percentage: 60,
        slashing_threshold_percentage: 80,
        required_stake: Some(currency::DOLLARS.saturating_mul(1000)),
        constitutionality: 2,
    }
}

// Proposal parameters for the 'Cancel Working Group Lead Opening' proposal
pub(crate) fn cancel_working_group_lead_opening_proposal(
) -> ProposalParameters<BlockNumber, Balance> {
    ProposalParameters {
        voting_period: 30,
        grace_period: 0,
        approval_quorum_percentage: 60,
        approval_threshold_percentage: 75,
        slashing_quorum_percentage: 60,
        slashing_threshold_percentage: 80,
        required_stake: Some(currency::DOLLARS.saturating_mul(50)),
        constitutionality: 1,
    }
}

// Proposal parameters for the 'Set Membership Price' proposal
pub(crate) fn set_membership_price_proposal() -> ProposalParameters<BlockNumber, Balance> {
    ProposalParameters {
        voting_period: 30,
        grace_period: 20,
        approval_quorum_percentage: 60,
        approval_threshold_percentage: 75,
        slashing_quorum_percentage: 60,
        slashing_threshold_percentage: 80,
        required_stake: Some(currency::DOLLARS.saturating_mul(50)),
        constitutionality: 1,
    }
}

// Proposal parameters for the 'Set Council Budget Increment' proposal
pub(crate) fn set_council_budget_increment_proposal() -> ProposalParameters<BlockNumber, Balance> {
    ProposalParameters {
        voting_period: 30,
        grace_period: 20,
        approval_quorum_percentage: 66,
        approval_threshold_percentage: 80,
        slashing_quorum_percentage: 60,
        slashing_threshold_percentage: 80,
        required_stake: Some(currency::DOLLARS.saturating_mul(200)),
        constitutionality: 1,
    }
}

// Proposal parameters for the 'Set Councilor Reward' proposal
pub(crate) fn set_councilor_reward_proposal() -> ProposalParameters<BlockNumber, Balance> {
    ProposalParameters {
        voting_period: 30,
        grace_period: 40, // A council term
        approval_quorum_percentage: 66,
        approval_threshold_percentage: 80,
        slashing_quorum_percentage: 60,
        slashing_threshold_percentage: 80,
        required_stake: Some(currency::DOLLARS.saturating_mul(200)),
        constitutionality: 2,
    }
}

// Proposal parameters for the 'Set Initial Invitation Balance' proposal
pub(crate) fn set_initial_invitation_balance_proposal() -> ProposalParameters<BlockNumber, Balance>
{
    ProposalParameters {
        voting_period: 30,
        grace_period: 20,
        approval_quorum_percentage: 60,
        approval_threshold_percentage: 75,
        slashing_quorum_percentage: 60,
        slashing_threshold_percentage: 80,
        required_stake: Some(currency::DOLLARS.saturating_mul(50)),
        constitutionality: 1,
    }
}

// Proposal parameters for the 'Set Initial Invitation Quota' proposal
// The parameter for this proposal still have to be more carefully reviewed
pub(crate) fn set_membership_lead_invitation_quota_proposal(
) -> ProposalParameters<BlockNumber, Balance> {
    ProposalParameters {
        voting_period: 30,
        grace_period: 20,
        approval_quorum_percentage: 60,
        approval_threshold_percentage: 75,
        slashing_quorum_percentage: 60,
        slashing_threshold_percentage: 80,
        required_stake: Some(currency::DOLLARS.saturating_mul(50)),
        constitutionality: 1,
    }
}

// Proposal parameters for the 'Set Referral Cut' proposal
pub(crate) fn set_referral_cut_proposal() -> ProposalParameters<BlockNumber, Balance> {
    ProposalParameters {
        voting_period: 30,
        grace_period: 20,
        approval_quorum_percentage: 60,
        approval_threshold_percentage: 75,
        slashing_quorum_percentage: 60,
        slashing_threshold_percentage: 80,
        required_stake: Some(currency::DOLLARS.saturating_mul(50)),
        constitutionality: 1,
    }
}

// Proposal parameters for the 'Set Initial Invitation Count' proposal
pub(crate) fn set_invitation_count_proposal() -> ProposalParameters<BlockNumber, Balance> {
    ProposalParameters {
        voting_period: 30,
        grace_period: 20,
        approval_quorum_percentage: 60,
        approval_threshold_percentage: 75,
        slashing_quorum_percentage: 60,
        slashing_threshold_percentage: 80,
        required_stake: Some(currency::DOLLARS.saturating_mul(50)),
        constitutionality: 1,
    }
}

// Proposal parameters for the 'Veto Proposal' proposal
pub(crate) fn veto_proposal_proposal() -> ProposalParameters<BlockNumber, Balance> {
    ProposalParameters {
        // Doesn't make sense to be longer than longest grace period of all other proposals?
        voting_period: 30,
        grace_period: 0,
        approval_quorum_percentage: 75,
        approval_threshold_percentage: 80,
        slashing_quorum_percentage: 60,
        slashing_threshold_percentage: 66,
        required_stake: Some(currency::DOLLARS.saturating_mul(1000)),
        constitutionality: 1,
    }
}

// Proposal parameters for the 'Update global NFT limit' proposal
pub(crate) fn update_global_nft_limit_proposal() -> ProposalParameters<BlockNumber, Balance> {
    ProposalParameters {
        voting_period: 30,
        grace_period: 0,
        approval_quorum_percentage: 60,
        approval_threshold_percentage: 80,
        slashing_quorum_percentage: 60,
        slashing_threshold_percentage: 80,
        required_stake: Some(currency::DOLLARS.saturating_mul(100)),
        constitutionality: 1,
    }
}

// Proposal parameters for the 'Update Channel Payouts' proposal
pub(crate) fn update_channel_payouts_proposal() -> ProposalParameters<BlockNumber, Balance> {
    ProposalParameters {
        voting_period: 30,
        grace_period: 0,
        approval_quorum_percentage: 60,
        approval_threshold_percentage: 80,
        slashing_quorum_percentage: 60,
        slashing_threshold_percentage: 80,
        required_stake: Some(currency::DOLLARS.saturating_mul(100)),
        constitutionality: 1,
    }
}

// Proposal parameters for the 'Freeze Pallet' proposal
pub(crate) fn freeze_pallet_proposal() -> ProposalParameters<BlockNumber, Balance> {
    ProposalParameters {
        voting_period: 30,
        grace_period: 0,
        approval_quorum_percentage: 60,
        approval_threshold_percentage: 75,
        slashing_quorum_percentage: 60,
        slashing_threshold_percentage: 80,
        required_stake: Some(currency::DOLLARS.saturating_mul(50)),
        constitutionality: 1,
    }
}

<<<<<<< HEAD
// TODO (luxor/reward-curve-proposal): adjust parameters
// Proposal parameters for the 'Set Era Payout Damping Factor' proposal
pub(crate) fn set_era_payout_damping_factor() -> ProposalParameters<BlockNumber, Balance> {
    ProposalParameters {
        voting_period: days!(3),
        grace_period: 0,
        approval_quorum_percentage: TWO_OUT_OF_THREE,
        approval_threshold_percentage: TWO_OUT_OF_THREE,
        slashing_quorum_percentage: ALL,
        slashing_threshold_percentage: ALL,
        required_stake: Some(dollars!(50)),
=======
// Proposal parameters for the 'Decrease Council Budget' proposal
pub(crate) fn decrease_council_budget() -> ProposalParameters<BlockNumber, Balance> {
    ProposalParameters {
        voting_period: 30,
        grace_period: 0,
        approval_quorum_percentage: 60,
        approval_threshold_percentage: 75,
        slashing_quorum_percentage: 60,
        slashing_threshold_percentage: 80,
        required_stake: Some(currency::DOLLARS.saturating_mul(50)),
>>>>>>> ab93b734
        constitutionality: 1,
    }
}<|MERGE_RESOLUTION|>--- conflicted
+++ resolved
@@ -346,7 +346,6 @@
     }
 }
 
-<<<<<<< HEAD
 // TODO (luxor/reward-curve-proposal): adjust parameters
 // Proposal parameters for the 'Set Era Payout Damping Factor' proposal
 pub(crate) fn set_era_payout_damping_factor() -> ProposalParameters<BlockNumber, Balance> {
@@ -358,7 +357,10 @@
         slashing_quorum_percentage: ALL,
         slashing_threshold_percentage: ALL,
         required_stake: Some(dollars!(50)),
-=======
+        constitutionality: 1,
+    }
+}
+
 // Proposal parameters for the 'Decrease Council Budget' proposal
 pub(crate) fn decrease_council_budget() -> ProposalParameters<BlockNumber, Balance> {
     ProposalParameters {
@@ -369,7 +371,6 @@
         slashing_quorum_percentage: 60,
         slashing_threshold_percentage: 80,
         required_stake: Some(currency::DOLLARS.saturating_mul(50)),
->>>>>>> ab93b734
         constitutionality: 1,
     }
 }