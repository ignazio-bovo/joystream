--- conflicted
+++ resolved
@@ -111,7 +111,8 @@
         [council, Council]
         // [bounty, Bounty]
         [joystream_utility, JoystreamUtility]
-        [storage, Storage]
+        [storage, Storage],
+        [project_token, ProjectToken],
     );
 }
 
@@ -357,35 +358,6 @@
             use baseline::Pallet as BaselineBench;
 
             use frame_system::RawOrigin;
-<<<<<<< HEAD
-            use crate::ProposalsDiscussion;
-            use crate::ProposalsEngine;
-            use crate::ProposalsCodex;
-            use crate::Constitution;
-            use crate::Forum;
-            use crate::Members;
-            use crate::ContentWorkingGroup;
-            use crate::Utility;
-            use crate::Timestamp;
-            use crate::ImOnline;
-            use crate::Council;
-            use crate::Referendum;
-            use crate::Bounty;
-            use crate::Blog;
-            use crate::JoystreamUtility;
-            use crate::Staking;
-            use crate::Storage;
-            use crate::ProjectToken;
-
-
-            // Trying to add benchmarks directly to the Session Pallet caused cyclic dependency issues.
-            // To get around that, we separated the Session benchmarks into its own crate, which is why
-            // we need these two lines below.
-            impl pallet_session_benchmarking::Trait for Runtime {}
-            impl frame_system_benchmarking::Trait for Runtime {}
-            impl referendum::OptionCreator<<Runtime as frame_system::Trait>::AccountId, <Runtime as common::membership::MembershipTypes>::MemberId> for Runtime {
-                fn create_option(account_id: <Runtime as frame_system::Trait>::AccountId, member_id: <Runtime as common::membership::MembershipTypes>::MemberId) {
-=======
 
             impl pallet_session_benchmarking::Config for Runtime {}
             impl pallet_offences_benchmarking::Config for Runtime {}
@@ -395,7 +367,6 @@
 
             impl referendum::OptionCreator<<Runtime as frame_system::Config>::AccountId, <Runtime as common::membership::MembershipTypes>::MemberId> for Runtime {
                 fn create_option(account_id: <Runtime as frame_system::Config>::AccountId, member_id: <Runtime as common::membership::MembershipTypes>::MemberId) {
->>>>>>> 041602ea
                     crate::council::Module::<Runtime>::announce_candidacy(
                         RawOrigin::Signed(account_id.clone()).into(),
                         member_id,
@@ -451,42 +422,6 @@
             // defined benchmarks (in define_benchmarks!) will be added to the batches vec
             add_benchmarks!(params, batches);
 
-<<<<<<< HEAD
-            // Note: For benchmarking Stake and Balances we need to change ExistentialDeposit to
-            // a non-zero value.
-            // For now, due to the complexity grandpa and babe aren't benchmarked automatically
-            // we should use the default manually created weights.
-            // Finally, pallet_offences have no `WeightInfo` so there's no need to benchmark it
-            // the benchmark is only for illustrative pourpuses.
-
-            // Frame benchmarks
-            add_benchmark!(params, batches, frame_system, SystemBench::<Runtime>);
-            add_benchmark!(params, batches, substrate_utility, Utility);
-            add_benchmark!(params, batches, pallet_timestamp, Timestamp);
-            add_benchmark!(params, batches, pallet_session, SessionBench::<Runtime>);
-            add_benchmark!(params, batches, pallet_im_online, ImOnline);
-            add_benchmark!(params, batches, pallet_balances, Balances);
-            add_benchmark!(params, batches, pallet_staking, Staking);
-
-            // Joystream Benchmarks
-            add_benchmark!(params, batches, proposals_discussion, ProposalsDiscussion);
-            add_benchmark!(params, batches, proposals_codex, ProposalsCodex);
-            add_benchmark!(params, batches, proposals_engine, ProposalsEngine);
-            add_benchmark!(params, batches, membership, Members);
-            add_benchmark!(params, batches, forum, Forum);
-            add_benchmark!(params, batches, pallet_constitution, Constitution);
-            add_benchmark!(params, batches, working_group, ContentWorkingGroup);
-            add_benchmark!(params, batches, referendum, Referendum);
-            add_benchmark!(params, batches, council, Council);
-            add_benchmark!(params, batches, bounty, Bounty);
-            add_benchmark!(params, batches, blog, Blog);
-            add_benchmark!(params, batches, joystream_utility, JoystreamUtility);
-            add_benchmark!(params, batches, storage, Storage);
-            add_benchmark!(params, batches, project_token, ProjectToken);
-
-            if batches.is_empty() { return Err("Benchmark not found for this pallet.".into()) }
-=======
->>>>>>> 041602ea
             Ok(batches)
         }
     }
