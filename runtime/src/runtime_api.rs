--- conflicted
+++ resolved
@@ -293,11 +293,6 @@
             use crate::Blog;
             use crate::JoystreamUtility;
             use crate::Staking;
-<<<<<<< HEAD
-//            use crate::StorageV2;
-=======
-            use crate::Storage;
->>>>>>> 41d156c0
 
 
             // Trying to add benchmarks directly to the Session Pallet caused cyclic dependency issues.
@@ -391,11 +386,7 @@
             add_benchmark!(params, batches, bounty, Bounty);
             add_benchmark!(params, batches, blog, Blog);
             add_benchmark!(params, batches, joystream_utility, JoystreamUtility);
-<<<<<<< HEAD
-//            add_benchmark!(params, batches, storage_v2, StorageV2);
-=======
-            add_benchmark!(params, batches, storage, Storage);
->>>>>>> 41d156c0
+            // add_benchmark!(params, batches, storage, Storage);
 
             if batches.is_empty() { return Err("Benchmark not found for this pallet.".into()) }
             Ok(batches)
