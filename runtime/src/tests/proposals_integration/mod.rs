--- conflicted
+++ resolved
@@ -614,161 +614,6 @@
 }
 
 #[test]
-<<<<<<< HEAD
-fn create_blog_post_proposal_execution_succeeds() {
-    initial_test_ext().execute_with(|| {
-        let member_id = create_new_members(1)[0];
-        let account_id = account_from_member_id(member_id);
-        let council_budget = 5_000_000;
-
-        assert!(Council::set_budget(RawOrigin::Root.into(), council_budget).is_ok());
-
-        let codex_extrinsic_test_fixture = CodexProposalTestFixture::default_for_call(|| {
-            let general_proposal_parameters = GeneralProposalParameters::<Runtime> {
-                member_id,
-                title: b"title".to_vec(),
-                description: b"body".to_vec(),
-                staking_account_id: Some(account_id.clone()),
-                exact_execution_block: None,
-            };
-
-            ProposalsCodex::create_proposal(
-                RawOrigin::Signed(account_id.clone()).into(),
-                general_proposal_parameters,
-                ProposalDetails::CreateBlogPost(vec![0u8], vec![0u8]),
-            )
-        })
-        .with_member_id(member_id as u64);
-
-        assert_eq!(Blog::post_count(), 0);
-
-        codex_extrinsic_test_fixture.call_extrinsic_and_assert();
-        let params = <Runtime as proposals_codex::Config>::CreateBlogPostProposalParameters::get();
-        run_to_block(System::block_number() + params.grace_period + 1);
-
-        assert_eq!(Blog::post_count(), 1);
-    });
-}
-
-#[test]
-fn edit_blog_post_proposal_execution_succeeds() {
-    initial_test_ext().execute_with(|| {
-        let member_id = create_new_members(1)[0];
-        let account_id = account_from_member_id(member_id);
-        let council_budget = 5_000_000;
-
-        assert!(Council::set_budget(RawOrigin::Root.into(), council_budget).is_ok());
-
-        let post_id = Blog::post_count();
-        Blog::create_post(RawOrigin::Root.into(), vec![0u8], vec![0u8]).unwrap();
-
-        let codex_extrinsic_test_fixture = CodexProposalTestFixture::default_for_call(|| {
-            let general_proposal_parameters = GeneralProposalParameters::<Runtime> {
-                member_id,
-                title: b"title".to_vec(),
-                description: b"body".to_vec(),
-                staking_account_id: Some(account_id.clone()),
-                exact_execution_block: None,
-            };
-
-            ProposalsCodex::create_proposal(
-                RawOrigin::Signed(account_id.clone()).into(),
-                general_proposal_parameters,
-                ProposalDetails::EditBlogPost(post_id, Some(vec![1u8]), None),
-            )
-        })
-        .with_member_id(member_id as u64);
-
-        codex_extrinsic_test_fixture.call_extrinsic_and_assert();
-        let params = <Runtime as proposals_codex::Config>::EditBlogPostProoposalParamters::get();
-        run_to_block(System::block_number() + params.grace_period + 1);
-
-        assert!(Blog::post_by_id(post_id) == blog::Post::new(&[1u8], &[0u8]));
-    });
-}
-
-#[test]
-fn lock_blog_post_proposal_execution_succeeds() {
-    initial_test_ext().execute_with(|| {
-        let member_id = create_new_members(1)[0];
-        let account_id = account_from_member_id(member_id);
-        let council_budget = 5_000_000;
-
-        assert!(Council::set_budget(RawOrigin::Root.into(), council_budget).is_ok());
-
-        let post_id = Blog::post_count();
-        Blog::create_post(RawOrigin::Root.into(), vec![0u8], vec![0u8]).unwrap();
-
-        let codex_extrinsic_test_fixture = CodexProposalTestFixture::default_for_call(|| {
-            let general_proposal_parameters = GeneralProposalParameters::<Runtime> {
-                member_id,
-                title: b"title".to_vec(),
-                description: b"body".to_vec(),
-                staking_account_id: Some(account_id.clone()),
-                exact_execution_block: None,
-            };
-
-            ProposalsCodex::create_proposal(
-                RawOrigin::Signed(account_id.clone()).into(),
-                general_proposal_parameters,
-                ProposalDetails::LockBlogPost(post_id),
-            )
-        })
-        .with_member_id(member_id as u64);
-
-        assert_eq!(Blog::post_by_id(post_id).is_locked(), false);
-
-        codex_extrinsic_test_fixture.call_extrinsic_and_assert();
-        let params = <Runtime as proposals_codex::Config>::LockBlogPostProposalParameters::get();
-        run_to_block(System::block_number() + params.grace_period + 1);
-
-        assert_eq!(Blog::post_by_id(post_id).is_locked(), true);
-    });
-}
-
-#[test]
-fn unlock_blog_post_proposal_execution_succeeds() {
-    initial_test_ext().execute_with(|| {
-        let member_id = create_new_members(1)[0];
-        let account_id = account_from_member_id(member_id);
-        let council_budget = 5_000_000;
-
-        assert!(Council::set_budget(RawOrigin::Root.into(), council_budget).is_ok());
-
-        let post_id = Blog::post_count();
-        Blog::create_post(RawOrigin::Root.into(), vec![0u8], vec![0u8]).unwrap();
-        Blog::lock_post(RawOrigin::Root.into(), post_id).unwrap();
-
-        let codex_extrinsic_test_fixture = CodexProposalTestFixture::default_for_call(|| {
-            let general_proposal_parameters = GeneralProposalParameters::<Runtime> {
-                member_id,
-                title: b"title".to_vec(),
-                description: b"body".to_vec(),
-                staking_account_id: Some(account_id.clone()),
-                exact_execution_block: None,
-            };
-
-            ProposalsCodex::create_proposal(
-                RawOrigin::Signed(account_id.clone()).into(),
-                general_proposal_parameters,
-                ProposalDetails::UnlockBlogPost(post_id),
-            )
-        })
-        .with_member_id(member_id as u64);
-
-        assert_eq!(Blog::post_by_id(0).is_locked(), true);
-
-        codex_extrinsic_test_fixture.call_extrinsic_and_assert();
-        let params = <Runtime as proposals_codex::Config>::UnlockBlogPostProposalParameters::get();
-        run_to_block(System::block_number() + params.grace_period + 1);
-
-        assert_eq!(Blog::post_by_id(0).is_locked(), false);
-    });
-}
-
-#[test]
-=======
->>>>>>> de15254e
 fn veto_proposal_proposal_execution_succeeds() {
     initial_test_ext().execute_with(|| {
         let member_id = create_new_members(1)[0];
