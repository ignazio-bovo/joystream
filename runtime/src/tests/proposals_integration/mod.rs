//! Proposals integration tests - with stake, membership, governance modules.

#![cfg(test)]

mod working_group_proposals;

use crate::{BlockNumber, ProposalCancellationFee, Runtime};
use codec::Encode;
use governance::election_params::ElectionParameters;
use membership;
use proposals_engine::{
    ApprovedProposalDecision, BalanceOf, Proposal, ProposalCreationParameters, ProposalParameters,
    ProposalStatus, VoteKind, VotersParameters, VotingResults,
};

use frame_support::dispatch::{DispatchError, DispatchResult};
use frame_support::traits::{Currency, OnFinalize, OnInitialize};
use frame_support::{StorageMap, StorageValue};
use frame_system::RawOrigin;
use sp_runtime::AccountId32;

use super::{increase_total_balance_issuance_using_account_id, initial_test_ext, insert_member};

use crate::CouncilManager;

pub type Balances = pallet_balances::Module<Runtime>;
pub type System = frame_system::Module<Runtime>;
pub type ProposalsEngine = proposals_engine::Module<Runtime>;
pub type Council = governance::council::Module<Runtime>;
pub type Election = governance::election::Module<Runtime>;
pub type ProposalCodex = proposals_codex::Module<Runtime>;

fn setup_members(count: u8) {
    for i in 0..count {
        let account_id: [u8; 32] = [i; 32];
        let account_id_converted: AccountId32 = account_id.clone().into();
        insert_member(account_id_converted);
    }
}

fn setup_council() {
    let councilor0 = AccountId32::default();
    let councilor1: [u8; 32] = [1; 32];
    let councilor2: [u8; 32] = [2; 32];
    let councilor3: [u8; 32] = [3; 32];
    let councilor4: [u8; 32] = [4; 32];
    let councilor5: [u8; 32] = [5; 32];
    assert!(Council::set_council(
        frame_system::RawOrigin::Root.into(),
        vec![
            councilor0,
            councilor1.into(),
            councilor2.into(),
            councilor3.into(),
            councilor4.into(),
            councilor5.into()
        ]
    )
    .is_ok());
}

<<<<<<< HEAD
pub(crate) fn increase_total_balance_issuance_using_account_id(
    account_id: AccountId32,
    balance: u128,
) {
    type Balances = pallet_balances::Module<Runtime>;
    let initial_balance = Balances::total_issuance();
    {
        let _ = Balances::deposit_creating(&account_id, balance);
    }
    assert_eq!(Balances::total_issuance(), initial_balance + balance);
}

=======
>>>>>>> 0fd971c1
// Recommendation from Parity on testing on_finalize
// https://substrate.dev/docs/en/next/development/module/tests
fn run_to_block(n: BlockNumber) {
    while System::block_number() < n {
        <System as OnFinalize<BlockNumber>>::on_finalize(System::block_number());
        <Election as OnFinalize<BlockNumber>>::on_finalize(System::block_number());
        <ProposalsEngine as OnFinalize<BlockNumber>>::on_finalize(System::block_number());
        System::set_block_number(System::block_number() + 1);
        <System as OnInitialize<BlockNumber>>::on_initialize(System::block_number());
        <Election as OnInitialize<BlockNumber>>::on_initialize(System::block_number());
        <ProposalsEngine as OnInitialize<BlockNumber>>::on_initialize(System::block_number());
    }
}

struct VoteGenerator {
    proposal_id: u32,
    current_account_id: AccountId32,
    current_account_id_seed: u8,
    current_voter_id: u64,
    pub auto_increment_voter_id: bool,
}

impl VoteGenerator {
    fn new(proposal_id: u32) -> Self {
        VoteGenerator {
            proposal_id,
            current_voter_id: 0,
            current_account_id_seed: 0,
            current_account_id: AccountId32::default(),
            auto_increment_voter_id: true,
        }
    }
    fn vote_and_assert_ok(&mut self, vote_kind: VoteKind) {
        self.vote_and_assert(vote_kind, Ok(()));
    }

    fn vote_and_assert(&mut self, vote_kind: VoteKind, expected_result: DispatchResult) {
        assert_eq!(self.vote(vote_kind.clone()), expected_result);
    }

    fn vote(&mut self, vote_kind: VoteKind) -> DispatchResult {
        if self.auto_increment_voter_id {
            self.current_account_id_seed += 1;
            self.current_voter_id += 1;
            let account_id: [u8; 32] = [self.current_account_id_seed; 32];
            self.current_account_id = account_id.into();
        }

        ProposalsEngine::vote(
            frame_system::RawOrigin::Signed(self.current_account_id.clone()).into(),
            self.current_voter_id,
            self.proposal_id,
            vote_kind,
            Vec::new(),
        )
    }
}

#[derive(Clone)]
struct DummyProposalFixture {
    parameters: ProposalParameters<u32, u128>,
    account_id: AccountId32,
    proposer_id: u64,
    proposal_code: Vec<u8>,
    title: Vec<u8>,
    description: Vec<u8>,
    staking_account_id: Option<AccountId32>,
    exact_execution_block: Option<u32>,
}

impl Default for DummyProposalFixture {
    fn default() -> Self {
        let title = b"title".to_vec();
        let description = b"description".to_vec();
        let dummy_proposal =
            proposals_codex::Call::<Runtime>::execute_text_proposal(b"text".to_vec());

        DummyProposalFixture {
            parameters: ProposalParameters {
                voting_period: 3,
                approval_quorum_percentage: 60,
                approval_threshold_percentage: 60,
                slashing_quorum_percentage: 60,
                slashing_threshold_percentage: 60,
                grace_period: 0,
                required_stake: None,
                constitutionality: 1,
            },
            account_id: <Runtime as frame_system::Trait>::AccountId::default(),
            proposer_id: 0,
            proposal_code: dummy_proposal.encode(),
            title,
            description,
            staking_account_id: None,
            exact_execution_block: None,
        }
    }
}

impl DummyProposalFixture {
    fn with_parameters(self, parameters: ProposalParameters<u32, u128>) -> Self {
        DummyProposalFixture { parameters, ..self }
    }

    fn with_constitutionality(&self, constitutionality: u32) -> Self {
        DummyProposalFixture {
            parameters: ProposalParameters {
                constitutionality,
                ..self.parameters
            },
            ..self.clone()
        }
    }

    fn with_account_id(self, account_id: AccountId32) -> Self {
        DummyProposalFixture { account_id, ..self }
    }

    fn with_voting_period(self, voting_period: u32) -> Self {
        DummyProposalFixture {
            parameters: ProposalParameters {
                voting_period,
                ..self.parameters
            },
            ..self
        }
    }

    fn with_stake(self, account_id: AccountId32) -> Self {
        DummyProposalFixture {
            staking_account_id: Some(account_id),
            ..self
        }
    }

    fn with_proposer(self, proposer_id: u64) -> Self {
        DummyProposalFixture {
            proposer_id,
            ..self
        }
    }

    fn create_proposal_and_assert(self, result: Result<u32, DispatchError>) -> Option<u32> {
        let proposal_id_result = ProposalsEngine::create_proposal(ProposalCreationParameters {
            account_id: self.account_id,
            proposer_id: self.proposer_id,
            proposal_parameters: self.parameters,
            title: self.title,
            description: self.description,
            staking_account_id: self.staking_account_id,
            encoded_dispatchable_call_code: self.proposal_code,
            exact_execution_block: self.exact_execution_block,
        });

        assert_eq!(proposal_id_result, result);

        proposal_id_result.ok()
    }
}

struct CancelProposalFixture {
    origin: RawOrigin<AccountId32>,
    proposal_id: u32,
    proposer_id: u64,
}

impl CancelProposalFixture {
    fn new(proposal_id: u32) -> Self {
        let account_id = <Runtime as frame_system::Trait>::AccountId::default();
        CancelProposalFixture {
            proposal_id,
            origin: RawOrigin::Signed(account_id),
            proposer_id: 0,
        }
    }

    fn with_proposer(self, proposer_id: u64) -> Self {
        CancelProposalFixture {
            proposer_id,
            ..self
        }
    }

    fn cancel_and_assert(self, expected_result: DispatchResult) {
        assert_eq!(
            ProposalsEngine::cancel_proposal(
                self.origin.into(),
                self.proposer_id,
                self.proposal_id
            ),
            expected_result
        );
    }
}

/// Main purpose of this integration test: check balance of the member on proposal finalization (cancellation)
/// It tests StakingEventsHandler integration. Also, membership module is tested during the proposal creation (ActorOriginValidator).
#[test]
fn proposal_cancellation_with_slashes_with_balance_checks_succeeds() {
    initial_test_ext().execute_with(|| {
        let account_id = <Runtime as frame_system::Trait>::AccountId::default();

        setup_members(2);
        let member_id = 0; // newly created member_id

        let stake_amount = 20000u128;
        let parameters = ProposalParameters {
            voting_period: 3,
            approval_quorum_percentage: 50,
            approval_threshold_percentage: 60,
            slashing_quorum_percentage: 60,
            slashing_threshold_percentage: 60,
            grace_period: 5,
            required_stake: Some(stake_amount),
            constitutionality: 1,
        };
        let dummy_proposal = DummyProposalFixture::default()
            .with_parameters(parameters)
            .with_account_id(account_id.clone())
            .with_stake(account_id.clone())
            .with_proposer(member_id);

        let account_balance = 500000;
        let _imbalance = Balances::deposit_creating(&account_id, account_balance);

        assert_eq!(Balances::usable_balance(&account_id), account_balance);

        let proposal_id = dummy_proposal.create_proposal_and_assert(Ok(1)).unwrap();
        assert_eq!(
            Balances::usable_balance(&account_id),
            account_balance - stake_amount
        );

        let proposal = ProposalsEngine::proposals(proposal_id);

        let expected_proposal = Proposal {
            parameters,
            proposer_id: member_id,
            activated_at: 0,
            status: ProposalStatus::Active,
            voting_results: VotingResults::default(),
            exact_execution_block: None,
            current_constitutionality_level: 0,
            staking_account_id: Some(account_id.clone()),
        };

        assert_eq!(proposal, expected_proposal);

        let cancel_proposal_fixture =
            CancelProposalFixture::new(proposal_id).with_proposer(member_id);

        cancel_proposal_fixture.cancel_and_assert(Ok(()));

        let cancellation_fee = ProposalCancellationFee::get() as u128;
        assert_eq!(
            Balances::usable_balance(&account_id),
            account_balance - cancellation_fee
        );
    });
}

#[test]
fn proposal_reset_succeeds() {
    initial_test_ext().execute_with(|| {
        setup_members(4);
        setup_council();
        // create proposal
        let dummy_proposal = DummyProposalFixture::default().with_voting_period(100);
        let proposal_id = dummy_proposal.create_proposal_and_assert(Ok(1)).unwrap();

        // create some votes
        let mut vote_generator = VoteGenerator::new(proposal_id);
        vote_generator.vote_and_assert_ok(VoteKind::Reject);
        vote_generator.vote_and_assert_ok(VoteKind::Abstain);
        vote_generator.vote_and_assert_ok(VoteKind::Slash);

        // check
        let proposal = ProposalsEngine::proposals(proposal_id);
        assert_eq!(
            proposal.voting_results,
            VotingResults {
                abstentions: 1,
                approvals: 0,
                rejections: 1,
                slashes: 1,
            }
        );

        // Ensure council was elected
        assert_eq!(CouncilManager::<Runtime>::total_voters_count(), 6);

        let voted_member_id = 2;
        // Check for votes.
        assert_eq!(
            ProposalsEngine::vote_by_proposal_by_voter(proposal_id, voted_member_id),
            VoteKind::Abstain
        );

        // Check proposals CouncilElected hook just trigger the election hook (empty council).
        //<Runtime as governance::election::Trait>::CouncilElected::council_elected(Vec::new(), 10);

        elect_single_councilor();

        let updated_proposal = ProposalsEngine::proposals(proposal_id);

        assert_eq!(
            updated_proposal.voting_results,
            VotingResults {
                abstentions: 0,
                approvals: 0,
                rejections: 0,
                slashes: 0,
            }
        );

        // No votes could survive cleaning: should be default value.
        assert_eq!(
            ProposalsEngine::vote_by_proposal_by_voter(proposal_id, voted_member_id),
            VoteKind::default()
        );

        // Check council CouncilElected hook. It should set current council. And we elected single councilor.
        assert_eq!(CouncilManager::<Runtime>::total_voters_count(), 1);
    });
}

fn elect_single_councilor() {
    let res = Election::set_election_parameters(
        RawOrigin::Root.into(),
        ElectionParameters {
            announcing_period: 1,
            voting_period: 1,
            revealing_period: 1,
            council_size: 1,
            candidacy_limit: 10,
            new_term_duration: 2000000,
            min_council_stake: 0,
            min_voting_stake: 0,
        },
    );
    assert_eq!(res, Ok(()));

    let res = Election::force_start_election(RawOrigin::Root.into());
    assert_eq!(res, Ok(()));

    let councilor1: [u8; 32] = [1; 32];
    increase_total_balance_issuance_using_account_id(councilor1.clone().into(), 1200000000);

    let res = Election::apply(RawOrigin::Signed(councilor1.into()).into(), 0);
    assert_eq!(res, Ok(()));

    run_to_block(5);
}

struct CodexProposalTestFixture<SuccessfulCall>
where
    SuccessfulCall: Fn() -> DispatchResult,
{
    successful_call: SuccessfulCall,
    member_id: u64,
    setup_environment: bool,
    proposal_id: u32,
    run_to_block: u32,
}

impl<SuccessfulCall> CodexProposalTestFixture<SuccessfulCall>
where
    SuccessfulCall: Fn() -> DispatchResult,
{
    fn default_for_call(call: SuccessfulCall) -> Self {
        Self {
            successful_call: call,
            member_id: 1,
            setup_environment: true,
            proposal_id: 1,
            run_to_block: 2,
        }
    }

    fn disable_setup_enviroment(self) -> Self {
        Self {
            setup_environment: false,
            ..self
        }
    }
    fn with_setup_enviroment(self, setup_environment: bool) -> Self {
        Self {
            setup_environment,
            ..self
        }
    }

    fn with_member_id(self, member_id: u64) -> Self {
        Self { member_id, ..self }
    }

    fn with_expected_proposal_id(self, expected_proposal_id: u32) -> Self {
        Self {
            proposal_id: expected_proposal_id,
            ..self
        }
    }

    fn with_run_to_block(self, run_to_block: u32) -> Self {
        Self {
            run_to_block,
            ..self
        }
    }
}

impl<SuccessfulCall> CodexProposalTestFixture<SuccessfulCall>
where
    SuccessfulCall: Fn() -> DispatchResult,
{
    fn call_extrinsic_and_assert(&self) {
        let account_id: [u8; 32] = [self.member_id as u8; 32];

        if self.setup_environment {
            setup_members(15);
            setup_council();

            increase_total_balance_issuance_using_account_id(account_id.clone().into(), 1_500_000);
        }

        assert_eq!((self.successful_call)(), Ok(()));

        let mut vote_generator = VoteGenerator::new(self.proposal_id);
        vote_generator.vote_and_assert_ok(VoteKind::Approve);
        vote_generator.vote_and_assert_ok(VoteKind::Approve);
        vote_generator.vote_and_assert_ok(VoteKind::Approve);
        vote_generator.vote_and_assert_ok(VoteKind::Approve);
        vote_generator.vote_and_assert_ok(VoteKind::Approve);

        run_to_block(self.run_to_block);
    }
}

#[test]
fn text_proposal_execution_succeeds() {
    initial_test_ext().execute_with(|| {
        let member_id = 10;
        let account_id: [u8; 32] = [member_id; 32];

        let codex_extrinsic_test_fixture = CodexProposalTestFixture::default_for_call(|| {
            ProposalCodex::create_text_proposal(
                RawOrigin::Signed(account_id.into()).into(),
                member_id as u64,
                b"title".to_vec(),
                b"body".to_vec(),
                Some(account_id.into()),
                b"text".to_vec(),
                None,
            )
        })
        .with_member_id(member_id as u64);

        codex_extrinsic_test_fixture.call_extrinsic_and_assert();
    });
}

#[test]
fn spending_proposal_execution_succeeds() {
    initial_test_ext().execute_with(|| {
        let member_id = 10;
        let account_id: [u8; 32] = [member_id; 32];
        let new_balance = <BalanceOf<Runtime>>::from(5555u32);

        let target_account_id: [u8; 32] = [12; 32];

        assert!(Council::set_council_mint_capacity(RawOrigin::Root.into(), new_balance).is_ok());

        let codex_extrinsic_test_fixture = CodexProposalTestFixture::default_for_call(|| {
            ProposalCodex::create_spending_proposal(
                RawOrigin::Signed(account_id.clone().into()).into(),
                member_id as u64,
                b"title".to_vec(),
                b"body".to_vec(),
                Some(account_id.into()),
                new_balance,
                target_account_id.clone().into(),
                None,
            )
        })
        .with_member_id(member_id as u64);

        let converted_account_id: AccountId32 = target_account_id.clone().into();
        assert_eq!(Balances::free_balance(converted_account_id.clone()), 0);

        codex_extrinsic_test_fixture.call_extrinsic_and_assert();

        run_to_block(14410);

        assert_eq!(Balances::free_balance(converted_account_id), new_balance);
    });
}

#[test]
fn set_validator_count_proposal_execution_succeeds() {
    initial_test_ext().execute_with(|| {
        let member_id = 1;
        let account_id: [u8; 32] = [member_id; 32];

        let new_validator_count = 8;
        assert_eq!(<pallet_staking::ValidatorCount>::get(), 0);

        let codex_extrinsic_test_fixture = CodexProposalTestFixture::default_for_call(|| {
            ProposalCodex::create_set_validator_count_proposal(
                RawOrigin::Signed(account_id.clone().into()).into(),
                member_id as u64,
                b"title".to_vec(),
                b"body".to_vec(),
                Some(account_id.into()),
                new_validator_count,
                None,
            )
        });
        codex_extrinsic_test_fixture.call_extrinsic_and_assert();

        run_to_block(14410);

        assert_eq!(<pallet_staking::ValidatorCount>::get(), new_validator_count);
    });
}

#[test]
fn amend_constitution_proposal_execution_succeeds() {
    initial_test_ext().execute_with(|| {
        let member_id = 10;
        let account_id: [u8; 32] = [member_id; 32];

        let codex_extrinsic_test_fixture = CodexProposalTestFixture::default_for_call(|| {
            ProposalCodex::create_amend_constitution_proposal(
                RawOrigin::Signed(account_id.into()).into(),
                member_id as u64,
                b"title".to_vec(),
                b"body".to_vec(),
                Some(account_id.into()),
                b"Constitution text".to_vec(),
                None,
            )
        })
        .with_member_id(member_id as u64);

        codex_extrinsic_test_fixture.call_extrinsic_and_assert();
    });
}

#[test]
fn proposal_reactivation_succeeds() {
    initial_test_ext().execute_with(|| {
        let starting_block = 0;
        setup_members(5);
        setup_council();
        // create proposal
        let dummy_proposal = DummyProposalFixture::default()
            .with_voting_period(100)
            .with_constitutionality(2);
        let proposal_id = dummy_proposal.create_proposal_and_assert(Ok(1)).unwrap();

        // create some votes
        let mut vote_generator = VoteGenerator::new(proposal_id);
        vote_generator.vote_and_assert_ok(VoteKind::Approve);
        vote_generator.vote_and_assert_ok(VoteKind::Approve);
        vote_generator.vote_and_assert_ok(VoteKind::Approve);
        vote_generator.vote_and_assert_ok(VoteKind::Approve);

        run_to_block(2);

        // check
        let proposal = ProposalsEngine::proposals(proposal_id);
        assert_eq!(
            proposal.status,
            ProposalStatus::approved(
                ApprovedProposalDecision::PendingConstitutionality,
                starting_block
            )
        );

        // Ensure council was elected
        assert_eq!(CouncilManager::<Runtime>::total_voters_count(), 6);

        elect_single_councilor();

        run_to_block(10);

        let updated_proposal = ProposalsEngine::proposals(proposal_id);

        assert_eq!(updated_proposal.status, ProposalStatus::Active);

        // Check council CouncilElected hook. It should set current council. And we elected single councilor.
        assert_eq!(CouncilManager::<Runtime>::total_voters_count(), 1);
    });
}<|MERGE_RESOLUTION|>--- conflicted
+++ resolved
@@ -59,21 +59,6 @@
     .is_ok());
 }
 
-<<<<<<< HEAD
-pub(crate) fn increase_total_balance_issuance_using_account_id(
-    account_id: AccountId32,
-    balance: u128,
-) {
-    type Balances = pallet_balances::Module<Runtime>;
-    let initial_balance = Balances::total_issuance();
-    {
-        let _ = Balances::deposit_creating(&account_id, balance);
-    }
-    assert_eq!(Balances::total_issuance(), initial_balance + balance);
-}
-
-=======
->>>>>>> 0fd971c1
 // Recommendation from Parity on testing on_finalize
 // https://substrate.dev/docs/en/next/development/module/tests
 fn run_to_block(n: BlockNumber) {
