--- conflicted
+++ resolved
@@ -4,8 +4,4 @@
 export WASM_BUILD_TOOLCHAIN=nightly-2021-02-20
 
 echo 'running all cargo tests'
-<<<<<<< HEAD
-cargo +nightly-2021-03-24 test --release --all -- --ignored
-=======
-cargo +nightly-2021-02-20 test --release --all -- --ignored
->>>>>>> 3ffe88f6
+cargo +nightly-2021-02-20 test --release --all -- --ignored