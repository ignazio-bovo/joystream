#!/usr/bin/env bash

set -e

if [[ "$OSTYPE" == "linux-gnu" ]]; then
    # Prevent interactive prompts that would interrup the installation
    export DEBIAN_FRONTEND=noninteractive
    # code build tools
    sudo apt-get update
    sudo apt-get install -y coreutils clang llvm jq curl gcc xz-utils sudo pkg-config unzip libc6-dev make libssl-dev python
    # docker
    sudo apt-get install -y docker.io containerd runc
    # docker-compose
    sudo curl -L "https://github.com/docker/compose/releases/download/1.29.2/docker-compose-$(uname -s)-$(uname -m)" -o /usr/local/bin/docker-compose
    sudo chmod +x /usr/local/bin/docker-compose
    sudo ln -sf /usr/local/bin/docker-compose /usr/bin/docker-compose
elif [[ "$OSTYPE" == "darwin"* ]]; then
    # install brew package manager
    if ! which brew >/dev/null 2>&1; then
      /bin/bash -c "$(curl -fsSL https://raw.githubusercontent.com/Homebrew/install/master/install.sh)"
    fi
    # install additional packages
    brew update
    brew install coreutils gnu-tar jq curl llvm gnu-sed || :
    echo "It is recommended to setup Docker desktop from: https://www.docker.com/products/docker-desktop"
    echo "It is also recommended to install qemu emulators with following command:"
    echo "docker run --privileged --rm tonistiigi/binfmt --install all"
fi

# If OS is supported will install build tools for rust and substrate.
# Skips installation of substrate and subkey
curl https://getsubstrate.io -sSf | bash -s -- --fast

source ~/.cargo/env

rustup install nightly-2021-02-20
rustup target add wasm32-unknown-unknown --toolchain nightly-2021-02-20

<<<<<<< HEAD
# Current version of substrate requires an older version of nightly toolchain
# to successfully compile the WASM runtime. We force install because rustfmt package
# is not available for this nightly version.
rustup install nightly-2022-05-11 --force
rustup target add wasm32-unknown-unknown --toolchain nightly-2022-05-11

# Sticking with older version of compiler to ensure working build
# rustup install 1.47.0
# rustup default 1.47.0

if [[ "$OSTYPE" == "linux-gnu" ]]; then
    sudo apt-get install -y coreutils clang jq curl gcc xz-utils sudo pkg-config unzip clang libc6-dev-i386
    sudo apt-get install -y docker.io docker-compose containerd runc
elif [[ "$OSTYPE" == "darwin"* ]]; then
    brew install b2sum gnu-tar jq curl
    echo "It is recommended to setup Docker desktop from: https://www.docker.com/products/docker-desktop"
fi
=======
rustup component add --toolchain nightly-2021-02-20 clippy
rustup component add rustfmt

# Install substrate keychain tool - install doesn't seem to work lately.
# cargo install --force subkey --git https://github.com/paritytech/substrate --version 2.0.1 --locked
# You can use docker instead https://github.com/paritytech/substrate/tree/master/bin/utils/subkey#run-in-a-container
>>>>>>> d9d9b49b

# Volta nodejs, npm, yarn tools manager
curl https://get.volta.sh | bash

# source env variables added by Volta
source ~/.bash_profile || source ~/.profile || source ~/.bashrc || :

volta install node@14
volta install yarn
volta install npx

echo "You may need to open a new terminal/shell session to make newly installed tools available."<|MERGE_RESOLUTION|>--- conflicted
+++ resolved
@@ -33,35 +33,15 @@
 
 source ~/.cargo/env
 
-rustup install nightly-2021-02-20
-rustup target add wasm32-unknown-unknown --toolchain nightly-2021-02-20
-
-<<<<<<< HEAD
-# Current version of substrate requires an older version of nightly toolchain
-# to successfully compile the WASM runtime. We force install because rustfmt package
-# is not available for this nightly version.
-rustup install nightly-2022-05-11 --force
+rustup install nightly-2022-05-11
 rustup target add wasm32-unknown-unknown --toolchain nightly-2022-05-11
 
-# Sticking with older version of compiler to ensure working build
-# rustup install 1.47.0
-# rustup default 1.47.0
-
-if [[ "$OSTYPE" == "linux-gnu" ]]; then
-    sudo apt-get install -y coreutils clang jq curl gcc xz-utils sudo pkg-config unzip clang libc6-dev-i386
-    sudo apt-get install -y docker.io docker-compose containerd runc
-elif [[ "$OSTYPE" == "darwin"* ]]; then
-    brew install b2sum gnu-tar jq curl
-    echo "It is recommended to setup Docker desktop from: https://www.docker.com/products/docker-desktop"
-fi
-=======
-rustup component add --toolchain nightly-2021-02-20 clippy
+rustup component add --toolchain nightly-2022-05-11 clippy
 rustup component add rustfmt
 
 # Install substrate keychain tool - install doesn't seem to work lately.
 # cargo install --force subkey --git https://github.com/paritytech/substrate --version 2.0.1 --locked
 # You can use docker instead https://github.com/paritytech/substrate/tree/master/bin/utils/subkey#run-in-a-container
->>>>>>> d9d9b49b
 
 # Volta nodejs, npm, yarn tools manager
 curl https://get.volta.sh | bash
