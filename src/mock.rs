--- conflicted
+++ resolved
@@ -156,11 +156,6 @@
     t.into()
 }
 
-<<<<<<< HEAD
-pub type Balances = balances::Module<Test>;
-pub type Hiring = Module<Test>;
-pub type System = system::Module<Test>;
-=======
 // Intercepts panic in provided function, test mock expectation and restores default behaviour
 pub(crate) fn handle_mock<F: std::panic::RefUnwindSafe + Fn()>(func: F) {
     let panicked = panics(func);
@@ -205,5 +200,4 @@
             actual_deactivated_application
         );
     }
-}
->>>>>>> a6a95f0f
+}