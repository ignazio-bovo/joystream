--- conflicted
+++ resolved
@@ -23,11 +23,7 @@
 use grandpa::{self, FinalityProofProvider as GrandpaFinalityProofProvider};
 use inherents::InherentDataProviders;
 use network::construct_simple_protocol;
-<<<<<<< HEAD
 use node_template_runtime::{self, opaque::Block, GenesisConfig, RuntimeApi};
-=======
-use primitives::{crypto::Ss58Codec, ed25519::Pair, sr25519::Public as SrPublic, Pair as PairT};
->>>>>>> dedb152d
 use std::sync::Arc;
 use std::time::Duration;
 use substrate_client::LongestChain;
@@ -37,19 +33,8 @@
     error::Error as ServiceError, AbstractService, Configuration, ServiceBuilder,
 };
 use transaction_pool::{self, txpool::Pool as TransactionPool};
-
-<<<<<<< HEAD
-=======
-// Get new prefixed ss58 address encoding for ed25519 public keys
-fn ed_ss58check(public_key: &primitives::ed25519::Public) -> String {
-    let raw_bytes: &[u8; 32] = public_key.as_ref();
-    // Interpret bytes as sr25519 public key
-    let v: SrPublic = SrPublic::from_raw(raw_bytes.clone());
-    v.to_ss58check()
-}
-
 pub use substrate_executor::NativeExecutor;
->>>>>>> dedb152d
+
 // Our native executor instance.
 native_executor_instance!(
 	pub Executor,
