--- conflicted
+++ resolved
@@ -34,19 +34,11 @@
 
 # Create a bucket, invite operator, cancel invite, accept invitation and remove operator.
 BUCKET_ID=`${CLI} leader:create-bucket -a -n=100 -s=10000000  --dev` # bucketId = 2
-<<<<<<< HEAD
 ${CLI} leader:invite-operator -i=${BUCKET_ID} -w=0  --dev
 ${CLI} leader:cancel-invite -i=${BUCKET_ID} --dev
 ${CLI} leader:invite-operator -i=${BUCKET_ID} -w=0  --dev
 ${CLI} operator:accept-invitation -i=${BUCKET_ID} -w=0 --dev
 ${CLI} leader:remove-operator -i=${BUCKET_ID}   --dev
-=======
-${CLI} leader:invite-operator -i=${BUCKET_ID} -w=0  --dev 
-${CLI} leader:cancel-invite -i=${BUCKET_ID} --dev 
-${CLI} leader:invite-operator -i=${BUCKET_ID} -w=0  --dev 
-${CLI} operator:accept-invitation -i=${BUCKET_ID} -w=0 --dev -t=5GrwvaEF5zXb26Fz9rcQpDWS57CtERHpNehXCPcNoHGKutQY
-${CLI} leader:remove-operator -i=${BUCKET_ID}   --dev 
->>>>>>> 800d054c
 
 # Toggle uploading block.
 ${CLI} leader:set-global-uploading-status --set on --dev
