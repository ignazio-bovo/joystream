--- conflicted
+++ resolved
@@ -10,10 +10,7 @@
   FileError,
   InvalidWorkerId,
   InvalidIntegerArray,
-<<<<<<< HEAD
-=======
   ServerError,
->>>>>>> 6b15845b
   ApiError = 200,
   UnsuccessfulRuntimeCall,
 }
