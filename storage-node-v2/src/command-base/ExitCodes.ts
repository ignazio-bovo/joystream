/**
 * CLI process exit codes.
 *
 */
enum ExitCodes {
  OK = 0,

  InvalidParameters = 100,
  DevelopmentModeOnly,
  FileError,
  InvalidWorkerId,
  InvalidIntegerArray,
<<<<<<< HEAD
=======
  ServerError,
>>>>>>> 0a87ee04
  ApiError = 200,
  UnsuccessfulRuntimeCall,
}

export = ExitCodes<|MERGE_RESOLUTION|>--- conflicted
+++ resolved
@@ -10,10 +10,7 @@
   FileError,
   InvalidWorkerId,
   InvalidIntegerArray,
-<<<<<<< HEAD
-=======
   ServerError,
->>>>>>> 0a87ee04
   ApiError = 200,
   UnsuccessfulRuntimeCall,
 }
