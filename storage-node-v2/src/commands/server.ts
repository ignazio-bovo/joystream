--- conflicted
+++ resolved
@@ -2,10 +2,7 @@
 import { createApp } from '../services/webApi/app'
 import ApiCommandBase from '../command-base/ApiCommandBase'
 import logger, { initElasticLogger } from '../services/logger'
-<<<<<<< HEAD
-=======
 import { loadDataObjectIdCache } from '../services/caching/localDataObjects'
->>>>>>> 0a87ee04
 import { ApiPromise } from '@polkadot/api'
 import { performSync, TempDirName } from '../services/sync/synchronizer'
 import sleep from 'sleep-promise'
@@ -17,11 +14,8 @@
 import ExitCodes from './../command-base/ExitCodes'
 import { CLIError } from '@oclif/errors'
 import { Worker } from '@joystream/types/working-group'
-<<<<<<< HEAD
-=======
 import fs from 'fs'
 const fsPromises = fs.promises
->>>>>>> 0a87ee04
 
 /**
  * CLI command:
@@ -59,18 +53,11 @@
       description: 'Interval between synchronizations (in minutes)',
       default: 1,
     }),
-<<<<<<< HEAD
-    queryNodeHost: flags.string({
-      char: 'q',
-      required: true,
-      description: 'Query node host and port (e.g.: some.com:8081)',
-=======
     queryNodeEndpoint: flags.string({
       char: 'q',
       required: true,
       default: 'http://localhost:8081/graphql',
       description: 'Query node endpoint (e.g.: http://some.com:8081/graphql)',
->>>>>>> 0a87ee04
     }),
     syncWorkersNumber: flags.integer({
       char: 'r',
@@ -78,17 +65,10 @@
       description: 'Sync workers number (max async operations in progress).',
       default: 20,
     }),
-<<<<<<< HEAD
-    elasticSearchHost: flags.string({
-      char: 'e',
-      required: false,
-      description: `Elasticsearch host and port (e.g.: some.com:8081).
-=======
     elasticSearchEndpoint: flags.string({
       char: 'e',
       required: false,
       description: `Elasticsearch endpoint (e.g.: http://some.com:8081).
->>>>>>> 0a87ee04
 Log level could be set using the ELASTIC_LOG_LEVEL enviroment variable.
 Supported values: warn, error, debug, info. Default:debug`,
     }),
@@ -103,18 +83,6 @@
   async run(): Promise<void> {
     const { flags } = this.parse(Server)
 
-<<<<<<< HEAD
-    await removeTempDirectory(flags.uploads, TempDirName)
-
-    let elasticUrl
-    if (!_.isEmpty(flags.elasticSearchHost)) {
-      elasticUrl = `http://${flags.elasticSearchHost}`
-      initElasticLogger(elasticUrl)
-    }
-
-    const queryNodeUrl = `http://${flags.queryNodeHost}/graphql`
-    logger.info(`Query node endpoint set: ${queryNodeUrl}`)
-=======
     await recreateTempDirectory(flags.uploads, TempDirName)
 
     if (fs.existsSync(flags.uploads)) {
@@ -126,7 +94,6 @@
     }
 
     logger.info(`Query node endpoint set: ${flags.queryNodeEndpoint}`)
->>>>>>> 0a87ee04
 
     if (flags.dev) {
       await this.ensureDevelopmentChain()
@@ -136,18 +103,6 @@
       logger.warn(`Uploading auth-schema disabled.`)
     }
 
-<<<<<<< HEAD
-    if (flags.sync) {
-      logger.info(`Synchronization enabled.`)
-
-      runSyncWithInterval(flags.worker, queryNodeUrl, flags.uploads, flags.syncWorkersNumber, flags.syncInterval)
-    }
-
-    const account = this.getAccount(flags)
-    const api = await this.getApi()
-
-    await verifyWorkerId(api, flags.worker, account)
-=======
     const api = await this.getApi()
 
     if (flags.sync) {
@@ -170,7 +125,6 @@
     const storageProviderAccount = this.getAccount(flags)
 
     await verifyWorkerId(api, flags.worker, storageProviderAccount)
->>>>>>> 0a87ee04
 
     try {
       const port = flags.port
@@ -181,17 +135,6 @@
 
       const app = await createApp({
         api,
-<<<<<<< HEAD
-        account,
-        workerId,
-        maxFileSize,
-        uploadsDir: flags.uploads,
-        tempDirName: TempDirName,
-        process: this.config,
-        queryNodeUrl,
-        enableUploadingAuth: !flags.disableUploadAuth,
-        elasticSearchEndpoint: elasticUrl,
-=======
         storageProviderAccount,
         workerId,
         maxFileSize,
@@ -201,16 +144,12 @@
         queryNodeEndpoint: flags.queryNodeEndpoint,
         enableUploadingAuth: !flags.disableUploadAuth,
         elasticSearchEndpoint: flags.elasticSearchEndpoint,
->>>>>>> 0a87ee04
       })
       logger.info(`Listening on http://localhost:${port}`)
       app.listen(port)
     } catch (err) {
       logger.error(`Server error: ${err}`)
-<<<<<<< HEAD
-=======
       this.exit(ExitCodes.ServerError)
->>>>>>> 0a87ee04
     }
   }
 
@@ -225,58 +164,12 @@
  * @param workerId - worker ID
  * @param queryNodeUrl - Query Node for data fetching
  * @param uploadsDir - data uploading directory
-<<<<<<< HEAD
-=======
  * @param tempDirectory - temporary data uploading directory
->>>>>>> 0a87ee04
  * @param syncWorkersNumber - defines a number of the async processes for sync
  * @param syncIntervalMinutes - defines an interval between sync runs
  *
  * @returns void promise.
  */
-<<<<<<< HEAD
-function runSyncWithInterval(
-  workerId: number,
-  queryNodeUrl: string,
-  uploadsDirectory: string,
-  syncWorkersNumber: number,
-  syncIntervalMinutes: number
-) {
-  setTimeout(async () => {
-    const sleepIntevalInSeconds = syncIntervalMinutes * 60 * 1000
-
-    logger.info(`Sync paused for ${syncIntervalMinutes} minute(s).`)
-    await sleep(sleepIntevalInSeconds)
-    logger.info(`Resume syncing....`)
-
-    try {
-      await performSync(workerId, syncWorkersNumber, queryNodeUrl, uploadsDirectory)
-    } catch (err) {
-      logger.error(`Critical sync error: ${err}`)
-    }
-
-    runSyncWithInterval(workerId, queryNodeUrl, uploadsDirectory, syncWorkersNumber, syncIntervalMinutes)
-  }, 0)
-}
-
-/**
- * Removes the temporary directory from the uploading directory.
- * All files in the temp directory are deleted.
- *
- * @param uploadsDir - data uploading directory
- * @param tempDirName - temporary directory name within the uploading directory
- * @returns void promise.
- */
-async function removeTempDirectory(uploadsDir: string, tempDirName: string): Promise<void> {
-  try {
-    logger.info(`Removing temp directory ...`)
-    const tempFileUploadingDir = path.join(uploadsDir, tempDirName)
-
-    const rimrafAsync = promisify(rimraf)
-    await rimrafAsync(tempFileUploadingDir)
-  } catch (err) {
-    logger.error(`Removing temp directory error: ${err}`)
-=======
 async function runSyncWithInterval(
   api: ApiPromise,
   workerId: number,
@@ -319,7 +212,6 @@
     await fsPromises.mkdir(tempFileUploadingDir)
   } catch (err) {
     logger.error(`Temp directory IO error: ${err}`)
->>>>>>> 0a87ee04
   }
 }
 
@@ -334,11 +226,7 @@
  */
 async function verifyWorkerId(api: ApiPromise, workerId: number, account: KeyringPair): Promise<void> {
   // Cast Codec type to Worker type
-<<<<<<< HEAD
-  const workerObj = (await api.query.storageWorkingGroup.workerById(workerId)) as unknown
-=======
   const workerObj = await api.query.storageWorkingGroup.workerById(workerId)
->>>>>>> 0a87ee04
   const worker = workerObj as Worker
 
   if (worker.role_account_id.toString() !== account.address) {
