--- conflicted
+++ resolved
@@ -1,10 +1,10 @@
-<<<<<<< HEAD
-### 3.8.0
+### 4.1.0
 
 - Updates `operator:set-metadata` CLI command to set storage-node's operational status along with other metadata.
 - Adds `leader:set-node-operational-status` CLI command to set operational status of any storage-node by Lead.
-=======
+
 ### 3.10.2
+
 - Fix processing large arrays causing high cpu during sync and cleanup runs [#5033](https://github.com/Joystream/joystream/pull/5033)
 
 - Fix task runner to avoid ending prematurely on individual task failure [#5033](https://github.com/Joystream/joystream/pull/5033)
@@ -52,7 +52,6 @@
 
 - Disable open-api express response validation if NODE_ENV == 'production'. This should improve response times when serving assets. [#4810](https://github.com/Joystream/joystream/pull/4810)
 - Include `nodeEnv` in `/api/v1/status` response, to help detect mis-configured nodes.
->>>>>>> fc7a2976
 
 ### 3.7.0
 
