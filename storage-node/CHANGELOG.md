<<<<<<< HEAD
### 3.9.0

- Add background pruning worker to delete data objects which the node is no longer obligated to store. New optional argument `--cleanup` and `--cleanupInterval`
=======
### 3.8.1

- Hotfix: Fix call stack size exceeded when handling large number of initial object to sync.
>>>>>>> 9c5383d2

### 3.8.0

- Changed Elasticsearch transport to use data streams instead of regular indices. Removed `--elasticSearchIndex` option and replaced with `--elasticSearchIndexPrefix`. Node ID from config will be automatically appended to the index name.

### 3.7.2

- Bumped `winston-elasticsearch` package verion
- **FIX**: Added error handler to caught exception in `ElasticsearchTransport` and gracefully log them

### 3.7.1

- Disable open-api express response validation if NODE_ENV == 'production'. This should improve response times when serving assets.
- Include `nodeEnv` in `/api/v1/status` response, to help detect mis-configured nodes.

### 3.7.0

- Updates `leader:update-bag` CLI command to `leader:update-bags` to accept multiple bag ids as input. This allows the command to be used to update storage buckets of multiple bags in a single batched transaction.

### 3.6.0

- Collosus can now store multiple keys in it's keyring.
- The `--accountUri` and `--password` args can be used multiple times to add multiple keys. This adds support for worker to use different transactor accounts for each bucket.
- Added `--keyStore` argument for all commands to configure a directory containing multiple key files to the keyring.
- Server can run and to serve specific buckets, by passing a comma separated list of bucket ids with the `--buckets` argument.
- Renamed `--operatorId` argument to `--workerId` in operator commands for consistency.

### 3.5.1

- **FIX** `sendExtrinsic`: The send extrinsic function (which is a wrapper around PolkadotJS `tx.signAndSend` function) has been fixed to handle the case when tx has been finalized before the callback registered in `tx.signAndSend` would run.

### 3.5.0

- Integrates OpenTelemetry API/SDK with Colossus for exporting improved tracing logs & metrics to Elasticsearch. Adds `./start-elasticsearch-stack.sh` script to bootstrap elasticsearch services (Elasticsearch + Kibana + APM Server) with all the required configurations.

### 3.4.0

- Added option 'none' to 'logFileChangeFrequency' argument. The default is still 'daily'. 'none' prevents log rotaion on time basis and only rotates when max size for logs files is reached.

### 3.3.0

- Added customization options for Elasticsearch logging. Users can now specify index name and auth options.
- **FIX** [#4773](https://github.com/Joystream/joystream/issues/4773) Cleanup temporary files created when upload fails.

### 3.2.0

- Updated `joystream/types` and `@joystream/metadata-protobuf` dependencies.
- Dropped `sudo` based dev commands

### 3.1.1

- `@joystream/types` dependency version bump for consistency with mainnet release versioning

### 3.1.0

- Adds connected query-node's state information to the `/status` endpoint.
- Refactors `QueryNodeApi` initialization (single instance instead of multiple ones) to have persistent apollo client caching, since previously a new client was being initialized for each request leading to entirely new cache object every time.

### 3.0.1

- **FIX** `getAllAssignedDataObjects`: The query to get all assigned objects during sync has been refactored into smaller queries. Each query will now provide no more than 1000 storage bag ids in the input to avoid hitting the request size limit (see: https://github.com/Joystream/joystream/issues/4615).
- Improved error logging for Apollo GraphQL request errors.

### 3.0.0

- **Carthage/Mainnet release:** Breaking change for files upload endpoint, the parameters except the file itself i.e., `dataObjectId`, `storageBucketId` and `bagId` are removed from the request body and are now part of the query string. This allows the pre-validation of the request params to validate the request before the complete file is uploaded successfully,
- API request/response types are now autogenerated from the openapi schema,
- Autogenerated API client library (`@joystream/storage-node-client`) is now part of the storage node codebase.<|MERGE_RESOLUTION|>--- conflicted
+++ resolved
@@ -1,12 +1,10 @@
-<<<<<<< HEAD
 ### 3.9.0
 
 - Add background pruning worker to delete data objects which the node is no longer obligated to store. New optional argument `--cleanup` and `--cleanupInterval`
-=======
+
 ### 3.8.1
 
 - Hotfix: Fix call stack size exceeded when handling large number of initial object to sync.
->>>>>>> 9c5383d2
 
 ### 3.8.0
 
