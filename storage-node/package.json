--- conflicted
+++ resolved
@@ -1,11 +1,7 @@
 {
   "name": "storage-node",
   "description": "Joystream storage subsystem.",
-<<<<<<< HEAD
-  "version": "4.1.0",
-=======
   "version": "4.1.1",
->>>>>>> b65a2c03
   "author": "Joystream contributors",
   "bin": {
     "storage-node": "./bin/run"
@@ -14,11 +10,7 @@
   "dependencies": {
     "@apollo/client": "^3.3.21",
     "@elastic/ecs-winston-format": "^1.3.1",
-<<<<<<< HEAD
-    "@joystream/metadata-protobuf": "^2.9.0",
-=======
     "@joystream/metadata-protobuf": "^2.15.0",
->>>>>>> b65a2c03
     "@joystream/opentelemetry": "1.0.0",
     "@joystream/types": "^4.0.0",
     "@oclif/command": "^1",
