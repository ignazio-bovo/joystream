--- conflicted
+++ resolved
@@ -1,11 +1,7 @@
 {
   "name": "storage-node",
   "description": "Joystream storage subsystem.",
-<<<<<<< HEAD
-  "version": "3.9.0-beta-2",
-=======
   "version": "3.9.0",
->>>>>>> c38cef01
   "author": "Joystream contributors",
   "bin": {
     "storage-node": "./bin/run"
