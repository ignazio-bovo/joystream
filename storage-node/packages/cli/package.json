--- conflicted
+++ resolved
@@ -46,13 +46,8 @@
   "dependencies": {
     "@joystream/storage-runtime-api": "^0.1.0",
     "@joystream/storage-utils": "^0.1.0",
-<<<<<<< HEAD
-    "@joystream/types": "^0.15.0",
-    "axios": "^0.19.2",
-=======
-    "@joystream/types": "^0.16.1",
+    "@joystream/types": "^0.17.0",
     "axios": "^0.21.1",
->>>>>>> b2765ec0
     "chalk": "^2.4.2",
     "lodash": "^4.17.11",
     "meow": "^5.0.0",
