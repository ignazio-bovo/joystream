--- conflicted
+++ resolved
@@ -21,11 +21,7 @@
 const debug = require('debug')('joystream:middleware:validate')
 
 // Function taken directly from https://github.com/kogosoftwarellc/open-api/tree/master/packages/express-openapi
-<<<<<<< HEAD
-module.exports = function(req, res, next) {
-=======
 module.exports = function (req, res, next) {
->>>>>>> c24aaf05
   const strictValidation = !!req.apiDoc['x-express-openapi-validation-strict']
   if (typeof res.validateResponse === 'function') {
     const send = res.send
@@ -46,11 +42,7 @@
       }
       if (validation.errors) {
         const errorList = Array.from(validation.errors)
-<<<<<<< HEAD
-          .map(_ => _.message)
-=======
           .map((_) => _.message)
->>>>>>> c24aaf05
           .join(',')
         validationMessage = `Invalid response for status code ${res.statusCode}: ${errorList}`
         debug(validationMessage)
