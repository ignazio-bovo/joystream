--- conflicted
+++ resolved
@@ -1,31 +1,18 @@
+import { JOYSTREAM_ADDRESS_PREFIX } from '@joystream/types'
 import { Command, flags } from '@oclif/command'
-<<<<<<< HEAD
 import { CLIError } from '@oclif/errors'
 import { Input } from '@oclif/parser'
-import { ApiPromise } from '@polkadot/api'
+import { ApiPromise, Keyring } from '@polkadot/api'
 import { KeyringPair } from '@polkadot/keyring/types'
+import { cryptoWaitReady } from '@polkadot/util-crypto'
+import fs from 'fs'
 import inquirer, { DistinctQuestion } from 'inquirer'
 import inquirerDatepicker from 'inquirer-datepicker'
-import _ from 'lodash'
-import { parseBagId } from '../services/helpers/bagTypes'
+import path from 'path'
 import logger from '../services/logger'
-import { getAccountFromJsonFile, getAccountFromUri, getAlicePair } from '../services/runtime/accounts'
+import { addAccountFromJsonFile, addAccountFromUri, addAlicePair } from '../services/runtime/accounts'
 import { createApi } from '../services/runtime/api'
 import ExitCodes from './ExitCodes'
-=======
-import { createApi } from '../services/runtime/api'
-import { addAccountFromJsonFile, addAlicePair, addAccountFromUri } from '../services/runtime/accounts'
-import { KeyringPair } from '@polkadot/keyring/types'
-import { ApiPromise, Keyring } from '@polkadot/api'
-import { cryptoWaitReady } from '@polkadot/util-crypto'
-import logger from '../services/logger'
-import ExitCodes from './ExitCodes'
-import { CLIError } from '@oclif/errors'
-import { Input } from '@oclif/parser'
-import path from 'path'
-import fs from 'fs'
-import { JOYSTREAM_ADDRESS_PREFIX } from '@joystream/types'
->>>>>>> dac64ea7
 
 /**
  * Parent class for all runtime-based commands. Defines common functions.
@@ -258,6 +245,15 @@
     }
   }
 
+  /**
+   * Returns addresses of all unlocked KeyPairs stored in the keyring.
+   * @returns string[]
+   */
+  getUnlockedAccounts(): string[] {
+    const keyring = this.getKeyring()
+    return keyring.pairs.filter((pair) => !pair.isLocked).map((pair) => pair.address)
+  }
+
   async datePrompt(question: DistinctQuestion): Promise<Date> {
     const { result } = await inquirer.prompt([
       {
@@ -274,15 +270,6 @@
   }
 
   /**
-   * Returns addresses of all unlocked KeyPairs stored in the keyring.
-   * @returns string[]
-   */
-  getUnlockedAccounts(): string[] {
-    const keyring = this.getKeyring()
-    return keyring.pairs.filter((pair) => !pair.isLocked).map((pair) => pair.address)
-  }
-
-  /**
    * Helper-function for exit after the CLI command. It changes the exit code
    * depending on the previous extrinsic call success.
    *
