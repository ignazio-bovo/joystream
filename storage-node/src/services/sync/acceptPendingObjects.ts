import { ApiPromise } from '@polkadot/api'
import { KeyringPair } from '@polkadot/keyring/types'
import fs from 'fs'
import _ from 'lodash'
import path from 'path'
import { addDataObjectIdToCache } from '../caching/localDataObjects'
import { registerNewDataObjectId } from '../caching/newUploads'
import { hashFile } from '../helpers/hashing'
import logger from '../logger'
import { QueryNodeApi } from '../queryNode/api'
import { acceptPendingDataObjectsBatch } from '../runtime/extrinsics'
<<<<<<< HEAD
=======
import { hashFile } from '../helpers/hashing'
import { moveFile } from '../helpers/moveFile'
>>>>>>> 691e35f6

const fsPromises = fs.promises

export type AcceptPendingDataObjectsParams = {
  account: KeyringPair
  storageBucket: {
    id: string
    bags: {
      id: string
      dataObjects: string[]
    }[]
  }
}

type PendingObjectDetails = [string, [string, string]][] // dataObjectId -> [storageBucketId, bagId]

export class AcceptPendingObjectsService {
  private static instance: AcceptPendingObjectsService | null = null

  private constructor(
    private qnApi: QueryNodeApi,
    private pendingDataObjectsDir: string,
    private uploadsDir: string,
    private bucketKeyPairs: Map<string, KeyringPair>,
    private uploadBuckets: string[]
  ) {
    this.qnApi = qnApi
    this.pendingDataObjectsDir = pendingDataObjectsDir
    this.uploadsDir = uploadsDir
    this.bucketKeyPairs = bucketKeyPairs
    this.uploadBuckets = uploadBuckets
  }

  public static async create(
    api: ApiPromise,
    qnApi: QueryNodeApi,
    workerId: number,
    uploadsDir: string,
    pendingDataObjectsDir: string,
    bucketKeyPairs: Map<string, KeyringPair>,
    uploadBuckets: string[],
    maxTxBatchSize: number,
    intervalMs: number
  ): Promise<AcceptPendingObjectsService> {
    if (this.instance === null) {
      this.instance = new AcceptPendingObjectsService(
        qnApi,
        pendingDataObjectsDir,
        uploadsDir,
        bucketKeyPairs,
        uploadBuckets
      )
      this.instance.runWithInterval(api, workerId, maxTxBatchSize, intervalMs)
    }
    return this.instance
  }

  pendingObjectExists(id: string): boolean {
    return fs.existsSync(path.join(this.pendingDataObjectsDir, id))
  }

  private async getPendingObjectsFromFolder(): Promise<string[]> {
    const dirEntries = await fsPromises.readdir(this.pendingDataObjectsDir, { withFileTypes: true })
    return dirEntries.filter((entry) => entry.isFile()).map((entry) => entry.name)
  }

  private runWithInterval(api: ApiPromise, workerId: number, maxTxBatchSize: number, intervalMs: number) {
    const run = () => {
      this.getPendingObjectsFromFolder()
        .then((ids) => this.processPendingObjects(ids))
        .then((objectsToAccept) => this.acceptPendingDataObjects(api, workerId, objectsToAccept, maxTxBatchSize))
        .catch((err) => logger.error(`Error processing pending objects: ${err}`))
        .finally(() => setTimeout(run, intervalMs))
    }
    run()
  }

  private async processPendingObjects(pendingIds: string[]): Promise<PendingObjectDetails> {
    const pendingDataObjects = await this.qnApi.getDataObjectDetails(pendingIds)

    // objects not found in the query node
    const maybeDeletedObjects = _.differenceWith(
      pendingIds,
      pendingDataObjects,
      (id, dataObject) => dataObject.id === id
    )

    if (maybeDeletedObjects.length) {
      // unlink the pending object once we determined it is gone!
      logger.debug(`Found ${maybeDeletedObjects.length} stale pending objects in pending folder`)
      // Things to consider.
      // These may be very recently uploaded files, note the uploads api uses chain rpc to
      // validate upload of object that was created to allow uploads for objects that were created
      // as soon as possible.
      // const qnState = await this.qnApi.getQueryNodeState()
      // get this.api chain head
      // get timestamp in chain head block.. are we uptodate?
      // test api.isSyncing?
      // It would be easier to have query-node store object deleted events.
      // if we chose a different file name convention for the pending objects,
      // we could store the bag-id and object id in the filename to make it easy to lookup in runtime state.
    }

    const objectsToAccept: PendingObjectDetails = []

    await Promise.allSettled(
      pendingDataObjects.map(async (dataObject) => {
        // Verify the ipfshash. It may be redundant for objects that just came in through the http api and have already been validated.
        // Bit important however to make sure objects that might have been placed by operator directly into the pending folder
        // are correct. Operator may do this under following scenarios:
        // - moving files from other location after chainging pending folder path.
        // - recovering "lost" objects from a backup/archive and placing them into the pending folder for processing..
        // - bootstrapping storage from archive (which may be faster than syncing from other nodes..)
        const ipfsHash = await hashFile(path.join(this.pendingDataObjectsDir, dataObject.id))
        if (ipfsHash !== dataObject.ipfsHash) {
          logger.warn(`Dropping object in pending folder with invalid ipfshash ${dataObject.id}`)
          await fsPromises.unlink(path.join(this.pendingDataObjectsDir, dataObject.id))
          return
        }

        const storageBucket = dataObject.storageBag.storageBuckets.find(({ id }) => this.uploadBuckets.includes(id))
        if (storageBucket) {
          if (dataObject.isAccepted) {
            await this.movePendingDataObjectToUploadsDir(dataObject.id)
          } else {
            objectsToAccept.push([dataObject.id, [storageBucket.id, dataObject.storageBag.id]])
          }
        } else {
          logger.debug(
            `Data object ${dataObject.id} in pending directory is no longer assigned to any of the upload buckets: ${this.uploadBuckets}. Moving it to the uploads directory.`
          )
          await this.movePendingDataObjectToUploadsDir(dataObject.id)
        }
      })
    )
    return objectsToAccept
  }

  private async movePendingDataObjectToUploadsDir(dataObjectId: string): Promise<void> {
    const currentPath = path.join(this.pendingDataObjectsDir, dataObjectId)
    const newPath = path.join(this.uploadsDir, dataObjectId)

    try {
      // Check if the file already exists in the uploads directory (i.e. synced from other operators)
      try {
        await fsPromises.access(newPath, fs.constants.F_OK)
        logger.warn(`File ${dataObjectId} already exists in uploads directory. Deleting current file.`)
        await fsPromises.unlink(currentPath)
      } catch {
        // If the file does not exist in the uploads directory, proceed with the rename
        await moveFile(currentPath, newPath)
        registerNewDataObjectId(dataObjectId)
        addDataObjectIdToCache(dataObjectId)
      }
    } catch (err) {
      logger.error(`Error handling data object ${dataObjectId}: ${err}`)
    }
  }

  private async createAcceptPendingObjectsParams(
    pendingObjects: Array<[string, [string, string]]>
  ): Promise<AcceptPendingDataObjectsParams[]> {
    const params: AcceptPendingDataObjectsParams[] = []

    // Find or create the storage bucket in the params array
    for (const [dataObjectId, [storageBucketId, bagId]] of pendingObjects) {
      let storageBucket = params.find((p) => p.storageBucket.id === storageBucketId)
      if (!storageBucket) {
        const account = this.bucketKeyPairs.get(storageBucketId)
        if (!account) {
          logger.error(`No key pair found for storage bucket ${storageBucketId}.`)
          continue
        }

        storageBucket = {
          account,
          storageBucket: {
            id: storageBucketId,
            bags: [],
          },
        }
        params.push(storageBucket)
      }

      // Find or create the bag in the storage bucket in the params array
      let bag = storageBucket.storageBucket.bags.find((b) => b.id === bagId)
      if (!bag) {
        bag = {
          id: bagId,
          dataObjects: [],
        }
        storageBucket.storageBucket.bags.push(bag)
      }

      // Add the data object to the bag in the params array
      bag.dataObjects.push(dataObjectId)
    }

    return params
  }

  private async acceptPendingDataObjects(
    api: ApiPromise,
    workerId: number,
    objectsToAccept: PendingObjectDetails,
    maxTxBatchSize: number
  ): Promise<void> {
    const acceptedObjects: string[] = []

    for (const batch of _.chunk(objectsToAccept, maxTxBatchSize)) {
      const params = await this.createAcceptPendingObjectsParams(batch)
      const accepted = await acceptPendingDataObjectsBatch(api, workerId, params)
      acceptedObjects.push(...accepted)
    }

    let moved = 0
    for (const dataObjectId of acceptedObjects) {
      await this.movePendingDataObjectToUploadsDir(dataObjectId)
      moved++
    }

    if (moved > 0) {
      logger.info(`Successfully registered ${moved} pending data objects as accepted in runtime.`)
    }
  }
}<|MERGE_RESOLUTION|>--- conflicted
+++ resolved
@@ -6,14 +6,10 @@
 import { addDataObjectIdToCache } from '../caching/localDataObjects'
 import { registerNewDataObjectId } from '../caching/newUploads'
 import { hashFile } from '../helpers/hashing'
+import { moveFile } from '../helpers/moveFile'
 import logger from '../logger'
 import { QueryNodeApi } from '../queryNode/api'
 import { acceptPendingDataObjectsBatch } from '../runtime/extrinsics'
-<<<<<<< HEAD
-=======
-import { hashFile } from '../helpers/hashing'
-import { moveFile } from '../helpers/moveFile'
->>>>>>> 691e35f6
 
 const fsPromises = fs.promises
 
