--- conflicted
+++ resolved
@@ -8,25 +8,13 @@
 import { timeout } from 'promise-timeout'
 import send from 'send'
 import { QueryNodeApi } from '../../../services/queryNode/api'
-<<<<<<< HEAD
-import {
-  addDataObjectIdToCache,
-  pinDataObjectIdToCache,
-  unpinDataObjectIdFromCache,
-} from '../../caching/localDataObjects'
-import { registerNewDataObjectId } from '../../caching/newUploads'
-=======
->>>>>>> c38cef01
+import { pinDataObjectIdToCache, unpinDataObjectIdFromCache } from '../../caching/localDataObjects'
 import { createNonce, getTokenExpirationTime } from '../../caching/tokenNonceKeeper'
 import { createUploadToken, verifyTokenSignature } from '../../helpers/auth'
 import { parseBagId } from '../../helpers/bagTypes'
 import { getFileInfo } from '../../helpers/fileInfo'
 import { hashFile } from '../../helpers/hashing'
 import logger from '../../logger'
-<<<<<<< HEAD
-import { acceptPendingDataObjects } from '../../runtime/extrinsics'
-=======
->>>>>>> c38cef01
 import { getStorageBucketIdsByWorkerId } from '../../sync/storageObligations'
 import {
   GetFileHeadersRequestParams,
