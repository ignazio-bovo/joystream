--- conflicted
+++ resolved
@@ -254,11 +254,8 @@
 } from './graphql/generated/queries'
 import { Maybe } from './graphql/generated/schema'
 import { OperationDefinitionNode } from 'graphql'
-<<<<<<< HEAD
 import { CategoryId } from '@joystream/types/forum'
-=======
 import { Utils } from './utils'
->>>>>>> a3cf5ae7
 export class QueryNodeApi {
   private readonly queryNodeProvider: ApolloClient<NormalizedCacheObject>
   private readonly debug: Debugger.Debugger
@@ -279,40 +276,6 @@
     retries = 3
   ): Promise<QueryResultT> {
     const label = query.toString().replace(/^.*\.([A-za-z0-9]+\(.*\))$/g, '$1')
-<<<<<<< HEAD
-    const retryDebug = this.tryDebug.extend(label).extend('retry')
-    const failDebug = this.tryDebug.extend(label).extend('failed')
-    return new Promise((resolve, reject) => {
-      let lastError: any
-      let retryTimeout: NodeJS.Timeout
-      const timeout = setTimeout(() => {
-        clearTimeout(retryTimeout)
-        failDebug(`Query node query is still failing after timeout was reached (${timeoutMs}ms)!`)
-        reject(lastError)
-      }, timeoutMs)
-      const tryQuery = () => {
-        query()
-          .then((result) => {
-            try {
-              assertResultIsValid(result)
-              clearTimeout(timeout)
-              resolve(result)
-            } catch (e) {
-              retryDebug(
-                `Unexpected query result${
-                  e && e.message ? ` (${e.message})` : ''
-                }, retyring query in ${retryTimeMs}ms...`
-              )
-              lastError = e
-              retryTimeout = setTimeout(tryQuery, retryTimeMs)
-            }
-          })
-          .catch((e) => {
-            retryDebug(`Query node unreachable, retyring query in ${retryTimeMs}ms...`)
-            lastError = e
-            retryTimeout = setTimeout(tryQuery, retryTimeMs)
-          })
-=======
     const debug = this.tryDebug.extend(label)
     let retryCounter = 0
     const retry = async (error: any) => {
@@ -340,7 +303,6 @@
         debug(`Unexpected query result${e && e.message ? ` (${e.message})` : ''}`)
         await retry(e)
         continue
->>>>>>> a3cf5ae7
       }
 
       return result
