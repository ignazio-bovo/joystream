import categories from '../flows/forum/categories'
import polls from '../flows/forum/polls'
import threads from '../flows/forum/threads'
import posts from '../flows/forum/posts'
import moderation from '../flows/forum/moderation'
import leadOpening from '../flows/working-groups/leadOpening'
import creatingMemberships from '../flows/membership/creatingMemberships'
import updatingMemberProfile from '../flows/membership/updatingProfile'
import updatingMemberAccounts from '../flows/membership/updatingAccounts'
import invitingMebers from '../flows/membership/invitingMembers'
import transferringInvites from '../flows/membership/transferringInvites'
import managingStakingAccounts from '../flows/membership/managingStakingAccounts'
import membershipSystem from '../flows/membership/membershipSystem'
import openingsAndApplications from '../flows/working-groups/openingsAndApplications'
import upcomingOpenings from '../flows/working-groups/upcomingOpenings'
import groupStatus from '../flows/working-groups/groupStatus'
import workerActions from '../flows/working-groups/workerActions'
import groupBudget from '../flows/working-groups/groupBudget'
import proposals from '../flows/proposals'
import cancellingProposals from '../flows/proposals/cancellingProposal'
import vetoProposal from '../flows/proposals/vetoProposal'
import electCouncil from '../flows/council/elect'
import { scenario } from '../Scenario'

scenario(async ({ job }) => {
  // Membership:
  const membershipSystemJob = job('membership system', membershipSystem)
<<<<<<< HEAD
  // All other membership jobs should be executed after membershipSystemJob,
=======

  // All other jobs should be executed after membershipSystemJob,
>>>>>>> 2aadeae9
  // otherwise changing membershipPrice etc. may break them
  job('creating members', creatingMemberships).after(membershipSystemJob)
  job('updating member profile', updatingMemberProfile).after(membershipSystemJob)
  job('updating member accounts', updatingMemberAccounts).after(membershipSystemJob)
  job('inviting members', invitingMebers).after(membershipSystemJob)
  job('transferring invites', transferringInvites).after(membershipSystemJob)
  job('managing staking accounts', managingStakingAccounts).after(membershipSystemJob)

<<<<<<< HEAD
  // Proposals:
  const councilJob = job('electing council', electCouncil)
  const proposalsJob = job('proposals', [proposals, cancellingProposals, vetoProposal]).requires(councilJob)

  // Working groups:
  const sudoHireLead = job('sudo lead opening', leadOpening).after(proposalsJob)
=======
  // Working groups:
  const sudoHireLead = job('sudo lead opening', leadOpening).after(membershipSystemJob)
>>>>>>> 2aadeae9
  job('openings and applications', openingsAndApplications).requires(sudoHireLead)
  job('upcoming openings', upcomingOpenings).requires(sudoHireLead)
  job('group status', groupStatus).requires(sudoHireLead)
  job('worker actions', workerActions).requires(sudoHireLead)
  job('group budget', groupBudget).requires(sudoHireLead)

  // Forum:
  job('forum categories', categories).requires(sudoHireLead)
  job('forum threads', threads).requires(sudoHireLead)
  job('forum polls', polls).requires(sudoHireLead)
  job('forum posts', posts).requires(sudoHireLead)
  job('forum moderation', moderation).requires(sudoHireLead)
})<|MERGE_RESOLUTION|>--- conflicted
+++ resolved
@@ -25,12 +25,8 @@
 scenario(async ({ job }) => {
   // Membership:
   const membershipSystemJob = job('membership system', membershipSystem)
-<<<<<<< HEAD
-  // All other membership jobs should be executed after membershipSystemJob,
-=======
 
   // All other jobs should be executed after membershipSystemJob,
->>>>>>> 2aadeae9
   // otherwise changing membershipPrice etc. may break them
   job('creating members', creatingMemberships).after(membershipSystemJob)
   job('updating member profile', updatingMemberProfile).after(membershipSystemJob)
@@ -39,17 +35,12 @@
   job('transferring invites', transferringInvites).after(membershipSystemJob)
   job('managing staking accounts', managingStakingAccounts).after(membershipSystemJob)
 
-<<<<<<< HEAD
   // Proposals:
-  const councilJob = job('electing council', electCouncil)
+  const councilJob = job('electing council', electCouncil).after(membershipSystemJob)
   const proposalsJob = job('proposals', [proposals, cancellingProposals, vetoProposal]).requires(councilJob)
 
   // Working groups:
   const sudoHireLead = job('sudo lead opening', leadOpening).after(proposalsJob)
-=======
-  // Working groups:
-  const sudoHireLead = job('sudo lead opening', leadOpening).after(membershipSystemJob)
->>>>>>> 2aadeae9
   job('openings and applications', openingsAndApplications).requires(sudoHireLead)
   job('upcoming openings', upcomingOpenings).requires(sudoHireLead)
   job('group status', groupStatus).requires(sudoHireLead)
