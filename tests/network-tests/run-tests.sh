#!/usr/bin/env bash
set -e

SCRIPT_PATH="$(dirname "${BASH_SOURCE[0]}")"
cd $SCRIPT_PATH

function cleanup() {
<<<<<<< HEAD
    docker logs joystream-node --tail 15 || :
    docker stop joystream-node || :
    docker rm joystream-node || :
    docker-compose -f ../../docker-compose.yml down -v || :
=======
    echo "# Colossus-1 Logs"
    docker logs colossus-1 --tail 100 || :
    echo "# Colossus-2 Logs"
    docker logs colossus-2 --tail 100 || :
    docker logs ${CONTAINER_ID} --tail 15
    docker stop ${CONTAINER_ID}
    docker rm ${CONTAINER_ID}
    docker-compose -f ../../docker-compose.yml down -v
>>>>>>> a2a9ce2f
}

trap cleanup EXIT ERR SIGINT SIGTERM

export JOYSTREAM_NODE_TAG=`RUNTIME_PROFILE=TESTING ../../scripts/runtime-code-shasum.sh`
CHAIN=dev docker compose -f ../../docker-compose.yml up -d joystream-node

sleep 30

# Display runtime version
yarn workspace api-scripts tsnode-strict src/status.ts | grep Runtime

# Start any other services we want
# docker-compose -f ../../docker-compose.yml up -d colossus-1

# Start a query-node
if [ "${NO_QN}" != true ]
then
  ../../query-node/start.sh
fi

# Execute tests

if [ "${NO_STORAGE}" != true ]
then
  ./start-storage.sh
  export REUSE_KEYS=true
  export SKIP_STORAGE_AND_DISTRIBUTION=true
fi

# First scenario..
IGNORE_HIRED_LEADS=true ./run-test-scenario.sh $1

# In between pickup generated keys from first scenario or bootstrap scene with all well known
# keys for workers and members..

# Second scenario..
# ./run-test-scenario.sh $2<|MERGE_RESOLUTION|>--- conflicted
+++ resolved
@@ -5,21 +5,14 @@
 cd $SCRIPT_PATH
 
 function cleanup() {
-<<<<<<< HEAD
     docker logs joystream-node --tail 15 || :
     docker stop joystream-node || :
     docker rm joystream-node || :
-    docker-compose -f ../../docker-compose.yml down -v || :
-=======
     echo "# Colossus-1 Logs"
     docker logs colossus-1 --tail 100 || :
     echo "# Colossus-2 Logs"
     docker logs colossus-2 --tail 100 || :
-    docker logs ${CONTAINER_ID} --tail 15
-    docker stop ${CONTAINER_ID}
-    docker rm ${CONTAINER_ID}
-    docker-compose -f ../../docker-compose.yml down -v
->>>>>>> a2a9ce2f
+    docker-compose -f ../../docker-compose.yml down -v || :
 }
 
 trap cleanup EXIT ERR SIGINT SIGTERM
