--- conflicted
+++ resolved
@@ -80,10 +80,7 @@
 # Display runtime version
 yarn workspace api-scripts tsnode-strict src/status.ts | grep Runtime
 
-<<<<<<< HEAD
 # Start the query-node
 yarn workspace query-node-root start
 
-=======
->>>>>>> c7711424
 ./run-test-scenario.sh $1