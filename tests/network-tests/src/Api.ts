import { ApiPromise, WsProvider, Keyring } from '@polkadot/api'
import { Bytes, Option, u32, Vec, StorageKey } from '@polkadot/types'
import { Codec, ISubmittableResult } from '@polkadot/types/types'
import { KeyringPair } from '@polkadot/keyring/types'
import { MemberId, PaidMembershipTerms, PaidTermId } from '@joystream/types/members'
import { Mint, MintId } from '@joystream/types/mint'
import {
  Application,
  ApplicationIdToWorkerIdMap,
  Worker,
  WorkerId,
  OpeningPolicyCommitment,
  Opening as WorkingGroupOpening,
} from '@joystream/types/working-group'
import { ElectionStake, Seat } from '@joystream/types/council'
import { AccountInfo, Balance, BalanceOf, BlockNumber, EventRecord } from '@polkadot/types/interfaces'
import BN from 'bn.js'
import { SubmittableExtrinsic } from '@polkadot/api/types'
import { Sender, LogLevel } from './sender'
import { Utils } from './utils'
import { Stake, StakedState, StakeId } from '@joystream/types/stake'
import { RewardRelationship, RewardRelationshipId } from '@joystream/types/recurring-rewards'
import { types } from '@joystream/types'
import {
  ActivateOpeningAt,
  Application as HiringApplication,
  ApplicationId,
  Opening as HiringOpening,
  OpeningId,
} from '@joystream/types/hiring'
import { FillOpeningParameters, ProposalId } from '@joystream/types/proposals'
// import { v4 as uuid } from 'uuid'
import { extendDebug } from './Debugger'
import { InvertedPromise } from './InvertedPromise'
<<<<<<< HEAD
import { VideoId } from '@joystream/types/content'
=======
import { VideoId, VideoCategoryId } from '@joystream/types/content'
>>>>>>> d89dba25
import { ChannelId } from '@joystream/types/common'
import { ChannelCategoryMetadata, VideoCategoryMetadata } from '@joystream/metadata-protobuf'
import { metadataToBytes } from '../../../cli/lib/helpers/serialization'
import { assert } from 'chai'
import { WorkingGroups } from './WorkingGroups'

type AnyMetadata = {
  serializeBinary(): Uint8Array
}

export class ApiFactory {
  private readonly api: ApiPromise
  private readonly keyring: Keyring
  // number used as part of key derivation path
  private keyId = 0
  // mapping from account address to key id.
  // To be able to re-derive keypair externally when mini-secret is known.
  readonly addressesToKeyId: Map<string, number> = new Map()
  // mini secret used in SURI key derivation path
  private readonly miniSecret: string

  // source of funds for all new accounts
  private readonly treasuryAccount: string

  public static async create(
    provider: WsProvider,
    treasuryAccountUri: string,
    sudoAccountUri: string,
    miniSecret: string
  ): Promise<ApiFactory> {
    const debug = extendDebug('api-factory')
    let connectAttempts = 0
    while (true) {
      connectAttempts++
      debug(`Connecting to chain, attempt ${connectAttempts}..`)
      try {
        const api = new ApiPromise({ provider, types })

        // Wait for api to be connected and ready
        await api.isReadyOrError

        // If a node was just started up it might take a few seconds to start producing blocks
        // Give it a few seconds to be ready.
        await Utils.wait(5000)

        return new ApiFactory(api, treasuryAccountUri, sudoAccountUri, miniSecret)
      } catch (err) {
        if (connectAttempts === 3) {
          throw new Error('Unable to connect to chain')
        }
      }
      await Utils.wait(5000)
    }
  }

  constructor(api: ApiPromise, treasuryAccountUri: string, sudoAccountUri: string, miniSecret: string) {
    this.api = api
    this.keyring = new Keyring({ type: 'sr25519' })
    this.treasuryAccount = this.keyring.addFromUri(treasuryAccountUri).address
    this.keyring.addFromUri(sudoAccountUri)
    this.miniSecret = miniSecret
    this.addressesToKeyId = new Map()
    this.keyId = 0
  }

  public getApi(label: string): Api {
    return new Api(this, this.api, this.treasuryAccount, this.keyring, label)
  }

  public createKeyPairs(n: number): { key: KeyringPair; id: number }[] {
    const keys: { key: KeyringPair; id: number }[] = []
    for (let i = 0; i < n; i++) {
      const id = this.keyId++
      const key = this.createCustomKeyPair(`${id}`)
      keys.push({ key, id })
      this.addressesToKeyId.set(key.address, id)
    }
    return keys
<<<<<<< HEAD
  }

  public createCustomKeyPair(customPath: string): KeyringPair {
    const uri = `${this.miniSecret}//testing//${customPath}`
    return this.keyring.addFromUri(uri)
  }

  public keyGenInfo(): { start: number; final: number } {
    const start = 0
    const final = this.keyId
    return {
      start,
      final,
    }
  }

=======
  }

  public createCustomKeyPair(customPath: string): KeyringPair {
    const uri = `${this.miniSecret}//testing//${customPath}`
    return this.keyring.addFromUri(uri)
  }

  public keyGenInfo(): { start: number; final: number } {
    const start = 0
    const final = this.keyId
    return {
      start,
      final,
    }
  }

>>>>>>> d89dba25
  public getAllGeneratedAccounts(): { [k: string]: number } {
    return Object.fromEntries(this.addressesToKeyId)
  }
}

export class Api {
  private readonly factory: ApiFactory
  private readonly api: ApiPromise
  private readonly sender: Sender
  // source of funds for all new accounts
  private readonly treasuryAccount: string

  constructor(factory: ApiFactory, api: ApiPromise, treasuryAccount: string, keyring: Keyring, label: string) {
    this.factory = factory
    this.api = api
    this.treasuryAccount = treasuryAccount
    this.sender = new Sender(api, keyring, label)
  }

  // expose only direct ability to query chain
  get query() {
    return this.api.query
  }

  public enableDebugTxLogs(): void {
    this.sender.setLogLevel(LogLevel.Debug)
  }

  public enableVerboseTxLogs(): void {
    this.sender.setLogLevel(LogLevel.Verbose)
  }

  public createKeyPairs(n: number): { key: KeyringPair; id: number }[] {
    return this.factory.createKeyPairs(n)
  }

  public createCustomKeyPair(path: string): KeyringPair {
    return this.factory.createCustomKeyPair(path)
  }

  public keyGenInfo(): { start: number; final: number } {
    return this.factory.keyGenInfo()
  }

  public getAllGeneratedAccounts(): { [k: string]: number } {
    return this.factory.getAllGeneratedAccounts()
  }

  // Well known WorkingGroup enum defined in runtime
  public getWorkingGroupString(workingGroup: WorkingGroups): string {
    switch (workingGroup) {
      case WorkingGroups.Storage:
        return 'Storage'
      case WorkingGroups.Content:
        return 'Content'
      case WorkingGroups.Gateway:
        return 'Gateway'
      case WorkingGroups.OperationsAlpha:
        return 'OperationsAlpha'
      case WorkingGroups.OperationsBeta:
        return 'OperationsBeta'
      case WorkingGroups.OperationsGamma:
        return 'OperationsGamma'
      case WorkingGroups.Distribution:
        return 'Distribution'
      default:
        throw new Error(`Invalid working group string representation: ${workingGroup}`)
    }
  }

  public async makeSudoCall(tx: SubmittableExtrinsic<'promise'>): Promise<ISubmittableResult> {
    const sudo = await this.api.query.sudo.key()
    return this.sender.signAndSend(this.api.tx.sudo.sudo(tx), sudo)
  }

  public async makeSudoAsCall(who: string, tx: SubmittableExtrinsic<'promise'>): Promise<ISubmittableResult> {
    const sudo = await this.api.query.sudo.key()
    return this.sender.signAndSend(this.api.tx.sudo.sudoAs(who, tx), sudo)
  }

  public createPaidTermId(value: BN): PaidTermId {
    return this.api.createType('PaidTermId', value)
  }

  public async buyMembership(account: string, paidTermsId: PaidTermId, name: string): Promise<ISubmittableResult> {
    return this.sender.signAndSend(
      this.api.tx.members.buyMembership(paidTermsId, /* Handle: */ name, /* Avatar uri: */ '', /* About: */ ''),
      account
    )
  }

  // Many calls in the testing framework take an account id instead of a member id when an action
  // is intended to be in the context of the member. This function is used to do a reverse lookup.
  // There is an underlying assumption that each member has a unique controller account even
  // though the runtime does not place that constraint. But for the purpose of the tests we throw
  // if that condition is found to be false to esnure the tests do not fail. As long as all memberships
  // are created through the membership fixture this should not happen.
  public async getMemberId(address: string): Promise<MemberId> {
    const ids = await this.api.query.members.memberIdsByControllerAccountId<Vec<MemberId>>(address)
    assert.equal(ids.length, 1, 'Only a single member with same controller account is allowed')
    return ids[0]
  }

  public async getBalance(address: string): Promise<Balance> {
    const accountData: AccountInfo = await this.api.query.system.account<AccountInfo>(address)
    return accountData.data.free
  }

  public async transferBalance(from: string, to: string, amount: BN): Promise<ISubmittableResult> {
    return this.sender.signAndSend(this.api.tx.balances.transfer(to, amount), from)
  }

  public async treasuryTransferBalance(to: string, amount: BN): Promise<ISubmittableResult> {
    return this.transferBalance(this.treasuryAccount, to, amount)
  }

  public treasuryTransferBalanceToAccounts(to: string[], amount: BN): Promise<ISubmittableResult[]> {
    return Promise.all(to.map((account) => this.transferBalance(this.treasuryAccount, account, amount)))
  }

  public getPaidMembershipTerms(paidTermsId: PaidTermId): Promise<PaidMembershipTerms> {
    return this.api.query.members.paidMembershipTermsById<PaidMembershipTerms>(paidTermsId)
  }

  public async getMembershipFee(paidTermsId: PaidTermId): Promise<BN> {
    const terms: PaidMembershipTerms = await this.getPaidMembershipTerms(paidTermsId)
    return terms.fee
  }

  // This method does not take into account weights and the runtime weight to fees computation!
  private estimateTxFee(tx: SubmittableExtrinsic<'promise'>): BN {
    const byteFee: BN = this.api.createType('BalanceOf', this.api.consts.transactionPayment.transactionByteFee)
    return Utils.calcTxLength(tx).mul(byteFee)
  }

  public estimateBuyMembershipFee(account: string, paidTermsId: PaidTermId, name: string): BN {
    return this.estimateTxFee(
      this.api.tx.members.buyMembership(paidTermsId, /* Handle: */ name, /* Avatar uri: */ '', /* About: */ '')
    )
  }

  public estimateApplyForCouncilFee(amount: BN): BN {
    return this.estimateTxFee(this.api.tx.councilElection.apply(amount))
  }

  public estimateVoteForCouncilFee(nominee: string, salt: string, stake: BN): BN {
    const hashedVote: string = Utils.hashVote(nominee, salt)
    return this.estimateTxFee(this.api.tx.councilElection.vote(hashedVote, stake))
  }

  public estimateRevealVoteFee(nominee: string, salt: string): BN {
    const hashedVote: string = Utils.hashVote(nominee, salt)
    return this.estimateTxFee(this.api.tx.councilElection.reveal(hashedVote, nominee, salt))
  }

  public estimateProposeRuntimeUpgradeFee(stake: BN, name: string, description: string, runtime: Bytes | string): BN {
    return this.estimateTxFee(
      this.api.tx.proposalsCodex.createRuntimeUpgradeProposal(stake, name, description, stake, runtime)
    )
  }

  public estimateProposeTextFee(stake: BN, name: string, description: string, text: string): BN {
    return this.estimateTxFee(this.api.tx.proposalsCodex.createTextProposal(stake, name, description, stake, text))
  }

  public estimateProposeSpendingFee(
    title: string,
    description: string,
    stake: BN,
    balance: BN,
    destination: string
  ): BN {
    return this.estimateTxFee(
      this.api.tx.proposalsCodex.createSpendingProposal(stake, title, description, stake, balance, destination)
    )
  }

  public estimateProposeValidatorCountFee(title: string, description: string, stake: BN): BN {
    return this.estimateTxFee(
      this.api.tx.proposalsCodex.createSetValidatorCountProposal(stake, title, description, stake, stake)
    )
  }

  public estimateProposeElectionParametersFee(
    title: string,
    description: string,
    stake: BN,
    announcingPeriod: BN,
    votingPeriod: BN,
    revealingPeriod: BN,
    councilSize: BN,
    candidacyLimit: BN,
    newTermDuration: BN,
    minCouncilStake: BN,
    minVotingStake: BN
  ): BN {
    return this.estimateTxFee(
      this.api.tx.proposalsCodex.createSetElectionParametersProposal(stake, title, description, stake, {
        announcing_period: announcingPeriod,
        voting_period: votingPeriod,
        revealing_period: revealingPeriod,
        council_size: councilSize,
        candidacy_limit: candidacyLimit,
        new_term_duration: newTermDuration,
        min_council_stake: minCouncilStake,
        min_voting_stake: minVotingStake,
      })
    )
  }

  public estimateVoteForProposalFee(): BN {
    return this.estimateTxFee(
      this.api.tx.proposalsEngine.vote(
        this.api.createType('MemberId', 0),
        this.api.createType('ProposalId', 0),
        'Approve'
      )
    )
  }

  public estimateAddOpeningFee(module: WorkingGroups): BN {
    const commitment: OpeningPolicyCommitment = this.api.createType('OpeningPolicyCommitment', {
      application_rationing_policy: this.api.createType('Option<ApplicationRationingPolicy>', {
        max_active_applicants: new BN(32) as u32,
      }),
      max_review_period_length: new BN(32) as u32,
      application_staking_policy: this.api.createType('Option<StakingPolicy>', {
        amount: new BN(1),
        amount_mode: 'AtLeast',
        crowded_out_unstaking_period_length: new BN(1),
        review_period_expired_unstaking_period_length: new BN(1),
      }),
      role_staking_policy: this.api.createType('Option<StakingPolicy>', {
        amount: new BN(1),
        amount_mode: 'AtLeast',
        crowded_out_unstaking_period_length: new BN(1),
        review_period_expired_unstaking_period_length: new BN(1),
      }),
      role_slashing_terms: this.api.createType('SlashingTerms', {
        Slashable: {
          max_count: new BN(0),
          max_percent_pts_per_time: new BN(0),
        },
      }),
      fill_opening_successful_applicant_application_stake_unstaking_period: this.api.createType(
        'Option<BlockNumber>',
        new BN(1)
      ),
      fill_opening_failed_applicant_application_stake_unstaking_period: this.api.createType(
        'Option<BlockNumber>',
        new BN(1)
      ),
      fill_opening_failed_applicant_role_stake_unstaking_period: this.api.createType('Option<BlockNumber>', new BN(1)),
      terminate_application_stake_unstaking_period: this.api.createType('Option<BlockNumber>', new BN(1)),
      terminate_role_stake_unstaking_period: this.api.createType('Option<BlockNumber>', new BN(1)),
      exit_role_application_stake_unstaking_period: this.api.createType('Option<BlockNumber>', new BN(1)),
      exit_role_stake_unstaking_period: this.api.createType('Option<BlockNumber>', new BN(1)),
    })

    return this.estimateTxFee(
      this.api.tx[module].addOpening('CurrentBlock', commitment, 'Human readable text', 'Worker')
    )
  }

  public estimateAcceptApplicationsFee(module: WorkingGroups): BN {
    return this.estimateTxFee(this.api.tx[module].acceptApplications(this.api.createType('OpeningId', 0)))
  }

  public estimateApplyOnOpeningFee(account: string, module: WorkingGroups): BN {
    return this.estimateTxFee(
      this.api.tx[module].applyOnOpening(
        this.api.createType('MemberId', 0),
        this.api.createType('OpeningId', 0),
        account,
        null,
        null,
        'Some testing text used for estimation purposes which is longer than text expected during the test'
      )
    )
  }

  public estimateBeginApplicantReviewFee(module: WorkingGroups): BN {
    return this.estimateTxFee(this.api.tx[module].beginApplicantReview(0))
  }

  public estimateFillOpeningFee(module: WorkingGroups): BN {
    return this.estimateTxFee(
      this.api.tx[module].fillOpening(0, this.api.createType('ApplicationIdSet', [0]), {
        'amount_per_payout': 0,
        'next_payment_at_block': 0,
        'payout_interval': 0,
      })
    )
  }

  public estimateIncreaseStakeFee(module: WorkingGroups): BN {
    return this.estimateTxFee(this.api.tx[module].increaseStake(this.api.createType('WorkerId', 0), 0))
  }

  public estimateDecreaseStakeFee(module: WorkingGroups): BN {
    return this.estimateTxFee(this.api.tx[module].decreaseStake(this.api.createType('WorkerId', 0), 0))
  }

  public estimateUpdateRoleAccountFee(address: string, module: WorkingGroups): BN {
    return this.estimateTxFee(this.api.tx[module].updateRoleAccount(this.api.createType('WorkerId', 0), address))
  }

  public estimateUpdateRewardAccountFee(address: string, module: WorkingGroups): BN {
    return this.estimateTxFee(this.api.tx[module].updateRewardAccount(this.api.createType('WorkerId', 0), address))
  }

  public estimateLeaveRoleFee(module: WorkingGroups): BN {
    return this.estimateTxFee(
      this.api.tx[module].leaveRole(this.api.createType('WorkerId', 0), 'Long justification text')
    )
  }

  public estimateWithdrawApplicationFee(module: WorkingGroups): BN {
    return this.estimateTxFee(this.api.tx[module].withdrawApplication(this.api.createType('ApplicationId', 0)))
  }

  public estimateTerminateApplicationFee(module: WorkingGroups): BN {
    return this.estimateTxFee(this.api.tx[module].terminateApplication(this.api.createType('ApplicationId', 0)))
  }

  public estimateSlashStakeFee(module: WorkingGroups): BN {
    return this.estimateTxFee(this.api.tx[module].slashStake(this.api.createType('WorkerId', 0), 0))
  }

  public estimateTerminateRoleFee(module: WorkingGroups): BN {
    return this.estimateTxFee(
      this.api.tx[module].terminateRole(
        this.api.createType('WorkerId', 0),
        'Long justification text explaining why the worker role will be terminated',
        false
      )
    )
  }

  public estimateProposeCreateWorkingGroupLeaderOpeningFee(): BN {
    const commitment: OpeningPolicyCommitment = this.api.createType('OpeningPolicyCommitment', {
      application_rationing_policy: this.api.createType('Option<ApplicationRationingPolicy>', {
        max_active_applicants: new BN(32) as u32,
      }),
      max_review_period_length: new BN(32) as u32,
      application_staking_policy: this.api.createType('Option<StakingPolicy>', {
        amount: new BN(1),
        amount_mode: 'AtLeast',
        crowded_out_unstaking_period_length: new BN(1),
        review_period_expired_unstaking_period_length: new BN(1),
      }),
      role_staking_policy: this.api.createType('Option<StakingPolicy>', {
        amount: new BN(1),
        amount_mode: 'AtLeast',
        crowded_out_unstaking_period_length: new BN(1),
        review_period_expired_unstaking_period_length: new BN(1),
      }),
      role_slashing_terms: this.api.createType('SlashingTerms', {
        Slashable: {
          max_count: new BN(0),
          max_percent_pts_per_time: new BN(0),
        },
      }),
      fill_opening_successful_applicant_application_stake_unstaking_period: this.api.createType(
        'Option<BlockNumber>',
        new BN(1)
      ),
      fill_opening_failed_applicant_application_stake_unstaking_period: this.api.createType(
        'Option<BlockNumber>',
        new BN(1)
      ),
      fill_opening_failed_applicant_role_stake_unstaking_period: this.api.createType('Option<BlockNumber>', new BN(1)),
      terminate_application_stake_unstaking_period: this.api.createType('Option<BlockNumber>', new BN(1)),
      terminate_role_stake_unstaking_period: this.api.createType('Option<BlockNumber>', new BN(1)),
      exit_role_application_stake_unstaking_period: this.api.createType('Option<BlockNumber>', new BN(1)),
      exit_role_stake_unstaking_period: this.api.createType('Option<BlockNumber>', new BN(1)),
    })

    return this.estimateTxFee(
      this.api.tx.proposalsCodex.createAddWorkingGroupLeaderOpeningProposal(
        0,
        'some long title for the purpose of testing',
        'some long description for the purpose of testing',
        null,
        {
          activate_at: 'CurrentBlock',
          commitment: commitment,
          human_readable_text: 'Opening readable text',
          working_group: 'Storage',
        }
      )
    )
  }

  public estimateProposeBeginWorkingGroupLeaderApplicationReviewFee(): BN {
    return this.estimateTxFee(
      this.api.tx.proposalsCodex.createBeginReviewWorkingGroupLeaderApplicationsProposal(
        this.api.createType('MemberId', 0),
        'Some testing text used for estimation purposes which is longer than text expected during the test',
        'Some testing text used for estimation purposes which is longer than text expected during the test',
        null,
        this.api.createType('OpeningId', 0),
        'Storage'
      )
    )
  }

  public estimateProposeFillLeaderOpeningFee(): BN {
    const fillOpeningParameters: FillOpeningParameters = this.api.createType('FillOpeningParameters', {
      opening_id: this.api.createType('OpeningId', 0),
      successful_application_id: this.api.createType('ApplicationId', 0),
      reward_policy: this.api.createType('Option<RewardPolicy>', {
        amount_per_payout: new BN(1) as Balance,
        next_payment_at_block: new BN(99999) as BlockNumber,
        payout_interval: this.api.createType('Option<u32>', new BN(99999)),
      }),
      working_group: this.api.createType('WorkingGroup', 'Storage'),
    })

    return this.estimateTxFee(
      this.api.tx.proposalsCodex.createFillWorkingGroupLeaderOpeningProposal(
        this.api.createType('MemberId', 0),
        'Some testing text used for estimation purposes which is longer than text expected during the test',
        'Some testing text used for estimation purposes which is longer than text expected during the test',
        null,
        fillOpeningParameters
      )
    )
  }

  public estimateProposeTerminateLeaderRoleFee(): BN {
    return this.estimateTxFee(
      this.api.tx.proposalsCodex.createTerminateWorkingGroupLeaderRoleProposal(
        this.api.createType('MemberId', 0),
        'Some testing text used for estimation purposes which is longer than text expected during the test',
        'Some testing text used for estimation purposes which is longer than text expected during the test',
        null,
        {
          'worker_id': this.api.createType('WorkerId', 0),
          'rationale': 'Exceptionaly long and extraordinary descriptive rationale',
          'slash': true,
          'working_group': 'Storage',
        }
      )
    )
  }

  public estimateProposeLeaderRewardFee(): BN {
    return this.estimateTxFee(
      this.api.tx.proposalsCodex.createSetWorkingGroupLeaderRewardProposal(
        this.api.createType('MemberId', 0),
        'Some testing text used for estimation purposes which is longer than text expected during the test',
        'Some testing text used for estimation purposes which is longer than text expected during the test',
        null,
        this.api.createType('WorkerId', 0),
        0,
        'Storage'
      )
    )
  }

  public estimateProposeDecreaseLeaderStakeFee(): BN {
    return this.estimateTxFee(
      this.api.tx.proposalsCodex.createDecreaseWorkingGroupLeaderStakeProposal(
        this.api.createType('MemberId', 0),
        'Some testing text used for estimation purposes which is longer than text expected during the test',
        'Some testing text used for estimation purposes which is longer than text expected during the test',
        null,
        this.api.createType('WorkerId', 0),
        0,
        'Storage'
      )
    )
  }

  public estimateProposeSlashLeaderStakeFee(): BN {
    return this.estimateTxFee(
      this.api.tx.proposalsCodex.createSlashWorkingGroupLeaderStakeProposal(
        this.api.createType('MemberId', 0),
        'Some testing text used for estimation purposes which is longer than text expected during the test',
        'Some testing text used for estimation purposes which is longer than text expected during the test',
        null,
        this.api.createType('WorkerId', 0),
        0,
        'Storage'
      )
    )
  }

  public estimateProposeWorkingGroupMintCapacityFee(): BN {
    return this.estimateTxFee(
      this.api.tx.proposalsCodex.createSetWorkingGroupMintCapacityProposal(
        this.api.createType('MemberId', 0),
        'Some testing text used for estimation purposes which is longer than text expected during the test',
        'Some testing text used for estimation purposes which is longer than text expected during the test',
        null,
        0,
        'Storage'
      )
    )
  }

  private applyForCouncilElection(account: string, amount: BN): Promise<ISubmittableResult> {
    return this.sender.signAndSend(this.api.tx.councilElection.apply(amount), account)
  }

  public batchApplyForCouncilElection(accounts: string[], amount: BN): Promise<ISubmittableResult[]> {
    return Promise.all(accounts.map(async (account) => this.applyForCouncilElection(account, amount)))
  }

  public async getCouncilElectionStake(address: string): Promise<BN> {
    return (((await this.api.query.councilElection.applicantStakes(address)) as unknown) as ElectionStake).new
  }

  private voteForCouncilMember(account: string, nominee: string, salt: string, stake: BN): Promise<ISubmittableResult> {
    const hashedVote: string = Utils.hashVote(nominee, salt)
    return this.sender.signAndSend(this.api.tx.councilElection.vote(hashedVote, stake), account)
  }

  public batchVoteForCouncilMember(
    accounts: string[],
    nominees: string[],
    salt: string[],
    stake: BN
  ): Promise<ISubmittableResult[]> {
    return Promise.all(
      accounts.map(async (account, index) => this.voteForCouncilMember(account, nominees[index], salt[index], stake))
    )
  }

  private revealVote(account: string, commitment: string, nominee: string, salt: string): Promise<ISubmittableResult> {
    return this.sender.signAndSend(this.api.tx.councilElection.reveal(commitment, nominee, salt), account)
  }

  public batchRevealVote(accounts: string[], nominees: string[], salt: string[]): Promise<ISubmittableResult[]> {
    return Promise.all(
      accounts.map(async (account, index) => {
        const commitment = Utils.hashVote(nominees[index], salt[index])
        return this.revealVote(account, commitment, nominees[index], salt[index])
      })
    )
  }

  public sudoStartAnnouncingPeriod(endsAtBlock: BN): Promise<ISubmittableResult> {
    return this.makeSudoCall(this.api.tx.councilElection.setStageAnnouncing(endsAtBlock))
  }

  public sudoStartVotingPeriod(endsAtBlock: BN): Promise<ISubmittableResult> {
    return this.makeSudoCall(this.api.tx.councilElection.setStageVoting(endsAtBlock))
  }

  public sudoStartRevealingPeriod(endsAtBlock: BN): Promise<ISubmittableResult> {
    return this.makeSudoCall(this.api.tx.councilElection.setStageRevealing(endsAtBlock))
  }

  public sudoSetCouncilMintCapacity(capacity: BN): Promise<ISubmittableResult> {
    return this.makeSudoCall(this.api.tx.council.setCouncilMintCapacity(capacity))
  }

  public getBestBlock(): Promise<BN> {
    return this.api.derive.chain.bestNumber()
  }

  public getCouncil(): Promise<Seat[]> {
    return this.api.query.council.activeCouncil<Vec<Codec>>().then((seats) => {
      return (seats as unknown) as Seat[]
    })
  }

  public async getCouncilAccounts(): Promise<string[]> {
    const council = await this.getCouncil()
    return council.map((seat) => seat.member.toString())
  }

  public async proposeRuntime(
    account: string,
    stake: BN,
    name: string,
    description: string,
    runtime: Bytes | string
  ): Promise<ISubmittableResult> {
    const memberId: MemberId = await this.getMemberId(account)
    return this.sender.signAndSend(
      this.api.tx.proposalsCodex.createRuntimeUpgradeProposal(memberId, name, description, stake, runtime),
      account
    )
  }

  public async proposeText(
    account: string,
    stake: BN,
    name: string,
    description: string,
    text: string
  ): Promise<ISubmittableResult> {
    const memberId: MemberId = await this.getMemberId(account)
    return this.sender.signAndSend(
      this.api.tx.proposalsCodex.createTextProposal(memberId, name, description, stake, text),
      account
    )
  }

  public async proposeSpending(
    account: string,
    title: string,
    description: string,
    stake: BN,
    balance: BN,
    destination: string
  ): Promise<ISubmittableResult> {
    const memberId: MemberId = await this.getMemberId(account)
    return this.sender.signAndSend(
      this.api.tx.proposalsCodex.createSpendingProposal(memberId, title, description, stake, balance, destination),
      account
    )
  }

  public async proposeValidatorCount(
    account: string,
    title: string,
    description: string,
    stake: BN,
    validatorCount: BN
  ): Promise<ISubmittableResult> {
    const memberId: MemberId = await this.getMemberId(account)
    return this.sender.signAndSend(
      this.api.tx.proposalsCodex.createSetValidatorCountProposal(memberId, title, description, stake, validatorCount),
      account
    )
  }

  public async proposeElectionParameters(
    account: string,
    title: string,
    description: string,
    stake: BN,
    announcingPeriod: BN,
    votingPeriod: BN,
    revealingPeriod: BN,
    councilSize: BN,
    candidacyLimit: BN,
    newTermDuration: BN,
    minCouncilStake: BN,
    minVotingStake: BN
  ): Promise<ISubmittableResult> {
    const memberId: MemberId = await this.getMemberId(account)
    return this.sender.signAndSend(
      this.api.tx.proposalsCodex.createSetElectionParametersProposal(memberId, title, description, stake, {
        announcing_period: announcingPeriod,
        voting_period: votingPeriod,
        revealing_period: revealingPeriod,
        council_size: councilSize,
        candidacy_limit: candidacyLimit,
        new_term_duration: newTermDuration,
        min_council_stake: minCouncilStake,
        min_voting_stake: minVotingStake,
      }),
      account
    )
  }

  public async proposeBeginWorkingGroupLeaderApplicationReview(
    account: string,
    title: string,
    description: string,
    stake: BN,
    openingId: OpeningId,
    workingGroup: string
  ): Promise<ISubmittableResult> {
    const memberId: MemberId = await this.getMemberId(account)
    return this.sender.signAndSend(
      this.api.tx.proposalsCodex.createBeginReviewWorkingGroupLeaderApplicationsProposal(
        memberId,
        title,
        description,
        stake,
        openingId,
        this.api.createType('WorkingGroup', workingGroup)
      ),
      account
    )
  }

  public approveProposal(account: string, memberId: MemberId, proposal: ProposalId): Promise<ISubmittableResult> {
    return this.sender.signAndSend(this.api.tx.proposalsEngine.vote(memberId, proposal, 'Approve'), account)
  }

  public async batchApproveProposal(proposal: ProposalId): Promise<ISubmittableResult[]> {
    const councilAccounts = await this.getCouncilAccounts()
    return Promise.all(
      councilAccounts.map(async (account) => {
        const memberId: MemberId = await this.getMemberId(account)
        return this.approveProposal(account, memberId, proposal)
      })
    )
  }

  public getBlockDuration(): BN {
    return this.api.createType('Moment', this.api.consts.babe.expectedBlockTime)
  }

  public durationInMsFromBlocks(durationInBlocks: number): number {
    return this.getBlockDuration().muln(durationInBlocks).toNumber()
  }

  public findEventRecord(events: EventRecord[], section: string, method: string): EventRecord | undefined {
    return events.find((record) => record.event.section === section && record.event.method === method)
  }

  public findMemberRegisteredEvent(events: EventRecord[]): MemberId | undefined {
    const record = this.findEventRecord(events, 'members', 'MemberRegistered')
    if (record) {
      return record.event.data[0] as MemberId
    }
  }

  public findProposalCreatedEvent(events: EventRecord[]): ProposalId | undefined {
    const record = this.findEventRecord(events, 'proposalsEngine', 'ProposalCreated')
    if (record) {
      return record.event.data[1] as ProposalId
    }
  }

  public findOpeningAddedEvent(events: EventRecord[], workingGroup: WorkingGroups): OpeningId | undefined {
    const record = this.findEventRecord(events, workingGroup, 'OpeningAdded')
    if (record) {
      return record.event.data[0] as OpeningId
    }
  }

  public findLeaderSetEvent(events: EventRecord[], workingGroup: WorkingGroups): WorkerId | undefined {
    const record = this.findEventRecord(events, workingGroup, 'LeaderSet')
    if (record) {
      return (record.event.data as unknown) as WorkerId
    }
  }

  public findBeganApplicationReviewEvent(
    events: EventRecord[],
    workingGroup: WorkingGroups
  ): ApplicationId | undefined {
    const record = this.findEventRecord(events, workingGroup, 'BeganApplicationReview')
    if (record) {
      return (record.event.data as unknown) as ApplicationId
    }
  }

  public findTerminatedLeaderEvent(events: EventRecord[], workingGroup: WorkingGroups): EventRecord | undefined {
    return this.findEventRecord(events, workingGroup, 'TerminatedLeader')
  }

  public findWorkerRewardAmountUpdatedEvent(
    events: EventRecord[],
    workingGroup: WorkingGroups,
    workerId: WorkerId
  ): WorkerId | undefined {
    const record = this.findEventRecord(events, workingGroup, 'WorkerRewardAmountUpdated')
    if (record) {
      const id = (record.event.data[0] as unknown) as WorkerId
      if (id.eq(workerId)) {
        return workerId
      }
    }
  }

  public findStakeDecreasedEvent(events: EventRecord[], workingGroup: WorkingGroups): EventRecord | undefined {
    return this.findEventRecord(events, workingGroup, 'StakeDecreased')
  }

  public findStakeSlashedEvent(events: EventRecord[], workingGroup: WorkingGroups): EventRecord | undefined {
    return this.findEventRecord(events, workingGroup, 'StakeSlashed')
  }

  public findMintCapacityChangedEvent(events: EventRecord[], workingGroup: WorkingGroups): BN | undefined {
    const record = this.findEventRecord(events, workingGroup, 'MintCapacityChanged')
    if (record) {
      return (record.event.data[1] as unknown) as BN
    }
  }

  // Subscribe to system events, resolves to an InvertedPromise or rejects if subscription fails.
  // The inverted promise wraps a promise which resolves when the Proposal with id specified
  // is executed.
  // - On successful execution the wrapped promise resolves to `[true, events]`
  // - On failed execution the wrapper promise resolves to `[false, events]`
  public async subscribeToProposalExecutionResult(id: ProposalId): Promise<InvertedPromise<[boolean, EventRecord[]]>> {
    const invertedPromise = new InvertedPromise<[boolean, EventRecord[]]>()
    const unsubscribe = await this.api.query.system.events<Vec<EventRecord>>((events) => {
      events.forEach((record) => {
        if (
          record.event.method &&
          record.event.method.toString() === 'ProposalStatusUpdated' &&
          record.event.data[0].eq(id) &&
          record.event.data[1].toString().includes('executed')
        ) {
          unsubscribe()
          invertedPromise.resolve([true, events])
        } else if (
          record.event.method &&
          record.event.method.toString() === 'ProposalStatusUpdated' &&
          record.event.data[0].eq(id) &&
          record.event.data[1].toString().includes('executionFailed')
        ) {
          unsubscribe()
          invertedPromise.resolve([false, events])
        }
      })
    })

    return invertedPromise
  }

  public findOpeningFilledEvent(
    events: EventRecord[],
    workingGroup: WorkingGroups
  ): ApplicationIdToWorkerIdMap | undefined {
    const record = this.findEventRecord(events, workingGroup, 'OpeningFilled')
    if (record) {
      return (record.event.data[1] as unknown) as ApplicationIdToWorkerIdMap
    }
  }

  public findApplicationReviewBeganEvent(
    events: EventRecord[],
    workingGroup: WorkingGroups
  ): ApplicationId | undefined {
    const record = this.findEventRecord(events, workingGroup, 'BeganApplicationReview')
    if (record) {
      return (record.event.data as unknown) as ApplicationId
    }
  }

  public async getWorkingGroupMintCapacity(module: WorkingGroups): Promise<BN> {
    const mintId: MintId = await this.api.query[module].mint<MintId>()
    const mint: Mint = await this.api.query.minting.mints<Mint>(mintId)
    return mint.capacity
  }

  public getValidatorCount(): Promise<BN> {
    return this.api.query.staking.validatorCount<u32>()
  }

  public async addOpening(
    lead: string,
    openingParameters: {
      activationDelay: BN
      maxActiveApplicants: BN
      maxReviewPeriodLength: BN
      applicationStakingPolicyAmount: BN
      applicationCrowdedOutUnstakingPeriodLength: BN
      applicationReviewPeriodExpiredUnstakingPeriodLength: BN
      roleStakingPolicyAmount: BN
      roleCrowdedOutUnstakingPeriodLength: BN
      roleReviewPeriodExpiredUnstakingPeriodLength: BN
      slashableMaxCount: BN
      slashableMaxPercentPtsPerTime: BN
      fillOpeningSuccessfulApplicantApplicationStakeUnstakingPeriod: BN
      fillOpeningFailedApplicantApplicationStakeUnstakingPeriod: BN
      fillOpeningFailedApplicantRoleStakeUnstakingPeriod: BN
      terminateApplicationStakeUnstakingPeriod: BN
      terminateRoleStakeUnstakingPeriod: BN
      exitRoleApplicationStakeUnstakingPeriod: BN
      exitRoleStakeUnstakingPeriod: BN
      text: string
      type: string
    },
    module: WorkingGroups
  ): Promise<ISubmittableResult> {
    const activateAt: ActivateOpeningAt = this.api.createType(
      'ActivateOpeningAt',
      openingParameters.activationDelay.eqn(0)
        ? 'CurrentBlock'
        : { ExactBlock: (await this.getBestBlock()).add(openingParameters.activationDelay) }
    )

    const commitment: OpeningPolicyCommitment = this.api.createType('OpeningPolicyCommitment', {
      application_rationing_policy: this.api.createType('Option<ApplicationRationingPolicy>', {
        max_active_applicants: openingParameters.maxActiveApplicants as u32,
      }),
      max_review_period_length: openingParameters.maxReviewPeriodLength as u32,
      application_staking_policy: this.api.createType('Option<StakingPolicy>', {
        amount: openingParameters.applicationStakingPolicyAmount,
        amount_mode: 'AtLeast',
        crowded_out_unstaking_period_length: openingParameters.applicationCrowdedOutUnstakingPeriodLength,
        review_period_expired_unstaking_period_length:
          openingParameters.applicationReviewPeriodExpiredUnstakingPeriodLength,
      }),
      role_staking_policy: this.api.createType('Option<StakingPolicy>', {
        amount: openingParameters.roleStakingPolicyAmount,
        amount_mode: 'AtLeast',
        crowded_out_unstaking_period_length: openingParameters.roleCrowdedOutUnstakingPeriodLength,
        review_period_expired_unstaking_period_length: openingParameters.roleReviewPeriodExpiredUnstakingPeriodLength,
      }),
      role_slashing_terms: this.api.createType('SlashingTerms', {
        Slashable: {
          max_count: openingParameters.slashableMaxCount,
          max_percent_pts_per_time: openingParameters.slashableMaxPercentPtsPerTime,
        },
      }),
      fill_opening_successful_applicant_application_stake_unstaking_period: this.api.createType(
        'Option<BlockNumber>',
        openingParameters.fillOpeningSuccessfulApplicantApplicationStakeUnstakingPeriod
      ),
      fill_opening_failed_applicant_application_stake_unstaking_period: this.api.createType(
        'Option<BlockNumber>',
        openingParameters.fillOpeningFailedApplicantApplicationStakeUnstakingPeriod
      ),
      fill_opening_failed_applicant_role_stake_unstaking_period: this.api.createType(
        'Option<BlockNumber>',
        openingParameters.fillOpeningFailedApplicantRoleStakeUnstakingPeriod
      ),
      terminate_application_stake_unstaking_period: this.api.createType(
        'Option<BlockNumber>',
        openingParameters.terminateApplicationStakeUnstakingPeriod
      ),
      terminate_role_stake_unstaking_period: this.api.createType(
        'Option<BlockNumber>',
        openingParameters.terminateRoleStakeUnstakingPeriod
      ),
      exit_role_application_stake_unstaking_period: this.api.createType(
        'Option<BlockNumber>',
        openingParameters.exitRoleApplicationStakeUnstakingPeriod
      ),
      exit_role_stake_unstaking_period: this.api.createType(
        'Option<BlockNumber>',
        openingParameters.exitRoleStakeUnstakingPeriod
      ),
    })

    return this.sender.signAndSend(
      this.createAddOpeningTransaction(activateAt, commitment, openingParameters.text, openingParameters.type, module),
      lead
    )
  }

  public async sudoAddOpening(
    openingParameters: {
      activationDelay: BN
      maxActiveApplicants: BN
      maxReviewPeriodLength: BN
      applicationStakingPolicyAmount: BN
      applicationCrowdedOutUnstakingPeriodLength: BN
      applicationReviewPeriodExpiredUnstakingPeriodLength: BN
      roleStakingPolicyAmount: BN
      roleCrowdedOutUnstakingPeriodLength: BN
      roleReviewPeriodExpiredUnstakingPeriodLength: BN
      slashableMaxCount: BN
      slashableMaxPercentPtsPerTime: BN
      fillOpeningSuccessfulApplicantApplicationStakeUnstakingPeriod: BN
      fillOpeningFailedApplicantApplicationStakeUnstakingPeriod: BN
      fillOpeningFailedApplicantRoleStakeUnstakingPeriod: BN
      terminateApplicationStakeUnstakingPeriod: BN
      terminateRoleStakeUnstakingPeriod: BN
      exitRoleApplicationStakeUnstakingPeriod: BN
      exitRoleStakeUnstakingPeriod: BN
      text: string
      type: string
    },
    module: WorkingGroups
  ): Promise<ISubmittableResult> {
    const activateAt: ActivateOpeningAt = this.api.createType(
      'ActivateOpeningAt',
      openingParameters.activationDelay.eqn(0)
        ? 'CurrentBlock'
        : { ExactBlock: (await this.getBestBlock()).add(openingParameters.activationDelay) }
    )

    const commitment: OpeningPolicyCommitment = this.api.createType('OpeningPolicyCommitment', {
      application_rationing_policy: this.api.createType('Option<ApplicationRationingPolicy>', {
        max_active_applicants: openingParameters.maxActiveApplicants as u32,
      }),
      max_review_period_length: openingParameters.maxReviewPeriodLength as u32,
      application_staking_policy: this.api.createType('Option<StakingPolicy>', {
        amount: openingParameters.applicationStakingPolicyAmount,
        amount_mode: 'AtLeast',
        crowded_out_unstaking_period_length: openingParameters.applicationCrowdedOutUnstakingPeriodLength,
        review_period_expired_unstaking_period_length:
          openingParameters.applicationReviewPeriodExpiredUnstakingPeriodLength,
      }),
      role_staking_policy: this.api.createType('Option<StakingPolicy>', {
        amount: openingParameters.roleStakingPolicyAmount,
        amount_mode: 'AtLeast',
        crowded_out_unstaking_period_length: openingParameters.roleCrowdedOutUnstakingPeriodLength,
        review_period_expired_unstaking_period_length: openingParameters.roleReviewPeriodExpiredUnstakingPeriodLength,
      }),
      role_slashing_terms: this.api.createType('SlashingTerms', {
        Slashable: {
          max_count: openingParameters.slashableMaxCount,
          max_percent_pts_per_time: openingParameters.slashableMaxPercentPtsPerTime,
        },
      }),
      fill_opening_successful_applicant_application_stake_unstaking_period: this.api.createType(
        'Option<BlockNumber>',
        openingParameters.fillOpeningSuccessfulApplicantApplicationStakeUnstakingPeriod
      ),
      fill_opening_failed_applicant_application_stake_unstaking_period: this.api.createType(
        'Option<BlockNumber>',
        openingParameters.fillOpeningFailedApplicantApplicationStakeUnstakingPeriod
      ),
      fill_opening_failed_applicant_role_stake_unstaking_period: this.api.createType(
        'Option<BlockNumber>',
        openingParameters.fillOpeningFailedApplicantRoleStakeUnstakingPeriod
      ),
      terminate_application_stake_unstaking_period: this.api.createType(
        'Option<BlockNumber>',
        openingParameters.terminateApplicationStakeUnstakingPeriod
      ),
      terminate_role_stake_unstaking_period: this.api.createType(
        'Option<BlockNumber>',
        openingParameters.terminateRoleStakeUnstakingPeriod
      ),
      exit_role_application_stake_unstaking_period: this.api.createType(
        'Option<BlockNumber>',
        openingParameters.exitRoleApplicationStakeUnstakingPeriod
      ),
      exit_role_stake_unstaking_period: this.api.createType(
        'Option<BlockNumber>',
        openingParameters.exitRoleStakeUnstakingPeriod
      ),
    })

    return this.makeSudoCall(
      this.createAddOpeningTransaction(activateAt, commitment, openingParameters.text, openingParameters.type, module)
    )
  }

  public async proposeCreateWorkingGroupLeaderOpening(leaderOpening: {
    account: string
    title: string
    description: string
    proposalStake: BN
    actiavteAt: string
    maxActiveApplicants: BN
    maxReviewPeriodLength: BN
    applicationStakingPolicyAmount: BN
    applicationCrowdedOutUnstakingPeriodLength: BN
    applicationReviewPeriodExpiredUnstakingPeriodLength: BN
    roleStakingPolicyAmount: BN
    roleCrowdedOutUnstakingPeriodLength: BN
    roleReviewPeriodExpiredUnstakingPeriodLength: BN
    slashableMaxCount: BN
    slashableMaxPercentPtsPerTime: BN
    fillOpeningSuccessfulApplicantApplicationStakeUnstakingPeriod: BN
    fillOpeningFailedApplicantApplicationStakeUnstakingPeriod: BN
    fillOpeningFailedApplicantRoleStakeUnstakingPeriod: BN
    terminateApplicationStakeUnstakingPeriod: BN
    terminateRoleStakeUnstakingPeriod: BN
    exitRoleApplicationStakeUnstakingPeriod: BN
    exitRoleStakeUnstakingPeriod: BN
    text: string
    workingGroup: string
  }): Promise<ISubmittableResult> {
    const commitment: OpeningPolicyCommitment = this.api.createType('OpeningPolicyCommitment', {
      application_rationing_policy: this.api.createType('Option<ApplicationRationingPolicy>', {
        max_active_applicants: leaderOpening.maxActiveApplicants as u32,
      }),
      max_review_period_length: leaderOpening.maxReviewPeriodLength as u32,
      application_staking_policy: this.api.createType('Option<StakingPolicy>', {
        amount: leaderOpening.applicationStakingPolicyAmount,
        amount_mode: 'AtLeast',
        crowded_out_unstaking_period_length: leaderOpening.applicationCrowdedOutUnstakingPeriodLength,
        review_period_expired_unstaking_period_length:
          leaderOpening.applicationReviewPeriodExpiredUnstakingPeriodLength,
      }),
      role_staking_policy: this.api.createType('Option<StakingPolicy>', {
        amount: leaderOpening.roleStakingPolicyAmount,
        amount_mode: 'AtLeast',
        crowded_out_unstaking_period_length: leaderOpening.roleCrowdedOutUnstakingPeriodLength,
        review_period_expired_unstaking_period_length: leaderOpening.roleReviewPeriodExpiredUnstakingPeriodLength,
      }),
      role_slashing_terms: this.api.createType('SlashingTerms', {
        Slashable: {
          max_count: leaderOpening.slashableMaxCount,
          max_percent_pts_per_time: leaderOpening.slashableMaxPercentPtsPerTime,
        },
      }),
      fill_opening_successful_applicant_application_stake_unstaking_period: this.api.createType(
        'Option<BlockNumber>',
        leaderOpening.fillOpeningSuccessfulApplicantApplicationStakeUnstakingPeriod
      ),
      fill_opening_failed_applicant_application_stake_unstaking_period: this.api.createType(
        'Option<BlockNumber>',
        leaderOpening.fillOpeningFailedApplicantApplicationStakeUnstakingPeriod
      ),
      fill_opening_failed_applicant_role_stake_unstaking_period: this.api.createType(
        'Option<BlockNumber>',
        leaderOpening.fillOpeningFailedApplicantRoleStakeUnstakingPeriod
      ),
      terminate_application_stake_unstaking_period: this.api.createType(
        'Option<BlockNumber>',
        leaderOpening.terminateApplicationStakeUnstakingPeriod
      ),
      terminate_role_stake_unstaking_period: this.api.createType(
        'Option<BlockNumber>',
        leaderOpening.terminateRoleStakeUnstakingPeriod
      ),
      exit_role_application_stake_unstaking_period: this.api.createType(
        'Option<BlockNumber>',
        leaderOpening.exitRoleApplicationStakeUnstakingPeriod
      ),
      exit_role_stake_unstaking_period: this.api.createType(
        'Option<BlockNumber>',
        leaderOpening.exitRoleStakeUnstakingPeriod
      ),
    })

    const memberId: MemberId = await this.getMemberId(leaderOpening.account)
    return this.sender.signAndSend(
      this.api.tx.proposalsCodex.createAddWorkingGroupLeaderOpeningProposal(
        memberId,
        leaderOpening.title,
        leaderOpening.description,
        leaderOpening.proposalStake,
        {
          activate_at: leaderOpening.actiavteAt,
          commitment: commitment,
          human_readable_text: leaderOpening.text,
          working_group: leaderOpening.workingGroup,
        }
      ),
      leaderOpening.account
    )
  }

  public async proposeFillLeaderOpening(fillOpening: {
    account: string
    title: string
    description: string
    proposalStake: BN
    openingId: OpeningId
    successfulApplicationId: ApplicationId
    amountPerPayout: BN
    nextPaymentAtBlock: BN
    payoutInterval: BN
    workingGroup: string
  }): Promise<ISubmittableResult> {
    const memberId: MemberId = await this.getMemberId(fillOpening.account)

    const fillOpeningParameters: FillOpeningParameters = this.api.createType('FillOpeningParameters', {
      opening_id: fillOpening.openingId,
      successful_application_id: fillOpening.successfulApplicationId,
      reward_policy: this.api.createType('Option<RewardPolicy>', {
        amount_per_payout: fillOpening.amountPerPayout as Balance,
        next_payment_at_block: fillOpening.nextPaymentAtBlock as BlockNumber,
        payout_interval: this.api.createType('Option<u32>', fillOpening.payoutInterval),
      }),
      working_group: this.api.createType('WorkingGroup', fillOpening.workingGroup),
    })

    return this.sender.signAndSend(
      this.api.tx.proposalsCodex.createFillWorkingGroupLeaderOpeningProposal(
        memberId,
        fillOpening.title,
        fillOpening.description,
        fillOpening.proposalStake,
        fillOpeningParameters
      ),
      fillOpening.account
    )
  }

  public async proposeTerminateLeaderRole(
    account: string,
    title: string,
    description: string,
    proposalStake: BN,
    leadWorkerId: WorkerId,
    rationale: string,
    slash: boolean,
    workingGroup: string
  ): Promise<ISubmittableResult> {
    const memberId: MemberId = await this.getMemberId(account)
    return this.sender.signAndSend(
      this.api.tx.proposalsCodex.createTerminateWorkingGroupLeaderRoleProposal(
        memberId,
        title,
        description,
        proposalStake,
        {
          'worker_id': leadWorkerId,
          rationale,
          slash,
          'working_group': workingGroup,
        }
      ),
      account
    )
  }

  public async proposeLeaderReward(
    account: string,
    title: string,
    description: string,
    proposalStake: BN,
    workerId: WorkerId,
    rewardAmount: BN,
    workingGroup: string
  ): Promise<ISubmittableResult> {
    const memberId: MemberId = await this.getMemberId(account)
    return this.sender.signAndSend(
      this.api.tx.proposalsCodex.createSetWorkingGroupLeaderRewardProposal(
        memberId,
        title,
        description,
        proposalStake,
        workerId,
        rewardAmount,
        this.api.createType('WorkingGroup', workingGroup)
      ),
      account
    )
  }

  public async proposeDecreaseLeaderStake(
    account: string,
    title: string,
    description: string,
    proposalStake: BN,
    workerId: WorkerId,
    rewardAmount: BN,
    workingGroup: string
  ): Promise<ISubmittableResult> {
    const memberId: MemberId = await this.getMemberId(account)
    return this.sender.signAndSend(
      this.api.tx.proposalsCodex.createDecreaseWorkingGroupLeaderStakeProposal(
        memberId,
        title,
        description,
        proposalStake,
        workerId,
        rewardAmount,
        this.api.createType('WorkingGroup', workingGroup)
      ),
      account
    )
  }

  public async proposeSlashLeaderStake(
    account: string,
    title: string,
    description: string,
    proposalStake: BN,
    workerId: WorkerId,
    rewardAmount: BN,
    workingGroup: string
  ): Promise<ISubmittableResult> {
    const memberId: MemberId = await this.getMemberId(account)
    return this.sender.signAndSend(
      this.api.tx.proposalsCodex.createSlashWorkingGroupLeaderStakeProposal(
        memberId,
        title,
        description,
        proposalStake,
        workerId,
        rewardAmount,
        this.api.createType('WorkingGroup', workingGroup)
      ),
      account
    )
  }

  public async proposeWorkingGroupMintCapacity(
    account: string,
    title: string,
    description: string,
    proposalStake: BN,
    mintCapacity: BN,
    workingGroup: string
  ): Promise<ISubmittableResult> {
    const memberId: MemberId = await this.getMemberId(account)
    return this.sender.signAndSend(
      this.api.tx.proposalsCodex.createSetWorkingGroupMintCapacityProposal(
        memberId,
        title,
        description,
        proposalStake,
        mintCapacity,
        this.api.createType('WorkingGroup', workingGroup)
      ),
      account
    )
  }

  private createAddOpeningTransaction(
    actiavteAt: ActivateOpeningAt,
    commitment: OpeningPolicyCommitment,
    text: string,
    type: string,
    module: WorkingGroups
  ): SubmittableExtrinsic<'promise'> {
    return this.api.tx[module].addOpening(actiavteAt, commitment, text, this.api.createType('OpeningType', type))
  }

  public async acceptApplications(
    leader: string,
    openingId: OpeningId,
    module: WorkingGroups
  ): Promise<ISubmittableResult> {
    return this.sender.signAndSend(this.api.tx[module].acceptApplications(openingId), leader)
  }

  public async beginApplicantReview(
    leader: string,
    openingId: OpeningId,
    module: WorkingGroups
  ): Promise<ISubmittableResult> {
    return this.sender.signAndSend(this.api.tx[module].beginApplicantReview(openingId), leader)
  }

  public async sudoBeginApplicantReview(openingId: OpeningId, module: WorkingGroups): Promise<ISubmittableResult> {
    return this.makeSudoCall(this.api.tx[module].beginApplicantReview(openingId))
  }

  public async applyOnOpening(
    account: string,
    roleAccountAddress: string,
    openingId: OpeningId,
    roleStake: BN,
    applicantStake: BN,
    text: string,
    module: WorkingGroups
  ): Promise<ISubmittableResult> {
    const memberId: MemberId = await this.getMemberId(account)
    return this.sender.signAndSend(
      this.api.tx[module].applyOnOpening(memberId, openingId, roleAccountAddress, roleStake, applicantStake, text),
      account
    )
  }

  public async batchApplyOnOpening(
    accounts: string[],
    openingId: OpeningId,
    roleStake: BN,
    applicantStake: BN,
    text: string,
    module: WorkingGroups
  ): Promise<ISubmittableResult[]> {
    return Promise.all(
      accounts.map(async (account) =>
        this.applyOnOpening(account, account, openingId, roleStake, applicantStake, text, module)
      )
    )
  }

  public async fillOpening(
    leader: string,
    openingId: OpeningId,
    applicationIds: ApplicationId[],
    amountPerPayout: BN,
    nextPaymentBlock: BN,
    payoutInterval: BN,
    module: WorkingGroups
  ): Promise<ISubmittableResult> {
    return this.sender.signAndSend(
      this.api.tx[module].fillOpening(openingId, this.api.createType('ApplicationIdSet', applicationIds), {
        amount_per_payout: amountPerPayout,
        next_payment_at_block: nextPaymentBlock,
        payout_interval: payoutInterval,
      }),
      leader
    )
  }

  public async sudoFillOpening(
    openingId: OpeningId,
    applicationIds: ApplicationId[],
    amountPerPayout: BN,
    nextPaymentBlock: BN,
    payoutInterval: BN,
    module: WorkingGroups
  ): Promise<ISubmittableResult> {
    return this.makeSudoCall(
      this.api.tx[module].fillOpening(openingId, this.api.createType('ApplicationIdSet', applicationIds), {
        'amount_per_payout': amountPerPayout,
        'next_payment_at_block': nextPaymentBlock,
        'payout_interval': payoutInterval,
      })
    )
  }

  public async increaseStake(
    worker: string,
    workerId: WorkerId,
    stake: BN,
    module: WorkingGroups
  ): Promise<ISubmittableResult> {
    return this.sender.signAndSend(this.api.tx[module].increaseStake(workerId, stake), worker)
  }

  public async decreaseStake(
    leader: string,
    workerId: WorkerId,
    stake: BN,
    module: WorkingGroups
  ): Promise<ISubmittableResult> {
    return this.sender.signAndSend(this.api.tx[module].decreaseStake(workerId, stake), leader)
  }

  public async slashStake(
    leader: string,
    workerId: WorkerId,
    stake: BN,
    module: WorkingGroups
  ): Promise<ISubmittableResult> {
    return this.sender.signAndSend(this.api.tx[module].slashStake(workerId, stake), leader)
  }

  public async updateRoleAccount(
    worker: string,
    workerId: WorkerId,
    newRoleAccount: string,
    module: WorkingGroups
  ): Promise<ISubmittableResult> {
    return this.sender.signAndSend(this.api.tx[module].updateRoleAccount(workerId, newRoleAccount), worker)
  }

  public async updateRewardAccount(
    worker: string,
    workerId: WorkerId,
    newRewardAccount: string,
    module: WorkingGroups
  ): Promise<ISubmittableResult> {
    return this.sender.signAndSend(this.api.tx[module].updateRewardAccount(workerId, newRewardAccount), worker)
  }

  public async withdrawApplication(
    account: string,
    applicationId: ApplicationId,
    module: WorkingGroups
  ): Promise<ISubmittableResult> {
    return this.sender.signAndSend(this.api.tx[module].withdrawApplication(applicationId), account)
  }

  public async batchWithdrawActiveApplications(
    applicationIds: ApplicationId[],
    module: WorkingGroups
  ): Promise<ISubmittableResult[]> {
    const entries: [StorageKey, Application][] = await this.api.query[module].applicationById.entries<Application>()

    return Promise.all(
      entries
        .filter(([idKey]) => {
          return applicationIds.includes(idKey.args[0] as ApplicationId)
        })
        .map(([idKey, application]) => ({
          id: idKey.args[0] as ApplicationId,
          account: application.role_account_id.toString(),
        }))
        .map(({ id, account }) => this.withdrawApplication(account, id, module))
    )
  }

  public async terminateApplication(
    leader: string,
    applicationId: ApplicationId,
    module: WorkingGroups
  ): Promise<ISubmittableResult> {
    return this.sender.signAndSend(this.api.tx[module].terminateApplication(applicationId), leader)
  }

  public async batchTerminateApplication(
    leader: string,
    applicationIds: ApplicationId[],
    module: WorkingGroups
  ): Promise<ISubmittableResult[]> {
    return Promise.all(applicationIds.map((id) => this.terminateApplication(leader, id, module)))
  }

  public async terminateRole(
    leader: string,
    workerId: WorkerId,
    text: string,
    module: WorkingGroups
  ): Promise<ISubmittableResult> {
    return this.sender.signAndSend(this.api.tx[module].terminateRole(workerId, text, false), leader)
  }

  public async leaveRole(
    account: string,
    workerId: WorkerId,
    text: string,
    module: WorkingGroups
  ): Promise<ISubmittableResult> {
    return this.sender.signAndSend(this.api.tx[module].leaveRole(workerId, text), account)
  }

  public async batchLeaveRole(
    workerIds: WorkerId[],
    text: string,
    module: WorkingGroups
  ): Promise<ISubmittableResult[]> {
    return Promise.all(
      workerIds.map(async (workerId) => {
        // get role_account of worker
        const worker = await this.getWorkerById(workerId, module)
        return this.leaveRole(worker.role_account_id.toString(), workerId, text, module)
      })
    )
  }

  public async getAnnouncingPeriod(): Promise<BN> {
    return this.api.query.councilElection.announcingPeriod<BlockNumber>()
  }

  public async getVotingPeriod(): Promise<BN> {
    return this.api.query.councilElection.votingPeriod<BlockNumber>()
  }

  public async getRevealingPeriod(): Promise<BN> {
    return this.api.query.councilElection.revealingPeriod<BlockNumber>()
  }

  public async getCouncilSize(): Promise<BN> {
    return this.api.query.councilElection.councilSize<u32>()
  }

  public async getCandidacyLimit(): Promise<BN> {
    return this.api.query.councilElection.candidacyLimit<u32>()
  }

  public async getNewTermDuration(): Promise<BN> {
    return this.api.query.councilElection.newTermDuration<BlockNumber>()
  }

  public async getMinCouncilStake(): Promise<BN> {
    return this.api.query.councilElection.minCouncilStake<BalanceOf>()
  }

  public async getMinVotingStake(): Promise<BN> {
    return this.api.query.councilElection.minVotingStake<BalanceOf>()
  }

  public async getHiringOpening(id: OpeningId): Promise<HiringOpening> {
    return await this.api.query.hiring.openingById<HiringOpening>(id)
  }

  public async getWorkingGroupOpening(id: OpeningId, group: WorkingGroups): Promise<WorkingGroupOpening> {
    return await this.api.query[group].openingById<WorkingGroupOpening>(id)
  }

  public async getActiveWorkerIds(module: WorkingGroups): Promise<WorkerId[]> {
    return (await this.api.query[module].workerById.entries<Worker>()).map(
      ([
        {
          args: [id],
        },
      ]) => id
    )
  }

  public async getWorkers(module: WorkingGroups): Promise<Worker[]> {
    return (await this.api.query[module].workerById.entries<Worker>()).map((workerWithId) => workerWithId[1])
  }

  public async getWorkerById(id: WorkerId, module: WorkingGroups): Promise<Worker> {
    return await this.api.query[module].workerById<Worker>(id)
  }

  public async isWorker(workerId: WorkerId, module: WorkingGroups): Promise<boolean> {
    const workersAndIds: [StorageKey, Worker][] = await this.api.query[module].workerById.entries<Worker>()
    const index: number = workersAndIds.findIndex((workersAndId) => workersAndId[0].args[0].eq(workerId))
    return index !== -1
  }

  public async getApplicationsIdsByRoleAccount(address: string, module: WorkingGroups): Promise<ApplicationId[]> {
    const applicationsAndIds: [StorageKey, Application][] = await this.api.query[
      module
    ].applicationById.entries<Application>()
    return applicationsAndIds
      .map((applicationWithId) => {
        const application: Application = applicationWithId[1]
        return application.role_account_id.toString() === address
          ? (applicationWithId[0].args[0] as ApplicationId)
          : undefined
      })
      .filter((id) => id !== undefined) as ApplicationId[]
  }

  public async getHiringApplicationById(id: ApplicationId): Promise<HiringApplication> {
    return this.api.query.hiring.applicationById<HiringApplication>(id)
  }

  public async getApplicationById(id: ApplicationId, module: WorkingGroups): Promise<Application> {
    return this.api.query[module].applicationById<Application>(id)
  }

  public async getApplicantRoleAccounts(filterActiveIds: ApplicationId[], module: WorkingGroups): Promise<string[]> {
    const entries: [StorageKey, Application][] = await this.api.query[module].applicationById.entries<Application>()

    const applications = entries
      .filter(([idKey]) => {
        return filterActiveIds.includes(idKey.args[0] as ApplicationId)
      })
      .map(([, application]) => application)

    return (
      await Promise.all(
        applications.map(async (application) => {
          const active = (await this.getHiringApplicationById(application.application_id)).stage.type === 'Active'
          return active ? application.role_account_id.toString() : ''
        })
      )
    ).filter((addr) => addr !== '')
  }

  public async getWorkerRoleAccounts(workerIds: WorkerId[], module: WorkingGroups): Promise<string[]> {
    const entries: [StorageKey, Worker][] = await this.api.query[module].workerById.entries<Worker>()

    return entries
      .filter(([idKey]) => {
        return workerIds.includes(idKey.args[0] as WorkerId)
      })
      .map(([, worker]) => worker.role_account_id.toString())
  }

  public async getStake(id: StakeId): Promise<Stake> {
    return this.api.query.stake.stakes<Stake>(id)
  }

  public async getWorkerStakeAmount(workerId: WorkerId, module: WorkingGroups): Promise<BN> {
    const stakeId: StakeId = (await this.getWorkerById(workerId, module)).role_stake_profile.unwrap().stake_id
    return (((await this.getStake(stakeId)).staking_status.value as unknown) as StakedState).staked_amount
  }

  public async getRewardRelationship(id: RewardRelationshipId): Promise<RewardRelationship> {
    return this.api.query.recurringRewards.rewardRelationships<RewardRelationship>(id)
  }

  public async getWorkerRewardRelationship(workerId: WorkerId, module: WorkingGroups): Promise<RewardRelationship> {
    const rewardRelationshipId: RewardRelationshipId = (
      await this.getWorkerById(workerId, module)
    ).reward_relationship.unwrap()
    return this.getRewardRelationship(rewardRelationshipId)
  }

  public async getWorkerRewardAccount(workerId: WorkerId, module: WorkingGroups): Promise<string> {
    const rewardRelationshipId: RewardRelationshipId = (
      await this.getWorkerById(workerId, module)
    ).reward_relationship.unwrap()
    return (await this.getRewardRelationship(rewardRelationshipId)).getField('account').toString()
  }

  public async getLeadWorkerId(module: WorkingGroups): Promise<WorkerId | undefined> {
    return (await this.api.query[module].currentLead<Option<WorkerId>>()).unwrapOr(undefined)
  }

  public async getGroupLead(module: WorkingGroups): Promise<Worker | undefined> {
    const leadId = await this.getLeadWorkerId(module)
    return leadId ? this.getWorkerById(leadId, module) : undefined
  }

  public async getActiveWorkersCount(module: WorkingGroups): Promise<BN> {
    return this.api.query[module].activeWorkerCount<u32>()
  }

  public getMaxWorkersCount(module: WorkingGroups): BN {
    return this.api.createType('u32', this.api.consts[module].maxWorkerNumberLimit)
  }

  async getMemberControllerAccount(memberId: number): Promise<string | undefined> {
    return (await this.api.query.members.membershipById(memberId))?.controller_account.toString()
  }

<<<<<<< HEAD
=======
  public async getNumberOfOutstandingVideos(): Promise<number> {
    return (await this.api.query.content.videoById.entries<VideoId>()).length
  }

  public async getNumberOfOutstandingChannels(): Promise<number> {
    return (await this.api.query.content.channelById.entries<ChannelId>()).length
  }

  public async getNumberOfOutstandingVideoCategories(): Promise<number> {
    return (await this.api.query.content.videoCategoryById.entries<VideoCategoryId>()).length
  }

>>>>>>> d89dba25
  // Create a mock channel, throws on failure
  async createMockChannel(memberId: number, memberControllerAccount?: string): Promise<ChannelId> {
    memberControllerAccount = memberControllerAccount || (await this.getMemberControllerAccount(memberId))

    if (!memberControllerAccount) {
      throw new Error('invalid member id')
    }

    // Create a channel without any assets
    const tx = this.api.tx.content.createChannel(
      { Member: memberId },
      {
        assets: null,
        meta: null,
        reward_account: null,
      }
    )

    const result = await this.sender.signAndSend(tx, memberControllerAccount)

    const record = this.findEventRecord(result.events, 'content', 'ChannelCreated')
    if (record) {
      return record.event.data[1] as ChannelId
    }

    // TODO: get error from 'result'
    throw new Error('Failed to create channel')
  }

  // Create a mock video, throws on failure
  async createMockVideo(memberId: number, channelId: number, memberControllerAccount?: string): Promise<VideoId> {
    memberControllerAccount = memberControllerAccount || (await this.getMemberControllerAccount(memberId))

    if (!memberControllerAccount) {
      throw new Error('invalid member id')
    }

    // Create a video without any assets
    const tx = this.api.tx.content.createVideo({ Member: memberId }, channelId, {
      assets: null,
      meta: null,
    })

    const result = await this.sender.signAndSend(tx, memberControllerAccount)

    const record = this.findEventRecord(result.events, 'content', 'VideoCreated')
    if (record) {
      return record.event.data[2] as VideoId
    }

    // TODO: get error from 'result'
    throw new Error('Failed to create video')
  }

  async createChannelCategoryAsLead(name: string): Promise<ISubmittableResult> {
    const lead = await this.getGroupLead(WorkingGroups.Content)

    if (!lead) {
      throw new Error('No Content Lead asigned, cannot create channel category')
    }

    const account = lead?.role_account_id
    const meta = new ChannelCategoryMetadata({
      name,
    })

    return this.sender.signAndSend(
      this.api.tx.content.createChannelCategory(
        { Lead: null },
        { meta: metadataToBytes(ChannelCategoryMetadata, meta) }
      ),
      account?.toString()
    )
  }

  async createVideoCategoryAsLead(name: string): Promise<ISubmittableResult> {
    const lead = await this.getGroupLead(WorkingGroups.Content)

    if (!lead) {
      throw new Error('No Content Lead asigned, cannot create channel category')
    }

    const account = lead?.role_account_id
    const meta = new VideoCategoryMetadata({
      name,
    })

    return this.sender.signAndSend(
      this.api.tx.content.createVideoCategory({ Lead: null }, { meta: metadataToBytes(VideoCategoryMetadata, meta) }),
      account?.toString()
    )
  }

  async assignWorkerRoleAccount(
    group: WorkingGroups,
    workerId: WorkerId,
    account: string
  ): Promise<ISubmittableResult> {
    if (!(await this.isWorker(workerId, group))) {
      throw new Error('Worker not found')
    }
    const worker = await this.getWorkerById(workerId, group)

    const memberController = await this.getMemberControllerAccount(worker.member_id.toNumber())
    // there cannot be a worker associated with member that does not exist
    if (!memberController) {
      throw new Error('Member controller not found')
    }

    // Expect membercontroller key is already added to keyring
    // Is is responsibility of caller to ensure this is the case!

    const updateRoleAccountCall = this.api.tx[group].updateRoleAccount(workerId, account)
    return this.makeSudoAsCall(memberController, updateRoleAccountCall)
  }

  async assignWorkerWellknownAccount(group: WorkingGroups, workerId: WorkerId): Promise<ISubmittableResult> {
    // path to append to base SURI
    const uri = `worker//${this.getWorkingGroupString(group)}//${workerId.toNumber()}`
    const account = this.createCustomKeyPair(uri).address
    return this.assignWorkerRoleAccount(group, workerId, account)
  }

  async assignCouncil(accounts: string[]): Promise<ISubmittableResult> {
    const setCouncilCall = this.api.tx.council.setCouncil(accounts)
    return this.makeSudoCall(setCouncilCall)
  }
}<|MERGE_RESOLUTION|>--- conflicted
+++ resolved
@@ -32,11 +32,7 @@
 // import { v4 as uuid } from 'uuid'
 import { extendDebug } from './Debugger'
 import { InvertedPromise } from './InvertedPromise'
-<<<<<<< HEAD
-import { VideoId } from '@joystream/types/content'
-=======
 import { VideoId, VideoCategoryId } from '@joystream/types/content'
->>>>>>> d89dba25
 import { ChannelId } from '@joystream/types/common'
 import { ChannelCategoryMetadata, VideoCategoryMetadata } from '@joystream/metadata-protobuf'
 import { metadataToBytes } from '../../../cli/lib/helpers/serialization'
@@ -115,7 +111,6 @@
       this.addressesToKeyId.set(key.address, id)
     }
     return keys
-<<<<<<< HEAD
   }
 
   public createCustomKeyPair(customPath: string): KeyringPair {
@@ -132,24 +127,6 @@
     }
   }
 
-=======
-  }
-
-  public createCustomKeyPair(customPath: string): KeyringPair {
-    const uri = `${this.miniSecret}//testing//${customPath}`
-    return this.keyring.addFromUri(uri)
-  }
-
-  public keyGenInfo(): { start: number; final: number } {
-    const start = 0
-    const final = this.keyId
-    return {
-      start,
-      final,
-    }
-  }
-
->>>>>>> d89dba25
   public getAllGeneratedAccounts(): { [k: string]: number } {
     return Object.fromEntries(this.addressesToKeyId)
   }
@@ -1813,8 +1790,6 @@
     return (await this.api.query.members.membershipById(memberId))?.controller_account.toString()
   }
 
-<<<<<<< HEAD
-=======
   public async getNumberOfOutstandingVideos(): Promise<number> {
     return (await this.api.query.content.videoById.entries<VideoId>()).length
   }
@@ -1827,7 +1802,6 @@
     return (await this.api.query.content.videoCategoryById.entries<VideoCategoryId>()).length
   }
 
->>>>>>> d89dba25
   // Create a mock channel, throws on failure
   async createMockChannel(memberId: number, memberControllerAccount?: string): Promise<ChannelId> {
     memberControllerAccount = memberControllerAccount || (await this.getMemberControllerAccount(memberId))
