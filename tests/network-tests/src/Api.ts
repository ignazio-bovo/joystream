--- conflicted
+++ resolved
@@ -1,12 +1,6 @@
-<<<<<<< HEAD
-import { ApiPromise, WsProvider, Keyring } from '@polkadot/api'
+import { ApiPromise, WsProvider, Keyring, SubmittableResult } from '@polkadot/api'
 import { Bytes, BTreeSet, Option, u32, Vec, StorageKey } from '@polkadot/types'
-import { Codec, ISubmittableResult } from '@polkadot/types/types'
-=======
-import { ApiPromise, WsProvider, Keyring, SubmittableResult } from '@polkadot/api'
-import { Bytes, Option, u32, Vec, StorageKey } from '@polkadot/types'
 import { Codec, ISubmittableResult, IEvent } from '@polkadot/types/types'
->>>>>>> 18eb4e17
 import { KeyringPair } from '@polkadot/keyring/types'
 import { decodeAddress } from '@polkadot/keyring'
 import { MemberId, PaidMembershipTerms, PaidTermId } from '@joystream/types/members'
@@ -19,12 +13,8 @@
   Opening as WorkingGroupOpening,
 } from '@joystream/types/working-group'
 import { ElectionStake, Seat } from '@joystream/types/council'
-<<<<<<< HEAD
 import { DataObjectId, StorageBucketId } from '@joystream/types/storage'
-import { AccountInfo, Balance, BalanceOf, BlockNumber, EventRecord } from '@polkadot/types/interfaces'
-=======
 import { AccountInfo, Balance, BalanceOf, BlockNumber, EventRecord, AccountId } from '@polkadot/types/interfaces'
->>>>>>> 18eb4e17
 import BN from 'bn.js'
 import { AugmentedEvent, SubmittableExtrinsic } from '@polkadot/api/types'
 import { Sender, LogLevel } from './sender'
@@ -40,7 +30,6 @@
   OpeningId,
 } from '@joystream/types/hiring'
 import { FillOpeningParameters, ProposalId } from '@joystream/types/proposals'
-// import { v4 as uuid } from 'uuid'
 import { extendDebug } from './Debugger'
 import { InvertedPromise } from './InvertedPromise'
 import { VideoId, VideoCategoryId } from '@joystream/types/content'
@@ -49,7 +38,6 @@
 import { metadataToBytes } from '../../../cli/lib/helpers/serialization'
 import { assert } from 'chai'
 import { WorkingGroups } from './WorkingGroups'
-import { v4 as uuid } from 'uuid'
 
 const workingGroupNameByGroup: { [key in WorkingGroups]: string } = {
   'distributionWorkingGroup': 'Distribution',
@@ -161,11 +149,7 @@
   }
 
   public createCustomKeyPair(customPath: string): KeyringPair {
-<<<<<<< HEAD
-    return this.keyring.addFromUri(customPath + uuid().substring(0, 8))
-=======
     return this.createKeyPair(customPath, true)
->>>>>>> 18eb4e17
   }
 
   public keyGenInfo(): KeyGenInfo {
