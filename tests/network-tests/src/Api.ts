<<<<<<< HEAD
import { ApiPromise, WsProvider, Keyring, SubmittableResult } from '@polkadot/api'
import { Bytes, Option, u32, Vec, StorageKey } from '@polkadot/types'
import { Codec, ISubmittableResult, IEvent } from '@polkadot/types/types'
=======
import { ApiPromise, WsProvider, Keyring } from '@polkadot/api'
import { Bytes, BTreeSet, Option, u32, Vec, StorageKey } from '@polkadot/types'
import { Codec, ISubmittableResult } from '@polkadot/types/types'
>>>>>>> c5b22336
import { KeyringPair } from '@polkadot/keyring/types'
import { decodeAddress } from '@polkadot/keyring'
import { MemberId, PaidMembershipTerms, PaidTermId } from '@joystream/types/members'
import { Mint, MintId } from '@joystream/types/mint'
import {
  Application,
  Worker,
  WorkerId,
  OpeningPolicyCommitment,
  Opening as WorkingGroupOpening,
} from '@joystream/types/working-group'
import { ElectionStake, Seat } from '@joystream/types/council'
<<<<<<< HEAD
import { AccountInfo, Balance, BalanceOf, BlockNumber, EventRecord, AccountId } from '@polkadot/types/interfaces'
=======
import { DataObjectId, StorageBucketId } from '@joystream/types/storage'
import { AccountInfo, Balance, BalanceOf, BlockNumber, EventRecord } from '@polkadot/types/interfaces'
>>>>>>> c5b22336
import BN from 'bn.js'
import { AugmentedEvent, SubmittableExtrinsic } from '@polkadot/api/types'
import { Sender, LogLevel } from './sender'
import { Utils } from './utils'
import { Stake, StakedState, StakeId } from '@joystream/types/stake'
import { RewardRelationship, RewardRelationshipId } from '@joystream/types/recurring-rewards'
import { types } from '@joystream/types'
import {
  ActivateOpeningAt,
  Application as HiringApplication,
  ApplicationId,
  Opening as HiringOpening,
  OpeningId,
} from '@joystream/types/hiring'
import { FillOpeningParameters, ProposalId } from '@joystream/types/proposals'
// import { v4 as uuid } from 'uuid'
import { extendDebug } from './Debugger'
import { InvertedPromise } from './InvertedPromise'
import { VideoId, VideoCategoryId } from '@joystream/types/content'
import { ChannelId } from '@joystream/types/common'
import { ChannelCategoryMetadata, VideoCategoryMetadata } from '@joystream/metadata-protobuf'
import { metadataToBytes } from '../../../cli/lib/helpers/serialization'
import { assert } from 'chai'
import { WorkingGroups } from './WorkingGroups'
import { v4 as uuid } from 'uuid'

const workingGroupNameByGroup: { [key in WorkingGroups]: string } = {
  'distributionWorkingGroup': 'Distribution',
  'storageWorkingGroup': 'Storage',
  'contentWorkingGroup': 'Content',
  'gatewayWorkingGroup': 'Gateway',
  'operationsWorkingGroupAlpha': 'OperationsAlpha',
  'operationsWorkingGroupBeta': 'OperationsBeta',
  'operationsWorkingGroupGamma': 'OperationsGamma',
}

type EventSection = keyof ApiPromise['events'] & string
type EventMethod<Section extends EventSection> = keyof ApiPromise['events'][Section] & string
type EventType<
  Section extends EventSection,
  Method extends EventMethod<Section>
> = ApiPromise['events'][Section][Method] extends AugmentedEvent<'promise', infer T> ? IEvent<T> : never

export type KeyGenInfo = {
  start: number
  final: number
  custom: string[]
}

export class ApiFactory {
  private readonly api: ApiPromise
  private readonly keyring: Keyring
  // number used as part of key derivation path
  private keyId = 0
  // stores names of the created custom keys
  private customKeys: string[] = []
  // mapping from account address to key id.
  // To be able to re-derive keypair externally when mini-secret is known.
  readonly addressesToKeyId: Map<string, number> = new Map()
  // mapping from account address to suri.
  // To be able to get the suri of a known key for the purpose of, for example, interacting with the CLIs
  readonly addressesToSuri: Map<string, string>
  // mini secret used in SURI key derivation path
  private readonly miniSecret: string

  // source of funds for all new accounts
  private readonly treasuryAccount: string

  public static async create(
    provider: WsProvider,
    treasuryAccountUri: string,
    sudoAccountUri: string,
    miniSecret: string
  ): Promise<ApiFactory> {
    const debug = extendDebug('api-factory')
    let connectAttempts = 0
    while (true) {
      connectAttempts++
      debug(`Connecting to chain, attempt ${connectAttempts}..`)
      try {
        const api = new ApiPromise({ provider, types })

        // Wait for api to be connected and ready
        await api.isReadyOrError

        // If a node was just started up it might take a few seconds to start producing blocks
        // Give it a few seconds to be ready.
        await Utils.wait(5000)

        return new ApiFactory(api, treasuryAccountUri, sudoAccountUri, miniSecret)
      } catch (err) {
        if (connectAttempts === 3) {
          throw new Error('Unable to connect to chain')
        }
      }
      await Utils.wait(5000)
    }
  }

  constructor(api: ApiPromise, treasuryAccountUri: string, sudoAccountUri: string, miniSecret: string) {
    this.api = api
    this.keyring = new Keyring({ type: 'sr25519' })
    this.treasuryAccount = this.keyring.addFromUri(treasuryAccountUri).address
    this.keyring.addFromUri(sudoAccountUri)
    this.miniSecret = miniSecret
    this.addressesToKeyId = new Map()
    this.addressesToSuri = new Map()
    this.keyId = 0
  }

  public getApi(label: string): Api {
    return new Api(this, this.api, this.treasuryAccount, this.keyring, label)
  }

  public createKeyPairs(n: number): { key: KeyringPair; id: number }[] {
    const keys: { key: KeyringPair; id: number }[] = []
    for (let i = 0; i < n; i++) {
      const id = this.keyId++
      const key = this.createKeyPair(`${id}`)
      keys.push({ key, id })
      this.addressesToKeyId.set(key.address, id)
    }
    return keys
  }

  private createKeyPair(suriPath: string, isCustom = false): KeyringPair {
    if (isCustom) {
      this.customKeys.push(suriPath)
    }
    const uri = `${this.miniSecret}//testing//${suriPath}`
    const pair = this.keyring.addFromUri(uri)
    this.addressesToSuri.set(pair.address, uri)
    return pair
  }

  public createCustomKeyPair(customPath: string): KeyringPair {
<<<<<<< HEAD
    return this.createKeyPair(customPath, true)
=======
    return this.keyring.addFromUri(customPath + uuid().substring(0, 8))
>>>>>>> c5b22336
  }

  public keyGenInfo(): KeyGenInfo {
    const start = 0
    const final = this.keyId
    return {
      start,
      final,
      custom: this.customKeys,
    }
  }

  public getAllGeneratedAccounts(): { [k: string]: number } {
    return Object.fromEntries(this.addressesToKeyId)
  }

  public getKeypair(address: AccountId | string): KeyringPair {
    return this.keyring.getPair(address)
  }

  public getSuri(address: AccountId | string): string {
    const suri = this.addressesToSuri.get(address.toString())
    if (!suri) {
      throw new Error(`Suri for address ${address} not available!`)
    }
    return suri
  }
}

export class Api {
  private readonly factory: ApiFactory
  private readonly api: ApiPromise
  private readonly sender: Sender
  // source of funds for all new accounts
  private readonly treasuryAccount: string

  constructor(factory: ApiFactory, api: ApiPromise, treasuryAccount: string, keyring: Keyring, label: string) {
    this.factory = factory
    this.api = api
    this.treasuryAccount = treasuryAccount
    this.sender = new Sender(api, keyring, label)
  }

  public get query(): ApiPromise['query'] {
    return this.api.query
  }

  public get consts(): ApiPromise['consts'] {
    return this.api.consts
  }

  public get tx(): ApiPromise['tx'] {
    return this.api.tx
  }

  public signAndSend(tx: SubmittableExtrinsic<'promise'>, account: string | AccountId): Promise<ISubmittableResult> {
    return this.sender.signAndSend(tx, account)
  }

  public signAndSendMany(
    txs: SubmittableExtrinsic<'promise'>[],
    account: string | AccountId
  ): Promise<ISubmittableResult[]> {
    return Promise.all(txs.map((tx) => this.sender.signAndSend(tx, account)))
  }

  public signAndSendManyByMany(
    txs: SubmittableExtrinsic<'promise'>[],
    accounts: string[] | AccountId[]
  ): Promise<ISubmittableResult[]> {
    return Promise.all(txs.map((tx, i) => this.sender.signAndSend(tx, accounts[i])))
  }

  public getKeypair(address: string | AccountId): KeyringPair {
    return this.factory.getKeypair(address)
  }

  public getSuri(address: string | AccountId): string {
    return this.factory.getSuri(address)
  }

  public enableDebugTxLogs(): void {
    this.sender.setLogLevel(LogLevel.Debug)
  }

  public enableVerboseTxLogs(): void {
    this.sender.setLogLevel(LogLevel.Verbose)
  }

  public createKeyPairs(n: number): { key: KeyringPair; id: number }[] {
    return this.factory.createKeyPairs(n)
  }

  public createCustomKeyPair(path: string): KeyringPair {
    return this.factory.createCustomKeyPair(path)
  }

  public keyGenInfo(): KeyGenInfo {
    return this.factory.keyGenInfo()
  }

  public getAllGeneratedAccounts(): { [k: string]: number } {
    return this.factory.getAllGeneratedAccounts()
  }

  // Well known WorkingGroup enum defined in runtime
  public getWorkingGroupString(workingGroup: WorkingGroups): string {
    return workingGroupNameByGroup[workingGroup]
  }

  public async makeSudoCall(tx: SubmittableExtrinsic<'promise'>): Promise<ISubmittableResult> {
    const sudo = await this.api.query.sudo.key()
    return this.sender.signAndSend(this.api.tx.sudo.sudo(tx), sudo)
  }

  public async makeSudoAsCall(who: string, tx: SubmittableExtrinsic<'promise'>): Promise<ISubmittableResult> {
    const sudo = await this.api.query.sudo.key()
    return this.sender.signAndSend(this.api.tx.sudo.sudoAs(who, tx), sudo)
  }

  public createPaidTermId(value: BN): PaidTermId {
    return this.api.createType('PaidTermId', value)
  }

  public async buyMembership(account: string, paidTermsId: PaidTermId, name: string): Promise<ISubmittableResult> {
    return this.sender.signAndSend(
      this.api.tx.members.buyMembership(paidTermsId, /* Handle: */ name, /* Avatar uri: */ '', /* About: */ ''),
      account
    )
  }

  // Many calls in the testing framework take an account id instead of a member id when an action
  // is intended to be in the context of the member. This function is used to do a reverse lookup.
  // There is an underlying assumption that each member has a unique controller account even
  // though the runtime does not place that constraint. But for the purpose of the tests we throw
  // if that condition is found to be false to esnure the tests do not fail. As long as all memberships
  // are created through the membership fixture this should not happen.
  public async getMemberId(address: string): Promise<MemberId> {
    const ids = await this.api.query.members.memberIdsByControllerAccountId<Vec<MemberId>>(address)
    assert.equal(ids.length, 1, 'Only a single member with same controller account is allowed')
    return ids[0]
  }

  public async getBalance(address: string): Promise<Balance> {
    const accountData: AccountInfo = await this.api.query.system.account<AccountInfo>(address)
    return accountData.data.free
  }

  public async transferBalance(from: string, to: string, amount: BN): Promise<ISubmittableResult> {
    return this.sender.signAndSend(this.api.tx.balances.transfer(to, amount), from)
  }

  public async treasuryTransferBalance(to: string, amount: BN): Promise<ISubmittableResult> {
    return this.transferBalance(this.treasuryAccount, to, amount)
  }

  public treasuryTransferBalanceToAccounts(to: string[], amount: BN): Promise<ISubmittableResult[]> {
    return Promise.all(to.map((account) => this.transferBalance(this.treasuryAccount, account, amount)))
  }

  public getPaidMembershipTerms(paidTermsId: PaidTermId): Promise<PaidMembershipTerms> {
    return this.api.query.members.paidMembershipTermsById<PaidMembershipTerms>(paidTermsId)
  }

  public async getMembershipFee(paidTermsId: PaidTermId): Promise<BN> {
    const terms: PaidMembershipTerms = await this.getPaidMembershipTerms(paidTermsId)
    return terms.fee
  }

  // This method does not take into account weights and the runtime weight to fees computation!
  private estimateTxFee(tx: SubmittableExtrinsic<'promise'>): BN {
    const byteFee: BN = this.api.createType('BalanceOf', this.api.consts.transactionPayment.transactionByteFee)
    return Utils.calcTxLength(tx).mul(byteFee)
  }

  public estimateBuyMembershipFee(account: string, paidTermsId: PaidTermId, name: string): BN {
    return this.estimateTxFee(
      this.api.tx.members.buyMembership(paidTermsId, /* Handle: */ name, /* Avatar uri: */ '', /* About: */ '')
    )
  }

  public estimateApplyForCouncilFee(amount: BN): BN {
    return this.estimateTxFee(this.api.tx.councilElection.apply(amount))
  }

  public estimateVoteForCouncilFee(nominee: string, salt: string, stake: BN): BN {
    const hashedVote: string = Utils.hashVote(nominee, salt)
    return this.estimateTxFee(this.api.tx.councilElection.vote(hashedVote, stake))
  }

  public estimateRevealVoteFee(nominee: string, salt: string): BN {
    const hashedVote: string = Utils.hashVote(nominee, salt)
    return this.estimateTxFee(this.api.tx.councilElection.reveal(hashedVote, nominee, salt))
  }

  public estimateProposeRuntimeUpgradeFee(stake: BN, name: string, description: string, runtime: Bytes | string): BN {
    return this.estimateTxFee(
      this.api.tx.proposalsCodex.createRuntimeUpgradeProposal(stake, name, description, stake, runtime)
    )
  }

  public estimateProposeTextFee(stake: BN, name: string, description: string, text: string): BN {
    return this.estimateTxFee(this.api.tx.proposalsCodex.createTextProposal(stake, name, description, stake, text))
  }

  public estimateProposeSpendingFee(
    title: string,
    description: string,
    stake: BN,
    balance: BN,
    destination: string
  ): BN {
    return this.estimateTxFee(
      this.api.tx.proposalsCodex.createSpendingProposal(stake, title, description, stake, balance, destination)
    )
  }

  public estimateProposeValidatorCountFee(title: string, description: string, stake: BN): BN {
    return this.estimateTxFee(
      this.api.tx.proposalsCodex.createSetValidatorCountProposal(stake, title, description, stake, stake)
    )
  }

  public estimateProposeElectionParametersFee(
    title: string,
    description: string,
    stake: BN,
    announcingPeriod: BN,
    votingPeriod: BN,
    revealingPeriod: BN,
    councilSize: BN,
    candidacyLimit: BN,
    newTermDuration: BN,
    minCouncilStake: BN,
    minVotingStake: BN
  ): BN {
    return this.estimateTxFee(
      this.api.tx.proposalsCodex.createSetElectionParametersProposal(stake, title, description, stake, {
        announcing_period: announcingPeriod,
        voting_period: votingPeriod,
        revealing_period: revealingPeriod,
        council_size: councilSize,
        candidacy_limit: candidacyLimit,
        new_term_duration: newTermDuration,
        min_council_stake: minCouncilStake,
        min_voting_stake: minVotingStake,
      })
    )
  }

  public estimateVoteForProposalFee(): BN {
    return this.estimateTxFee(
      this.api.tx.proposalsEngine.vote(
        this.api.createType('MemberId', 0),
        this.api.createType('ProposalId', 0),
        'Approve'
      )
    )
  }

  public estimateAddOpeningFee(module: WorkingGroups): BN {
    const commitment: OpeningPolicyCommitment = this.api.createType('OpeningPolicyCommitment', {
      application_rationing_policy: this.api.createType('Option<ApplicationRationingPolicy>', {
        max_active_applicants: new BN(32) as u32,
      }),
      max_review_period_length: new BN(32) as u32,
      application_staking_policy: this.api.createType('Option<StakingPolicy>', {
        amount: new BN(1),
        amount_mode: 'AtLeast',
        crowded_out_unstaking_period_length: new BN(1),
        review_period_expired_unstaking_period_length: new BN(1),
      }),
      role_staking_policy: this.api.createType('Option<StakingPolicy>', {
        amount: new BN(1),
        amount_mode: 'AtLeast',
        crowded_out_unstaking_period_length: new BN(1),
        review_period_expired_unstaking_period_length: new BN(1),
      }),
      role_slashing_terms: this.api.createType('SlashingTerms', {
        Slashable: {
          max_count: new BN(0),
          max_percent_pts_per_time: new BN(0),
        },
      }),
      fill_opening_successful_applicant_application_stake_unstaking_period: this.api.createType(
        'Option<BlockNumber>',
        new BN(1)
      ),
      fill_opening_failed_applicant_application_stake_unstaking_period: this.api.createType(
        'Option<BlockNumber>',
        new BN(1)
      ),
      fill_opening_failed_applicant_role_stake_unstaking_period: this.api.createType('Option<BlockNumber>', new BN(1)),
      terminate_application_stake_unstaking_period: this.api.createType('Option<BlockNumber>', new BN(1)),
      terminate_role_stake_unstaking_period: this.api.createType('Option<BlockNumber>', new BN(1)),
      exit_role_application_stake_unstaking_period: this.api.createType('Option<BlockNumber>', new BN(1)),
      exit_role_stake_unstaking_period: this.api.createType('Option<BlockNumber>', new BN(1)),
    })

    return this.estimateTxFee(
      this.api.tx[module].addOpening('CurrentBlock', commitment, 'Human readable text', 'Worker')
    )
  }

  public estimateAcceptApplicationsFee(module: WorkingGroups): BN {
    return this.estimateTxFee(this.api.tx[module].acceptApplications(this.api.createType('OpeningId', 0)))
  }

  public estimateApplyOnOpeningFee(account: string, module: WorkingGroups): BN {
    return this.estimateTxFee(
      this.api.tx[module].applyOnOpening(
        this.api.createType('MemberId', 0),
        this.api.createType('OpeningId', 0),
        account,
        null,
        null,
        'Some testing text used for estimation purposes which is longer than text expected during the test'
      )
    )
  }

  public estimateBeginApplicantReviewFee(module: WorkingGroups): BN {
    return this.estimateTxFee(this.api.tx[module].beginApplicantReview(0))
  }

  public estimateFillOpeningFee(module: WorkingGroups): BN {
    return this.estimateTxFee(
      this.api.tx[module].fillOpening(0, this.api.createType('ApplicationIdSet', [0]), {
        'amount_per_payout': 0,
        'next_payment_at_block': 0,
        'payout_interval': 0,
      })
    )
  }

  public estimateIncreaseStakeFee(module: WorkingGroups): BN {
    return this.estimateTxFee(this.api.tx[module].increaseStake(this.api.createType('WorkerId', 0), 0))
  }

  public estimateDecreaseStakeFee(module: WorkingGroups): BN {
    return this.estimateTxFee(this.api.tx[module].decreaseStake(this.api.createType('WorkerId', 0), 0))
  }

  public estimateUpdateRoleAccountFee(address: string, module: WorkingGroups): BN {
    return this.estimateTxFee(this.api.tx[module].updateRoleAccount(this.api.createType('WorkerId', 0), address))
  }

  public estimateUpdateRewardAccountFee(address: string, module: WorkingGroups): BN {
    return this.estimateTxFee(this.api.tx[module].updateRewardAccount(this.api.createType('WorkerId', 0), address))
  }

  public estimateLeaveRoleFee(module: WorkingGroups): BN {
    return this.estimateTxFee(
      this.api.tx[module].leaveRole(this.api.createType('WorkerId', 0), 'Long justification text')
    )
  }

  public estimateWithdrawApplicationFee(module: WorkingGroups): BN {
    return this.estimateTxFee(this.api.tx[module].withdrawApplication(this.api.createType('ApplicationId', 0)))
  }

  public estimateTerminateApplicationFee(module: WorkingGroups): BN {
    return this.estimateTxFee(this.api.tx[module].terminateApplication(this.api.createType('ApplicationId', 0)))
  }

  public estimateSlashStakeFee(module: WorkingGroups): BN {
    return this.estimateTxFee(this.api.tx[module].slashStake(this.api.createType('WorkerId', 0), 0))
  }

  public estimateTerminateRoleFee(module: WorkingGroups): BN {
    return this.estimateTxFee(
      this.api.tx[module].terminateRole(
        this.api.createType('WorkerId', 0),
        'Long justification text explaining why the worker role will be terminated',
        false
      )
    )
  }

  public estimateProposeCreateWorkingGroupLeaderOpeningFee(): BN {
    const commitment: OpeningPolicyCommitment = this.api.createType('OpeningPolicyCommitment', {
      application_rationing_policy: this.api.createType('Option<ApplicationRationingPolicy>', {
        max_active_applicants: new BN(32) as u32,
      }),
      max_review_period_length: new BN(32) as u32,
      application_staking_policy: this.api.createType('Option<StakingPolicy>', {
        amount: new BN(1),
        amount_mode: 'AtLeast',
        crowded_out_unstaking_period_length: new BN(1),
        review_period_expired_unstaking_period_length: new BN(1),
      }),
      role_staking_policy: this.api.createType('Option<StakingPolicy>', {
        amount: new BN(1),
        amount_mode: 'AtLeast',
        crowded_out_unstaking_period_length: new BN(1),
        review_period_expired_unstaking_period_length: new BN(1),
      }),
      role_slashing_terms: this.api.createType('SlashingTerms', {
        Slashable: {
          max_count: new BN(0),
          max_percent_pts_per_time: new BN(0),
        },
      }),
      fill_opening_successful_applicant_application_stake_unstaking_period: this.api.createType(
        'Option<BlockNumber>',
        new BN(1)
      ),
      fill_opening_failed_applicant_application_stake_unstaking_period: this.api.createType(
        'Option<BlockNumber>',
        new BN(1)
      ),
      fill_opening_failed_applicant_role_stake_unstaking_period: this.api.createType('Option<BlockNumber>', new BN(1)),
      terminate_application_stake_unstaking_period: this.api.createType('Option<BlockNumber>', new BN(1)),
      terminate_role_stake_unstaking_period: this.api.createType('Option<BlockNumber>', new BN(1)),
      exit_role_application_stake_unstaking_period: this.api.createType('Option<BlockNumber>', new BN(1)),
      exit_role_stake_unstaking_period: this.api.createType('Option<BlockNumber>', new BN(1)),
    })

    return this.estimateTxFee(
      this.api.tx.proposalsCodex.createAddWorkingGroupLeaderOpeningProposal(
        0,
        'some long title for the purpose of testing',
        'some long description for the purpose of testing',
        null,
        {
          activate_at: 'CurrentBlock',
          commitment: commitment,
          human_readable_text: 'Opening readable text',
          working_group: 'Storage',
        }
      )
    )
  }

  public estimateProposeBeginWorkingGroupLeaderApplicationReviewFee(): BN {
    return this.estimateTxFee(
      this.api.tx.proposalsCodex.createBeginReviewWorkingGroupLeaderApplicationsProposal(
        this.api.createType('MemberId', 0),
        'Some testing text used for estimation purposes which is longer than text expected during the test',
        'Some testing text used for estimation purposes which is longer than text expected during the test',
        null,
        this.api.createType('OpeningId', 0),
        'Storage'
      )
    )
  }

  public estimateProposeFillLeaderOpeningFee(): BN {
    const fillOpeningParameters: FillOpeningParameters = this.api.createType('FillOpeningParameters', {
      opening_id: this.api.createType('OpeningId', 0),
      successful_application_id: this.api.createType('ApplicationId', 0),
      reward_policy: this.api.createType('Option<RewardPolicy>', {
        amount_per_payout: new BN(1) as Balance,
        next_payment_at_block: new BN(99999) as BlockNumber,
        payout_interval: this.api.createType('Option<u32>', new BN(99999)),
      }),
      working_group: this.api.createType('WorkingGroup', 'Storage'),
    })

    return this.estimateTxFee(
      this.api.tx.proposalsCodex.createFillWorkingGroupLeaderOpeningProposal(
        this.api.createType('MemberId', 0),
        'Some testing text used for estimation purposes which is longer than text expected during the test',
        'Some testing text used for estimation purposes which is longer than text expected during the test',
        null,
        fillOpeningParameters
      )
    )
  }

  public estimateProposeTerminateLeaderRoleFee(): BN {
    return this.estimateTxFee(
      this.api.tx.proposalsCodex.createTerminateWorkingGroupLeaderRoleProposal(
        this.api.createType('MemberId', 0),
        'Some testing text used for estimation purposes which is longer than text expected during the test',
        'Some testing text used for estimation purposes which is longer than text expected during the test',
        null,
        {
          'worker_id': this.api.createType('WorkerId', 0),
          'rationale': 'Exceptionaly long and extraordinary descriptive rationale',
          'slash': true,
          'working_group': 'Storage',
        }
      )
    )
  }

  public estimateProposeLeaderRewardFee(): BN {
    return this.estimateTxFee(
      this.api.tx.proposalsCodex.createSetWorkingGroupLeaderRewardProposal(
        this.api.createType('MemberId', 0),
        'Some testing text used for estimation purposes which is longer than text expected during the test',
        'Some testing text used for estimation purposes which is longer than text expected during the test',
        null,
        this.api.createType('WorkerId', 0),
        0,
        'Storage'
      )
    )
  }

  public estimateProposeDecreaseLeaderStakeFee(): BN {
    return this.estimateTxFee(
      this.api.tx.proposalsCodex.createDecreaseWorkingGroupLeaderStakeProposal(
        this.api.createType('MemberId', 0),
        'Some testing text used for estimation purposes which is longer than text expected during the test',
        'Some testing text used for estimation purposes which is longer than text expected during the test',
        null,
        this.api.createType('WorkerId', 0),
        0,
        'Storage'
      )
    )
  }

  public estimateProposeSlashLeaderStakeFee(): BN {
    return this.estimateTxFee(
      this.api.tx.proposalsCodex.createSlashWorkingGroupLeaderStakeProposal(
        this.api.createType('MemberId', 0),
        'Some testing text used for estimation purposes which is longer than text expected during the test',
        'Some testing text used for estimation purposes which is longer than text expected during the test',
        null,
        this.api.createType('WorkerId', 0),
        0,
        'Storage'
      )
    )
  }

  public estimateProposeWorkingGroupMintCapacityFee(): BN {
    return this.estimateTxFee(
      this.api.tx.proposalsCodex.createSetWorkingGroupMintCapacityProposal(
        this.api.createType('MemberId', 0),
        'Some testing text used for estimation purposes which is longer than text expected during the test',
        'Some testing text used for estimation purposes which is longer than text expected during the test',
        null,
        0,
        'Storage'
      )
    )
  }

  private applyForCouncilElection(account: string, amount: BN): Promise<ISubmittableResult> {
    return this.sender.signAndSend(this.api.tx.councilElection.apply(amount), account)
  }

  public batchApplyForCouncilElection(accounts: string[], amount: BN): Promise<ISubmittableResult[]> {
    return Promise.all(accounts.map(async (account) => this.applyForCouncilElection(account, amount)))
  }

  public async getCouncilElectionStake(address: string): Promise<BN> {
    return (((await this.api.query.councilElection.applicantStakes(address)) as unknown) as ElectionStake).new
  }

  private voteForCouncilMember(account: string, nominee: string, salt: string, stake: BN): Promise<ISubmittableResult> {
    const hashedVote: string = Utils.hashVote(nominee, salt)
    return this.sender.signAndSend(this.api.tx.councilElection.vote(hashedVote, stake), account)
  }

  public batchVoteForCouncilMember(
    accounts: string[],
    nominees: string[],
    salt: string[],
    stake: BN
  ): Promise<ISubmittableResult[]> {
    return Promise.all(
      accounts.map(async (account, index) => this.voteForCouncilMember(account, nominees[index], salt[index], stake))
    )
  }

  private revealVote(account: string, commitment: string, nominee: string, salt: string): Promise<ISubmittableResult> {
    return this.sender.signAndSend(this.api.tx.councilElection.reveal(commitment, nominee, salt), account)
  }

  public batchRevealVote(accounts: string[], nominees: string[], salt: string[]): Promise<ISubmittableResult[]> {
    return Promise.all(
      accounts.map(async (account, index) => {
        const commitment = Utils.hashVote(nominees[index], salt[index])
        return this.revealVote(account, commitment, nominees[index], salt[index])
      })
    )
  }

  public sudoStartAnnouncingPeriod(endsAtBlock: BN): Promise<ISubmittableResult> {
    return this.makeSudoCall(this.api.tx.councilElection.setStageAnnouncing(endsAtBlock))
  }

  public sudoStartVotingPeriod(endsAtBlock: BN): Promise<ISubmittableResult> {
    return this.makeSudoCall(this.api.tx.councilElection.setStageVoting(endsAtBlock))
  }

  public sudoStartRevealingPeriod(endsAtBlock: BN): Promise<ISubmittableResult> {
    return this.makeSudoCall(this.api.tx.councilElection.setStageRevealing(endsAtBlock))
  }

  public sudoSetCouncilMintCapacity(capacity: BN): Promise<ISubmittableResult> {
    return this.makeSudoCall(this.api.tx.council.setCouncilMintCapacity(capacity))
  }

  public getBestBlock(): Promise<BN> {
    return this.api.derive.chain.bestNumber()
  }

  public getCouncil(): Promise<Seat[]> {
    return this.api.query.council.activeCouncil<Vec<Codec>>().then((seats) => {
      return (seats as unknown) as Seat[]
    })
  }

  public async getCouncilAccounts(): Promise<string[]> {
    const council = await this.getCouncil()
    return council.map((seat) => seat.member.toString())
  }

  public async proposeRuntime(
    account: string,
    stake: BN,
    name: string,
    description: string,
    runtime: Bytes | string
  ): Promise<ISubmittableResult> {
    const memberId: MemberId = await this.getMemberId(account)
    return this.sender.signAndSend(
      this.api.tx.proposalsCodex.createRuntimeUpgradeProposal(memberId, name, description, stake, runtime),
      account
    )
  }

  public async proposeText(
    account: string,
    stake: BN,
    name: string,
    description: string,
    text: string
  ): Promise<ISubmittableResult> {
    const memberId: MemberId = await this.getMemberId(account)
    return this.sender.signAndSend(
      this.api.tx.proposalsCodex.createTextProposal(memberId, name, description, stake, text),
      account
    )
  }

  public async proposeSpending(
    account: string,
    title: string,
    description: string,
    stake: BN,
    balance: BN,
    destination: string
  ): Promise<ISubmittableResult> {
    const memberId: MemberId = await this.getMemberId(account)
    return this.sender.signAndSend(
      this.api.tx.proposalsCodex.createSpendingProposal(memberId, title, description, stake, balance, destination),
      account
    )
  }

  public async proposeValidatorCount(
    account: string,
    title: string,
    description: string,
    stake: BN,
    validatorCount: BN
  ): Promise<ISubmittableResult> {
    const memberId: MemberId = await this.getMemberId(account)
    return this.sender.signAndSend(
      this.api.tx.proposalsCodex.createSetValidatorCountProposal(memberId, title, description, stake, validatorCount),
      account
    )
  }

  public async proposeElectionParameters(
    account: string,
    title: string,
    description: string,
    stake: BN,
    announcingPeriod: BN,
    votingPeriod: BN,
    revealingPeriod: BN,
    councilSize: BN,
    candidacyLimit: BN,
    newTermDuration: BN,
    minCouncilStake: BN,
    minVotingStake: BN
  ): Promise<ISubmittableResult> {
    const memberId: MemberId = await this.getMemberId(account)
    return this.sender.signAndSend(
      this.api.tx.proposalsCodex.createSetElectionParametersProposal(memberId, title, description, stake, {
        announcing_period: announcingPeriod,
        voting_period: votingPeriod,
        revealing_period: revealingPeriod,
        council_size: councilSize,
        candidacy_limit: candidacyLimit,
        new_term_duration: newTermDuration,
        min_council_stake: minCouncilStake,
        min_voting_stake: minVotingStake,
      }),
      account
    )
  }

  public async proposeBeginWorkingGroupLeaderApplicationReview(
    account: string,
    title: string,
    description: string,
    stake: BN,
    openingId: OpeningId,
    workingGroup: string
  ): Promise<ISubmittableResult> {
    const memberId: MemberId = await this.getMemberId(account)
    return this.sender.signAndSend(
      this.api.tx.proposalsCodex.createBeginReviewWorkingGroupLeaderApplicationsProposal(
        memberId,
        title,
        description,
        stake,
        openingId,
        this.api.createType('WorkingGroup', workingGroup)
      ),
      account
    )
  }

  public approveProposal(account: string, memberId: MemberId, proposal: ProposalId): Promise<ISubmittableResult> {
    return this.sender.signAndSend(this.api.tx.proposalsEngine.vote(memberId, proposal, 'Approve'), account)
  }

  public async batchApproveProposal(proposal: ProposalId): Promise<ISubmittableResult[]> {
    const councilAccounts = await this.getCouncilAccounts()
    return Promise.all(
      councilAccounts.map(async (account) => {
        const memberId: MemberId = await this.getMemberId(account)
        return this.approveProposal(account, memberId, proposal)
      })
    )
  }

  public getBlockDuration(): BN {
    return this.api.createType('Moment', this.api.consts.babe.expectedBlockTime)
  }

  public durationInMsFromBlocks(durationInBlocks: number): number {
    return this.getBlockDuration().muln(durationInBlocks).toNumber()
  }

  public findEvent<S extends EventSection, M extends EventMethod<S>>(
    result: SubmittableResult | EventRecord[],
    section: S,
    method: M
  ): EventType<S, M> | undefined {
    if (Array.isArray(result)) {
      return result.find(({ event }) => event.section === section && event.method === method)?.event as
        | EventType<S, M>
        | undefined
    }
    return result.findRecord(section, method)?.event as EventType<S, M> | undefined
  }

  public getEvent<S extends EventSection, M extends EventMethod<S>>(
    result: SubmittableResult | EventRecord[],
    section: S,
    method: M
  ): EventType<S, M> {
    const event = this.findEvent(result, section, method)
    if (!event) {
      throw new Error(
        `Cannot find expected ${section}.${method} event in result: ${JSON.stringify(
          Array.isArray(result) ? result.map((e) => e.toHuman()) : result.toHuman()
        )}`
      )
    }
    return event
  }

  public findEvents<S extends EventSection, M extends EventMethod<S>>(
    result: SubmittableResult | EventRecord[],
    section: S,
    method: M,
    expectedCount?: number
  ): EventType<S, M>[] {
    const events = Array.isArray(result)
      ? result.filter(({ event }) => event.section === section && event.method === method).map(({ event }) => event)
      : result.filterRecords(section, method).map((r) => r.event)
    if (expectedCount && events.length !== expectedCount) {
      throw new Error(
        `Unexpected count of ${section}.${method} events in result: ${JSON.stringify(
          Array.isArray(result) ? result.map((e) => e.toHuman()) : result.toHuman()
        )}. ` + `Expected: ${expectedCount}, Got: ${events.length}`
      )
    }
    return (events.sort((a, b) => new BN(a.index).cmp(new BN(b.index))) as unknown) as EventType<S, M>[]
  }

  public findStorageBucketCreated(events: EventRecord[]): DataObjectId | undefined {
    const record = this.findEventRecord(events, 'storage', 'StorageBucketCreated')

    if (record) {
      return (record.event.data[0] as unknown) as DataObjectId
    }
  }

  // Subscribe to system events, resolves to an InvertedPromise or rejects if subscription fails.
  // The inverted promise wraps a promise which resolves when the Proposal with id specified
  // is executed.
  // - On successful execution the wrapped promise resolves to `[true, events]`
  // - On failed execution the wrapper promise resolves to `[false, events]`
  public async subscribeToProposalExecutionResult(id: ProposalId): Promise<InvertedPromise<[boolean, EventRecord[]]>> {
    const invertedPromise = new InvertedPromise<[boolean, EventRecord[]]>()
    const unsubscribe = await this.api.query.system.events<Vec<EventRecord>>((events) => {
      events.forEach((record) => {
        if (
          record.event.method &&
          record.event.method.toString() === 'ProposalStatusUpdated' &&
          record.event.data[0].eq(id) &&
          record.event.data[1].toString().includes('executed')
        ) {
          unsubscribe()
          invertedPromise.resolve([true, events])
        } else if (
          record.event.method &&
          record.event.method.toString() === 'ProposalStatusUpdated' &&
          record.event.data[0].eq(id) &&
          record.event.data[1].toString().includes('executionFailed')
        ) {
          unsubscribe()
          invertedPromise.resolve([false, events])
        }
      })
    })

    return invertedPromise
  }

  public async getWorkingGroupMintCapacity(module: WorkingGroups): Promise<BN> {
    const mintId: MintId = await this.api.query[module].mint<MintId>()
    const mint: Mint = await this.api.query.minting.mints<Mint>(mintId)
    return mint.capacity
  }

  public getValidatorCount(): Promise<BN> {
    return this.api.query.staking.validatorCount<u32>()
  }

  public async addOpening(
    lead: string,
    openingParameters: {
      activationDelay: BN
      maxActiveApplicants: BN
      maxReviewPeriodLength: BN
      applicationStakingPolicyAmount: BN
      applicationCrowdedOutUnstakingPeriodLength: BN
      applicationReviewPeriodExpiredUnstakingPeriodLength: BN
      roleStakingPolicyAmount: BN
      roleCrowdedOutUnstakingPeriodLength: BN
      roleReviewPeriodExpiredUnstakingPeriodLength: BN
      slashableMaxCount: BN
      slashableMaxPercentPtsPerTime: BN
      fillOpeningSuccessfulApplicantApplicationStakeUnstakingPeriod: BN
      fillOpeningFailedApplicantApplicationStakeUnstakingPeriod: BN
      fillOpeningFailedApplicantRoleStakeUnstakingPeriod: BN
      terminateApplicationStakeUnstakingPeriod: BN
      terminateRoleStakeUnstakingPeriod: BN
      exitRoleApplicationStakeUnstakingPeriod: BN
      exitRoleStakeUnstakingPeriod: BN
      text: string
      type: string
    },
    module: WorkingGroups
  ): Promise<ISubmittableResult> {
    const activateAt: ActivateOpeningAt = this.api.createType(
      'ActivateOpeningAt',
      openingParameters.activationDelay.eqn(0)
        ? 'CurrentBlock'
        : { ExactBlock: (await this.getBestBlock()).add(openingParameters.activationDelay) }
    )

    const commitment: OpeningPolicyCommitment = this.api.createType('OpeningPolicyCommitment', {
      application_rationing_policy: this.api.createType('Option<ApplicationRationingPolicy>', {
        max_active_applicants: openingParameters.maxActiveApplicants as u32,
      }),
      max_review_period_length: openingParameters.maxReviewPeriodLength as u32,
      application_staking_policy: this.api.createType('Option<StakingPolicy>', {
        amount: openingParameters.applicationStakingPolicyAmount,
        amount_mode: 'AtLeast',
        crowded_out_unstaking_period_length: openingParameters.applicationCrowdedOutUnstakingPeriodLength,
        review_period_expired_unstaking_period_length:
          openingParameters.applicationReviewPeriodExpiredUnstakingPeriodLength,
      }),
      role_staking_policy: this.api.createType('Option<StakingPolicy>', {
        amount: openingParameters.roleStakingPolicyAmount,
        amount_mode: 'AtLeast',
        crowded_out_unstaking_period_length: openingParameters.roleCrowdedOutUnstakingPeriodLength,
        review_period_expired_unstaking_period_length: openingParameters.roleReviewPeriodExpiredUnstakingPeriodLength,
      }),
      role_slashing_terms: this.api.createType('SlashingTerms', {
        Slashable: {
          max_count: openingParameters.slashableMaxCount,
          max_percent_pts_per_time: openingParameters.slashableMaxPercentPtsPerTime,
        },
      }),
      fill_opening_successful_applicant_application_stake_unstaking_period: this.api.createType(
        'Option<BlockNumber>',
        openingParameters.fillOpeningSuccessfulApplicantApplicationStakeUnstakingPeriod
      ),
      fill_opening_failed_applicant_application_stake_unstaking_period: this.api.createType(
        'Option<BlockNumber>',
        openingParameters.fillOpeningFailedApplicantApplicationStakeUnstakingPeriod
      ),
      fill_opening_failed_applicant_role_stake_unstaking_period: this.api.createType(
        'Option<BlockNumber>',
        openingParameters.fillOpeningFailedApplicantRoleStakeUnstakingPeriod
      ),
      terminate_application_stake_unstaking_period: this.api.createType(
        'Option<BlockNumber>',
        openingParameters.terminateApplicationStakeUnstakingPeriod
      ),
      terminate_role_stake_unstaking_period: this.api.createType(
        'Option<BlockNumber>',
        openingParameters.terminateRoleStakeUnstakingPeriod
      ),
      exit_role_application_stake_unstaking_period: this.api.createType(
        'Option<BlockNumber>',
        openingParameters.exitRoleApplicationStakeUnstakingPeriod
      ),
      exit_role_stake_unstaking_period: this.api.createType(
        'Option<BlockNumber>',
        openingParameters.exitRoleStakeUnstakingPeriod
      ),
    })

    return this.sender.signAndSend(
      this.createAddOpeningTransaction(activateAt, commitment, openingParameters.text, openingParameters.type, module),
      lead
    )
  }

  public async sudoAddOpening(
    openingParameters: {
      activationDelay: BN
      maxActiveApplicants: BN
      maxReviewPeriodLength: BN
      applicationStakingPolicyAmount: BN
      applicationCrowdedOutUnstakingPeriodLength: BN
      applicationReviewPeriodExpiredUnstakingPeriodLength: BN
      roleStakingPolicyAmount: BN
      roleCrowdedOutUnstakingPeriodLength: BN
      roleReviewPeriodExpiredUnstakingPeriodLength: BN
      slashableMaxCount: BN
      slashableMaxPercentPtsPerTime: BN
      fillOpeningSuccessfulApplicantApplicationStakeUnstakingPeriod: BN
      fillOpeningFailedApplicantApplicationStakeUnstakingPeriod: BN
      fillOpeningFailedApplicantRoleStakeUnstakingPeriod: BN
      terminateApplicationStakeUnstakingPeriod: BN
      terminateRoleStakeUnstakingPeriod: BN
      exitRoleApplicationStakeUnstakingPeriod: BN
      exitRoleStakeUnstakingPeriod: BN
      text: string
      type: string
    },
    module: WorkingGroups
  ): Promise<ISubmittableResult> {
    const activateAt: ActivateOpeningAt = this.api.createType(
      'ActivateOpeningAt',
      openingParameters.activationDelay.eqn(0)
        ? 'CurrentBlock'
        : { ExactBlock: (await this.getBestBlock()).add(openingParameters.activationDelay) }
    )

    const commitment: OpeningPolicyCommitment = this.api.createType('OpeningPolicyCommitment', {
      application_rationing_policy: this.api.createType('Option<ApplicationRationingPolicy>', {
        max_active_applicants: openingParameters.maxActiveApplicants as u32,
      }),
      max_review_period_length: openingParameters.maxReviewPeriodLength as u32,
      application_staking_policy: this.api.createType('Option<StakingPolicy>', {
        amount: openingParameters.applicationStakingPolicyAmount,
        amount_mode: 'AtLeast',
        crowded_out_unstaking_period_length: openingParameters.applicationCrowdedOutUnstakingPeriodLength,
        review_period_expired_unstaking_period_length:
          openingParameters.applicationReviewPeriodExpiredUnstakingPeriodLength,
      }),
      role_staking_policy: this.api.createType('Option<StakingPolicy>', {
        amount: openingParameters.roleStakingPolicyAmount,
        amount_mode: 'AtLeast',
        crowded_out_unstaking_period_length: openingParameters.roleCrowdedOutUnstakingPeriodLength,
        review_period_expired_unstaking_period_length: openingParameters.roleReviewPeriodExpiredUnstakingPeriodLength,
      }),
      role_slashing_terms: this.api.createType('SlashingTerms', {
        Slashable: {
          max_count: openingParameters.slashableMaxCount,
          max_percent_pts_per_time: openingParameters.slashableMaxPercentPtsPerTime,
        },
      }),
      fill_opening_successful_applicant_application_stake_unstaking_period: this.api.createType(
        'Option<BlockNumber>',
        openingParameters.fillOpeningSuccessfulApplicantApplicationStakeUnstakingPeriod
      ),
      fill_opening_failed_applicant_application_stake_unstaking_period: this.api.createType(
        'Option<BlockNumber>',
        openingParameters.fillOpeningFailedApplicantApplicationStakeUnstakingPeriod
      ),
      fill_opening_failed_applicant_role_stake_unstaking_period: this.api.createType(
        'Option<BlockNumber>',
        openingParameters.fillOpeningFailedApplicantRoleStakeUnstakingPeriod
      ),
      terminate_application_stake_unstaking_period: this.api.createType(
        'Option<BlockNumber>',
        openingParameters.terminateApplicationStakeUnstakingPeriod
      ),
      terminate_role_stake_unstaking_period: this.api.createType(
        'Option<BlockNumber>',
        openingParameters.terminateRoleStakeUnstakingPeriod
      ),
      exit_role_application_stake_unstaking_period: this.api.createType(
        'Option<BlockNumber>',
        openingParameters.exitRoleApplicationStakeUnstakingPeriod
      ),
      exit_role_stake_unstaking_period: this.api.createType(
        'Option<BlockNumber>',
        openingParameters.exitRoleStakeUnstakingPeriod
      ),
    })

    return this.makeSudoCall(
      this.createAddOpeningTransaction(activateAt, commitment, openingParameters.text, openingParameters.type, module)
    )
  }

  public async proposeCreateWorkingGroupLeaderOpening(leaderOpening: {
    account: string
    title: string
    description: string
    proposalStake: BN
    actiavteAt: string
    maxActiveApplicants: BN
    maxReviewPeriodLength: BN
    applicationStakingPolicyAmount: BN
    applicationCrowdedOutUnstakingPeriodLength: BN
    applicationReviewPeriodExpiredUnstakingPeriodLength: BN
    roleStakingPolicyAmount: BN
    roleCrowdedOutUnstakingPeriodLength: BN
    roleReviewPeriodExpiredUnstakingPeriodLength: BN
    slashableMaxCount: BN
    slashableMaxPercentPtsPerTime: BN
    fillOpeningSuccessfulApplicantApplicationStakeUnstakingPeriod: BN
    fillOpeningFailedApplicantApplicationStakeUnstakingPeriod: BN
    fillOpeningFailedApplicantRoleStakeUnstakingPeriod: BN
    terminateApplicationStakeUnstakingPeriod: BN
    terminateRoleStakeUnstakingPeriod: BN
    exitRoleApplicationStakeUnstakingPeriod: BN
    exitRoleStakeUnstakingPeriod: BN
    text: string
    workingGroup: string
  }): Promise<ISubmittableResult> {
    const commitment: OpeningPolicyCommitment = this.api.createType('OpeningPolicyCommitment', {
      application_rationing_policy: this.api.createType('Option<ApplicationRationingPolicy>', {
        max_active_applicants: leaderOpening.maxActiveApplicants as u32,
      }),
      max_review_period_length: leaderOpening.maxReviewPeriodLength as u32,
      application_staking_policy: this.api.createType('Option<StakingPolicy>', {
        amount: leaderOpening.applicationStakingPolicyAmount,
        amount_mode: 'AtLeast',
        crowded_out_unstaking_period_length: leaderOpening.applicationCrowdedOutUnstakingPeriodLength,
        review_period_expired_unstaking_period_length:
          leaderOpening.applicationReviewPeriodExpiredUnstakingPeriodLength,
      }),
      role_staking_policy: this.api.createType('Option<StakingPolicy>', {
        amount: leaderOpening.roleStakingPolicyAmount,
        amount_mode: 'AtLeast',
        crowded_out_unstaking_period_length: leaderOpening.roleCrowdedOutUnstakingPeriodLength,
        review_period_expired_unstaking_period_length: leaderOpening.roleReviewPeriodExpiredUnstakingPeriodLength,
      }),
      role_slashing_terms: this.api.createType('SlashingTerms', {
        Slashable: {
          max_count: leaderOpening.slashableMaxCount,
          max_percent_pts_per_time: leaderOpening.slashableMaxPercentPtsPerTime,
        },
      }),
      fill_opening_successful_applicant_application_stake_unstaking_period: this.api.createType(
        'Option<BlockNumber>',
        leaderOpening.fillOpeningSuccessfulApplicantApplicationStakeUnstakingPeriod
      ),
      fill_opening_failed_applicant_application_stake_unstaking_period: this.api.createType(
        'Option<BlockNumber>',
        leaderOpening.fillOpeningFailedApplicantApplicationStakeUnstakingPeriod
      ),
      fill_opening_failed_applicant_role_stake_unstaking_period: this.api.createType(
        'Option<BlockNumber>',
        leaderOpening.fillOpeningFailedApplicantRoleStakeUnstakingPeriod
      ),
      terminate_application_stake_unstaking_period: this.api.createType(
        'Option<BlockNumber>',
        leaderOpening.terminateApplicationStakeUnstakingPeriod
      ),
      terminate_role_stake_unstaking_period: this.api.createType(
        'Option<BlockNumber>',
        leaderOpening.terminateRoleStakeUnstakingPeriod
      ),
      exit_role_application_stake_unstaking_period: this.api.createType(
        'Option<BlockNumber>',
        leaderOpening.exitRoleApplicationStakeUnstakingPeriod
      ),
      exit_role_stake_unstaking_period: this.api.createType(
        'Option<BlockNumber>',
        leaderOpening.exitRoleStakeUnstakingPeriod
      ),
    })

    const memberId: MemberId = await this.getMemberId(leaderOpening.account)
    return this.sender.signAndSend(
      this.api.tx.proposalsCodex.createAddWorkingGroupLeaderOpeningProposal(
        memberId,
        leaderOpening.title,
        leaderOpening.description,
        leaderOpening.proposalStake,
        {
          activate_at: leaderOpening.actiavteAt,
          commitment: commitment,
          human_readable_text: leaderOpening.text,
          working_group: leaderOpening.workingGroup,
        }
      ),
      leaderOpening.account
    )
  }

  public async proposeFillLeaderOpening(fillOpening: {
    account: string
    title: string
    description: string
    proposalStake: BN
    openingId: OpeningId
    successfulApplicationId: ApplicationId
    amountPerPayout: BN
    nextPaymentAtBlock: BN
    payoutInterval: BN
    workingGroup: string
  }): Promise<ISubmittableResult> {
    const memberId: MemberId = await this.getMemberId(fillOpening.account)

    const fillOpeningParameters: FillOpeningParameters = this.api.createType('FillOpeningParameters', {
      opening_id: fillOpening.openingId,
      successful_application_id: fillOpening.successfulApplicationId,
      reward_policy: this.api.createType('Option<RewardPolicy>', {
        amount_per_payout: fillOpening.amountPerPayout as Balance,
        next_payment_at_block: fillOpening.nextPaymentAtBlock as BlockNumber,
        payout_interval: this.api.createType('Option<u32>', fillOpening.payoutInterval),
      }),
      working_group: this.api.createType('WorkingGroup', fillOpening.workingGroup),
    })

    return this.sender.signAndSend(
      this.api.tx.proposalsCodex.createFillWorkingGroupLeaderOpeningProposal(
        memberId,
        fillOpening.title,
        fillOpening.description,
        fillOpening.proposalStake,
        fillOpeningParameters
      ),
      fillOpening.account
    )
  }

  public async proposeTerminateLeaderRole(
    account: string,
    title: string,
    description: string,
    proposalStake: BN,
    leadWorkerId: WorkerId,
    rationale: string,
    slash: boolean,
    workingGroup: string
  ): Promise<ISubmittableResult> {
    const memberId: MemberId = await this.getMemberId(account)
    return this.sender.signAndSend(
      this.api.tx.proposalsCodex.createTerminateWorkingGroupLeaderRoleProposal(
        memberId,
        title,
        description,
        proposalStake,
        {
          'worker_id': leadWorkerId,
          rationale,
          slash,
          'working_group': workingGroup,
        }
      ),
      account
    )
  }

  public async proposeLeaderReward(
    account: string,
    title: string,
    description: string,
    proposalStake: BN,
    workerId: WorkerId,
    rewardAmount: BN,
    workingGroup: string
  ): Promise<ISubmittableResult> {
    const memberId: MemberId = await this.getMemberId(account)
    return this.sender.signAndSend(
      this.api.tx.proposalsCodex.createSetWorkingGroupLeaderRewardProposal(
        memberId,
        title,
        description,
        proposalStake,
        workerId,
        rewardAmount,
        this.api.createType('WorkingGroup', workingGroup)
      ),
      account
    )
  }

  public async proposeDecreaseLeaderStake(
    account: string,
    title: string,
    description: string,
    proposalStake: BN,
    workerId: WorkerId,
    rewardAmount: BN,
    workingGroup: string
  ): Promise<ISubmittableResult> {
    const memberId: MemberId = await this.getMemberId(account)
    return this.sender.signAndSend(
      this.api.tx.proposalsCodex.createDecreaseWorkingGroupLeaderStakeProposal(
        memberId,
        title,
        description,
        proposalStake,
        workerId,
        rewardAmount,
        this.api.createType('WorkingGroup', workingGroup)
      ),
      account
    )
  }

  public async proposeSlashLeaderStake(
    account: string,
    title: string,
    description: string,
    proposalStake: BN,
    workerId: WorkerId,
    rewardAmount: BN,
    workingGroup: string
  ): Promise<ISubmittableResult> {
    const memberId: MemberId = await this.getMemberId(account)
    return this.sender.signAndSend(
      this.api.tx.proposalsCodex.createSlashWorkingGroupLeaderStakeProposal(
        memberId,
        title,
        description,
        proposalStake,
        workerId,
        rewardAmount,
        this.api.createType('WorkingGroup', workingGroup)
      ),
      account
    )
  }

  public async proposeWorkingGroupMintCapacity(
    account: string,
    title: string,
    description: string,
    proposalStake: BN,
    mintCapacity: BN,
    workingGroup: string
  ): Promise<ISubmittableResult> {
    const memberId: MemberId = await this.getMemberId(account)
    return this.sender.signAndSend(
      this.api.tx.proposalsCodex.createSetWorkingGroupMintCapacityProposal(
        memberId,
        title,
        description,
        proposalStake,
        mintCapacity,
        this.api.createType('WorkingGroup', workingGroup)
      ),
      account
    )
  }

  private createAddOpeningTransaction(
    actiavteAt: ActivateOpeningAt,
    commitment: OpeningPolicyCommitment,
    text: string,
    type: string,
    module: WorkingGroups
  ): SubmittableExtrinsic<'promise'> {
    return this.api.tx[module].addOpening(actiavteAt, commitment, text, this.api.createType('OpeningType', type))
  }

  public async acceptApplications(
    leader: string,
    openingId: OpeningId,
    module: WorkingGroups
  ): Promise<ISubmittableResult> {
    return this.sender.signAndSend(this.api.tx[module].acceptApplications(openingId), leader)
  }

  public async beginApplicantReview(
    leader: string,
    openingId: OpeningId,
    module: WorkingGroups
  ): Promise<ISubmittableResult> {
    return this.sender.signAndSend(this.api.tx[module].beginApplicantReview(openingId), leader)
  }

  public async sudoBeginApplicantReview(openingId: OpeningId, module: WorkingGroups): Promise<ISubmittableResult> {
    return this.makeSudoCall(this.api.tx[module].beginApplicantReview(openingId))
  }

  public async applyOnOpening(
    account: string,
    roleAccountAddress: string,
    openingId: OpeningId,
    roleStake: BN,
    applicantStake: BN,
    text: string,
    module: WorkingGroups
  ): Promise<ISubmittableResult> {
    const memberId: MemberId = await this.getMemberId(account)
    return this.sender.signAndSend(
      this.api.tx[module].applyOnOpening(memberId, openingId, roleAccountAddress, roleStake, applicantStake, text),
      account
    )
  }

  public async batchApplyOnOpening(
    accounts: string[],
    openingId: OpeningId,
    roleStake: BN,
    applicantStake: BN,
    text: string,
    module: WorkingGroups
  ): Promise<ISubmittableResult[]> {
    return Promise.all(
      accounts.map(async (account) =>
        this.applyOnOpening(account, account, openingId, roleStake, applicantStake, text, module)
      )
    )
  }

  public async fillOpening(
    leader: string,
    openingId: OpeningId,
    applicationIds: ApplicationId[],
    amountPerPayout: BN,
    nextPaymentBlock: BN,
    payoutInterval: BN,
    module: WorkingGroups
  ): Promise<ISubmittableResult> {
    return this.sender.signAndSend(
      this.api.tx[module].fillOpening(openingId, this.api.createType('ApplicationIdSet', applicationIds), {
        amount_per_payout: amountPerPayout,
        next_payment_at_block: nextPaymentBlock,
        payout_interval: payoutInterval,
      }),
      leader
    )
  }

  public async sudoFillOpening(
    openingId: OpeningId,
    applicationIds: ApplicationId[],
    amountPerPayout: BN,
    nextPaymentBlock: BN,
    payoutInterval: BN,
    module: WorkingGroups
  ): Promise<ISubmittableResult> {
    return this.makeSudoCall(
      this.api.tx[module].fillOpening(openingId, this.api.createType('ApplicationIdSet', applicationIds), {
        'amount_per_payout': amountPerPayout,
        'next_payment_at_block': nextPaymentBlock,
        'payout_interval': payoutInterval,
      })
    )
  }

  public async increaseStake(
    worker: string,
    workerId: WorkerId,
    stake: BN,
    module: WorkingGroups
  ): Promise<ISubmittableResult> {
    return this.sender.signAndSend(this.api.tx[module].increaseStake(workerId, stake), worker)
  }

  public async decreaseStake(
    leader: string,
    workerId: WorkerId,
    stake: BN,
    module: WorkingGroups
  ): Promise<ISubmittableResult> {
    return this.sender.signAndSend(this.api.tx[module].decreaseStake(workerId, stake), leader)
  }

  public async slashStake(
    leader: string,
    workerId: WorkerId,
    stake: BN,
    module: WorkingGroups
  ): Promise<ISubmittableResult> {
    return this.sender.signAndSend(this.api.tx[module].slashStake(workerId, stake), leader)
  }

  public async updateRoleAccount(
    worker: string,
    workerId: WorkerId,
    newRoleAccount: string,
    module: WorkingGroups
  ): Promise<ISubmittableResult> {
    return this.sender.signAndSend(this.api.tx[module].updateRoleAccount(workerId, newRoleAccount), worker)
  }

  public async updateRewardAccount(
    worker: string,
    workerId: WorkerId,
    newRewardAccount: string,
    module: WorkingGroups
  ): Promise<ISubmittableResult> {
    return this.sender.signAndSend(this.api.tx[module].updateRewardAccount(workerId, newRewardAccount), worker)
  }

  public async withdrawApplication(
    account: string,
    applicationId: ApplicationId,
    module: WorkingGroups
  ): Promise<ISubmittableResult> {
    return this.sender.signAndSend(this.api.tx[module].withdrawApplication(applicationId), account)
  }

  public async batchWithdrawActiveApplications(
    applicationIds: ApplicationId[],
    module: WorkingGroups
  ): Promise<ISubmittableResult[]> {
    const entries: [StorageKey, Application][] = await this.api.query[module].applicationById.entries<Application>()

    return Promise.all(
      entries
        .filter(([idKey]) => {
          return applicationIds.includes(idKey.args[0] as ApplicationId)
        })
        .map(([idKey, application]) => ({
          id: idKey.args[0] as ApplicationId,
          account: application.role_account_id.toString(),
        }))
        .map(({ id, account }) => this.withdrawApplication(account, id, module))
    )
  }

  public async terminateApplication(
    leader: string,
    applicationId: ApplicationId,
    module: WorkingGroups
  ): Promise<ISubmittableResult> {
    return this.sender.signAndSend(this.api.tx[module].terminateApplication(applicationId), leader)
  }

  public async batchTerminateApplication(
    leader: string,
    applicationIds: ApplicationId[],
    module: WorkingGroups
  ): Promise<ISubmittableResult[]> {
    return Promise.all(applicationIds.map((id) => this.terminateApplication(leader, id, module)))
  }

  public async terminateRole(
    leader: string,
    workerId: WorkerId,
    text: string,
    module: WorkingGroups
  ): Promise<ISubmittableResult> {
    return this.sender.signAndSend(this.api.tx[module].terminateRole(workerId, text, false), leader)
  }

  public async leaveRole(
    account: string,
    workerId: WorkerId,
    text: string,
    module: WorkingGroups
  ): Promise<ISubmittableResult> {
    return this.sender.signAndSend(this.api.tx[module].leaveRole(workerId, text), account)
  }

  public async batchLeaveRole(
    workerIds: WorkerId[],
    text: string,
    module: WorkingGroups
  ): Promise<ISubmittableResult[]> {
    return Promise.all(
      workerIds.map(async (workerId) => {
        // get role_account of worker
        const worker = await this.getWorkerById(workerId, module)
        return this.leaveRole(worker.role_account_id.toString(), workerId, text, module)
      })
    )
  }

  public async getAnnouncingPeriod(): Promise<BN> {
    return this.api.query.councilElection.announcingPeriod<BlockNumber>()
  }

  public async getVotingPeriod(): Promise<BN> {
    return this.api.query.councilElection.votingPeriod<BlockNumber>()
  }

  public async getRevealingPeriod(): Promise<BN> {
    return this.api.query.councilElection.revealingPeriod<BlockNumber>()
  }

  public async getCouncilSize(): Promise<BN> {
    return this.api.query.councilElection.councilSize<u32>()
  }

  public async getCandidacyLimit(): Promise<BN> {
    return this.api.query.councilElection.candidacyLimit<u32>()
  }

  public async getNewTermDuration(): Promise<BN> {
    return this.api.query.councilElection.newTermDuration<BlockNumber>()
  }

  public async getMinCouncilStake(): Promise<BN> {
    return this.api.query.councilElection.minCouncilStake<BalanceOf>()
  }

  public async getMinVotingStake(): Promise<BN> {
    return this.api.query.councilElection.minVotingStake<BalanceOf>()
  }

  public async getHiringOpening(id: OpeningId): Promise<HiringOpening> {
    return await this.api.query.hiring.openingById<HiringOpening>(id)
  }

  public async getWorkingGroupOpening(id: OpeningId, group: WorkingGroups): Promise<WorkingGroupOpening> {
    return await this.api.query[group].openingById<WorkingGroupOpening>(id)
  }

  public async getActiveWorkerIds(module: WorkingGroups): Promise<WorkerId[]> {
    return (await this.api.query[module].workerById.entries<Worker>()).map(
      ([
        {
          args: [id],
        },
      ]) => id
    )
  }

  public async getWorkers(module: WorkingGroups): Promise<Worker[]> {
    return (await this.api.query[module].workerById.entries<Worker>()).map((workerWithId) => workerWithId[1])
  }

  public async getWorkerById(id: WorkerId, module: WorkingGroups): Promise<Worker> {
    return await this.api.query[module].workerById<Worker>(id)
  }

  public async isWorker(workerId: WorkerId, module: WorkingGroups): Promise<boolean> {
    const workersAndIds: [StorageKey, Worker][] = await this.api.query[module].workerById.entries<Worker>()
    const index: number = workersAndIds.findIndex((workersAndId) => workersAndId[0].args[0].eq(workerId))
    return index !== -1
  }

  public async getApplicationsIdsByRoleAccount(address: string, module: WorkingGroups): Promise<ApplicationId[]> {
    const applicationsAndIds: [StorageKey, Application][] = await this.api.query[
      module
    ].applicationById.entries<Application>()
    return applicationsAndIds
      .map((applicationWithId) => {
        const application: Application = applicationWithId[1]
        return application.role_account_id.toString() === address
          ? (applicationWithId[0].args[0] as ApplicationId)
          : undefined
      })
      .filter((id) => id !== undefined) as ApplicationId[]
  }

  public async getHiringApplicationById(id: ApplicationId): Promise<HiringApplication> {
    return this.api.query.hiring.applicationById<HiringApplication>(id)
  }

  public async getApplicationById(id: ApplicationId, module: WorkingGroups): Promise<Application> {
    return this.api.query[module].applicationById<Application>(id)
  }

  public async getApplicantRoleAccounts(filterActiveIds: ApplicationId[], module: WorkingGroups): Promise<string[]> {
    const entries: [StorageKey, Application][] = await this.api.query[module].applicationById.entries<Application>()

    const applications = entries
      .filter(([idKey]) => {
        return filterActiveIds.includes(idKey.args[0] as ApplicationId)
      })
      .map(([, application]) => application)

    return (
      await Promise.all(
        applications.map(async (application) => {
          const active = (await this.getHiringApplicationById(application.application_id)).stage.type === 'Active'
          return active ? application.role_account_id.toString() : ''
        })
      )
    ).filter((addr) => addr !== '')
  }

  public async getWorkerRoleAccounts(workerIds: WorkerId[], module: WorkingGroups): Promise<string[]> {
    const workers = await this.api.query[module].workerById.multi<Worker>(workerIds)

    return workers.map((worker) => {
      return worker.role_account_id.toString()
    })
  }

  public async getStake(id: StakeId): Promise<Stake> {
    return this.api.query.stake.stakes<Stake>(id)
  }

  public async getWorkerStakeAmount(workerId: WorkerId, module: WorkingGroups): Promise<BN> {
    const stakeId: StakeId = (await this.getWorkerById(workerId, module)).role_stake_profile.unwrap().stake_id
    return (((await this.getStake(stakeId)).staking_status.value as unknown) as StakedState).staked_amount
  }

  public async getRewardRelationship(id: RewardRelationshipId): Promise<RewardRelationship> {
    return this.api.query.recurringRewards.rewardRelationships<RewardRelationship>(id)
  }

  public async getWorkerRewardRelationship(workerId: WorkerId, module: WorkingGroups): Promise<RewardRelationship> {
    const rewardRelationshipId: RewardRelationshipId = (
      await this.getWorkerById(workerId, module)
    ).reward_relationship.unwrap()
    return this.getRewardRelationship(rewardRelationshipId)
  }

  public async getWorkerRewardAccount(workerId: WorkerId, module: WorkingGroups): Promise<string> {
    const rewardRelationshipId: RewardRelationshipId = (
      await this.getWorkerById(workerId, module)
    ).reward_relationship.unwrap()
    return (await this.getRewardRelationship(rewardRelationshipId)).getField('account').toString()
  }

  public async getLeadWorkerId(module: WorkingGroups): Promise<WorkerId | undefined> {
    return (await this.api.query[module].currentLead<Option<WorkerId>>()).unwrapOr(undefined)
  }

  public async getGroupLead(module: WorkingGroups): Promise<Worker | undefined> {
    const leadId = await this.getLeadWorkerId(module)
    return leadId ? this.getWorkerById(leadId, module) : undefined
  }

  public async getActiveWorkersCount(module: WorkingGroups): Promise<BN> {
    return this.api.query[module].activeWorkerCount<u32>()
  }

  public getMaxWorkersCount(module: WorkingGroups): BN {
    return this.api.createType('u32', this.api.consts[module].maxWorkerNumberLimit)
  }

  async getMemberControllerAccount(memberId: number): Promise<string | undefined> {
    return (await this.api.query.members.membershipById(memberId))?.controller_account.toString()
  }

  public async getNumberOfOutstandingVideos(): Promise<number> {
    return (await this.api.query.content.videoById.entries<VideoId>()).length
  }

  public async getNumberOfOutstandingChannels(): Promise<number> {
    return (await this.api.query.content.channelById.entries<ChannelId>()).length
  }

  public async getNumberOfOutstandingVideoCategories(): Promise<number> {
    return (await this.api.query.content.videoCategoryById.entries<VideoCategoryId>()).length
  }

  // Create a mock channel, throws on failure
  async createMockChannel(memberId: number, memberControllerAccount?: string): Promise<ChannelId> {
    memberControllerAccount = memberControllerAccount || (await this.getMemberControllerAccount(memberId))

    if (!memberControllerAccount) {
      throw new Error('invalid member id')
    }

    // Create a channel without any assets
    const tx = this.api.tx.content.createChannel(
      { Member: memberId },
      {
        assets: null,
        meta: null,
        reward_account: null,
      }
    )

    const result = await this.sender.signAndSend(tx, memberControllerAccount)

    const event = this.getEvent(result.events, 'content', 'ChannelCreated')
    return event.data[1]
  }

  // Create a mock video, throws on failure
  async createMockVideo(memberId: number, channelId: number, memberControllerAccount?: string): Promise<VideoId> {
    memberControllerAccount = memberControllerAccount || (await this.getMemberControllerAccount(memberId))

    if (!memberControllerAccount) {
      throw new Error('invalid member id')
    }

    // Create a video without any assets
    const tx = this.api.tx.content.createVideo({ Member: memberId }, channelId, {
      assets: null,
      meta: null,
    })

    const result = await this.sender.signAndSend(tx, memberControllerAccount)

    const event = this.getEvent(result.events, 'content', 'VideoCreated')
    return event.data[2]
  }

  async createChannelCategoryAsLead(name: string): Promise<ISubmittableResult> {
    const lead = await this.getGroupLead(WorkingGroups.Content)

    if (!lead) {
      throw new Error('No Content Lead asigned, cannot create channel category')
    }

    const account = lead?.role_account_id
    const meta = new ChannelCategoryMetadata({
      name,
    })

    return this.sender.signAndSend(
      this.api.tx.content.createChannelCategory(
        { Lead: null },
        { meta: metadataToBytes(ChannelCategoryMetadata, meta) }
      ),
      account?.toString()
    )
  }

  async createVideoCategoryAsLead(name: string): Promise<ISubmittableResult> {
    const lead = await this.getGroupLead(WorkingGroups.Content)

    if (!lead) {
      throw new Error('No Content Lead asigned, cannot create channel category')
    }

    const account = lead?.role_account_id
    const meta = new VideoCategoryMetadata({
      name,
    })

    return this.sender.signAndSend(
      this.api.tx.content.createVideoCategory({ Lead: null }, { meta: metadataToBytes(VideoCategoryMetadata, meta) }),
      account?.toString()
    )
  }

  async assignWorkerRoleAccount(
    group: WorkingGroups,
    workerId: WorkerId,
    account: string
  ): Promise<ISubmittableResult> {
    if (!(await this.isWorker(workerId, group))) {
      throw new Error('Worker not found')
    }
    const worker = await this.getWorkerById(workerId, group)

    const memberController = await this.getMemberControllerAccount(worker.member_id.toNumber())
    // there cannot be a worker associated with member that does not exist
    if (!memberController) {
      throw new Error('Member controller not found')
    }

    // Expect membercontroller key is already added to keyring
    // Is is responsibility of caller to ensure this is the case!

    const updateRoleAccountCall = this.api.tx[group].updateRoleAccount(workerId, account)
    return this.makeSudoAsCall(memberController, updateRoleAccountCall)
  }

  async assignWorkerWellknownAccount(group: WorkingGroups, workerId: WorkerId): Promise<ISubmittableResult> {
    // path to append to base SURI
    const uri = `worker//${this.getWorkingGroupString(group)}//${workerId.toNumber()}`
    const account = this.createCustomKeyPair(uri).address
    return this.assignWorkerRoleAccount(group, workerId, account)
  }

  async assignCouncil(accounts: string[]): Promise<ISubmittableResult> {
    const setCouncilCall = this.api.tx.council.setCouncil(accounts)
    return this.makeSudoCall(setCouncilCall)
  }

  // Storage

  async createStorageBucket(
    accountFrom: string, // group leader
    sizeLimit: number,
    objectsLimit: number,
    workerId?: WorkerId
  ): Promise<ISubmittableResult> {
    return this.sender.signAndSend(
      this.api.tx.storage.createStorageBucket(workerId || null, true, sizeLimit, objectsLimit),
      accountFrom
    )
  }

  async acceptStorageBucketInvitation(accountFrom: string, workerId: WorkerId, storageBucketId: StorageBucketId) {
    return this.sender.signAndSend(
      this.api.tx.storage.acceptStorageBucketInvitation(workerId, storageBucketId, accountFrom),
      accountFrom
    )
  }

  async updateStorageBucketsForBag(
    accountFrom: string, // group leader
    channelId: string,
    addStorageBuckets: StorageBucketId[]
  ) {
    const bagId = { Dynamic: { Channel: channelId } }
    const encodedStorageBucketIds = new BTreeSet<StorageBucketId>(
      this.api.registry,
      'StorageBucketId',
      addStorageBuckets.map((item) => item.toString())
    )
    const noBucketsToRemove = new BTreeSet<StorageBucketId>(this.api.registry, 'StorageBucketId', [])

    return this.sender.signAndSend(
      this.api.tx.storage.updateStorageBucketsForBag(bagId, encodedStorageBucketIds, noBucketsToRemove),
      accountFrom
    )
  }

  async updateStorageBucketsPerBagLimit(
    accountFrom: string, // group leader
    limit: number
  ) {
    return this.sender.signAndSend(this.api.tx.storage.updateStorageBucketsPerBagLimit(limit), accountFrom)
  }

  async updateStorageBucketsVoucherMaxLimits(
    accountFrom: string, // group leader
    sizeLimit: number,
    objectLimit: number
  ) {
    return this.sender.signAndSend(
      this.api.tx.storage.updateStorageBucketsVoucherMaxLimits(sizeLimit, objectLimit),
      accountFrom
    )
  }

  async acceptPendingDataObjects(
    accountFrom: string,
    workerId: WorkerId,
    storageBucketId: StorageBucketId,
    channelId: string,
    dataObjectIds: string[]
  ): Promise<ISubmittableResult> {
    const bagId = { Dynamic: { Channel: channelId } }
    const encodedDataObjectIds = new BTreeSet<DataObjectId>(this.api.registry, 'DataObjectId', dataObjectIds)

    return this.sender.signAndSend(
      this.api.tx.storage.acceptPendingDataObjects(workerId, storageBucketId, bagId, encodedDataObjectIds),
      accountFrom
    )
  }
}<|MERGE_RESOLUTION|>--- conflicted
+++ resolved
@@ -1,12 +1,6 @@
-<<<<<<< HEAD
 import { ApiPromise, WsProvider, Keyring, SubmittableResult } from '@polkadot/api'
-import { Bytes, Option, u32, Vec, StorageKey } from '@polkadot/types'
+import { Bytes, BTreeSet, Option, u32, Vec, StorageKey } from '@polkadot/types'
 import { Codec, ISubmittableResult, IEvent } from '@polkadot/types/types'
-=======
-import { ApiPromise, WsProvider, Keyring } from '@polkadot/api'
-import { Bytes, BTreeSet, Option, u32, Vec, StorageKey } from '@polkadot/types'
-import { Codec, ISubmittableResult } from '@polkadot/types/types'
->>>>>>> c5b22336
 import { KeyringPair } from '@polkadot/keyring/types'
 import { decodeAddress } from '@polkadot/keyring'
 import { MemberId, PaidMembershipTerms, PaidTermId } from '@joystream/types/members'
@@ -19,12 +13,8 @@
   Opening as WorkingGroupOpening,
 } from '@joystream/types/working-group'
 import { ElectionStake, Seat } from '@joystream/types/council'
-<<<<<<< HEAD
+import { DataObjectId, StorageBucketId } from '@joystream/types/storage'
 import { AccountInfo, Balance, BalanceOf, BlockNumber, EventRecord, AccountId } from '@polkadot/types/interfaces'
-=======
-import { DataObjectId, StorageBucketId } from '@joystream/types/storage'
-import { AccountInfo, Balance, BalanceOf, BlockNumber, EventRecord } from '@polkadot/types/interfaces'
->>>>>>> c5b22336
 import BN from 'bn.js'
 import { AugmentedEvent, SubmittableExtrinsic } from '@polkadot/api/types'
 import { Sender, LogLevel } from './sender'
@@ -143,7 +133,7 @@
     const keys: { key: KeyringPair; id: number }[] = []
     for (let i = 0; i < n; i++) {
       const id = this.keyId++
-      const key = this.createKeyPair(`${id}`)
+      const key = this.createCustomKeyPair(`${id}`)
       keys.push({ key, id })
       this.addressesToKeyId.set(key.address, id)
     }
@@ -154,18 +144,14 @@
     if (isCustom) {
       this.customKeys.push(suriPath)
     }
-    const uri = `${this.miniSecret}//testing//${suriPath}`
+    const uri = `${this.miniSecret}//testing//${suriPath}/${uuid().substring(0, 8)}`
     const pair = this.keyring.addFromUri(uri)
     this.addressesToSuri.set(pair.address, uri)
     return pair
   }
 
   public createCustomKeyPair(customPath: string): KeyringPair {
-<<<<<<< HEAD
     return this.createKeyPair(customPath, true)
-=======
-    return this.keyring.addFromUri(customPath + uuid().substring(0, 8))
->>>>>>> c5b22336
   }
 
   public keyGenInfo(): KeyGenInfo {
@@ -960,10 +946,10 @@
   }
 
   public findStorageBucketCreated(events: EventRecord[]): DataObjectId | undefined {
-    const record = this.findEventRecord(events, 'storage', 'StorageBucketCreated')
+    const record = this.findEvent(events, 'storage', 'StorageBucketCreated')
 
     if (record) {
-      return (record.event.data[0] as unknown) as DataObjectId
+      return (record.data[0] as unknown) as DataObjectId
     }
   }
 
