import { Api } from './Api'
import { assert } from 'chai'
import { ISubmittableResult } from '@polkadot/types/types/'
import { DispatchResult } from '@polkadot/types/interfaces/system'
import { QueryNodeApi } from './QueryNodeApi'
<<<<<<< HEAD
import { CliApi } from './CliApi'
=======
>>>>>>> 63826fa6

export abstract class BaseFixture {
  protected readonly api: Api
  private _executed = false
  // The reason of the "Unexpected" failure of running the fixture
  private _err: Error | undefined = undefined

  constructor(api: Api) {
    this.api = api
  }

  // Derviced classes must not override this
  public async runner(): Promise<void> {
    this._executed = true
    return this.execute()
  }

  abstract execute(): Promise<void>

  // Used by execution implementation to signal failure
  protected error(err: Error): void {
    this._err = err
  }

  get executed(): boolean {
    return this._executed
  }

  public didFail(): boolean {
    if (!this.execute) {
      throw new Error('Trying to check execution result before running fixture')
    }
    return this._err !== undefined
  }

  public executionError(): Error | undefined {
    if (!this.executed) {
      throw new Error('Trying to check execution result before running fixture')
    }
    return this._err
  }

  protected expectDispatchError(result: ISubmittableResult, errMessage: string): ISubmittableResult {
    const success = result.findRecord('system', 'ExtrinsicSuccess')

    if (success) {
      const sudid = result.findRecord('sudo', 'Sudid')
      if (sudid) {
        const dispatchResult = sudid.event.data[0] as DispatchResult
        if (dispatchResult.isOk) {
          this.error(new Error(errMessage))
        }
      } else {
        this.error(new Error(errMessage))
      }
    }

    return result
  }

  protected expectDispatchSuccess(result: ISubmittableResult, errMessage: string): ISubmittableResult {
    const success = result.findRecord('system', 'ExtrinsicSuccess')

    if (success) {
      const sudid = result.findRecord('sudo', 'Sudid')
      if (sudid) {
        const dispatchResult = sudid.event.data[0] as DispatchResult
        if (dispatchResult.isError) {
          this.error(new Error(errMessage))
          // Log DispatchError details
        }
      }
    } else {
      this.error(new Error(errMessage))
      // Log DispatchError
    }

    return result
  }
}

export abstract class BaseQueryNodeFixture extends BaseFixture {
  protected readonly query: QueryNodeApi
<<<<<<< HEAD
  protected readonly cli: CliApi

  constructor(api: Api, query: QueryNodeApi, cli: CliApi) {
    super(api)
    this.query = query
    this.cli = cli
=======

  constructor(api: Api, query: QueryNodeApi) {
    super(api)
    this.query = query
>>>>>>> 63826fa6
  }
}

// Runs a fixture and measures how long it took to run
// Ensures fixture only runs once, and asserts that it doesn't fail
export class FixtureRunner {
  private fixture: BaseFixture
  private ran = false

  constructor(fixture: BaseFixture) {
    this.fixture = fixture
  }

  public async run(): Promise<void> {
    if (this.ran) {
      throw new Error('Fixture already ran')
    }

    this.ran = true

    // TODO: record starting block

    await this.fixture.runner()
    // TODO: record ending block
    const err = this.fixture.executionError()
    assert.equal(err, undefined)
  }
}<|MERGE_RESOLUTION|>--- conflicted
+++ resolved
@@ -3,10 +3,6 @@
 import { ISubmittableResult } from '@polkadot/types/types/'
 import { DispatchResult } from '@polkadot/types/interfaces/system'
 import { QueryNodeApi } from './QueryNodeApi'
-<<<<<<< HEAD
-import { CliApi } from './CliApi'
-=======
->>>>>>> 63826fa6
 
 export abstract class BaseFixture {
   protected readonly api: Api
@@ -90,19 +86,10 @@
 
 export abstract class BaseQueryNodeFixture extends BaseFixture {
   protected readonly query: QueryNodeApi
-<<<<<<< HEAD
-  protected readonly cli: CliApi
-
-  constructor(api: Api, query: QueryNodeApi, cli: CliApi) {
-    super(api)
-    this.query = query
-    this.cli = cli
-=======
 
   constructor(api: Api, query: QueryNodeApi) {
     super(api)
     this.query = query
->>>>>>> 63826fa6
   }
 }
 
