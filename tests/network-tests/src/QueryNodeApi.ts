import { ApolloClient, DocumentNode, NormalizedCacheObject } from '@apollo/client/core'
import {
  MemberId,
  ApplicationId,
  OpeningId,
  WorkerId,
  ProposalId,
  ForumCategoryId,
  ForumPostId,
  ForumThreadId,
} from '@joystream/types/primitives'
import { extendDebug, Debugger } from './Debugger'
import { EventDetails, WorkingGroupModuleName } from './types'
import {
  ElectedCouncilFieldsFragment,
  GetCurrentCouncilMembers,
  GetCurrentCouncilMembersQuery,
  GetCurrentCouncilMembersQueryVariables,
  CandidateFieldsFragment,
  GetReferendumIntermediateWinners,
  GetReferendumIntermediateWinnersQuery,
  GetReferendumIntermediateWinnersQueryVariables,
  GetMemberByIdQuery,
  GetMemberByIdQueryVariables,
  GetMemberById,
  GetMemberProfileUpdatedEventsByMemberIdQuery,
  GetMemberProfileUpdatedEventsByMemberIdQueryVariables,
  GetMemberProfileUpdatedEventsByMemberId,
  GetMemberAccountsUpdatedEventsByMemberIdQuery,
  GetMemberAccountsUpdatedEventsByMemberIdQueryVariables,
  GetMemberAccountsUpdatedEventsByMemberId,
  GetInvitesTransferredEventsBySourceMemberIdQuery,
  GetInvitesTransferredEventsBySourceMemberIdQueryVariables,
  GetInvitesTransferredEventsBySourceMemberId,
  GetStakingAccountRemovedEventsByMemberIdQuery,
  GetStakingAccountRemovedEventsByMemberIdQueryVariables,
  GetStakingAccountRemovedEventsByMemberId,
  GetReferralCutUpdatedEventsByEventIdQuery,
  GetReferralCutUpdatedEventsByEventIdQueryVariables,
  GetReferralCutUpdatedEventsByEventId,
  GetMembershipPriceUpdatedEventsByEventIdQuery,
  GetMembershipPriceUpdatedEventsByEventIdQueryVariables,
  GetMembershipPriceUpdatedEventsByEventId,
  GetInitialInvitationBalanceUpdatedEventsByEventIdQuery,
  GetInitialInvitationBalanceUpdatedEventsByEventIdQueryVariables,
  GetInitialInvitationBalanceUpdatedEventsByEventId,
  GetInitialInvitationCountUpdatedEventsByEventIdQuery,
  GetInitialInvitationCountUpdatedEventsByEventIdQueryVariables,
  GetInitialInvitationCountUpdatedEventsByEventId,
  GetOpeningByIdQuery,
  GetOpeningByIdQueryVariables,
  GetOpeningById,
  GetApplicationByIdQuery,
  GetApplicationByIdQueryVariables,
  GetApplicationById,
  GetAppliedOnOpeningEventsByEventIdsQuery,
  GetAppliedOnOpeningEventsByEventIdsQueryVariables,
  GetAppliedOnOpeningEventsByEventIds,
  GetOpeningAddedEventsByEventIdsQuery,
  GetOpeningAddedEventsByEventIdsQueryVariables,
  GetOpeningAddedEventsByEventIds,
  GetOpeningFilledEventsByEventIdsQuery,
  GetOpeningFilledEventsByEventIdsQueryVariables,
  GetOpeningFilledEventsByEventIds,
  GetApplicationWithdrawnEventsByEventIdsQuery,
  GetApplicationWithdrawnEventsByEventIdsQueryVariables,
  GetApplicationWithdrawnEventsByEventIds,
  GetOpeningCancelledEventsByEventIdsQuery,
  GetOpeningCancelledEventsByEventIdsQueryVariables,
  GetOpeningCancelledEventsByEventIds,
  GetStatusTextChangedEventsByEventIdsQuery,
  GetStatusTextChangedEventsByEventIdsQueryVariables,
  GetStatusTextChangedEventsByEventIds,
  GetUpcomingOpeningsByCreatedInEventIdsQuery,
  GetUpcomingOpeningsByCreatedInEventIdsQueryVariables,
  GetUpcomingOpeningsByCreatedInEventIds,
  GetWorkingGroupByNameQuery,
  GetWorkingGroupByNameQueryVariables,
  GetWorkingGroupByName,
  GetWorkingGroupMetadataSnapshotsByTimeAsc,
  GetWorkingGroupMetadataSnapshotsByTimeAscQuery,
  GetWorkingGroupMetadataSnapshotsByTimeAscQueryVariables,
  MembershipFieldsFragment,
  MembershipBoughtEventFieldsFragment,
  MemberProfileUpdatedEventFieldsFragment,
  MemberAccountsUpdatedEventFieldsFragment,
  MemberInvitedEventFieldsFragment,
  InvitesTransferredEventFieldsFragment,
  StakingAccountAddedEventFieldsFragment,
  StakingAccountConfirmedEventFieldsFragment,
  StakingAccountRemovedEventFieldsFragment,
  ReferralCutUpdatedEventFieldsFragment,
  MembershipPriceUpdatedEventFieldsFragment,
  InitialInvitationBalanceUpdatedEventFieldsFragment,
  InitialInvitationCountUpdatedEventFieldsFragment,
  OpeningFieldsFragment,
  ApplicationFieldsFragment,
  AppliedOnOpeningEventFieldsFragment,
  OpeningAddedEventFieldsFragment,
  OpeningFilledEventFieldsFragment,
  ApplicationWithdrawnEventFieldsFragment,
  OpeningCanceledEventFieldsFragment,
  StatusTextChangedEventFieldsFragment,
  UpcomingOpeningFieldsFragment,
  WorkingGroupFieldsFragment,
  WorkingGroupMetadataFieldsFragment,
  GetUpcomingOpeningByIdQuery,
  GetUpcomingOpeningByIdQueryVariables,
  GetUpcomingOpeningById,
  GetOpeningsByIdsQuery,
  GetOpeningsByIdsQueryVariables,
  GetOpeningsByIds,
  GetApplicationsByIdsQuery,
  GetApplicationsByIdsQueryVariables,
  GetApplicationsByIds,
  GetWorkerRoleAccountUpdatedEventsByEventIdsQuery,
  GetWorkerRoleAccountUpdatedEventsByEventIdsQueryVariables,
  WorkerRoleAccountUpdatedEventFieldsFragment,
  GetWorkerRoleAccountUpdatedEventsByEventIds,
  GetWorkerRewardAccountUpdatedEventsByEventIdsQuery,
  GetWorkerRewardAccountUpdatedEventsByEventIdsQueryVariables,
  WorkerRewardAccountUpdatedEventFieldsFragment,
  GetWorkerRewardAccountUpdatedEventsByEventIds,
  StakeIncreasedEventFieldsFragment,
  GetStakeIncreasedEventsByEventIdsQuery,
  GetStakeIncreasedEventsByEventIdsQueryVariables,
  GetStakeIncreasedEventsByEventIds,
  WorkerFieldsFragment,
  GetWorkersByRuntimeIdsQuery,
  GetWorkersByRuntimeIdsQueryVariables,
  GetWorkersByRuntimeIds,
  GetWorkerStartedLeavingEventsByEventIdsQuery,
  GetWorkerStartedLeavingEventsByEventIdsQueryVariables,
  GetWorkerStartedLeavingEventsByEventIds,
  WorkerStartedLeavingEventFieldsFragment,
  TerminatedWorkerEventFieldsFragment,
  GetTerminatedWorkerEventsByEventIdsQuery,
  GetTerminatedWorkerEventsByEventIdsQueryVariables,
  GetTerminatedWorkerEventsByEventIds,
  TerminatedLeaderEventFieldsFragment,
  GetTerminatedLeaderEventsByEventIdsQuery,
  GetTerminatedLeaderEventsByEventIdsQueryVariables,
  GetTerminatedLeaderEventsByEventIds,
  WorkerRewardAmountUpdatedEventFieldsFragment,
  GetWorkerRewardAmountUpdatedEventsByEventIdsQuery,
  GetWorkerRewardAmountUpdatedEventsByEventIdsQueryVariables,
  GetWorkerRewardAmountUpdatedEventsByEventIds,
  StakeSlashedEventFieldsFragment,
  GetStakeSlashedEventsByEventIdsQuery,
  GetStakeSlashedEventsByEventIdsQueryVariables,
  GetStakeSlashedEventsByEventIds,
  StakeDecreasedEventFieldsFragment,
  GetStakeDecreasedEventsByEventIdsQuery,
  GetStakeDecreasedEventsByEventIdsQueryVariables,
  GetStakeDecreasedEventsByEventIds,
  BudgetSetEventFieldsFragment,
  GetBudgetSetEventsByEventIdsQuery,
  GetBudgetSetEventsByEventIdsQueryVariables,
  GetBudgetSetEventsByEventIds,
  BudgetSpendingEventFieldsFragment,
  GetBudgetSpendingEventsByEventIdsQuery,
  GetBudgetSpendingEventsByEventIdsQueryVariables,
  GetBudgetSpendingEventsByEventIds,
  LeaderUnsetEventFieldsFragment,
  GetLeaderUnsetEventsByEventIdsQuery,
  GetLeaderUnsetEventsByEventIdsQueryVariables,
  GetLeaderUnsetEventsByEventIds,
  LeaderSetEventFieldsFragment,
  GetLeaderSetEventsByEventIdsQuery,
  GetLeaderSetEventsByEventIdsQueryVariables,
  GetLeaderSetEventsByEventIds,
  ForumCategoryFieldsFragment,
  GetCategoriesByIdsQuery,
  GetCategoriesByIdsQueryVariables,
  GetCategoriesByIds,
  CategoryCreatedEventFieldsFragment,
  GetCategoryCreatedEventsByEventIdsQuery,
  GetCategoryCreatedEventsByEventIdsQueryVariables,
  GetCategoryCreatedEventsByEventIds,
  GetCategoryArchivalStatusUpdatedEventsByEventIds,
  GetCategoryArchivalStatusUpdatedEventsByEventIdsQuery,
  GetCategoryArchivalStatusUpdatedEventsByEventIdsQueryVariables,
  CategoryDeletedEventFieldsFragment,
  GetCategoryDeletedEventsByEventIdsQuery,
  GetCategoryDeletedEventsByEventIdsQueryVariables,
  GetCategoryDeletedEventsByEventIds,
  ThreadCreatedEventFieldsFragment,
  GetThreadCreatedEventsByEventIdsQuery,
  GetThreadCreatedEventsByEventIds,
  GetThreadCreatedEventsByEventIdsQueryVariables,
  ThreadDeletedEventFieldsFragment,
  GetThreadDeletedEventsByEventIdsQuery,
  GetThreadDeletedEventsByEventIdsQueryVariables,
  GetThreadDeletedEventsByEventIds,
  ForumThreadWithInitialPostFragment,
  GetThreadsWithInitialPostsByIds,
  GetThreadsWithInitialPostsByIdsQuery,
  GetThreadsWithInitialPostsByIdsQueryVariables,
  GetMembershipBoughtEventsByEventIdsQuery,
  GetMembershipBoughtEventsByEventIdsQueryVariables,
  GetMembershipBoughtEventsByEventIds,
  GetMembersByIdsQuery,
  GetMembersByIdsQueryVariables,
  GetMembersByIds,
  GetMemberInvitedEventsByEventIdsQuery,
  GetMemberInvitedEventsByEventIdsQueryVariables,
  GetMemberInvitedEventsByEventIds,
  GetMemberCreatedEventsByEventIdsQuery,
  GetMemberCreatedEventsByEventIdsQueryVariables,
  GetMemberCreatedEventsByEventIds,
  MemberCreatedEventFieldsFragment,
  GetMembershipGiftedEventsByEventIdsQuery,
  GetMembershipGiftedEventsByEventIdsQueryVariables,
  GetMembershipGiftedEventsByEventIds,
  MembershipGiftedEventFieldsFragment,
  ProposalFieldsFragment,
  GetProposalsByIdsQuery,
  GetProposalsByIdsQueryVariables,
  GetProposalsByIds,
  GetStakingAccountConfirmedEventsByEventIdsQuery,
  GetStakingAccountConfirmedEventsByEventIdsQueryVariables,
  GetStakingAccountConfirmedEventsByEventIds,
  GetStakingAccountAddedEventsByEventIdsQuery,
  GetStakingAccountAddedEventsByEventIdsQueryVariables,
  GetStakingAccountAddedEventsByEventIds,
  ProposalVotedEventFieldsFragment,
  GetProposalVotedEventsByEventIdsQuery,
  GetProposalVotedEventsByEventIdsQueryVariables,
  GetProposalVotedEventsByEventIds,
  ProposalCancelledEventFieldsFragment,
  GetProposalCancelledEventsByEventIdsQuery,
  GetProposalCancelledEventsByEventIdsQueryVariables,
  GetProposalCancelledEventsByEventIds,
  ForumPostFieldsFragment,
  GetPostsByIdsQuery,
  GetPostsByIdsQueryVariables,
  GetPostsByIds,
  PostAddedEventFieldsFragment,
  GetPostAddedEventsByEventIdsQuery,
  GetPostAddedEventsByEventIdsQueryVariables,
  GetPostAddedEventsByEventIds,
  ThreadMetadataUpdatedEventFieldsFragment,
  GetThreadMetadataUpdatedEventsByEventIds,
  GetThreadMetadataUpdatedEventsByEventIdsQuery,
  GetThreadMetadataUpdatedEventsByEventIdsQueryVariables,
  ThreadMovedEventFieldsFragment,
  GetThreadMovedEventsByEventIdsQuery,
  GetThreadMovedEventsByEventIdsQueryVariables,
  GetThreadMovedEventsByEventIds,
  CategoryStickyThreadUpdateEventFieldsFragment,
  GetCategoryStickyThreadUpdateEventsByEventIdsQuery,
  GetCategoryStickyThreadUpdateEventsByEventIdsQueryVariables,
  GetCategoryStickyThreadUpdateEventsByEventIds,
  CategoryMembershipOfModeratorUpdatedEventFieldsFragment,
  GetCategoryMembershipOfModeratorUpdatedEventsByEventIdsQuery,
  GetCategoryMembershipOfModeratorUpdatedEventsByEventIdsQueryVariables,
  GetCategoryMembershipOfModeratorUpdatedEventsByEventIds,
  ThreadModeratedEventFieldsFragment,
  GetThreadModeratedEventsByEventIdsQuery,
  GetThreadModeratedEventsByEventIdsQueryVariables,
  GetThreadModeratedEventsByEventIds,
  PostModeratedEventFieldsFragment,
  GetPostModeratedEventsByEventIdsQuery,
  GetPostModeratedEventsByEventIdsQueryVariables,
  GetPostModeratedEventsByEventIds,
  PostTextUpdatedEventFieldsFragment,
  GetPostTextUpdatedEventsByEventIdsQuery,
  GetPostTextUpdatedEventsByEventIdsQueryVariables,
  GetPostTextUpdatedEventsByEventIds,
  PostDeletedEventFieldsFragment,
  GetPostDeletedEventsByEventIdsQuery,
  GetPostDeletedEventsByEventIdsQueryVariables,
  GetPostDeletedEventsByEventIds,
  CategoryArchivalStatusUpdatedEventFieldsFragment,
  ProposalDiscussionPostCreatedEventFieldsFragment,
  GetProposalDiscussionPostCreatedEventsQuery,
  GetProposalDiscussionPostCreatedEventsQueryVariables,
  GetProposalDiscussionPostCreatedEvents,
  ProposalDiscussionPostUpdatedEventFieldsFragment,
  GetProposalDiscussionPostUpdatedEventsQuery,
  GetProposalDiscussionPostUpdatedEventsQueryVariables,
  GetProposalDiscussionPostUpdatedEvents,
  ProposalDiscussionThreadModeChangedEventFieldsFragment,
  GetProposalDiscussionThreadModeChangedEventsQuery,
  GetProposalDiscussionThreadModeChangedEventsQueryVariables,
  GetProposalDiscussionThreadModeChangedEvents,
  ProposalDiscussionPostDeletedEventFieldsFragment,
  GetProposalDiscussionPostDeletedEventsQuery,
  GetProposalDiscussionPostDeletedEventsQueryVariables,
  GetProposalDiscussionPostDeletedEvents,
  ProposalDiscussionPostFieldsFragment,
  GetProposalDiscussionPostsByIdsQuery,
  GetProposalDiscussionPostsByIdsQueryVariables,
  GetProposalDiscussionPostsByIds,
  ProposalDiscussionThreadFieldsFragment,
  GetProposalDiscussionThreadsByIdsQuery,
  GetProposalDiscussionThreadsByIdsQueryVariables,
  GetProposalDiscussionThreadsByIds,
  GetChannelById,
  GetChannelByIdQuery,
  GetChannelByIdQueryVariables,
  ChannelFieldsFragment,
  GetChannelsByIds,
  GetChannelsByIdsQuery,
  GetChannelsByIdsQueryVariables,
  VideoCategoryFieldsFragment,
  GetVideoCategoryByIdQuery,
  GetVideoCategoryByIdQueryVariables,
  GetVideoCategoryById,
  GetVideoCategoriesQuery,
  GetVideoCategoriesQueryVariables,
  GetVideoCategories,
  OwnedNftFieldsFragment,
  GetOwnedNftByVideoId,
  GetOwnedNftByVideoIdQuery,
  GetOwnedNftByVideoIdQueryVariables,
  ChannelNftCollectorFieldsFragment,
  GetChannelNftCollectorsQuery,
  GetChannelNftCollectorsQueryVariables,
  GetChannelNftCollectors,
  MemberVerificationStatusUpdatedEventFieldsFragment,
  GetMemberVerificationStatusUpdatedEventsByEventIdsQuery,
  GetMemberVerificationStatusUpdatedEventsByEventIdsQueryVariables,
  GetMemberVerificationStatusUpdatedEventsByEventIds,
  CommentCreatedEventFieldsFragment,
  GetCommentCreatedEventsByEventIdsQuery,
  GetCommentCreatedEventsByEventIdsQueryVariables,
  GetCommentCreatedEventsByEventIds,
  GetCommentsByIds,
  GetCommentsByIdsQuery,
  GetCommentsByIdsQueryVariables,
  CommentDeletedEventFieldsFragment,
  GetCommentDeletedEventsByEventIdsQuery,
  GetCommentDeletedEventsByEventIdsQueryVariables,
  GetCommentDeletedEventsByEventIds,
  VideoReactedEventFieldsFragment,
  GetVideoReactedEventsByEventIds,
  GetVideoReactedEventsByEventIdsQuery,
  GetVideoReactedEventsByEventIdsQueryVariables,
  CommentReactedEventFieldsFragment,
  GetCommentReactedEventsByEventIds,
  GetCommentReactedEventsByEventIdsQuery,
  GetCommentReactedEventsByEventIdsQueryVariables,
  MemberBannedFromChannelEventFieldsFragment,
  GetMemberBannedFromChannelEventsByEventIdsQuery,
  GetMemberBannedFromChannelEventsByEventIdsQueryVariables,
  GetMemberBannedFromChannelEventsByEventIds,
  VideoFieldsFragment,
  GetVideosByIdsQuery,
  GetVideosByIdsQueryVariables,
  GetVideosByIds,
  CommentPinnedEventFieldsFragment,
  GetCommentPinnedEventsByEventIdsQuery,
  GetCommentPinnedEventsByEventIdsQueryVariables,
  GetCommentPinnedEventsByEventIds,
  CommentTextUpdatedEventFieldsFragment,
  GetCommentEditedEventsByEventIdsQuery,
  GetCommentEditedEventsByEventIdsQueryVariables,
  GetCommentEditedEventsByEventIds,
  CommentModeratedEventFieldsFragment,
  EnglishAuctionStartedEventFieldsFragment,
  GetEnglishAuctionStartedEventsByEventIdsQuery,
  GetEnglishAuctionStartedEventsByEventIdsQueryVariables,
  GetEnglishAuctionStartedEventsByEventIds,
  GetNftIssuedEventsByEventIds,
  NftIssuedEventFieldsFragment,
  GetNftIssuedEventsByEventIdsQuery,
  GetNftIssuedEventsByEventIdsQueryVariables,
  EnglishAuctionSettledEventFieldsFragment,
  GetEnglishAuctionSettledEventsByEventIdsQuery,
  GetEnglishAuctionSettledEventsByEventIdsQueryVariables,
  GetEnglishAuctionSettledEventsByEventIds,
  GetCommentModeratedEventsByEventIdsQuery,
  GetCommentModeratedEventsByEventIdsQueryVariables,
  GetCommentModeratedEventsByEventIds,
  CommentFieldsFragment,
  BidFieldsFragment,
  GetBidsByMemberIdQuery,
  GetBidsByMemberIdQueryVariables,
  GetBidsByMemberId,
  VideoDeletedByModeratorEventFieldsFragment,
  GetVideoDeletedByModeratorEventsByEventIdsQuery,
  GetVideoDeletedByModeratorEventsByEventIdsQueryVariables,
  GetVideoDeletedByModeratorEventsByEventIds,
  ChannelAssetsDeletedByModeratorEventFieldsFragment,
  GetChannelAssetsDeletedByModeratorEventsByEventIdsQuery,
  GetChannelAssetsDeletedByModeratorEventsByEventIdsQueryVariables,
  GetChannelAssetsDeletedByModeratorEventsByEventIds,
  VideoAssetsDeletedByModeratorEventFieldsFragment,
  GetVideoAssetsDeletedByModeratorEventsByEventIdsQuery,
  GetVideoAssetsDeletedByModeratorEventsByEventIdsQueryVariables,
  GetVideoAssetsDeletedByModeratorEventsByEventIds,
  VideoVisibilitySetByModeratorEventFieldsFragment,
  GetVideoVisibilitySetByModeratorEventsByEventIdsQuery,
  GetVideoVisibilitySetByModeratorEventsByEventIdsQueryVariables,
  GetDataObjectsByVideoIdQuery,
  GetDataObjectsByVideoIdQueryVariables,
  GetDataObjectsByVideoId,
  StorageDataObjectFieldsFragment,
  CuratorAgentPermissionsFieldsFragment,
  GetCuratorPermissionsByIdAndGroupId,
  GetCuratorPermissionsByIdAndGroupIdQuery,
  GetCuratorPermissionsByIdAndGroupIdQueryVariables,
  CollaboratorsFieldsFragment,
  GetCollaboratorsByChannelId,
  GetCollaboratorsByChannelIdQuery,
  GetCollaboratorsByChannelIdQueryVariables,
  GetChannelDeletedByModeratorEventsByEventIdsQuery,
  GetChannelDeletedByModeratorEventsByEventIdsQueryVariables,
  GetChannelDeletedByModeratorEventsByEventIds,
  ChannelDeletedByModeratorEventFieldsFragment,
  VideoReactionsPreferenceEventFieldsFragment,
  GetVideoReactionsPreferenceEventsByEventIdsQuery,
  GetVideoReactionsPreferenceEventsByEventIdsQueryVariables,
  GetVideoReactionsPreferenceEventsByEventIds,
  StorageNodeInfoFragment,
  GetStorageBucketsQuery,
  GetStorageBucketsQueryVariables,
  GetStorageBuckets,
  DistributionBucketFamilyFieldsFragment,
  GetDistributionFamiliesAdndBucketsQuery,
  GetDistributionFamiliesAdndBucketsQueryVariables,
  GetDistributionFamiliesAdndBuckets,
  GetVideoByIdQuery,
  GetVideoByIdQueryVariables,
  GetVideoById,
<<<<<<< HEAD
  GetMostRecentChannelPayoutsUpdatedEventQueryVariables,
  GetMostRecentChannelPayoutsUpdatedEventQuery,
  GetMostRecentChannelPayoutsUpdatedEvent,
  ChannelPayoutsUpdatedEventFragment,
  CouncilBudgetFundedEventFieldsFragment,
  GetCouncilBudgetFundedEventsByEventIdsQuery,
  GetCouncilBudgetFundedEventsByEventIdsQueryVariables,
  GetCouncilBudgetFundedEventsByEventIds,
  ChannelRewardClaimedEventFieldsFragment,
  GetChannelRewardClaimedEventsByEventIdsQuery,
  GetChannelRewardClaimedEventsByEventIdsQueryVariables,
  ChannelFundsWithdrawnEventFieldsFragment,
  GetChannelFundsWithdrawnEventsByEventIdsQuery,
  GetChannelFundsWithdrawnEventsByEventIdsQueryVariables,
  GetChannelFundsWithdrawnEventsByEventIds,
  GetStorageNodesInfoByBagIdQuery,
  GetStorageNodesInfoByBagIdQueryVariables,
  GetStorageNodesInfoByBagId,
  GetChannelRewardClaimedEventsByEventIds,
  ChannelPaymentMadeEventFieldsFragment,
  GetChannelPaymentMadeEventsByEventIdsQuery,
  GetChannelPaymentMadeEventsByEventIdsQueryVariables,
  GetChannelPaymentMadeEventsByEventIds,
  MetaprotocolTransactionStatusEventFieldsFragment,
  GetMetaprotocolTransactionalStatusEventsByEventIdsQuery,
  GetMetaprotocolTransactionalStatusEventsByEventIdsQueryVariables,
  GetMetaprotocolTransactionalStatusEventsByEventIds,
  ChannelRewardClaimedAndWithdrawnEventFieldsFragment,
  GetChannelRewardClaimedAndWithdrawnEventsByEventIdsQuery,
  GetChannelRewardClaimedAndWithdrawnEventsByEventIdsQueryVariables,
  GetChannelRewardClaimedAndWithdrawnEventsByEventIds,
=======
  GetAppByIdQuery,
  GetAppByIdQueryVariables,
  GetAppById,
  AppFieldsFragment,
  GetAppsByNameQuery,
  GetAppsByNameQueryVariables,
  GetAppsByName,
>>>>>>> f17341b4
  GetChannelsCount,
  GetChannelsCountQuery,
  GetChannelsCountQueryVariables,
  BudgetFundedEventFieldsFragment,
  GetBudgetFundedEventsByEventIdsQuery,
  GetBudgetFundedEventsByEventIdsQueryVariables,
  GetBudgetFundedEventsByEventIds,
} from './graphql/generated/queries'
import { Maybe } from './graphql/generated/schema'
import { OperationDefinitionNode } from 'graphql'
import { BLOCKTIME } from './consts'
import { Utils } from './utils'

export class QueryNodeApi {
  private readonly queryNodeProvider: ApolloClient<NormalizedCacheObject>
  private readonly debug: Debugger.Debugger
  private readonly queryDebug: Debugger.Debugger
  private readonly tryDebug: Debugger.Debugger

  constructor(queryNodeProvider: ApolloClient<NormalizedCacheObject>) {
    this.queryNodeProvider = queryNodeProvider
    this.debug = extendDebug('query-node-api')
    this.queryDebug = this.debug.extend('query')
    this.tryDebug = this.debug.extend('try')
  }

  // TODO: Refactor to use graphql subscription (stateSubscription.lastCompleteBlock) instead
  public async tryQueryWithTimeout<QueryResultT>(
    query: () => Promise<QueryResultT>,
    assertResultIsValid: (res: QueryResultT) => void,
    retryTimeMs = BLOCKTIME * 9,
    retries = 6
  ): Promise<QueryResultT> {
    const label = query.toString().replace(/^.*\.([A-za-z0-9]+\(.*\))$/g, '$1')
    const debug = this.tryDebug.extend(label)
    let retryCounter = 0
    const retry = async (error: unknown) => {
      if (retryCounter === retries) {
        debug(`Max number of query retries (${retries}) reached!`)
        throw error
      }
      debug(`Retrying query in ${retryTimeMs}ms...`)
      ++retryCounter
      await Utils.wait(retryTimeMs)
    }
    while (true) {
      let result: QueryResultT
      try {
        result = await query()
      } catch (e) {
        debug(`Query node unreachable`)
        await retry(e)
        continue
      }

      try {
        assertResultIsValid(result)
      } catch (e) {
        debug(`Unexpected query result${e && (e as Error).message ? ` (${(e as Error).message})` : ''}`)
        await retry(e)
        continue
      }

      return result
    }
  }

  private debugQuery(query: DocumentNode, args: Record<string, unknown>): void {
    const queryDef = query.definitions.find((d) => d.kind === 'OperationDefinition') as OperationDefinitionNode
    this.queryDebug(`${queryDef.name?.value}(${JSON.stringify(args)})`)
  }

  // Query entity by unique input
  private async uniqueEntityQuery<
    QueryT extends { [k: string]: Maybe<Record<string, unknown>> | undefined },
    VariablesT extends Record<string, unknown>
  >(
    query: DocumentNode,
    variables: VariablesT,
    resultKey: keyof QueryT
  ): Promise<Required<QueryT>[keyof QueryT] | null> {
    this.debugQuery(query, variables)
    return (await this.queryNodeProvider.query<QueryT, VariablesT>({ query, variables })).data[resultKey] || null
  }

  // Query entities by "non-unique" input and return first result
  private async firstEntityQuery<QueryT extends { [k: string]: unknown[] }, VariablesT extends Record<string, unknown>>(
    query: DocumentNode,
    variables: VariablesT,
    resultKey: keyof QueryT
  ): Promise<QueryT[keyof QueryT][number] | null> {
    this.debugQuery(query, variables)
    return (await this.queryNodeProvider.query<QueryT, VariablesT>({ query, variables })).data[resultKey][0] || null
  }

  // Query multiple entities
  private async multipleEntitiesQuery<
    QueryT extends { [k: string]: unknown[] },
    VariablesT extends Record<string, unknown>
  >(query: DocumentNode, variables: VariablesT, resultKey: keyof QueryT): Promise<QueryT[keyof QueryT]> {
    this.debugQuery(query, variables)
    return (await this.queryNodeProvider.query<QueryT, VariablesT>({ query, variables })).data[resultKey]
  }

  public getQueryNodeEventId(blockNumber: number, indexInBlock: number): string {
    return `OLYMPIA-${blockNumber}-${indexInBlock}`
  }

  public async getMemberById(id: MemberId): Promise<MembershipFieldsFragment | null> {
    return this.uniqueEntityQuery<GetMemberByIdQuery, GetMemberByIdQueryVariables>(
      GetMemberById,
      { id: id.toString() },
      'membershipByUniqueInput'
    )
  }

  public async getMembersByIds(ids: MemberId[]): Promise<MembershipFieldsFragment[]> {
    return this.multipleEntitiesQuery<GetMembersByIdsQuery, GetMembersByIdsQueryVariables>(
      GetMembersByIds,
      { ids: ids.map((id) => id.toString()) },
      'memberships'
    )
  }

  public async getMembershipBoughtEvents(events: EventDetails[]): Promise<MembershipBoughtEventFieldsFragment[]> {
    const eventIds = events.map((e) => this.getQueryNodeEventId(e.blockNumber, e.indexInBlock))
    return this.multipleEntitiesQuery<
      GetMembershipBoughtEventsByEventIdsQuery,
      GetMembershipBoughtEventsByEventIdsQueryVariables
    >(GetMembershipBoughtEventsByEventIds, { eventIds }, 'membershipBoughtEvents')
  }

  public async getMemberProfileUpdatedEvents(memberId: MemberId): Promise<MemberProfileUpdatedEventFieldsFragment[]> {
    return this.multipleEntitiesQuery<
      GetMemberProfileUpdatedEventsByMemberIdQuery,
      GetMemberProfileUpdatedEventsByMemberIdQueryVariables
    >(GetMemberProfileUpdatedEventsByMemberId, { memberId: memberId.toString() }, 'memberProfileUpdatedEvents')
  }

  public async getMemberAccountsUpdatedEvents(memberId: MemberId): Promise<MemberAccountsUpdatedEventFieldsFragment[]> {
    return this.multipleEntitiesQuery<
      GetMemberAccountsUpdatedEventsByMemberIdQuery,
      GetMemberAccountsUpdatedEventsByMemberIdQueryVariables
    >(GetMemberAccountsUpdatedEventsByMemberId, { memberId: memberId.toString() }, 'memberAccountsUpdatedEvents')
  }

  public async getMemberCreatedEvents(events: EventDetails[]): Promise<MemberCreatedEventFieldsFragment[]> {
    const eventIds = events.map((e) => this.getQueryNodeEventId(e.blockNumber, e.indexInBlock))
    return this.multipleEntitiesQuery<
      GetMemberCreatedEventsByEventIdsQuery,
      GetMemberCreatedEventsByEventIdsQueryVariables
    >(GetMemberCreatedEventsByEventIds, { eventIds }, 'memberCreatedEvents')
  }

  public async getMembershipGiftedEvents(events: EventDetails[]): Promise<MembershipGiftedEventFieldsFragment[]> {
    const eventIds = events.map((e) => this.getQueryNodeEventId(e.blockNumber, e.indexInBlock))
    return this.multipleEntitiesQuery<
      GetMembershipGiftedEventsByEventIdsQuery,
      GetMembershipGiftedEventsByEventIdsQueryVariables
    >(GetMembershipGiftedEventsByEventIds, { eventIds }, 'membershipGiftedEvents')
  }

  public async getMemberInvitedEvents(events: EventDetails[]): Promise<MemberInvitedEventFieldsFragment[]> {
    const eventIds = events.map((e) => this.getQueryNodeEventId(e.blockNumber, e.indexInBlock))
    return this.multipleEntitiesQuery<
      GetMemberInvitedEventsByEventIdsQuery,
      GetMemberInvitedEventsByEventIdsQueryVariables
    >(GetMemberInvitedEventsByEventIds, { eventIds }, 'memberInvitedEvents')
  }

  public async getCurrentCouncilMembers(): Promise<ElectedCouncilFieldsFragment | null> {
    return this.firstEntityQuery<GetCurrentCouncilMembersQuery, GetCurrentCouncilMembersQueryVariables>(
      GetCurrentCouncilMembers,
      {},
      'electedCouncils'
    )
  }

  public async getReferendumIntermediateWinners(
    electionRoundCycleId: number,
    councilSize: number
  ): Promise<CandidateFieldsFragment[]> {
    return this.multipleEntitiesQuery<
      GetReferendumIntermediateWinnersQuery,
      GetReferendumIntermediateWinnersQueryVariables
    >(
      GetReferendumIntermediateWinners,
      {
        electionRoundCycleId,
        councilSize,
      },
      'candidates'
    )
  }

  public async getCouncilBudgetFundedEvents(events: EventDetails[]): Promise<CouncilBudgetFundedEventFieldsFragment[]> {
    const eventIds = events.map((e) => this.getQueryNodeEventId(e.blockNumber, e.indexInBlock))
    return this.multipleEntitiesQuery<
      GetCouncilBudgetFundedEventsByEventIdsQuery,
      GetCouncilBudgetFundedEventsByEventIdsQueryVariables
    >(GetCouncilBudgetFundedEventsByEventIds, { eventIds }, 'councilBudgetFundedEvents')
  }

  // TODO: Use event id
  public async getInvitesTransferredEvent(
    sourceMemberId: MemberId
  ): Promise<InvitesTransferredEventFieldsFragment | null> {
    return this.firstEntityQuery<
      GetInvitesTransferredEventsBySourceMemberIdQuery,
      GetInvitesTransferredEventsBySourceMemberIdQueryVariables
    >(
      GetInvitesTransferredEventsBySourceMemberId,
      { sourceMemberId: sourceMemberId.toString() },
      'invitesTransferredEvents'
    )
  }

  public async getStakingAccountAddedEvents(events: EventDetails[]): Promise<StakingAccountAddedEventFieldsFragment[]> {
    const eventIds = events.map((e) => this.getQueryNodeEventId(e.blockNumber, e.indexInBlock))
    return this.multipleEntitiesQuery<
      GetStakingAccountAddedEventsByEventIdsQuery,
      GetStakingAccountAddedEventsByEventIdsQueryVariables
    >(GetStakingAccountAddedEventsByEventIds, { ids: eventIds }, 'stakingAccountAddedEvents')
  }

  public async getStakingAccountConfirmedEvents(
    events: EventDetails[]
  ): Promise<StakingAccountConfirmedEventFieldsFragment[]> {
    const eventIds = events.map((e) => this.getQueryNodeEventId(e.blockNumber, e.indexInBlock))
    return this.multipleEntitiesQuery<
      GetStakingAccountConfirmedEventsByEventIdsQuery,
      GetStakingAccountConfirmedEventsByEventIdsQueryVariables
    >(GetStakingAccountConfirmedEventsByEventIds, { ids: eventIds }, 'stakingAccountConfirmedEvents')
  }

  public async getStakingAccountRemovedEvents(memberId: MemberId): Promise<StakingAccountRemovedEventFieldsFragment[]> {
    return this.multipleEntitiesQuery<
      GetStakingAccountRemovedEventsByMemberIdQuery,
      GetStakingAccountRemovedEventsByMemberIdQueryVariables
    >(GetStakingAccountRemovedEventsByMemberId, { memberId: memberId.toString() }, 'stakingAccountRemovedEvents')
  }

  public async getReferralCutUpdatedEvent(
    blockNumber: number,
    indexInBlock: number
  ): Promise<ReferralCutUpdatedEventFieldsFragment | null> {
    return this.firstEntityQuery<
      GetReferralCutUpdatedEventsByEventIdQuery,
      GetReferralCutUpdatedEventsByEventIdQueryVariables
    >(
      GetReferralCutUpdatedEventsByEventId,
      { eventId: this.getQueryNodeEventId(blockNumber, indexInBlock) },
      'referralCutUpdatedEvents'
    )
  }

  public async getMembershipPriceUpdatedEvent(
    blockNumber: number,
    indexInBlock: number
  ): Promise<MembershipPriceUpdatedEventFieldsFragment | null> {
    return this.firstEntityQuery<
      GetMembershipPriceUpdatedEventsByEventIdQuery,
      GetMembershipPriceUpdatedEventsByEventIdQueryVariables
    >(
      GetMembershipPriceUpdatedEventsByEventId,
      { eventId: this.getQueryNodeEventId(blockNumber, indexInBlock) },
      'membershipPriceUpdatedEvents'
    )
  }

  public async getInitialInvitationBalanceUpdatedEvent(
    blockNumber: number,
    indexInBlock: number
  ): Promise<InitialInvitationBalanceUpdatedEventFieldsFragment | null> {
    return this.firstEntityQuery<
      GetInitialInvitationBalanceUpdatedEventsByEventIdQuery,
      GetInitialInvitationBalanceUpdatedEventsByEventIdQueryVariables
    >(
      GetInitialInvitationBalanceUpdatedEventsByEventId,
      { eventId: this.getQueryNodeEventId(blockNumber, indexInBlock) },
      'initialInvitationBalanceUpdatedEvents'
    )
  }

  public async getInitialInvitationCountUpdatedEvent(
    blockNumber: number,
    indexInBlock: number
  ): Promise<InitialInvitationCountUpdatedEventFieldsFragment | null> {
    return this.firstEntityQuery<
      GetInitialInvitationCountUpdatedEventsByEventIdQuery,
      GetInitialInvitationCountUpdatedEventsByEventIdQueryVariables
    >(
      GetInitialInvitationCountUpdatedEventsByEventId,
      { eventId: this.getQueryNodeEventId(blockNumber, indexInBlock) },
      'initialInvitationCountUpdatedEvents'
    )
  }

  public async getOpeningById(id: OpeningId, group: WorkingGroupModuleName): Promise<OpeningFieldsFragment | null> {
    return this.uniqueEntityQuery<GetOpeningByIdQuery, GetOpeningByIdQueryVariables>(
      GetOpeningById,
      { openingId: `${group}-${id.toString()}` },
      'workingGroupOpeningByUniqueInput'
    )
  }

  public async getOpeningsByIds(ids: OpeningId[], group: WorkingGroupModuleName): Promise<OpeningFieldsFragment[]> {
    const openingIds = ids.map((id) => `${group}-${id.toString()}`)
    return this.multipleEntitiesQuery<GetOpeningsByIdsQuery, GetOpeningsByIdsQueryVariables>(
      GetOpeningsByIds,
      { openingIds },
      'workingGroupOpenings'
    )
  }

  public async getApplicationById(
    id: ApplicationId,
    group: WorkingGroupModuleName
  ): Promise<ApplicationFieldsFragment | null> {
    return this.uniqueEntityQuery<GetApplicationByIdQuery, GetApplicationByIdQueryVariables>(
      GetApplicationById,
      { applicationId: `${group}-${id.toString()}` },
      'workingGroupApplicationByUniqueInput'
    )
  }

  public async getApplicationsByIds(
    ids: ApplicationId[],
    group: WorkingGroupModuleName
  ): Promise<ApplicationFieldsFragment[]> {
    const applicationIds = ids.map((id) => `${group}-${id.toString()}`)
    return this.multipleEntitiesQuery<GetApplicationsByIdsQuery, GetApplicationsByIdsQueryVariables>(
      GetApplicationsByIds,
      { applicationIds },
      'workingGroupApplications'
    )
  }

  public async getAppliedOnOpeningEvents(events: EventDetails[]): Promise<AppliedOnOpeningEventFieldsFragment[]> {
    const eventIds = events.map((e) => this.getQueryNodeEventId(e.blockNumber, e.indexInBlock))
    return this.multipleEntitiesQuery<
      GetAppliedOnOpeningEventsByEventIdsQuery,
      GetAppliedOnOpeningEventsByEventIdsQueryVariables
    >(GetAppliedOnOpeningEventsByEventIds, { eventIds }, 'appliedOnOpeningEvents')
  }

  public async getOpeningAddedEvents(events: EventDetails[]): Promise<OpeningAddedEventFieldsFragment[]> {
    const eventIds = events.map((e) => this.getQueryNodeEventId(e.blockNumber, e.indexInBlock))
    return this.multipleEntitiesQuery<
      GetOpeningAddedEventsByEventIdsQuery,
      GetOpeningAddedEventsByEventIdsQueryVariables
    >(GetOpeningAddedEventsByEventIds, { eventIds }, 'openingAddedEvents')
  }

  public async getOpeningFilledEvents(events: EventDetails[]): Promise<OpeningFilledEventFieldsFragment[]> {
    const eventIds = events.map((e) => this.getQueryNodeEventId(e.blockNumber, e.indexInBlock))
    return this.multipleEntitiesQuery<
      GetOpeningFilledEventsByEventIdsQuery,
      GetOpeningFilledEventsByEventIdsQueryVariables
    >(GetOpeningFilledEventsByEventIds, { eventIds }, 'openingFilledEvents')
  }

  public async getApplicationWithdrawnEvents(
    events: EventDetails[]
  ): Promise<ApplicationWithdrawnEventFieldsFragment[]> {
    const eventIds = events.map((e) => this.getQueryNodeEventId(e.blockNumber, e.indexInBlock))
    return this.multipleEntitiesQuery<
      GetApplicationWithdrawnEventsByEventIdsQuery,
      GetApplicationWithdrawnEventsByEventIdsQueryVariables
    >(GetApplicationWithdrawnEventsByEventIds, { eventIds }, 'applicationWithdrawnEvents')
  }

  public async getOpeningCancelledEvents(events: EventDetails[]): Promise<OpeningCanceledEventFieldsFragment[]> {
    const eventIds = events.map((e) => this.getQueryNodeEventId(e.blockNumber, e.indexInBlock))
    return this.multipleEntitiesQuery<
      GetOpeningCancelledEventsByEventIdsQuery,
      GetOpeningCancelledEventsByEventIdsQueryVariables
    >(GetOpeningCancelledEventsByEventIds, { eventIds }, 'openingCanceledEvents')
  }

  public async getStatusTextChangedEvents(events: EventDetails[]): Promise<StatusTextChangedEventFieldsFragment[]> {
    const eventIds = events.map((e) => this.getQueryNodeEventId(e.blockNumber, e.indexInBlock))
    return this.multipleEntitiesQuery<
      GetStatusTextChangedEventsByEventIdsQuery,
      GetStatusTextChangedEventsByEventIdsQueryVariables
    >(GetStatusTextChangedEventsByEventIds, { eventIds }, 'statusTextChangedEvents')
  }

  public async getUpcomingOpeningById(id: string): Promise<UpcomingOpeningFieldsFragment | null> {
    return this.uniqueEntityQuery<GetUpcomingOpeningByIdQuery, GetUpcomingOpeningByIdQueryVariables>(
      GetUpcomingOpeningById,
      { id },
      'upcomingWorkingGroupOpeningByUniqueInput'
    )
  }

  public async getUpcomingOpeningsByCreatedInEventIds(eventIds: string[]): Promise<UpcomingOpeningFieldsFragment[]> {
    return this.multipleEntitiesQuery<
      GetUpcomingOpeningsByCreatedInEventIdsQuery,
      GetUpcomingOpeningsByCreatedInEventIdsQueryVariables
    >(GetUpcomingOpeningsByCreatedInEventIds, { createdInEventIds: eventIds }, 'upcomingWorkingGroupOpenings')
  }

  public async getWorkingGroup(name: WorkingGroupModuleName): Promise<WorkingGroupFieldsFragment | null> {
    return this.uniqueEntityQuery<GetWorkingGroupByNameQuery, GetWorkingGroupByNameQueryVariables>(
      GetWorkingGroupByName,
      { name },
      'workingGroupByUniqueInput'
    )
  }

  public async getGroupMetaSnapshotsByTimeAsc(groupId: string): Promise<WorkingGroupMetadataFieldsFragment[]> {
    return this.multipleEntitiesQuery<
      GetWorkingGroupMetadataSnapshotsByTimeAscQuery,
      GetWorkingGroupMetadataSnapshotsByTimeAscQueryVariables
    >(GetWorkingGroupMetadataSnapshotsByTimeAsc, { groupId }, 'workingGroupMetadata')
  }

  public async getWorkerRoleAccountUpdatedEvents(
    events: EventDetails[]
  ): Promise<WorkerRoleAccountUpdatedEventFieldsFragment[]> {
    const eventIds = events.map((e) => this.getQueryNodeEventId(e.blockNumber, e.indexInBlock))
    return this.multipleEntitiesQuery<
      GetWorkerRoleAccountUpdatedEventsByEventIdsQuery,
      GetWorkerRoleAccountUpdatedEventsByEventIdsQueryVariables
    >(GetWorkerRoleAccountUpdatedEventsByEventIds, { eventIds }, 'workerRoleAccountUpdatedEvents')
  }

  public async getWorkerRewardAccountUpdatedEvents(
    events: EventDetails[]
  ): Promise<WorkerRewardAccountUpdatedEventFieldsFragment[]> {
    const eventIds = events.map((e) => this.getQueryNodeEventId(e.blockNumber, e.indexInBlock))
    return this.multipleEntitiesQuery<
      GetWorkerRewardAccountUpdatedEventsByEventIdsQuery,
      GetWorkerRewardAccountUpdatedEventsByEventIdsQueryVariables
    >(GetWorkerRewardAccountUpdatedEventsByEventIds, { eventIds }, 'workerRewardAccountUpdatedEvents')
  }

  public async getStakeIncreasedEvents(events: EventDetails[]): Promise<StakeIncreasedEventFieldsFragment[]> {
    const eventIds = events.map((e) => this.getQueryNodeEventId(e.blockNumber, e.indexInBlock))
    return this.multipleEntitiesQuery<
      GetStakeIncreasedEventsByEventIdsQuery,
      GetStakeIncreasedEventsByEventIdsQueryVariables
    >(GetStakeIncreasedEventsByEventIds, { eventIds }, 'stakeIncreasedEvents')
  }

  public async getWorkersByIds(ids: WorkerId[], group: WorkingGroupModuleName): Promise<WorkerFieldsFragment[]> {
    return this.multipleEntitiesQuery<GetWorkersByRuntimeIdsQuery, GetWorkersByRuntimeIdsQueryVariables>(
      GetWorkersByRuntimeIds,
      { workerIds: ids.map((id) => id.toNumber()), groupId: group },
      'workers'
    )
  }

  public async getWorkerStartedLeavingEvents(
    events: EventDetails[]
  ): Promise<WorkerStartedLeavingEventFieldsFragment[]> {
    const eventIds = events.map((e) => this.getQueryNodeEventId(e.blockNumber, e.indexInBlock))
    return this.multipleEntitiesQuery<
      GetWorkerStartedLeavingEventsByEventIdsQuery,
      GetWorkerStartedLeavingEventsByEventIdsQueryVariables
    >(GetWorkerStartedLeavingEventsByEventIds, { eventIds }, 'workerStartedLeavingEvents')
  }

  public async getTerminatedWorkerEvents(events: EventDetails[]): Promise<TerminatedWorkerEventFieldsFragment[]> {
    const eventIds = events.map((e) => this.getQueryNodeEventId(e.blockNumber, e.indexInBlock))
    return this.multipleEntitiesQuery<
      GetTerminatedWorkerEventsByEventIdsQuery,
      GetTerminatedWorkerEventsByEventIdsQueryVariables
    >(GetTerminatedWorkerEventsByEventIds, { eventIds }, 'terminatedWorkerEvents')
  }

  public async getTerminatedLeaderEvents(events: EventDetails[]): Promise<TerminatedLeaderEventFieldsFragment[]> {
    const eventIds = events.map((e) => this.getQueryNodeEventId(e.blockNumber, e.indexInBlock))
    return this.multipleEntitiesQuery<
      GetTerminatedLeaderEventsByEventIdsQuery,
      GetTerminatedLeaderEventsByEventIdsQueryVariables
    >(GetTerminatedLeaderEventsByEventIds, { eventIds }, 'terminatedLeaderEvents')
  }

  public async getWorkerRewardAmountUpdatedEvents(
    events: EventDetails[]
  ): Promise<WorkerRewardAmountUpdatedEventFieldsFragment[]> {
    const eventIds = events.map((e) => this.getQueryNodeEventId(e.blockNumber, e.indexInBlock))
    return this.multipleEntitiesQuery<
      GetWorkerRewardAmountUpdatedEventsByEventIdsQuery,
      GetWorkerRewardAmountUpdatedEventsByEventIdsQueryVariables
    >(GetWorkerRewardAmountUpdatedEventsByEventIds, { eventIds }, 'workerRewardAmountUpdatedEvents')
  }

  public async getStakeSlashedEvents(events: EventDetails[]): Promise<StakeSlashedEventFieldsFragment[]> {
    const eventIds = events.map((e) => this.getQueryNodeEventId(e.blockNumber, e.indexInBlock))
    return this.multipleEntitiesQuery<
      GetStakeSlashedEventsByEventIdsQuery,
      GetStakeSlashedEventsByEventIdsQueryVariables
    >(GetStakeSlashedEventsByEventIds, { eventIds }, 'stakeSlashedEvents')
  }

  public async getStakeDecreasedEvents(events: EventDetails[]): Promise<StakeDecreasedEventFieldsFragment[]> {
    const eventIds = events.map((e) => this.getQueryNodeEventId(e.blockNumber, e.indexInBlock))
    return this.multipleEntitiesQuery<
      GetStakeDecreasedEventsByEventIdsQuery,
      GetStakeDecreasedEventsByEventIdsQueryVariables
    >(GetStakeDecreasedEventsByEventIds, { eventIds }, 'stakeDecreasedEvents')
  }

  public async getBudgetSetEvents(events: EventDetails[]): Promise<BudgetSetEventFieldsFragment[]> {
    const eventIds = events.map((e) => this.getQueryNodeEventId(e.blockNumber, e.indexInBlock))
    return this.multipleEntitiesQuery<GetBudgetSetEventsByEventIdsQuery, GetBudgetSetEventsByEventIdsQueryVariables>(
      GetBudgetSetEventsByEventIds,
      { eventIds },
      'budgetSetEvents'
    )
  }

  public async getBudgetFundedEvents(events: EventDetails[]): Promise<BudgetFundedEventFieldsFragment[]> {
    const eventIds = events.map((e) => this.getQueryNodeEventId(e.blockNumber, e.indexInBlock))
    return this.multipleEntitiesQuery<
      GetBudgetFundedEventsByEventIdsQuery,
      GetBudgetFundedEventsByEventIdsQueryVariables
    >(GetBudgetFundedEventsByEventIds, { eventIds }, 'budgetFundedEvents')
  }

  public async getBudgetSpendingEvents(events: EventDetails[]): Promise<BudgetSpendingEventFieldsFragment[]> {
    const eventIds = events.map((e) => this.getQueryNodeEventId(e.blockNumber, e.indexInBlock))
    return this.multipleEntitiesQuery<
      GetBudgetSpendingEventsByEventIdsQuery,
      GetBudgetSpendingEventsByEventIdsQueryVariables
    >(GetBudgetSpendingEventsByEventIds, { eventIds }, 'budgetSpendingEvents')
  }

  public async getLeaderSetEvent(event: EventDetails): Promise<LeaderSetEventFieldsFragment | null> {
    const eventId = this.getQueryNodeEventId(event.blockNumber, event.indexInBlock)
    return this.firstEntityQuery<GetLeaderSetEventsByEventIdsQuery, GetLeaderSetEventsByEventIdsQueryVariables>(
      GetLeaderSetEventsByEventIds,
      { eventIds: [eventId] },
      'leaderSetEvents'
    )
  }

  public async getLeaderUnsetEvent(event: EventDetails): Promise<LeaderUnsetEventFieldsFragment | null> {
    const eventId = this.getQueryNodeEventId(event.blockNumber, event.indexInBlock)
    return this.firstEntityQuery<GetLeaderUnsetEventsByEventIdsQuery, GetLeaderUnsetEventsByEventIdsQueryVariables>(
      GetLeaderUnsetEventsByEventIds,
      { eventIds: [eventId] },
      'leaderUnsetEvents'
    )
  }

  public async getProposalsByIds(ids: (ProposalId | string)[]): Promise<ProposalFieldsFragment[]> {
    return this.multipleEntitiesQuery<GetProposalsByIdsQuery, GetProposalsByIdsQueryVariables>(
      GetProposalsByIds,
      { ids: ids.map((id) => id.toString()) },
      'proposals'
    )
  }

  public async getProposalVotedEvents(events: EventDetails[]): Promise<ProposalVotedEventFieldsFragment[]> {
    const eventIds = events.map((e) => this.getQueryNodeEventId(e.blockNumber, e.indexInBlock))
    return this.multipleEntitiesQuery<
      GetProposalVotedEventsByEventIdsQuery,
      GetProposalVotedEventsByEventIdsQueryVariables
    >(GetProposalVotedEventsByEventIds, { eventIds }, 'proposalVotedEvents')
  }

  public async getProposalCancelledEvents(events: EventDetails[]): Promise<ProposalCancelledEventFieldsFragment[]> {
    const eventIds = events.map((e) => this.getQueryNodeEventId(e.blockNumber, e.indexInBlock))
    return this.multipleEntitiesQuery<
      GetProposalCancelledEventsByEventIdsQuery,
      GetProposalCancelledEventsByEventIdsQueryVariables
    >(GetProposalCancelledEventsByEventIds, { eventIds }, 'proposalCancelledEvents')
  }

  public async getCategoriesByIds(ids: ForumCategoryId[]): Promise<ForumCategoryFieldsFragment[]> {
    return this.multipleEntitiesQuery<GetCategoriesByIdsQuery, GetCategoriesByIdsQueryVariables>(
      GetCategoriesByIds,
      { ids: ids.map((id) => id.toString()) },
      'forumCategories'
    )
  }

  public async getCategoryCreatedEvents(events: EventDetails[]): Promise<CategoryCreatedEventFieldsFragment[]> {
    const eventIds = events.map((e) => this.getQueryNodeEventId(e.blockNumber, e.indexInBlock))
    return this.multipleEntitiesQuery<
      GetCategoryCreatedEventsByEventIdsQuery,
      GetCategoryCreatedEventsByEventIdsQueryVariables
    >(GetCategoryCreatedEventsByEventIds, { eventIds }, 'categoryCreatedEvents')
  }

  public async getCategoryArchivalStatusUpdatedEvents(
    events: EventDetails[]
  ): Promise<CategoryArchivalStatusUpdatedEventFieldsFragment[]> {
    const eventIds = events.map((e) => this.getQueryNodeEventId(e.blockNumber, e.indexInBlock))
    return this.multipleEntitiesQuery<
      GetCategoryArchivalStatusUpdatedEventsByEventIdsQuery,
      GetCategoryArchivalStatusUpdatedEventsByEventIdsQueryVariables
    >(GetCategoryArchivalStatusUpdatedEventsByEventIds, { eventIds }, 'categoryArchivalStatusUpdatedEvents')
  }

  public async getCategoryDeletedEvents(events: EventDetails[]): Promise<CategoryDeletedEventFieldsFragment[]> {
    const eventIds = events.map((e) => this.getQueryNodeEventId(e.blockNumber, e.indexInBlock))
    return this.multipleEntitiesQuery<
      GetCategoryDeletedEventsByEventIdsQuery,
      GetCategoryDeletedEventsByEventIdsQueryVariables
    >(GetCategoryDeletedEventsByEventIds, { eventIds }, 'categoryDeletedEvents')
  }

  public async getThreadCreatedEvents(events: EventDetails[]): Promise<ThreadCreatedEventFieldsFragment[]> {
    const eventIds = events.map((e) => this.getQueryNodeEventId(e.blockNumber, e.indexInBlock))
    return this.multipleEntitiesQuery<
      GetThreadCreatedEventsByEventIdsQuery,
      GetThreadCreatedEventsByEventIdsQueryVariables
    >(GetThreadCreatedEventsByEventIds, { eventIds }, 'threadCreatedEvents')
  }

  public async getThreadMetadataUpdatedEvents(
    events: EventDetails[]
  ): Promise<ThreadMetadataUpdatedEventFieldsFragment[]> {
    const eventIds = events.map((e) => this.getQueryNodeEventId(e.blockNumber, e.indexInBlock))
    return this.multipleEntitiesQuery<
      GetThreadMetadataUpdatedEventsByEventIdsQuery,
      GetThreadMetadataUpdatedEventsByEventIdsQueryVariables
    >(GetThreadMetadataUpdatedEventsByEventIds, { eventIds }, 'threadMetadataUpdatedEvents')
  }

  public async getThreadsWithInitialPostsByIds(ids: ForumThreadId[]): Promise<ForumThreadWithInitialPostFragment[]> {
    return this.multipleEntitiesQuery<
      GetThreadsWithInitialPostsByIdsQuery,
      GetThreadsWithInitialPostsByIdsQueryVariables
    >(GetThreadsWithInitialPostsByIds, { ids: ids.map((id) => id.toString()) }, 'forumThreads')
  }

  public async getThreadDeletedEvents(events: EventDetails[]): Promise<ThreadDeletedEventFieldsFragment[]> {
    const eventIds = events.map((e) => this.getQueryNodeEventId(e.blockNumber, e.indexInBlock))
    return this.multipleEntitiesQuery<
      GetThreadDeletedEventsByEventIdsQuery,
      GetThreadDeletedEventsByEventIdsQueryVariables
    >(GetThreadDeletedEventsByEventIds, { eventIds }, 'threadDeletedEvents')
  }

  public async getPostsByIds(ids: ForumPostId[]): Promise<ForumPostFieldsFragment[]> {
    return this.multipleEntitiesQuery<GetPostsByIdsQuery, GetPostsByIdsQueryVariables>(
      GetPostsByIds,
      { ids: ids.map((id) => id.toString()) },
      'forumPosts'
    )
  }

  public async getPostAddedEvents(events: EventDetails[]): Promise<PostAddedEventFieldsFragment[]> {
    const eventIds = events.map((e) => this.getQueryNodeEventId(e.blockNumber, e.indexInBlock))
    return this.multipleEntitiesQuery<GetPostAddedEventsByEventIdsQuery, GetPostAddedEventsByEventIdsQueryVariables>(
      GetPostAddedEventsByEventIds,
      { eventIds },
      'postAddedEvents'
    )
  }

  public async getThreadMovedEvents(events: EventDetails[]): Promise<ThreadMovedEventFieldsFragment[]> {
    const eventIds = events.map((e) => this.getQueryNodeEventId(e.blockNumber, e.indexInBlock))
    return this.multipleEntitiesQuery<
      GetThreadMovedEventsByEventIdsQuery,
      GetThreadMovedEventsByEventIdsQueryVariables
    >(GetThreadMovedEventsByEventIds, { eventIds }, 'threadMovedEvents')
  }

  public async getCategoryStickyThreadUpdateEvents(
    events: EventDetails[]
  ): Promise<CategoryStickyThreadUpdateEventFieldsFragment[]> {
    const eventIds = events.map((e) => this.getQueryNodeEventId(e.blockNumber, e.indexInBlock))
    return this.multipleEntitiesQuery<
      GetCategoryStickyThreadUpdateEventsByEventIdsQuery,
      GetCategoryStickyThreadUpdateEventsByEventIdsQueryVariables
    >(GetCategoryStickyThreadUpdateEventsByEventIds, { eventIds }, 'categoryStickyThreadUpdateEvents')
  }

  public async getCategoryMembershipOfModeratorUpdatedEvents(
    events: EventDetails[]
  ): Promise<CategoryMembershipOfModeratorUpdatedEventFieldsFragment[]> {
    const eventIds = events.map((e) => this.getQueryNodeEventId(e.blockNumber, e.indexInBlock))
    return this.multipleEntitiesQuery<
      GetCategoryMembershipOfModeratorUpdatedEventsByEventIdsQuery,
      GetCategoryMembershipOfModeratorUpdatedEventsByEventIdsQueryVariables
    >(
      GetCategoryMembershipOfModeratorUpdatedEventsByEventIds,
      { eventIds },
      'categoryMembershipOfModeratorUpdatedEvents'
    )
  }

  public async getThreadModeratedEvents(events: EventDetails[]): Promise<ThreadModeratedEventFieldsFragment[]> {
    const eventIds = events.map((e) => this.getQueryNodeEventId(e.blockNumber, e.indexInBlock))
    return this.multipleEntitiesQuery<
      GetThreadModeratedEventsByEventIdsQuery,
      GetThreadModeratedEventsByEventIdsQueryVariables
    >(GetThreadModeratedEventsByEventIds, { eventIds }, 'threadModeratedEvents')
  }

  public async getPostModeratedEvents(events: EventDetails[]): Promise<PostModeratedEventFieldsFragment[]> {
    const eventIds = events.map((e) => this.getQueryNodeEventId(e.blockNumber, e.indexInBlock))
    return this.multipleEntitiesQuery<
      GetPostModeratedEventsByEventIdsQuery,
      GetPostModeratedEventsByEventIdsQueryVariables
    >(GetPostModeratedEventsByEventIds, { eventIds }, 'postModeratedEvents')
  }

  public async getPostTextUpdatedEvents(events: EventDetails[]): Promise<PostTextUpdatedEventFieldsFragment[]> {
    const eventIds = events.map((e) => this.getQueryNodeEventId(e.blockNumber, e.indexInBlock))
    return this.multipleEntitiesQuery<
      GetPostTextUpdatedEventsByEventIdsQuery,
      GetPostTextUpdatedEventsByEventIdsQueryVariables
    >(GetPostTextUpdatedEventsByEventIds, { eventIds }, 'postTextUpdatedEvents')
  }

  public async getPostDeletedEvents(events: EventDetails[]): Promise<PostDeletedEventFieldsFragment[]> {
    const eventIds = events.map((e) => this.getQueryNodeEventId(e.blockNumber, e.indexInBlock))
    return this.multipleEntitiesQuery<
      GetPostDeletedEventsByEventIdsQuery,
      GetPostDeletedEventsByEventIdsQueryVariables
    >(GetPostDeletedEventsByEventIds, { eventIds }, 'postDeletedEvents')
  }

  public async getProposalDiscussionPostCreatedEvents(
    events: EventDetails[]
  ): Promise<ProposalDiscussionPostCreatedEventFieldsFragment[]> {
    const eventIds = events.map((e) => this.getQueryNodeEventId(e.blockNumber, e.indexInBlock))
    return this.multipleEntitiesQuery<
      GetProposalDiscussionPostCreatedEventsQuery,
      GetProposalDiscussionPostCreatedEventsQueryVariables
    >(GetProposalDiscussionPostCreatedEvents, { eventIds }, 'proposalDiscussionPostCreatedEvents')
  }

  public async getProposalDiscussionPostUpdatedEvents(
    events: EventDetails[]
  ): Promise<ProposalDiscussionPostUpdatedEventFieldsFragment[]> {
    const eventIds = events.map((e) => this.getQueryNodeEventId(e.blockNumber, e.indexInBlock))
    return this.multipleEntitiesQuery<
      GetProposalDiscussionPostUpdatedEventsQuery,
      GetProposalDiscussionPostUpdatedEventsQueryVariables
    >(GetProposalDiscussionPostUpdatedEvents, { eventIds }, 'proposalDiscussionPostUpdatedEvents')
  }

  public async getProposalDiscussionThreadModeChangedEvents(
    events: EventDetails[]
  ): Promise<ProposalDiscussionThreadModeChangedEventFieldsFragment[]> {
    const eventIds = events.map((e) => this.getQueryNodeEventId(e.blockNumber, e.indexInBlock))
    return this.multipleEntitiesQuery<
      GetProposalDiscussionThreadModeChangedEventsQuery,
      GetProposalDiscussionThreadModeChangedEventsQueryVariables
    >(GetProposalDiscussionThreadModeChangedEvents, { eventIds }, 'proposalDiscussionThreadModeChangedEvents')
  }

  public async getProposalDiscussionPostDeletedEvents(
    events: EventDetails[]
  ): Promise<ProposalDiscussionPostDeletedEventFieldsFragment[]> {
    const eventIds = events.map((e) => this.getQueryNodeEventId(e.blockNumber, e.indexInBlock))
    return this.multipleEntitiesQuery<
      GetProposalDiscussionPostDeletedEventsQuery,
      GetProposalDiscussionPostDeletedEventsQueryVariables
    >(GetProposalDiscussionPostDeletedEvents, { eventIds }, 'proposalDiscussionPostDeletedEvents')
  }

  public async getProposalDiscussionPostsByIds(
    ids: (ForumPostId | number)[]
  ): Promise<ProposalDiscussionPostFieldsFragment[]> {
    return this.multipleEntitiesQuery<
      GetProposalDiscussionPostsByIdsQuery,
      GetProposalDiscussionPostsByIdsQueryVariables
    >(GetProposalDiscussionPostsByIds, { ids: ids.map((id) => id.toString()) }, 'proposalDiscussionPosts')
  }

  public async getProposalDiscussionThreadsByIds(
    ids: (ForumPostId | number)[]
  ): Promise<ProposalDiscussionThreadFieldsFragment[]> {
    return this.multipleEntitiesQuery<
      GetProposalDiscussionThreadsByIdsQuery,
      GetProposalDiscussionThreadsByIdsQueryVariables
    >(GetProposalDiscussionThreadsByIds, { ids: ids.map((id) => id.toString()) }, 'proposalDiscussionThreads')
  }

  public async channelById(id: string): Promise<Maybe<ChannelFieldsFragment>> {
    return this.uniqueEntityQuery<GetChannelByIdQuery, GetChannelByIdQueryVariables>(
      GetChannelById,
      { id },
      'channelByUniqueInput'
    )
  }

  public async channelsByIds(ids: string[]): Promise<ChannelFieldsFragment[]> {
    return this.multipleEntitiesQuery<GetChannelsByIdsQuery, GetChannelsByIdsQueryVariables>(
      GetChannelsByIds,
      { ids },
      'channels'
    )
  }

  public async videoCategoryById(id: string): Promise<Maybe<VideoCategoryFieldsFragment>> {
    return this.uniqueEntityQuery<GetVideoCategoryByIdQuery, GetVideoCategoryByIdQueryVariables>(
      GetVideoCategoryById,
      { id },
      'videoCategoryByUniqueInput'
    )
  }

  public async getVideoCategories(): Promise<VideoCategoryFieldsFragment[]> {
    return this.multipleEntitiesQuery<GetVideoCategoriesQuery, GetVideoCategoriesQueryVariables>(
      GetVideoCategories,
      {},
      'videoCategories'
    )
  }

  public async ownedNftByVideoId(videoId: string): Promise<Maybe<OwnedNftFieldsFragment>> {
    return this.firstEntityQuery<GetOwnedNftByVideoIdQuery, GetOwnedNftByVideoIdQueryVariables>(
      GetOwnedNftByVideoId,
      { videoId },
      'ownedNfts'
    )
  }

  public async bidsByMemberId(videoId: string, memberId: string): Promise<BidFieldsFragment[]> {
    return this.multipleEntitiesQuery<GetBidsByMemberIdQuery, GetBidsByMemberIdQueryVariables>(
      GetBidsByMemberId,
      { videoId, memberId },
      'bids'
    )
  }

  public async getChannelNftCollectors(): Promise<ChannelNftCollectorFieldsFragment[]> {
    return this.multipleEntitiesQuery<GetChannelNftCollectorsQuery, GetChannelNftCollectorsQueryVariables>(
      GetChannelNftCollectors,
      {},
      'channelNftCollectors'
    )
  }

  public async dataObjectsByVideoId(videoId: string): Promise<StorageDataObjectFieldsFragment[]> {
    return this.multipleEntitiesQuery<GetDataObjectsByVideoIdQuery, GetDataObjectsByVideoIdQueryVariables>(
      GetDataObjectsByVideoId,
      { videoId },
      'storageDataObjects'
    )
  }

  public async getCuratorPermissionsByIdAndGroupId(
    curatorGroupId: string,
    curatorId: string
  ): Promise<Maybe<CuratorAgentPermissionsFieldsFragment>> {
    return this.firstEntityQuery<
      GetCuratorPermissionsByIdAndGroupIdQuery,
      GetCuratorPermissionsByIdAndGroupIdQueryVariables
    >(GetCuratorPermissionsByIdAndGroupId, { curatorGroupId, curatorId }, 'curatorAgentPermissions')
  }

  public async getCollaboratorsByChannelId(channelId: string): Promise<CollaboratorsFieldsFragment[]> {
    return this.multipleEntitiesQuery<GetCollaboratorsByChannelIdQuery, GetCollaboratorsByChannelIdQueryVariables>(
      GetCollaboratorsByChannelId,
      { channelId },
      'collaborators'
    )
  }

  public async getMembershipVerificationStatusUpdatedEvents(
    events: EventDetails[]
  ): Promise<MemberVerificationStatusUpdatedEventFieldsFragment[]> {
    const eventIds = events.map((e) => this.getQueryNodeEventId(e.blockNumber, e.indexInBlock))
    return this.multipleEntitiesQuery<
      GetMemberVerificationStatusUpdatedEventsByEventIdsQuery,
      GetMemberVerificationStatusUpdatedEventsByEventIdsQueryVariables
    >(GetMemberVerificationStatusUpdatedEventsByEventIds, { eventIds }, 'memberVerificationStatusUpdatedEvents')
  }

  public async videoById(videoId: string): Promise<VideoFieldsFragment | null> {
    return this.uniqueEntityQuery<GetVideoByIdQuery, GetVideoByIdQueryVariables>(
      GetVideoById,
      { videoId },
      'videoByUniqueInput'
    )
  }

  public async getVideosByIds(ids: string[]): Promise<VideoFieldsFragment[]> {
    return this.multipleEntitiesQuery<GetVideosByIdsQuery, GetVideosByIdsQueryVariables>(
      GetVideosByIds,
      { ids },
      'videos'
    )
  }

  public async getCommentsByIds(ids: string[]): Promise<CommentFieldsFragment[]> {
    return this.multipleEntitiesQuery<GetCommentsByIdsQuery, GetCommentsByIdsQueryVariables>(
      GetCommentsByIds,
      { ids: ids.map((id) => id.toString()) },
      'comments'
    )
  }

  public async getCommentCreatedEvents(events: EventDetails[]): Promise<CommentCreatedEventFieldsFragment[]> {
    const eventIds = events.map((e) => this.getQueryNodeEventId(e.blockNumber, e.indexInBlock))
    return this.multipleEntitiesQuery<
      GetCommentCreatedEventsByEventIdsQuery,
      GetCommentCreatedEventsByEventIdsQueryVariables
    >(GetCommentCreatedEventsByEventIds, { eventIds }, 'commentCreatedEvents')
  }

  public async getCommentEditedEvents(events: EventDetails[]): Promise<CommentTextUpdatedEventFieldsFragment[]> {
    const eventIds = events.map((e) => this.getQueryNodeEventId(e.blockNumber, e.indexInBlock))
    return this.multipleEntitiesQuery<
      GetCommentEditedEventsByEventIdsQuery,
      GetCommentEditedEventsByEventIdsQueryVariables
    >(GetCommentEditedEventsByEventIds, { eventIds }, 'commentTextUpdatedEvents')
  }

  public async getCommentDeletedEvents(events: EventDetails[]): Promise<CommentDeletedEventFieldsFragment[]> {
    const eventIds = events.map((e) => this.getQueryNodeEventId(e.blockNumber, e.indexInBlock))
    return this.multipleEntitiesQuery<
      GetCommentDeletedEventsByEventIdsQuery,
      GetCommentDeletedEventsByEventIdsQueryVariables
    >(GetCommentDeletedEventsByEventIds, { eventIds }, 'commentDeletedEvents')
  }

  public async getCommentModeratedEvents(events: EventDetails[]): Promise<CommentModeratedEventFieldsFragment[]> {
    const eventIds = events.map((e) => this.getQueryNodeEventId(e.blockNumber, e.indexInBlock))
    return this.multipleEntitiesQuery<
      GetCommentModeratedEventsByEventIdsQuery,
      GetCommentModeratedEventsByEventIdsQueryVariables
    >(GetCommentModeratedEventsByEventIds, { eventIds }, 'commentModeratedEvents')
  }

  public async getVideoReactedEvents(events: EventDetails[]): Promise<VideoReactedEventFieldsFragment[]> {
    const eventIds = events.map((e) => this.getQueryNodeEventId(e.blockNumber, e.indexInBlock))
    return this.multipleEntitiesQuery<
      GetVideoReactedEventsByEventIdsQuery,
      GetVideoReactedEventsByEventIdsQueryVariables
    >(GetVideoReactedEventsByEventIds, { eventIds }, 'videoReactedEvents')
  }

  public async getCommentReactedEvents(events: EventDetails[]): Promise<CommentReactedEventFieldsFragment[]> {
    const eventIds = events.map((e) => this.getQueryNodeEventId(e.blockNumber, e.indexInBlock))
    return this.multipleEntitiesQuery<
      GetCommentReactedEventsByEventIdsQuery,
      GetCommentReactedEventsByEventIdsQueryVariables
    >(GetCommentReactedEventsByEventIds, { eventIds }, 'commentReactedEvents')
  }

  public async getCommentPinnedEvents(events: EventDetails[]): Promise<CommentPinnedEventFieldsFragment[]> {
    const eventIds = events.map((e) => this.getQueryNodeEventId(e.blockNumber, e.indexInBlock))
    return this.multipleEntitiesQuery<
      GetCommentPinnedEventsByEventIdsQuery,
      GetCommentPinnedEventsByEventIdsQueryVariables
    >(GetCommentPinnedEventsByEventIds, { eventIds }, 'commentPinnedEvents')
  }

  public async getMemberBannedFromChannelEvents(
    events: EventDetails[]
  ): Promise<MemberBannedFromChannelEventFieldsFragment[]> {
    const eventIds = events.map((e) => this.getQueryNodeEventId(e.blockNumber, e.indexInBlock))
    return this.multipleEntitiesQuery<
      GetMemberBannedFromChannelEventsByEventIdsQuery,
      GetMemberBannedFromChannelEventsByEventIdsQueryVariables
    >(GetMemberBannedFromChannelEventsByEventIds, { eventIds }, 'memberBannedFromChannelEvents')
  }

  public async getVideoReactionsPreferenceEvents(
    events: EventDetails[]
  ): Promise<VideoReactionsPreferenceEventFieldsFragment[]> {
    const eventIds = events.map((e) => this.getQueryNodeEventId(e.blockNumber, e.indexInBlock))
    return this.multipleEntitiesQuery<
      GetVideoReactionsPreferenceEventsByEventIdsQuery,
      GetVideoReactionsPreferenceEventsByEventIdsQueryVariables
    >(GetVideoReactionsPreferenceEventsByEventIds, { eventIds }, 'videoReactionsPreferenceEvents')
  }

  public async getEnglishAuctionStartedEvents(
    events: EventDetails[]
  ): Promise<EnglishAuctionStartedEventFieldsFragment[]> {
    const eventIds = events.map((e) => this.getQueryNodeEventId(e.blockNumber, e.indexInBlock))
    return this.multipleEntitiesQuery<
      GetEnglishAuctionStartedEventsByEventIdsQuery,
      GetEnglishAuctionStartedEventsByEventIdsQueryVariables
    >(GetEnglishAuctionStartedEventsByEventIds, { eventIds }, 'englishAuctionStartedEvents')
  }

  public async getNftIssuedEvents(events: EventDetails[]): Promise<NftIssuedEventFieldsFragment[]> {
    const eventIds = events.map((e) => this.getQueryNodeEventId(e.blockNumber, e.indexInBlock))
    return this.multipleEntitiesQuery<GetNftIssuedEventsByEventIdsQuery, GetNftIssuedEventsByEventIdsQueryVariables>(
      GetNftIssuedEventsByEventIds,
      { eventIds },
      'nftIssuedEvents'
    )
  }

  public async getEnglishAuctionSettledEvents(
    events: EventDetails[]
  ): Promise<EnglishAuctionSettledEventFieldsFragment[]> {
    const eventIds = events.map((e) => this.getQueryNodeEventId(e.blockNumber, e.indexInBlock))
    return this.multipleEntitiesQuery<
      GetEnglishAuctionSettledEventsByEventIdsQuery,
      GetEnglishAuctionSettledEventsByEventIdsQueryVariables
    >(GetEnglishAuctionSettledEventsByEventIds, { eventIds }, 'englishAuctionSettledEvents')
  }

  public async getVideoDeletedByModeratorEvents(
    events: EventDetails[]
  ): Promise<VideoDeletedByModeratorEventFieldsFragment[]> {
    const eventIds = events.map((e) => this.getQueryNodeEventId(e.blockNumber, e.indexInBlock))
    return this.multipleEntitiesQuery<
      GetVideoDeletedByModeratorEventsByEventIdsQuery,
      GetVideoDeletedByModeratorEventsByEventIdsQueryVariables
    >(GetVideoDeletedByModeratorEventsByEventIds, { eventIds }, 'videoDeletedByModeratorEvents')
  }

  public async getChannelDeletedByModeratorEvents(
    events: EventDetails[]
  ): Promise<ChannelDeletedByModeratorEventFieldsFragment[]> {
    const eventIds = events.map((e) => this.getQueryNodeEventId(e.blockNumber, e.indexInBlock))
    return this.multipleEntitiesQuery<
      GetChannelDeletedByModeratorEventsByEventIdsQuery,
      GetChannelDeletedByModeratorEventsByEventIdsQueryVariables
    >(GetChannelDeletedByModeratorEventsByEventIds, { eventIds }, 'channelDeletedByModeratorEvents')
  }

  public async getChannelAssetsDeletedByModeratorEvents(
    events: EventDetails[]
  ): Promise<ChannelAssetsDeletedByModeratorEventFieldsFragment[]> {
    const eventIds = events.map((e) => this.getQueryNodeEventId(e.blockNumber, e.indexInBlock))
    return this.multipleEntitiesQuery<
      GetChannelAssetsDeletedByModeratorEventsByEventIdsQuery,
      GetChannelAssetsDeletedByModeratorEventsByEventIdsQueryVariables
    >(GetChannelAssetsDeletedByModeratorEventsByEventIds, { eventIds }, 'channelAssetsDeletedByModeratorEvents')
  }

  public async getVideoAssetsDeletedByModeratorEvents(
    events: EventDetails[]
  ): Promise<VideoAssetsDeletedByModeratorEventFieldsFragment[]> {
    const eventIds = events.map((e) => this.getQueryNodeEventId(e.blockNumber, e.indexInBlock))
    return this.multipleEntitiesQuery<
      GetVideoAssetsDeletedByModeratorEventsByEventIdsQuery,
      GetVideoAssetsDeletedByModeratorEventsByEventIdsQueryVariables
    >(GetVideoAssetsDeletedByModeratorEventsByEventIds, { eventIds }, 'videoAssetsDeletedByModeratorEvents')
  }

  public async getVideoVisibilitySetByModeratorEvents(
    events: EventDetails[]
  ): Promise<VideoVisibilitySetByModeratorEventFieldsFragment[]> {
    const eventIds = events.map((e) => this.getQueryNodeEventId(e.blockNumber, e.indexInBlock))
    return this.multipleEntitiesQuery<
      GetVideoVisibilitySetByModeratorEventsByEventIdsQuery,
      GetVideoVisibilitySetByModeratorEventsByEventIdsQueryVariables
    >(GetVideoAssetsDeletedByModeratorEventsByEventIds, { eventIds }, 'videoVisibilitySetByModeratorEvents')
  }

  async storageNodesInfoByBagId(bagId: string): Promise<StorageNodeInfoFragment[]> {
    return this.multipleEntitiesQuery<GetStorageNodesInfoByBagIdQuery, GetStorageNodesInfoByBagIdQueryVariables>(
      GetStorageNodesInfoByBagId,
      { bagId },
      'storageBuckets'
    )
  }

  async storageBucketsForNewChannel(): Promise<StorageNodeInfoFragment[]> {
    return this.multipleEntitiesQuery<GetStorageBucketsQuery, GetStorageBucketsQueryVariables>(
      GetStorageBuckets,
      {},
      'storageBuckets'
    )
  }

  async distributionBucketsForNewChannel(): Promise<DistributionBucketFamilyFieldsFragment[]> {
    return this.multipleEntitiesQuery<
      GetDistributionFamiliesAdndBucketsQuery,
      GetDistributionFamiliesAdndBucketsQueryVariables
    >(GetDistributionFamiliesAdndBuckets, {}, 'distributionBucketFamilies')
  }

<<<<<<< HEAD
  async mostRecentChannelPayoutsUpdatedEvent(): Promise<ChannelPayoutsUpdatedEventFragment[]> {
    return this.multipleEntitiesQuery<
      GetMostRecentChannelPayoutsUpdatedEventQuery,
      GetMostRecentChannelPayoutsUpdatedEventQueryVariables
    >(GetMostRecentChannelPayoutsUpdatedEvent, {}, 'channelPayoutsUpdatedEvents')
  }

  public async getChannelRewardClaimedEvents(
    events: EventDetails[]
  ): Promise<ChannelRewardClaimedEventFieldsFragment[]> {
    const eventIds = events.map((e) => this.getQueryNodeEventId(e.blockNumber, e.indexInBlock))
    return this.multipleEntitiesQuery<
      GetChannelRewardClaimedEventsByEventIdsQuery,
      GetChannelRewardClaimedEventsByEventIdsQueryVariables
    >(GetChannelRewardClaimedEventsByEventIds, { eventIds }, 'channelRewardClaimedEvents')
  }

  public async getChannelRewardClaimedAndWithdrawnEvents(
    events: EventDetails[]
  ): Promise<ChannelRewardClaimedAndWithdrawnEventFieldsFragment[]> {
    const eventIds = events.map((e) => this.getQueryNodeEventId(e.blockNumber, e.indexInBlock))
    return this.multipleEntitiesQuery<
      GetChannelRewardClaimedAndWithdrawnEventsByEventIdsQuery,
      GetChannelRewardClaimedAndWithdrawnEventsByEventIdsQueryVariables
    >(GetChannelRewardClaimedAndWithdrawnEventsByEventIds, { eventIds }, 'channelRewardClaimedAndWithdrawnEvents')
  }

  public async getChannelFundsWithdrawnEvents(
    events: EventDetails[]
  ): Promise<ChannelFundsWithdrawnEventFieldsFragment[]> {
    const eventIds = events.map((e) => this.getQueryNodeEventId(e.blockNumber, e.indexInBlock))
    return this.multipleEntitiesQuery<
      GetChannelFundsWithdrawnEventsByEventIdsQuery,
      GetChannelFundsWithdrawnEventsByEventIdsQueryVariables
    >(GetChannelFundsWithdrawnEventsByEventIds, { eventIds }, 'channelFundsWithdrawnEvents')
  }

  public async getChannelPaymentMadeEvents(events: EventDetails[]): Promise<ChannelPaymentMadeEventFieldsFragment[]> {
    const eventIds = events.map((e) => this.getQueryNodeEventId(e.blockNumber, e.indexInBlock))
    return this.multipleEntitiesQuery<
      GetChannelPaymentMadeEventsByEventIdsQuery,
      GetChannelPaymentMadeEventsByEventIdsQueryVariables
    >(GetChannelPaymentMadeEventsByEventIds, { eventIds }, 'channelPaymentMadeEvents')
  }

  public async getMetaprotocolTransactionEvents(
    events: EventDetails[]
  ): Promise<MetaprotocolTransactionStatusEventFieldsFragment[]> {
    const eventIds = events.map((e) => this.getQueryNodeEventId(e.blockNumber, e.indexInBlock))
    return this.multipleEntitiesQuery<
      GetMetaprotocolTransactionalStatusEventsByEventIdsQuery,
      GetMetaprotocolTransactionalStatusEventsByEventIdsQueryVariables
    >(GetMetaprotocolTransactionalStatusEventsByEventIds, { eventIds }, 'metaprotocolTransactionStatusEvents')
=======
  public async getAppById(id: string): Promise<AppFieldsFragment | null> {
    return this.uniqueEntityQuery<GetAppByIdQuery, GetAppByIdQueryVariables>(GetAppById, { id }, 'appByUniqueInput')
  }

  public async getAppsByName(name: string): Promise<AppFieldsFragment[] | null> {
    return this.multipleEntitiesQuery<GetAppsByNameQuery, GetAppsByNameQueryVariables>(GetAppsByName, { name }, 'apps')
>>>>>>> f17341b4
  }

  async getChannelsCount(): Promise<number> {
    const result = await this.uniqueEntityQuery<GetChannelsCountQuery, GetChannelsCountQueryVariables>(
      GetChannelsCount,
      {},
      'channelsConnection'
    )
    Utils.assert(result)
    return result.totalCount
  }
}<|MERGE_RESOLUTION|>--- conflicted
+++ resolved
@@ -424,7 +424,6 @@
   GetVideoByIdQuery,
   GetVideoByIdQueryVariables,
   GetVideoById,
-<<<<<<< HEAD
   GetMostRecentChannelPayoutsUpdatedEventQueryVariables,
   GetMostRecentChannelPayoutsUpdatedEventQuery,
   GetMostRecentChannelPayoutsUpdatedEvent,
@@ -456,7 +455,6 @@
   GetChannelRewardClaimedAndWithdrawnEventsByEventIdsQuery,
   GetChannelRewardClaimedAndWithdrawnEventsByEventIdsQueryVariables,
   GetChannelRewardClaimedAndWithdrawnEventsByEventIds,
-=======
   GetAppByIdQuery,
   GetAppByIdQueryVariables,
   GetAppById,
@@ -464,7 +462,6 @@
   GetAppsByNameQuery,
   GetAppsByNameQueryVariables,
   GetAppsByName,
->>>>>>> f17341b4
   GetChannelsCount,
   GetChannelsCountQuery,
   GetChannelsCountQueryVariables,
@@ -1538,7 +1535,6 @@
     >(GetDistributionFamiliesAdndBuckets, {}, 'distributionBucketFamilies')
   }
 
-<<<<<<< HEAD
   async mostRecentChannelPayoutsUpdatedEvent(): Promise<ChannelPayoutsUpdatedEventFragment[]> {
     return this.multipleEntitiesQuery<
       GetMostRecentChannelPayoutsUpdatedEventQuery,
@@ -1592,14 +1588,14 @@
       GetMetaprotocolTransactionalStatusEventsByEventIdsQuery,
       GetMetaprotocolTransactionalStatusEventsByEventIdsQueryVariables
     >(GetMetaprotocolTransactionalStatusEventsByEventIds, { eventIds }, 'metaprotocolTransactionStatusEvents')
-=======
+  }
+
   public async getAppById(id: string): Promise<AppFieldsFragment | null> {
     return this.uniqueEntityQuery<GetAppByIdQuery, GetAppByIdQueryVariables>(GetAppById, { id }, 'appByUniqueInput')
   }
 
   public async getAppsByName(name: string): Promise<AppFieldsFragment[] | null> {
     return this.multipleEntitiesQuery<GetAppsByNameQuery, GetAppsByNameQueryVariables>(GetAppsByName, { name }, 'apps')
->>>>>>> f17341b4
   }
 
   async getChannelsCount(): Promise<number> {
