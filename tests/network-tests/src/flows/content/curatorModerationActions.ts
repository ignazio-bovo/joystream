import BN from 'bn.js'
import { extendDebug } from '../../Debugger'
import { FixtureRunner } from '../../Fixture'
import { FlowProps } from '../../Flow'
import {
  CreateChannelsAndVideosFixture,
  CreateContentStructureFixture,
  CreateMembersFixture,
} from '../../fixtures/content'
import {
<<<<<<< HEAD
  DeleteVideoAssetsAsModeratorFixture,
  DeleteVideoAssetsAsModeratorParams,
} from '../../fixtures/content/curatorModeration/DeleteVideoAssetsByModerator'
=======
  AddCuratorToCuratorGroupFixture,
  AddCuratorToGroupParams,
} from '../../fixtures/content/collaboratorAndCurator/addCuratorsToCuratorGroupFixture'
import { CreateCuratorGroupFixture, CuratorGroupParams } from '../../fixtures/content/createCuratorGroupFixture'
import {
  DeleteChannelAssetsAsModeratorFixture,
  DeleteChannelAssetsAsModeratorParams,
} from '../../fixtures/content/curatorModeration/DeleteChannelAssetByModerator'
import {
  DeleteVideoAssetsAsModeratorFixture,
  DeleteVideoAssetsAsModeratorParams,
} from '../../fixtures/content/curatorModeration/DeleteVideoAssetsByModerator'
import { createJoystreamCli } from '../utils'
>>>>>>> 98990eb1

export default async function curatorModerationActions({ api, query }: FlowProps): Promise<void> {
  const debug = extendDebug('flow:curator-moderation-actions')
  debug('Started')
  api.enableDebugTxLogs()

  // create Joystream CLI
  const joystreamCli = await createJoystreamCli()

  // settings
  const videoCount = 2 // should be equal to number of uses of `nextVideo()` below
  const videoCategoryCount = 1
  const channelCount = 1
  const channelOwnerCount = channelCount
  const curatorCount = 1
  const sufficientTopupAmount = new BN(10_000_000_000_000) // some very big number to cover fees of all transactions

  // prepare content

  const createContentStructureFixture = new CreateContentStructureFixture(api, query, joystreamCli, videoCategoryCount)
  await new FixtureRunner(createContentStructureFixture).run()

  const { videoCategoryIds } = createContentStructureFixture.getCreatedItems()

  // create author of channels and videos as well as auction participants
  const createMembersFixture = new CreateMembersFixture(
    api,
    query,
    channelOwnerCount,
    curatorCount,
    sufficientTopupAmount
  )
  await new FixtureRunner(createMembersFixture).run()

  const {
    members: [channelOwner],
    curators: [curatorId],
  } = createMembersFixture.getCreatedItems()

  const createChannelsAndVideos = new CreateChannelsAndVideosFixture(
    api,
    query,
    joystreamCli,
    channelCount,
    videoCount,
    videoCategoryIds[0],
    channelOwner
  )
  await new FixtureRunner(createChannelsAndVideos).run()

  const { videosData } = createChannelsAndVideos.getCreatedItems()

  // create curator & curator group

  const createCuratorGroupParams: CuratorGroupParams[] = [
    {
      isActive: true,
      permissionsByLevel: [
        {
          channelPrivilegeLevel: 0,
<<<<<<< HEAD
          contentModerationActionSet: ['HideChannel', 'DeleteVideoAssets'],
=======
          contentModerationActionSet: [
            'DeleteChannel',
            'DeleteVideo',
            'DeleteVideoAssets',
            'DeleteNonVideoChannelAssets',
          ],
>>>>>>> 98990eb1
          permissionToDeleteNftAssets: false,
        },
      ],
    },
  ]

  const createCuratorGroupFixture = new CreateCuratorGroupFixture(api, query, createCuratorGroupParams)
  await new FixtureRunner(createCuratorGroupFixture).run()

  const curatorGroupId = createCuratorGroupFixture.getCreatedCuratorGroupId()

  const addCuratorToGroupParams: AddCuratorToGroupParams[] = [
    {
      curatorGroupId,
      curatorId,
      permissions: ['AddVideo', 'DeleteVideo'],
    },
  ]

  const addCuratorToGroupFixture = new AddCuratorToCuratorGroupFixture(api, query, addCuratorToGroupParams)
  await new FixtureRunner(addCuratorToGroupFixture).run()

  // test curator moderation actions

  /**
<<<<<<< HEAD
=======
   * delete channel assets as moderator
   */

  const channelAssetsToRemove = (await query.dataObjectsByChannelId(channelIds[0].toString())).map(({ id }) =>
    Number(id)
  )
  const deleteChannelAssetsAsModeratorParams: DeleteChannelAssetsAsModeratorParams[] = [
    {
      asCurator: [curatorGroupId, curatorId],
      channelId: channelIds[0], // first channel
      assetsToRemove: channelAssetsToRemove,
      rationale: 'Deleted channel assets due to pirated content',
    },
  ]

  const deleteChannelAssetsAsModeratorFixture = new DeleteChannelAssetsAsModeratorFixture(
    api,
    query,
    deleteChannelAssetsAsModeratorParams
  )
  await new FixtureRunner(deleteChannelAssetsAsModeratorFixture).runWithQueryNodeChecks()

  /**
>>>>>>> 98990eb1
   * delete video assets as moderator
   */

  const videoAssetsToRemove = (await query.dataObjectsByVideoId(videosData[1].videoId.toString())).map(({ id }) =>
    Number(id)
  )
  const deleteVideoAssetsAsModeratorParams: DeleteVideoAssetsAsModeratorParams[] = [
    {
      asCurator: [curatorGroupId, curatorId],
      videoId: videosData[1].videoId, // second video
      assetsToRemove: videoAssetsToRemove,
      rationale: 'Deleted video assets due to pirated content',
    },
  ]

  const deleteVideoAssetsAsModeratorFixture = new DeleteVideoAssetsAsModeratorFixture(
    api,
    query,
    deleteVideoAssetsAsModeratorParams
  )
  await new FixtureRunner(deleteVideoAssetsAsModeratorFixture).runWithQueryNodeChecks()

  debug('Done')
}<|MERGE_RESOLUTION|>--- conflicted
+++ resolved
@@ -8,11 +8,6 @@
   CreateMembersFixture,
 } from '../../fixtures/content'
 import {
-<<<<<<< HEAD
-  DeleteVideoAssetsAsModeratorFixture,
-  DeleteVideoAssetsAsModeratorParams,
-} from '../../fixtures/content/curatorModeration/DeleteVideoAssetsByModerator'
-=======
   AddCuratorToCuratorGroupFixture,
   AddCuratorToGroupParams,
 } from '../../fixtures/content/collaboratorAndCurator/addCuratorsToCuratorGroupFixture'
@@ -26,7 +21,6 @@
   DeleteVideoAssetsAsModeratorParams,
 } from '../../fixtures/content/curatorModeration/DeleteVideoAssetsByModerator'
 import { createJoystreamCli } from '../utils'
->>>>>>> 98990eb1
 
 export default async function curatorModerationActions({ api, query }: FlowProps): Promise<void> {
   const debug = extendDebug('flow:curator-moderation-actions')
@@ -77,7 +71,7 @@
   )
   await new FixtureRunner(createChannelsAndVideos).run()
 
-  const { videosData } = createChannelsAndVideos.getCreatedItems()
+  const { videosData, channelIds } = createChannelsAndVideos.getCreatedItems()
 
   // create curator & curator group
 
@@ -87,16 +81,7 @@
       permissionsByLevel: [
         {
           channelPrivilegeLevel: 0,
-<<<<<<< HEAD
-          contentModerationActionSet: ['HideChannel', 'DeleteVideoAssets'],
-=======
-          contentModerationActionSet: [
-            'DeleteChannel',
-            'DeleteVideo',
-            'DeleteVideoAssets',
-            'DeleteNonVideoChannelAssets',
-          ],
->>>>>>> 98990eb1
+          contentModerationActionSet: ['DeleteVideoAssets', 'DeleteNonVideoChannelAssets'],
           permissionToDeleteNftAssets: false,
         },
       ],
@@ -122,8 +107,6 @@
   // test curator moderation actions
 
   /**
-<<<<<<< HEAD
-=======
    * delete channel assets as moderator
    */
 
@@ -147,7 +130,6 @@
   await new FixtureRunner(deleteChannelAssetsAsModeratorFixture).runWithQueryNodeChecks()
 
   /**
->>>>>>> 98990eb1
    * delete video assets as moderator
    */
 
