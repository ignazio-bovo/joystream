import { createType } from '@joystream/types'
import { ProposalDiscussionThreadId as ThreadId } from '@joystream/types/primitives'
import Debugger from 'debug'
import { ALL_BYTES } from '../../consts'
import { FixtureRunner } from '../../Fixture'
import { BuyMembershipHappyCaseFixture } from '../../fixtures/membership'
import { CreateProposalsFixture, ExpireProposalsFixture } from '../../fixtures/proposals'
import {
  ChangeThreadsModeFixture,
  CreatePostsFixture,
  DeletePostParams,
  DeletePostsFixture,
  PostParams,
  PostUpdateParams,
  ThreadModeChangeParams,
  UpdatePostsFixture,
} from '../../fixtures/proposalsDiscussion'
import { FlowProps } from '../../Flow'
import { Resource } from '../../Resources'
import { Bytes } from '@polkadot/types'

export default async function proposalsDiscussion({ api, query, lock }: FlowProps): Promise<void> {
  const debug = Debugger('flow:proposals-discussion')
  debug('Started')
  api.enableDebugTxLogs()

  const threadsN = 3
  const accounts = (await api.createKeyPairs(threadsN)).map(({ key }) => key.address)

  const buyMembershipsFixture = new BuyMembershipHappyCaseFixture(api, query, accounts)
  await new FixtureRunner(buyMembershipsFixture).run()
  const memberIds = buyMembershipsFixture.getCreatedMembers()

  const unlocks = await Promise.all(Array.from({ length: threadsN }, () => lock(Resource.Proposals)))
  const createProposalFixture = new CreateProposalsFixture(
    api,
    query,
    Array.from({ length: threadsN }, (v, i) => ({
      type: 'Signal',
<<<<<<< HEAD
      details: `Discussion test ${i}` as unknown as Bytes,
=======
      details: createType('Bytes', `Discussion test ${i}`),
>>>>>>> 9a37ad72
      asMember: memberIds[i],
      title: `Discussion test proposal ${i}`,
      description: `Proposals discussion test proposal ${i}`,
    }))
  )
  await new FixtureRunner(createProposalFixture).run()
  const proposalsIds = createProposalFixture.getCreatedProposalsIds()
  const threadIds = await api.query.proposalsCodex.threadIdByProposalId.multi<ThreadId>(proposalsIds)

  const createPostsParams: PostParams[] = threadIds.reduce(
    (posts, threadId) =>
      posts.concat([
        // Standard case:
        {
          threadId,
          asMember: memberIds[0],
          metadata: { value: { text: 'Test' } },
          editable: true,
        },
        // Invalid repliesTo case:
        {
          threadId,
          asMember: memberIds[1],
          metadata: { value: { text: 'Test', repliesTo: 9999 }, expectReplyFailure: true },
          editable: true,
        },
        // ALL_BYTES metadata + non-editable case:
        {
          threadId,
          asMember: memberIds[2],
          metadata: { value: ALL_BYTES, expectFailure: true }, // expectFailure just means serialization failure, but the value will still be checked
          editable: false,
        },
      ]),
    [] as PostParams[]
  )
  const createPostsFixture = new CreatePostsFixture(api, query, createPostsParams)
  await new FixtureRunner(createPostsFixture).runWithQueryNodeChecks()
  const postIds = createPostsFixture.getCreatedPostsIds()

  const threadModeChangesParams: ThreadModeChangeParams[] = [
    {
      threadId: threadIds[0],
      asMember: memberIds[0],
      newMode: createType('PalletProposalsDiscussionThreadMode', { Closed: memberIds }),
    },
    {
      threadId: threadIds[1],
      asMember: memberIds[1],
      newMode: createType('PalletProposalsDiscussionThreadMode', { Closed: [memberIds[0]] }),
    },
    {
      threadId: threadIds[1],
      asMember: memberIds[1],
      newMode: createType('PalletProposalsDiscussionThreadMode', 'Open'),
    },
  ]
  const threadModeChanges = new ChangeThreadsModeFixture(api, query, threadModeChangesParams)
  const threadModeChangesRunner = new FixtureRunner(threadModeChanges)
  await threadModeChangesRunner.run()

  const createPostRepliesParams: PostParams[] = createPostsParams.map((params, i) => ({
    threadId: params.threadId,
    asMember: memberIds[i % memberIds.length],
    metadata: { value: { text: `Reply to post ${postIds[i].toString()}`, repliesTo: postIds[i].toNumber() } },
  }))
  const createRepliesFixture = new CreatePostsFixture(api, query, createPostRepliesParams)
  const createRepliesRunner = new FixtureRunner(createRepliesFixture)
  await createRepliesRunner.run()

  const updatePostsParams: PostUpdateParams[] = [
    { threadId: threadIds[0], postId: postIds[0], asMember: memberIds[0], newText: 'New text' },
    { threadId: threadIds[0], postId: postIds[1], asMember: memberIds[1], newText: ALL_BYTES },
  ]
  const updatePostsFixture = new UpdatePostsFixture(api, query, updatePostsParams)
  const updatePostsRunner = new FixtureRunner(updatePostsFixture)
  await updatePostsRunner.run()

  // TODO: Test anyone_can_delete_post (would require waiting PostLifetime)

  const deletePostsParams: DeletePostParams[] = postIds
    .map((postId, i) => ({ postId, ...createPostsParams[i] }))
    .filter((p) => p.editable !== false)
  const deletePostsFixture = new DeletePostsFixture(api, query, deletePostsParams)
  const deletePostsRunner = new FixtureRunner(deletePostsFixture)
  await deletePostsRunner.run()

  // Run compound query-node checks
  await Promise.all([
    createRepliesRunner.runQueryNodeChecks(),
    threadModeChangesRunner.runQueryNodeChecks(),
    updatePostsRunner.runQueryNodeChecks(),
    deletePostsRunner.runQueryNodeChecks(),
  ])

  // Wait until proposal expires and release locks
  await new FixtureRunner(new ExpireProposalsFixture(api, query, proposalsIds)).run()
  unlocks.forEach((unlock) => unlock())

  debug('Done')
}<|MERGE_RESOLUTION|>--- conflicted
+++ resolved
@@ -37,11 +37,7 @@
     query,
     Array.from({ length: threadsN }, (v, i) => ({
       type: 'Signal',
-<<<<<<< HEAD
-      details: `Discussion test ${i}` as unknown as Bytes,
-=======
       details: createType('Bytes', `Discussion test ${i}`),
->>>>>>> 9a37ad72
       asMember: memberIds[i],
       title: `Discussion test proposal ${i}`,
       description: `Proposals discussion test proposal ${i}`,
