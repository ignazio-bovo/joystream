--- conflicted
+++ resolved
@@ -96,11 +96,7 @@
     const maxStorageLimit = buckets.sort((a, b) => b.storageLimit.cmp(a.storageLimit))[0].storageLimit
     const maxObjectsLimit = Math.max(...buckets.map((b) => b.objectsLimit))
 
-<<<<<<< HEAD
-    const operatorIds = buckets.map((b) => createType('WorkerId', b.operatorId))
-=======
     const operatorIds = buckets.map((b) => api.createType('u64', b.operatorId))
->>>>>>> ad82fc05
     const operatorKeys = await api.getWorkerRoleAccounts(operatorIds, 'storageWorkingGroup')
 
     // Set global limits and policies
