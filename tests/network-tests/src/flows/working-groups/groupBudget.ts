--- conflicted
+++ resolved
@@ -3,36 +3,15 @@
 import { extendDebug } from '../../Debugger'
 import { FixtureRunner } from '../../Fixture'
 import { workingGroups } from '../../consts'
-<<<<<<< HEAD
-import { SpendBudgetFixture } from '../../fixtures/workingGroups/SpendBudgetFixture'
-=======
-import { SetBudgetFixture, SpendBudgetFixture, FundWorkingGroupBudgetFixture } from '../../fixtures/workingGroups'
->>>>>>> f17341b4
+import { SpendBudgetFixture, FundWorkingGroupBudgetFixture } from '../../fixtures/workingGroups'
 import { BuyMembershipHappyCaseFixture } from '../../fixtures/membership'
 
 export default async function groupBudget({ api, query }: FlowProps): Promise<void> {
   await Promise.all(
     workingGroups.map(async (group) => {
-<<<<<<< HEAD
-      const budget = new BN(1000000)
-
-=======
->>>>>>> f17341b4
       const debug = extendDebug(`flow:group-budget:${group}`)
       debug('Started')
       api.enableDebugTxLogs()
-
-<<<<<<< HEAD
-      const [funderAcc] = (await api.createKeyPairs(1)).map(({ key }) => key.address)
-      const buyMembershipFixture = new BuyMembershipHappyCaseFixture(api, query, [funderAcc])
-      await new FixtureRunner(buyMembershipFixture).run()
-      const [funderMemberId] = buyMembershipFixture.getCreatedMembers()
-      await api.fundWorkingGroupBudget(group, funderMemberId, budget)
-=======
-      const budgetsToSet: BN[] = [new BN(1_000_000), new BN(100_000)]
-      const setGroupBudgetFixture = new SetBudgetFixture(api, query, group, budgetsToSet)
-      await new FixtureRunner(setGroupBudgetFixture).runWithQueryNodeChecks()
->>>>>>> f17341b4
 
       const funderAccounts = (await api.createKeyPairs(3)).map(({ key }) => key.address)
       const buyMembershipFixture = new BuyMembershipHappyCaseFixture(api, query, funderAccounts)
@@ -40,7 +19,7 @@
       const funderMembers = buyMembershipFixture.getCreatedMembers()
 
       const fundWorkingGroupBudgetFixture = new FundWorkingGroupBudgetFixture(api, query, group, [
-        { memberId: funderMembers[0], amount: new BN(10_000) },
+        { memberId: funderMembers[0], amount: new BN(110_000) },
         { memberId: funderMembers[1], amount: new BN(5_000) },
         { memberId: funderMembers[2], amount: new BN(35_000) },
       ])
