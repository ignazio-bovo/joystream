--- conflicted
+++ resolved
@@ -92,11 +92,7 @@
   isCensored: boolean
   rewardAccount: string
   language?: Types.Maybe<{ iso: string }>
-<<<<<<< HEAD
   entryApp?: Types.Maybe<AppFieldsFragment>
-  app?: Types.Maybe<AppFieldsFragment>
-=======
->>>>>>> 4ab7bd72
   ownerMember?: Types.Maybe<{ id: string }>
   ownerCuratorGroup?: Types.Maybe<{ id: string }>
   avatarPhoto?: Types.Maybe<StorageDataObjectFieldsFragment>
@@ -2607,15 +2603,9 @@
       iso
     }
     isCensored
-<<<<<<< HEAD
     entryApp {
       ...AppFields
     }
-    app {
-      ...AppFields
-    }
-=======
->>>>>>> 4ab7bd72
     ownerMember {
       id
     }
@@ -2633,6 +2623,7 @@
     }
     rewardAccount
   }
+  ${AppFields}
   ${StorageDataObjectFields}
 `
 export const LicenseFields = gql`
