fragment DataObjectTypeFields on DataObjectType {
  __typename
  ... on DataObjectTypeChannelAvatar {
    channel {
      id
    }
  }
  ... on DataObjectTypeChannelCoverPhoto {
    channel {
      id
    }
  }
  ... on DataObjectTypeVideoThumbnail {
    video {
      id
    }
  }
  ... on DataObjectTypeVideoMedia {
    video {
      id
    }
  }
  ... on DataObjectTypeVideoSubtitle {
    subtitle {
      id
      video {
        id
      }
    }
  }
}

fragment StorageDataObjectFields on StorageDataObject {
  id
  ipfsHash
  isAccepted
  size
  type {
    ...DataObjectTypeFields
  }
  stateBloatBond
  unsetAt
  storageBagId
}

fragment ChannelFields on Channel {
  id
  activeVideosCounter
  title
  description
  isPublic
  language {
    iso
  }
  isCensored
<<<<<<< HEAD
  entryApp {
    ...AppFields
  }
  app {
    ...AppFields
  }
=======
>>>>>>> 4ab7bd72
  ownerMember {
    id
  }
  ownerCuratorGroup {
    id
  }
  avatarPhoto {
    ...StorageDataObjectFields
  }
  coverPhoto {
    ...StorageDataObjectFields
  }

  bannedMembers {
    id
  }
  rewardAccount
}

fragment VideoCategoryFields on VideoCategory {
  id
  name
  activeVideosCounter
}

fragment VideoReactionFields on VideoReaction {
  id
  reaction
  member {
    id
  }
  video {
    id
  }
}

fragment CommentReactionFields on CommentReaction {
  id
  reactionId
  member {
    id
  }
  comment {
    id
  }
}

fragment CommentFields on Comment {
  id
  author {
    id
  }

  video {
    id
  }

  text
  status
  isEdited

  reactions {
    ...CommentReactionFields
  }
}

fragment LicenseFields on License {
  code
  attribution
  customText
}

fragment VideoMediaEncodingFields on VideoMediaEncoding {
  codecName
  container
  mimeMediaType
}

fragment VideoMediaMetadataFields on VideoMediaMetadata {
  encoding {
    ...VideoMediaEncodingFields
  }
  pixelWidth
  pixelHeight
  size
}

fragment VideoSubtitleFields on VideoSubtitle {
  id
  type
  language {
    iso
  }
  mimeType
  asset {
    ...StorageDataObjectFields
  }
}

fragment VideoFields on Video {
  id
  title
  description
  duration
  isPublic
  isExplicit
  hasMarketing
  entryApp {
    ...AppFields
  }
  license {
    ...LicenseFields
  }
  mediaMetadata {
    ...VideoMediaMetadataFields
  }
  media {
    ...StorageDataObjectFields
  }
  thumbnailPhoto {
    ...StorageDataObjectFields
  }
  category {
    ...VideoCategoryFields
  }
  language {
    iso
  }
  commentsCount
  reactionsCount
  comments {
    ...CommentFields
  }
  reactions {
    ...VideoReactionFields
  }
  isCommentSectionEnabled
  pinnedComment {
    id
  }
  subtitles {
    ...VideoSubtitleFields
  }
}

fragment BidFields on Bid {
  id
  bidder {
    id
    handle
  }
  auction {
    auctionType {
      __typename
      ... on AuctionTypeOpen {
        bidLockDuration
      }

      ... on AuctionTypeEnglish {
        extensionPeriod
      }
    }
  }
  nft {
    id
  }
  isCanceled
  amount
  createdInBlock
}

fragment OwnedNftFields on OwnedNft {
  id
  video {
    ...VideoFields
  }
  videoCategory {
    ...VideoCategoryFields
  }
  ownerMember {
    id
  }
  metadata
  transactionalStatus {
    __typename
    ... on TransactionalStatusIdle {
      dummy
    }
    ... on TransactionalStatusBuyNow {
      price
    }
  }
  transactionalStatusAuction {
    startsAtBlock
    isCompleted
    endedAtBlock
    startingPrice
    auctionType {
      __typename
      ... on AuctionTypeOpen {
        bidLockDuration
      }
      ... on AuctionTypeEnglish {
        extensionPeriod
        duration
        plannedEndAtBlock
        minimalBidStep
      }
    }
    bids {
      ...BidFields
    }
    topBid {
      id
      amount
      bidder {
        id
      }
    }
  }
  creatorRoyalty
  creatorChannel {
    id
  }
  lastSalePrice
  lastSaleDate
}

fragment ChannelNftCollectorFields on ChannelNftCollectors {
  id
  channel {
    id
  }
  member {
    id
  }
  curatorGroup {
    id
  }
  amount
  lastIncreaseAt
}

fragment CuratorAgentPermissionsFields on CuratorAgentPermissions {
  curator {
    id
  }
  curatorGroup {
    id
  }
  permissions
}

fragment CollaboratorsFields on Collaborator {
  member {
    id
  }
  channel {
    id
  }
  permissions
}

query getChannelById($id: ID!) {
  channelByUniqueInput(where: { id: $id }) {
    ...ChannelFields
  }
}

query getChannelsByIds($ids: [ID!]) {
  channels(where: { id_in: $ids }) {
    ...ChannelFields
  }
}

query getVideoCategoryById($id: ID!) {
  videoCategoryByUniqueInput(where: { id: $id }) {
    ...VideoCategoryFields
  }
}

query getVideoCategories($order: [VideoCategoryOrderByInput!] = [createdAt_DESC]) {
  videoCategories(orderBy: $order) {
    ...VideoCategoryFields
  }
}

query getOwnedNftByVideoId($videoId: ID!) {
  ownedNfts(where: { video: { id_eq: $videoId } }) {
    ...OwnedNftFields
  }
}

query getCommentsByIds($ids: [ID!]) {
  comments(where: { id_in: $ids }) {
    ...CommentFields
  }
}

query getVideoById($videoId: ID!) {
  videoByUniqueInput(where: { id: $videoId }) {
    ...VideoFields
  }
}

query getVideosByIds($ids: [ID!]) {
  videos(where: { id_in: $ids }) {
    ...VideoFields
  }
}

query getBidsByMemberId($videoId: ID!, $memberId: ID!) {
  bids(where: { nft: { id_eq: $videoId }, bidder: { id_eq: $memberId } }) {
    ...BidFields
  }
}

query getChannelNftCollectors {
  channelNftCollectors {
    ...ChannelNftCollectorFields
  }
}

query getDataObjectsByVideoId($videoId: ID) {
  storageDataObjects(where: { type_json: { videoId_eq: $videoId } }) {
    ...StorageDataObjectFields
  }
}

query getCuratorPermissionsByIdAndGroupId($curatorGroupId: ID!, $curatorId: ID!) {
  curatorAgentPermissions(where: { curatorGroup: { id_eq: $curatorGroupId }, curator: { id_eq: $curatorId } }) {
    ...CuratorAgentPermissionsFields
  }
}

query getCollaboratorsByChannelId($channelId: ID!) {
  collaborators(where: { channel: { id_eq: $channelId } }) {
    ...CollaboratorsFields
  }
}<|MERGE_RESOLUTION|>--- conflicted
+++ resolved
@@ -53,15 +53,9 @@
     iso
   }
   isCensored
-<<<<<<< HEAD
   entryApp {
     ...AppFields
   }
-  app {
-    ...AppFields
-  }
-=======
->>>>>>> 4ab7bd72
   ownerMember {
     id
   }
