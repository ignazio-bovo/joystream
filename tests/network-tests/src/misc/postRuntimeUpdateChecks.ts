--- conflicted
+++ resolved
@@ -11,17 +11,15 @@
   const version = await api.rpc.state.getRuntimeVersion()
   assert.equal(version.specVersion.toNumber(), 2002)
 
-<<<<<<< HEAD
   debug('Check forum sub category limit')
   const subCategoryLimit = api.consts.forum.maxDirectSubcategoriesInCategory.toNumber()
   assert.equal(subCategoryLimit, 10)
-=======
+
   debug('Check workers limit')
   for (const group of ['storageWorkingGroup', 'distributionWorkingGroup']) {
     const workerLimit = (api.consts[group].maxWorkerNumberLimit as u32).toNumber()
     assert.equal(workerLimit, 50)
   }
->>>>>>> 0bd2879c
 
   debug('Done')
 }