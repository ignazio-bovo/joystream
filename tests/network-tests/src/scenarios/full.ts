import categories from '../flows/forum/categories'
import threads from '../flows/forum/threads'
import posts from '../flows/forum/posts'
import moderation from '../flows/forum/moderation'
import threadTags from '../flows/forum/threadTags'
import leadOpening from '../flows/working-groups/leadOpening'
import buyingMemberships from '../flows/membership/buyingMemberships'
import creatingMembers from '../flows/membership/creatingMembers'
import creatingFoundingMembers from '../flows/membership/creatingFoundingMembers'
import updatingMemberProfile from '../flows/membership/updatingProfile'
import updatingMemberAccounts from '../flows/membership/updatingAccounts'
import invitingMebers from '../flows/membership/invitingMembers'
import transferringInvites from '../flows/membership/transferringInvites'
import managingStakingAccounts from '../flows/membership/managingStakingAccounts'
import openingsAndApplications from '../flows/working-groups/openingsAndApplications'
import upcomingOpenings from '../flows/working-groups/upcomingOpenings'
import groupStatus from '../flows/working-groups/groupStatus'
import workerActions from '../flows/working-groups/workerActions'
import groupBudget from '../flows/working-groups/groupBudget'
import terminateLeads from '../flows/working-groups/terminateLeads'
import proposals from '../flows/proposals'
import cancellingProposals from '../flows/proposals/cancellingProposal'
import vetoProposal from '../flows/proposals/vetoProposal'
import electCouncil from '../flows/council/elect'
import failToElect from '../flows/council/failToElect'
import runtimeUpgradeProposal from '../flows/proposals/runtimeUpgradeProposal'
import exactExecutionBlock from '../flows/proposals/exactExecutionBlock'
import expireProposal from '../flows/proposals/expireProposal'
import proposalsDiscussion from '../flows/proposalsDiscussion'
import initDistributionBucket from '../flows/clis/initDistributionBucket'
import initStorageBucket from '../flows/clis/initStorageBucket'
import channelsAndVideos from '../flows/clis/channelsAndVideos'
import { scenario } from '../Scenario'
import activeVideoCounters from '../flows/content/activeVideoCounters'
import nftAuctionAndOffers from '../flows/content/nftAuctionAndOffers'
import updatingVerificationStatus from '../flows/membership/updateVerificationStatus'
import commentsAndReactions from '../flows/content/commentsAndReactions'
import addAndUpdateVideoSubtitles from '../flows/content/videoSubtitles'
import { testVideoCategories } from '../flows/content/videoCategories'
<<<<<<< HEAD
import { createApp, createAppActions, updateApp } from '../flows/content/app'
=======
import { createApp } from '../flows/content/createApp'
import { updateApp } from '../flows/content/updateApp'
import { deleteApp } from '../flows/content/deleteApp'
>>>>>>> 4ab7bd72

// eslint-disable-next-line @typescript-eslint/no-floating-promises
scenario('Full', async ({ job, env }) => {
  // Runtime upgrade should always be first job
  // (except councilJob, which is required for voting and should probably depend on the "source" runtime)
  const councilJob = job('electing council', electCouncil)
  const runtimeUpgradeProposalJob = env.RUNTIME_UPGRADE_TARGET_WASM_PATH
    ? job('runtime upgrade proposal', runtimeUpgradeProposal).requires(councilJob)
    : undefined

  const coreJob = runtimeUpgradeProposalJob || councilJob

  // All other jobs should be executed after coreJob

  // Membership:
  job('buying members', buyingMemberships).after(coreJob)
  job('creating members', creatingMembers).after(coreJob)
  job('creating founding members', creatingFoundingMembers).after(coreJob)
  job('updating member profile', updatingMemberProfile).after(coreJob)
  job('updating member accounts', updatingMemberAccounts).after(coreJob)
  job('transferring invites', transferringInvites).after(coreJob)
  job('managing staking accounts', managingStakingAccounts).after(coreJob)

  // Council (should not interrupt proposalsJob!)
  const secondCouncilJob = job('electing second council', electCouncil).requires(coreJob)
  const councilFailuresJob = job('council election failures', failToElect).requires(secondCouncilJob)

  // Proposals:
  const proposalsJob = job('proposals & proposal discussion', [
    proposals,
    cancellingProposals,
    vetoProposal,
    exactExecutionBlock,
    expireProposal,
    proposalsDiscussion,
  ]).requires(councilFailuresJob)

  // Working groups
  // Before any other jobs hire then terminate all WG leads
  const terminateLeadsJob = job('terminate working-group leads', terminateLeads).after(
    job('sudo lead opening', leadOpening(process.env.IGNORE_HIRED_LEADS === 'true')).after(proposalsJob)
  )
  // Re-hire leads then go on
  const sudoHireLead = job('sudo re-hire leads', leadOpening(true)).after(terminateLeadsJob)
  job('openings and applications', openingsAndApplications).requires(sudoHireLead)
  job('upcoming openings', upcomingOpenings).requires(sudoHireLead)
  job('group status', groupStatus).requires(sudoHireLead)
  job('worker actions', workerActions).requires(sudoHireLead)
  const groupBudgetJob = job('group budget', groupBudget).requires(sudoHireLead)

  // Memberships (depending on hired lead)
  job('updating member verification status', updatingVerificationStatus).after(sudoHireLead)
  job('inviting members', invitingMebers).after(groupBudgetJob)

  // Forum:
  job('forum categories', categories).requires(sudoHireLead)
  job('forum threads', threads).requires(sudoHireLead)
  job('forum thread tags', threadTags).requires(sudoHireLead)
  job('forum posts', posts).requires(sudoHireLead)
  job('forum moderation', moderation).requires(sudoHireLead)

  // Content directory
  // following jobs must be run sequentially due to some QN queries that could interfere
  const videoCategoriesJob = job('video categories', testVideoCategories).requires(sudoHireLead)
  const channelsAndVideosCliJob = job('manage channels and videos through CLI', channelsAndVideos).requires(
    videoCategoriesJob
  )
  job('add and update video subtitles', addAndUpdateVideoSubtitles).requires(channelsAndVideosCliJob)
  const videoCountersJob = job('check active video counters', activeVideoCounters).requires(channelsAndVideosCliJob)
  const nftAuctionAndOffersJob = job('nft auction and offers', nftAuctionAndOffers).after(videoCountersJob)
  const commentsAndReactionsJob = job('video comments and reactions', commentsAndReactions).after(
    nftAuctionAndOffersJob
  )
  job('create app', createApp).after(sudoHireLead)
  job('update app', updateApp).after(sudoHireLead)
<<<<<<< HEAD
  job('create app actions', createAppActions).after(sudoHireLead)
=======
  job('delete app', deleteApp).after(sudoHireLead)
>>>>>>> 4ab7bd72

  const contentDirectoryJob = commentsAndReactionsJob // keep updated to last job above

  // Storage & distribution CLIs
  job('init storage and distribution buckets via CLI', [initDistributionBucket, initStorageBucket]).after(
    contentDirectoryJob
  )
})<|MERGE_RESOLUTION|>--- conflicted
+++ resolved
@@ -37,13 +37,10 @@
 import commentsAndReactions from '../flows/content/commentsAndReactions'
 import addAndUpdateVideoSubtitles from '../flows/content/videoSubtitles'
 import { testVideoCategories } from '../flows/content/videoCategories'
-<<<<<<< HEAD
-import { createApp, createAppActions, updateApp } from '../flows/content/app'
-=======
+import { createAppActions } from '../flows/content/app'
 import { createApp } from '../flows/content/createApp'
 import { updateApp } from '../flows/content/updateApp'
 import { deleteApp } from '../flows/content/deleteApp'
->>>>>>> 4ab7bd72
 
 // eslint-disable-next-line @typescript-eslint/no-floating-promises
 scenario('Full', async ({ job, env }) => {
@@ -119,11 +116,8 @@
   )
   job('create app', createApp).after(sudoHireLead)
   job('update app', updateApp).after(sudoHireLead)
-<<<<<<< HEAD
   job('create app actions', createAppActions).after(sudoHireLead)
-=======
   job('delete app', deleteApp).after(sudoHireLead)
->>>>>>> 4ab7bd72
 
   const contentDirectoryJob = commentsAndReactionsJob // keep updated to last job above
 
