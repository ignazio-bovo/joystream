--- conflicted
+++ resolved
@@ -78,7 +78,6 @@
     : undefined
 
   // Working groups
-<<<<<<< HEAD
   const sudoHireLead = job('sudo lead opening', leadOpening(process.env.IGNORE_HIRED_LEADS === 'true')).after(
     channelPayoutsProposalJob || proposalsJob
   )
@@ -87,14 +86,12 @@
   job('group status', groupStatus).requires(sudoHireLead)
   job('worker actions', workerActions).requires(sudoHireLead)
   job('group budget', groupBudget).requires(sudoHireLead)
-=======
   const hireLeads = job('hire leads', leadOpening(process.env.IGNORE_HIRED_LEADS === 'true')).after(proposalsJob)
   job('openings and applications', openingsAndApplications).requires(hireLeads)
   job('upcoming openings', upcomingOpenings).requires(hireLeads)
   job('group status', groupStatus).requires(hireLeads)
   job('worker actions', workerActions).requires(hireLeads)
   job('group budget', groupBudget).requires(hireLeads)
->>>>>>> 0180c887
 
   // Memberships (depending on hired lead)
   job('updating member verification status', updatingVerificationStatus).after(hireLeads)
