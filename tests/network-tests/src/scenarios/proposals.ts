import proposals from '../flows/proposals'
import cancellingProposals from '../flows/proposals/cancellingProposal'
import vetoProposal from '../flows/proposals/vetoProposal'
import electCouncil from '../flows/council/elect'
import runtimeUpgradeProposal from '../flows/proposals/runtimeUpgradeProposal'
import exactExecutionBlock from '../flows/proposals/exactExecutionBlock'
import expireProposal from '../flows/proposals/expireProposal'
import proposalsDiscussion from '../flows/proposalsDiscussion'
import { scenario } from '../Scenario'

<<<<<<< HEAD
scenario(async ({ job, env }) => {
  const councilJob = job('electing council', electCouncil)
  const runtimeUpgradeProposalJob = env.RUNTIME_UPGRADE_TARGET_WASM_PATH
    ? job('runtime upgrade proposal', runtimeUpgradeProposal).requires(councilJob)
    : undefined
  job('proposals & proposal discussion', [
    proposals,
    cancellingProposals,
    vetoProposal,
    exactExecutionBlock,
    expireProposal,
    proposalsDiscussion,
  ]).requires(runtimeUpgradeProposalJob || councilJob)
=======
scenario('Proposals', async ({ job }) => {
  job('creating members', creatingMemberships)

  const councilJob = job('council setup', councilSetup)

  job('proposals', [
    electionParametersProposal,
    spendingProposal,
    textProposal,
    validatorCountProposal,
    wgMintCapacityProposal.storage,
    wgMintCapacityProposal.content,
    wgMintCapacityProposal.distribution,
    manageLeaderRole.storage,
    manageLeaderRole.content,
    manageLeaderRole.distribution,
  ]).requires(councilJob)
>>>>>>> 8065856d
})<|MERGE_RESOLUTION|>--- conflicted
+++ resolved
@@ -8,8 +8,7 @@
 import proposalsDiscussion from '../flows/proposalsDiscussion'
 import { scenario } from '../Scenario'
 
-<<<<<<< HEAD
-scenario(async ({ job, env }) => {
+scenario('Proposals', async ({ job, env }) => {
   const councilJob = job('electing council', electCouncil)
   const runtimeUpgradeProposalJob = env.RUNTIME_UPGRADE_TARGET_WASM_PATH
     ? job('runtime upgrade proposal', runtimeUpgradeProposal).requires(councilJob)
@@ -22,23 +21,4 @@
     expireProposal,
     proposalsDiscussion,
   ]).requires(runtimeUpgradeProposalJob || councilJob)
-=======
-scenario('Proposals', async ({ job }) => {
-  job('creating members', creatingMemberships)
-
-  const councilJob = job('council setup', councilSetup)
-
-  job('proposals', [
-    electionParametersProposal,
-    spendingProposal,
-    textProposal,
-    validatorCountProposal,
-    wgMintCapacityProposal.storage,
-    wgMintCapacityProposal.content,
-    wgMintCapacityProposal.distribution,
-    manageLeaderRole.storage,
-    manageLeaderRole.content,
-    manageLeaderRole.distribution,
-  ]).requires(councilJob)
->>>>>>> 8065856d
 })