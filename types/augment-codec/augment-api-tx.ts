// Auto-generated via `yarn polkadot-types-from-chain`, do not edit
/* eslint-disable */

import type { BTreeMap, BTreeSet, Bytes, Compact, Option, Vec, bool, u16, u32, u64 } from '@polkadot/types';
import type { AnyNumber, ITuple } from '@polkadot/types/types';
<<<<<<< HEAD
import type { ActivateOpeningAt, Actor, AddOpeningParameters, ApplicationId, ApplicationIdSet, BagId, BalanceOfMint, CategoryId, ChannelContentType, ChannelCurationStatus, ChannelId, ChannelPublicationStatus, Cid, ClassId, ClassPermissions, ClassPermissionsType, ClassPropertyValue, Credential, CredentialSet, CurationActor, CuratorApplicationId, CuratorApplicationIdSet, CuratorGroupId, CuratorId, CuratorOpeningId, DataObjectId, DistributionBucketFamilyId, DistributionBucketId, DynamicBagDeletionPrize, DynamicBagId, DynamicBagType, ElectionParameters, EntityController, EntityId, EntityPermissions, FillOpeningParameters, InputPropertyValue, InputValue, MemberId, MemoText, Nonce, OpeningId, OpeningPolicyCommitment, OpeningType, Operation, OperationType, OptionalText, PaidTermId, PostId, Property, PropertyId, ProposalId, ReferenceConstraint, RewardPolicy, SchemaId, StorageBucketId, TerminateRoleParameters, ThreadId, UploadParameters, VecMaxLength, VoteKind, WorkerId, WorkingGroup } from './all';
=======
import type { ActivateOpeningAt, Actor, AddOpeningParameters, ApplicationId, ApplicationIdSet, BagId, BalanceOfMint, CategoryId, ChannelContentType, ChannelCurationStatus, ChannelId, ChannelPublicationStatus, ClassId, ClassPermissions, ClassPermissionsType, ClassPropertyValue, ContentId, Credential, CredentialSet, CurationActor, CuratorApplicationId, CuratorApplicationIdSet, CuratorGroupId, CuratorId, CuratorOpeningId, DataObjectId, DistributionBucketFamilyId, DistributionBucketId, DynamicBagId, DynamicBagType, ElectionParameters, EntityController, EntityId, EntityPermissions, FillOpeningParameters, InputPropertyValue, InputValue, MemberId, MemoText, Nonce, OpeningId, OpeningPolicyCommitment, OpeningType, Operation, OperationType, OptionalText, PaidTermId, PostId, Property, PropertyId, ProposalId, ReferenceConstraint, RewardPolicy, SchemaId, StorageBucketId, TerminateRoleParameters, ThreadId, UploadParameters, VecMaxLength, VoteKind, WorkerId, WorkingGroup } from './all';
>>>>>>> cf02ca43
import type { BabeEquivocationProof } from '@polkadot/types/interfaces/babe';
import type { Extrinsic, Signature } from '@polkadot/types/interfaces/extrinsics';
import type { GrandpaEquivocationProof, KeyOwnerProof } from '@polkadot/types/interfaces/grandpa';
import type { Heartbeat } from '@polkadot/types/interfaces/imOnline';
import type { AccountId, Balance, BalanceOf, BlockNumber, Call, ChangesTrieConfiguration, Hash, Header, KeyValue, LookupSource, Moment, Perbill, Percent, Weight } from '@polkadot/types/interfaces/runtime';
import type { Keys } from '@polkadot/types/interfaces/session';
import type { CompactAssignments, ElectionScore, ElectionSize, EraIndex, RewardDestination, ValidatorIndex, ValidatorPrefs } from '@polkadot/types/interfaces/staking';
import type { Key } from '@polkadot/types/interfaces/system';
import type { ApiTypes, SubmittableExtrinsic } from '@polkadot/api/types';

declare module '@polkadot/api/types/submittable' {
  export interface AugmentedSubmittables<ApiType> {
    authorship: {
      /**
       * Provide a set of uncles.
       **/
      setUncles: AugmentedSubmittable<(newUncles: Vec<Header> | (Header | { parentHash?: any; number?: any; stateRoot?: any; extrinsicsRoot?: any; digest?: any } | string | Uint8Array)[]) => SubmittableExtrinsic<ApiType>, [Vec<Header>]>;
    };
    babe: {
      /**
       * Report authority equivocation/misbehavior. This method will verify
       * the equivocation proof and validate the given key ownership proof
       * against the extracted offender. If both are valid, the offence will
       * be reported.
       **/
      reportEquivocation: AugmentedSubmittable<(equivocationProof: BabeEquivocationProof | { offender?: any; slotNumber?: any; firstHeader?: any; secondHeader?: any } | string | Uint8Array, keyOwnerProof: KeyOwnerProof | { session?: any; trieNodes?: any; validatorCount?: any } | string | Uint8Array) => SubmittableExtrinsic<ApiType>, [BabeEquivocationProof, KeyOwnerProof]>;
      /**
       * Report authority equivocation/misbehavior. This method will verify
       * the equivocation proof and validate the given key ownership proof
       * against the extracted offender. If both are valid, the offence will
       * be reported.
       * This extrinsic must be called unsigned and it is expected that only
       * block authors will call it (validated in `ValidateUnsigned`), as such
       * if the block author is defined it will be defined as the equivocation
       * reporter.
       **/
      reportEquivocationUnsigned: AugmentedSubmittable<(equivocationProof: BabeEquivocationProof | { offender?: any; slotNumber?: any; firstHeader?: any; secondHeader?: any } | string | Uint8Array, keyOwnerProof: KeyOwnerProof | { session?: any; trieNodes?: any; validatorCount?: any } | string | Uint8Array) => SubmittableExtrinsic<ApiType>, [BabeEquivocationProof, KeyOwnerProof]>;
    };
    balances: {
      /**
       * Exactly as `transfer`, except the origin must be root and the source account may be
       * specified.
       * # <weight>
       * - Same as transfer, but additional read and write because the source account is
       * not assumed to be in the overlay.
       * # </weight>
       **/
      forceTransfer: AugmentedSubmittable<(source: LookupSource | string | Uint8Array, dest: LookupSource | string | Uint8Array, value: Compact<Balance> | AnyNumber | Uint8Array) => SubmittableExtrinsic<ApiType>, [LookupSource, LookupSource, Compact<Balance>]>;
      /**
       * Set the balances of a given account.
       * 
       * This will alter `FreeBalance` and `ReservedBalance` in storage. it will
       * also decrease the total issuance of the system (`TotalIssuance`).
       * If the new free or reserved balance is below the existential deposit,
       * it will reset the account nonce (`frame_system::AccountNonce`).
       * 
       * The dispatch origin for this call is `root`.
       * 
       * # <weight>
       * - Independent of the arguments.
       * - Contains a limited number of reads and writes.
       * ---------------------
       * - Base Weight:
       * - Creating: 27.56 µs
       * - Killing: 35.11 µs
       * - DB Weight: 1 Read, 1 Write to `who`
       * # </weight>
       **/
      setBalance: AugmentedSubmittable<(who: LookupSource | string | Uint8Array, newFree: Compact<Balance> | AnyNumber | Uint8Array, newReserved: Compact<Balance> | AnyNumber | Uint8Array) => SubmittableExtrinsic<ApiType>, [LookupSource, Compact<Balance>, Compact<Balance>]>;
      /**
       * Transfer some liquid free balance to another account.
       * 
       * `transfer` will set the `FreeBalance` of the sender and receiver.
       * It will decrease the total issuance of the system by the `TransferFee`.
       * If the sender's account is below the existential deposit as a result
       * of the transfer, the account will be reaped.
       * 
       * The dispatch origin for this call must be `Signed` by the transactor.
       * 
       * # <weight>
       * - Dependent on arguments but not critical, given proper implementations for
       * input config types. See related functions below.
       * - It contains a limited number of reads and writes internally and no complex computation.
       * 
       * Related functions:
       * 
       * - `ensure_can_withdraw` is always called internally but has a bounded complexity.
       * - Transferring balances to accounts that did not exist before will cause
       * `T::OnNewAccount::on_new_account` to be called.
       * - Removing enough funds from an account will trigger `T::DustRemoval::on_unbalanced`.
       * - `transfer_keep_alive` works the same way as `transfer`, but has an additional
       * check that the transfer will not kill the origin account.
       * ---------------------------------
       * - Base Weight: 73.64 µs, worst case scenario (account created, account removed)
       * - DB Weight: 1 Read and 1 Write to destination account
       * - Origin account is already in memory, so no DB operations for them.
       * # </weight>
       **/
      transfer: AugmentedSubmittable<(dest: LookupSource | string | Uint8Array, value: Compact<Balance> | AnyNumber | Uint8Array) => SubmittableExtrinsic<ApiType>, [LookupSource, Compact<Balance>]>;
      /**
       * Same as the [`transfer`] call, but with a check that the transfer will not kill the
       * origin account.
       * 
       * 99% of the time you want [`transfer`] instead.
       * 
       * [`transfer`]: struct.Module.html#method.transfer
       * # <weight>
       * - Cheaper than transfer because account cannot be killed.
       * - Base Weight: 51.4 µs
       * - DB Weight: 1 Read and 1 Write to dest (sender is in overlay already)
       * #</weight>
       **/
      transferKeepAlive: AugmentedSubmittable<(dest: LookupSource | string | Uint8Array, value: Compact<Balance> | AnyNumber | Uint8Array) => SubmittableExtrinsic<ApiType>, [LookupSource, Compact<Balance>]>;
    };
    contentDirectory: {
      /**
       * Create new class schema from existing property ids and new properties
       **/
      addClassSchema: AugmentedSubmittable<(classId: ClassId | AnyNumber | Uint8Array, existingProperties: BTreeSet<PropertyId>, newProperties: Vec<Property> | (Property | { property_type?: any; required?: any; unique?: any; name?: any; description?: any; locking_policy?: any } | string | Uint8Array)[]) => SubmittableExtrinsic<ApiType>, [ClassId, BTreeSet<PropertyId>, Vec<Property>]>;
      /**
       * Add new curator group to runtime storage
       **/
      addCuratorGroup: AugmentedSubmittable<() => SubmittableExtrinsic<ApiType>, []>;
      /**
       * Add curator to curator group under given `curator_group_id`
       **/
      addCuratorToGroup: AugmentedSubmittable<(curatorGroupId: CuratorGroupId | AnyNumber | Uint8Array, curatorId: CuratorId | AnyNumber | Uint8Array) => SubmittableExtrinsic<ApiType>, [CuratorGroupId, CuratorId]>;
      /**
       * Add curator group under given `curator_group_id` as `Class` maintainer
       **/
      addMaintainerToClass: AugmentedSubmittable<(classId: ClassId | AnyNumber | Uint8Array, curatorGroupId: CuratorGroupId | AnyNumber | Uint8Array) => SubmittableExtrinsic<ApiType>, [ClassId, CuratorGroupId]>;
      /**
       * Add schema support to entity under given `schema_id` and provided `property_values`
       **/
      addSchemaSupportToEntity: AugmentedSubmittable<(actor: Actor | { Curator: any } | { Member: any } | { Lead: any } | string | Uint8Array, entityId: EntityId | AnyNumber | Uint8Array, schemaId: SchemaId | AnyNumber | Uint8Array, newPropertyValues: BTreeMap<PropertyId, InputPropertyValue>) => SubmittableExtrinsic<ApiType>, [Actor, EntityId, SchemaId, BTreeMap<PropertyId, InputPropertyValue>]>;
      /**
       * Clear `PropertyValueVec` under given `entity_id` & `in_class_schema_property_id`
       **/
      clearEntityPropertyVector: AugmentedSubmittable<(actor: Actor | { Curator: any } | { Member: any } | { Lead: any } | string | Uint8Array, entityId: EntityId | AnyNumber | Uint8Array, inClassSchemaPropertyId: PropertyId | AnyNumber | Uint8Array) => SubmittableExtrinsic<ApiType>, [Actor, EntityId, PropertyId]>;
      /**
       * Create new `Class` with provided parameters
       **/
      createClass: AugmentedSubmittable<(name: Bytes | string | Uint8Array, description: Bytes | string | Uint8Array, classPermissions: ClassPermissions | { any_member?: any; entity_creation_blocked?: any; all_entity_property_values_locked?: any; maintainers?: any } | string | Uint8Array, maximumEntitiesCount: EntityId | AnyNumber | Uint8Array, defaultEntityCreationVoucherUpperBound: EntityId | AnyNumber | Uint8Array) => SubmittableExtrinsic<ApiType>, [Bytes, Bytes, ClassPermissions, EntityId, EntityId]>;
      /**
       * Create entity.
       * If someone is making an entity of this class for first time,
       * then a voucher is also added with the class limit as the default limit value.
       **/
      createEntity: AugmentedSubmittable<(classId: ClassId | AnyNumber | Uint8Array, actor: Actor | { Curator: any } | { Member: any } | { Lead: any } | string | Uint8Array) => SubmittableExtrinsic<ApiType>, [ClassId, Actor]>;
      /**
       * Insert `SingleInputPropertyValue` at given `index_in_property_vector`
       * into `PropertyValueVec` under `in_class_schema_property_id`
       **/
      insertAtEntityPropertyVector: AugmentedSubmittable<(actor: Actor | { Curator: any } | { Member: any } | { Lead: any } | string | Uint8Array, entityId: EntityId | AnyNumber | Uint8Array, inClassSchemaPropertyId: PropertyId | AnyNumber | Uint8Array, indexInPropertyVector: VecMaxLength | AnyNumber | Uint8Array, value: InputValue | { Bool: any } | { Uint16: any } | { Uint32: any } | { Uint64: any } | { Int16: any } | { Int32: any } | { Int64: any } | { Text: any } | { TextToHash: any } | { Reference: any } | string | Uint8Array, nonce: Nonce | AnyNumber | Uint8Array) => SubmittableExtrinsic<ApiType>, [Actor, EntityId, PropertyId, VecMaxLength, InputValue, Nonce]>;
      /**
       * Remove value at given `index_in_property_vector`
       * from `PropertyValueVec` under `in_class_schema_property_id`
       **/
      removeAtEntityPropertyVector: AugmentedSubmittable<(actor: Actor | { Curator: any } | { Member: any } | { Lead: any } | string | Uint8Array, entityId: EntityId | AnyNumber | Uint8Array, inClassSchemaPropertyId: PropertyId | AnyNumber | Uint8Array, indexInPropertyVector: VecMaxLength | AnyNumber | Uint8Array, nonce: Nonce | AnyNumber | Uint8Array) => SubmittableExtrinsic<ApiType>, [Actor, EntityId, PropertyId, VecMaxLength, Nonce]>;
      /**
       * Remove curator from a given curator group
       **/
      removeCuratorFromGroup: AugmentedSubmittable<(curatorGroupId: CuratorGroupId | AnyNumber | Uint8Array, curatorId: CuratorId | AnyNumber | Uint8Array) => SubmittableExtrinsic<ApiType>, [CuratorGroupId, CuratorId]>;
      /**
       * Remove curator group under given `curator_group_id` from runtime storage
       **/
      removeCuratorGroup: AugmentedSubmittable<(curatorGroupId: CuratorGroupId | AnyNumber | Uint8Array) => SubmittableExtrinsic<ApiType>, [CuratorGroupId]>;
      /**
       * Remove `Entity` under provided `entity_id`
       **/
      removeEntity: AugmentedSubmittable<(actor: Actor | { Curator: any } | { Member: any } | { Lead: any } | string | Uint8Array, entityId: EntityId | AnyNumber | Uint8Array) => SubmittableExtrinsic<ApiType>, [Actor, EntityId]>;
      /**
       * Remove curator group under given `curator_group_id` from `Class` maintainers set
       **/
      removeMaintainerFromClass: AugmentedSubmittable<(classId: ClassId | AnyNumber | Uint8Array, curatorGroupId: CuratorGroupId | AnyNumber | Uint8Array) => SubmittableExtrinsic<ApiType>, [ClassId, CuratorGroupId]>;
      /**
       * Set `is_active` status for curator group under given `curator_group_id`
       **/
      setCuratorGroupStatus: AugmentedSubmittable<(curatorGroupId: CuratorGroupId | AnyNumber | Uint8Array, isActive: bool | boolean | Uint8Array) => SubmittableExtrinsic<ApiType>, [CuratorGroupId, bool]>;
      /**
       * Batch transaction
       **/
      transaction: AugmentedSubmittable<(actor: Actor | { Curator: any } | { Member: any } | { Lead: any } | string | Uint8Array, operations: Vec<OperationType> | (OperationType | { CreateEntity: any } | { UpdatePropertyValues: any } | { AddSchemaSupportToEntity: any } | string | Uint8Array)[]) => SubmittableExtrinsic<ApiType>, [Actor, Vec<OperationType>]>;
      /**
       * Transfer ownership to new `EntityController` for `Entity` under given `entity_id`
       * `new_property_value_references_with_same_owner_flag_set` should be provided manually
       **/
      transferEntityOwnership: AugmentedSubmittable<(entityId: EntityId | AnyNumber | Uint8Array, newController: EntityController | { Maintainers: any } | { Member: any } | { Lead: any } | string | Uint8Array, newPropertyValueReferencesWithSameOwnerFlagSet: BTreeMap<PropertyId, InputPropertyValue>) => SubmittableExtrinsic<ApiType>, [EntityId, EntityController, BTreeMap<PropertyId, InputPropertyValue>]>;
      /**
       * Update `ClassPermissions` under specific `class_id`
       **/
      updateClassPermissions: AugmentedSubmittable<(classId: ClassId | AnyNumber | Uint8Array, updatedAnyMember: Option<bool> | null | object | string | Uint8Array, updatedEntityCreationBlocked: Option<bool> | null | object | string | Uint8Array, updatedAllEntityPropertyValuesLocked: Option<bool> | null | object | string | Uint8Array, updatedMaintainers: Option<BTreeSet<CuratorGroupId>> | null | object | string | Uint8Array) => SubmittableExtrinsic<ApiType>, [ClassId, Option<bool>, Option<bool>, Option<bool>, Option<BTreeSet<CuratorGroupId>>]>;
      /**
       * Update `schema_status` under specific `schema_id` in `Class`
       **/
      updateClassSchemaStatus: AugmentedSubmittable<(classId: ClassId | AnyNumber | Uint8Array, schemaId: SchemaId | AnyNumber | Uint8Array, schemaStatus: bool | boolean | Uint8Array) => SubmittableExtrinsic<ApiType>, [ClassId, SchemaId, bool]>;
      /**
       * Updates or creates new `EntityCreationVoucher` for given `EntityController` with individual limit
       **/
      updateEntityCreationVoucher: AugmentedSubmittable<(classId: ClassId | AnyNumber | Uint8Array, controller: EntityController | { Maintainers: any } | { Member: any } | { Lead: any } | string | Uint8Array, maximumEntitiesCount: EntityId | AnyNumber | Uint8Array) => SubmittableExtrinsic<ApiType>, [ClassId, EntityController, EntityId]>;
      /**
       * Update entity permissions
       **/
      updateEntityPermissions: AugmentedSubmittable<(entityId: EntityId | AnyNumber | Uint8Array, updatedFrozen: Option<bool> | null | object | string | Uint8Array, updatedReferenceable: Option<bool> | null | object | string | Uint8Array) => SubmittableExtrinsic<ApiType>, [EntityId, Option<bool>, Option<bool>]>;
      /**
       * Update `Entity` `InputPropertyValue`'s with provided ones
       **/
      updateEntityPropertyValues: AugmentedSubmittable<(actor: Actor | { Curator: any } | { Member: any } | { Lead: any } | string | Uint8Array, entityId: EntityId | AnyNumber | Uint8Array, newPropertyValues: BTreeMap<PropertyId, InputPropertyValue>) => SubmittableExtrinsic<ApiType>, [Actor, EntityId, BTreeMap<PropertyId, InputPropertyValue>]>;
    };
    contentDirectoryWorkingGroup: {
      /**
       * Begin accepting worker applications to an opening that is active.
       * Require signed leader origin or the root (to accept applications for the leader position).
       **/
      acceptApplications: AugmentedSubmittable<(openingId: OpeningId | AnyNumber | Uint8Array) => SubmittableExtrinsic<ApiType>, [OpeningId]>;
      /**
       * Add an opening for a worker role.
       * Require signed leader origin or the root (to add opening for the leader position).
       **/
      addOpening: AugmentedSubmittable<(activateAt: ActivateOpeningAt | { CurrentBlock: any } | { ExactBlock: any } | string | Uint8Array, commitment: OpeningPolicyCommitment | { application_rationing_policy?: any; max_review_period_length?: any; application_staking_policy?: any; role_staking_policy?: any; role_slashing_terms?: any; fill_opening_successful_applicant_application_stake_unstaking_period?: any; fill_opening_failed_applicant_application_stake_unstaking_period?: any; fill_opening_failed_applicant_role_stake_unstaking_period?: any; terminate_curator_application_stake_unstaking_period?: any; terminate_curator_role_stake_unstaking_period?: any; exit_curator_role_application_stake_unstaking_period?: any; exit_curator_role_stake_unstaking_period?: any } | string | Uint8Array, humanReadableText: Bytes | string | Uint8Array, openingType: OpeningType | 'Leader' | 'Worker' | number | Uint8Array) => SubmittableExtrinsic<ApiType>, [ActivateOpeningAt, OpeningPolicyCommitment, Bytes, OpeningType]>;
      /**
       * Apply on a worker opening.
       **/
      applyOnOpening: AugmentedSubmittable<(memberId: MemberId | AnyNumber | Uint8Array, openingId: OpeningId | AnyNumber | Uint8Array, roleAccountId: AccountId | string | Uint8Array, optRoleStakeBalance: Option<BalanceOf> | null | object | string | Uint8Array, optApplicationStakeBalance: Option<BalanceOf> | null | object | string | Uint8Array, humanReadableText: Bytes | string | Uint8Array) => SubmittableExtrinsic<ApiType>, [MemberId, OpeningId, AccountId, Option<BalanceOf>, Option<BalanceOf>, Bytes]>;
      /**
       * Begin reviewing, and therefore not accepting new applications.
       * Require signed leader origin or the root (to begin review applications for the leader position).
       **/
      beginApplicantReview: AugmentedSubmittable<(openingId: OpeningId | AnyNumber | Uint8Array) => SubmittableExtrinsic<ApiType>, [OpeningId]>;
      /**
       * Decreases the worker/lead stake and returns the remainder to the worker role_account_id.
       * Can be decreased to zero, no actions on zero stake.
       * Require signed leader origin or the root (to decrease the leader stake).
       **/
      decreaseStake: AugmentedSubmittable<(workerId: WorkerId | AnyNumber | Uint8Array, balance: BalanceOf | AnyNumber | Uint8Array) => SubmittableExtrinsic<ApiType>, [WorkerId, BalanceOf]>;
      /**
       * Fill opening for worker/lead.
       * Require signed leader origin or the root (to fill opening for the leader position).
       **/
      fillOpening: AugmentedSubmittable<(openingId: OpeningId | AnyNumber | Uint8Array, successfulApplicationIds: ApplicationIdSet, rewardPolicy: Option<RewardPolicy> | null | object | string | Uint8Array) => SubmittableExtrinsic<ApiType>, [OpeningId, ApplicationIdSet, Option<RewardPolicy>]>;
      /**
       * Increases the worker/lead stake, demands a worker origin. Transfers tokens from the worker
       * role_account_id to the stake. No limits on the stake.
       **/
      increaseStake: AugmentedSubmittable<(workerId: WorkerId | AnyNumber | Uint8Array, balance: BalanceOf | AnyNumber | Uint8Array) => SubmittableExtrinsic<ApiType>, [WorkerId, BalanceOf]>;
      /**
       * Leave the role by the active worker.
       **/
      leaveRole: AugmentedSubmittable<(workerId: WorkerId | AnyNumber | Uint8Array, rationaleText: Bytes | string | Uint8Array) => SubmittableExtrinsic<ApiType>, [WorkerId, Bytes]>;
      /**
       * Sets the capacity to enable working group budget. Requires root origin.
       **/
      setMintCapacity: AugmentedSubmittable<(newCapacity: BalanceOf | AnyNumber | Uint8Array) => SubmittableExtrinsic<ApiType>, [BalanceOf]>;
      /**
       * Slashes the worker stake, demands a leader origin. No limits, no actions on zero stake.
       * If slashing balance greater than the existing stake - stake is slashed to zero.
       * Require signed leader origin or the root (to slash the leader stake).
       **/
      slashStake: AugmentedSubmittable<(workerId: WorkerId | AnyNumber | Uint8Array, balance: BalanceOf | AnyNumber | Uint8Array) => SubmittableExtrinsic<ApiType>, [WorkerId, BalanceOf]>;
      /**
       * Terminate the worker application. Can be done by the lead only.
       **/
      terminateApplication: AugmentedSubmittable<(applicationId: ApplicationId | AnyNumber | Uint8Array) => SubmittableExtrinsic<ApiType>, [ApplicationId]>;
      /**
       * Terminate the active worker by the lead.
       * Require signed leader origin or the root (to terminate the leader role).
       **/
      terminateRole: AugmentedSubmittable<(workerId: WorkerId | AnyNumber | Uint8Array, rationaleText: Bytes | string | Uint8Array, slashStake: bool | boolean | Uint8Array) => SubmittableExtrinsic<ApiType>, [WorkerId, Bytes, bool]>;
      /**
       * Update the reward account associated with a set reward relationship for the active worker.
       **/
      updateRewardAccount: AugmentedSubmittable<(workerId: WorkerId | AnyNumber | Uint8Array, newRewardAccountId: AccountId | string | Uint8Array) => SubmittableExtrinsic<ApiType>, [WorkerId, AccountId]>;
      /**
       * Update the reward amount associated with a set reward relationship for the active worker.
       * Require signed leader origin or the root (to update leader reward amount).
       **/
      updateRewardAmount: AugmentedSubmittable<(workerId: WorkerId | AnyNumber | Uint8Array, newAmount: BalanceOfMint | AnyNumber | Uint8Array) => SubmittableExtrinsic<ApiType>, [WorkerId, BalanceOfMint]>;
      /**
       * Update the associated role account of the active worker/lead.
       **/
      updateRoleAccount: AugmentedSubmittable<(workerId: WorkerId | AnyNumber | Uint8Array, newRoleAccountId: AccountId | string | Uint8Array) => SubmittableExtrinsic<ApiType>, [WorkerId, AccountId]>;
      /**
       * Withdraw the worker application. Can be done by the worker itself only.
       **/
      withdrawApplication: AugmentedSubmittable<(applicationId: ApplicationId | AnyNumber | Uint8Array) => SubmittableExtrinsic<ApiType>, [ApplicationId]>;
    };
    contentWorkingGroup: {
      /**
       * Begin accepting curator applications to an opening that is active.
       **/
      acceptCuratorApplications: AugmentedSubmittable<(curatorOpeningId: CuratorOpeningId | AnyNumber | Uint8Array) => SubmittableExtrinsic<ApiType>, [CuratorOpeningId]>;
      /**
       * Add an opening for a curator role.
       **/
      addCuratorOpening: AugmentedSubmittable<(activateAt: ActivateOpeningAt | { CurrentBlock: any } | { ExactBlock: any } | string | Uint8Array, commitment: OpeningPolicyCommitment | { application_rationing_policy?: any; max_review_period_length?: any; application_staking_policy?: any; role_staking_policy?: any; role_slashing_terms?: any; fill_opening_successful_applicant_application_stake_unstaking_period?: any; fill_opening_failed_applicant_application_stake_unstaking_period?: any; fill_opening_failed_applicant_role_stake_unstaking_period?: any; terminate_curator_application_stake_unstaking_period?: any; terminate_curator_role_stake_unstaking_period?: any; exit_curator_role_application_stake_unstaking_period?: any; exit_curator_role_stake_unstaking_period?: any } | string | Uint8Array, humanReadableText: Bytes | string | Uint8Array) => SubmittableExtrinsic<ApiType>, [ActivateOpeningAt, OpeningPolicyCommitment, Bytes]>;
      /**
       * Apply on a curator opening.
       **/
      applyOnCuratorOpening: AugmentedSubmittable<(memberId: MemberId | AnyNumber | Uint8Array, curatorOpeningId: CuratorOpeningId | AnyNumber | Uint8Array, roleAccount: AccountId | string | Uint8Array, optRoleStakeBalance: Option<BalanceOf> | null | object | string | Uint8Array, optApplicationStakeBalance: Option<BalanceOf> | null | object | string | Uint8Array, humanReadableText: Bytes | string | Uint8Array) => SubmittableExtrinsic<ApiType>, [MemberId, CuratorOpeningId, AccountId, Option<BalanceOf>, Option<BalanceOf>, Bytes]>;
      /**
       * Begin reviewing, and therefore not accepting new applications.
       **/
      beginCuratorApplicantReview: AugmentedSubmittable<(curatorOpeningId: CuratorOpeningId | AnyNumber | Uint8Array) => SubmittableExtrinsic<ApiType>, [CuratorOpeningId]>;
      /**
       * Create a new channel.
       **/
      createChannel: AugmentedSubmittable<(owner: MemberId | AnyNumber | Uint8Array, roleAccount: AccountId | string | Uint8Array, content: ChannelContentType | 'Video' | 'Music' | 'Ebook' | number | Uint8Array, handle: Bytes | string | Uint8Array, title: OptionalText | null | object | string | Uint8Array, description: OptionalText | null | object | string | Uint8Array, avatar: OptionalText | null | object | string | Uint8Array, banner: OptionalText | null | object | string | Uint8Array, publicationStatus: ChannelPublicationStatus | 'Public' | 'Unlisted' | number | Uint8Array) => SubmittableExtrinsic<ApiType>, [MemberId, AccountId, ChannelContentType, Bytes, OptionalText, OptionalText, OptionalText, OptionalText, ChannelPublicationStatus]>;
      /**
       * Fill opening for curator
       **/
      fillCuratorOpening: AugmentedSubmittable<(curatorOpeningId: CuratorOpeningId | AnyNumber | Uint8Array, successfulCuratorApplicationIds: CuratorApplicationIdSet, rewardPolicy: Option<RewardPolicy> | null | object | string | Uint8Array) => SubmittableExtrinsic<ApiType>, [CuratorOpeningId, CuratorApplicationIdSet, Option<RewardPolicy>]>;
      /**
       * Add to capacity of current acive mint.
       * This may be deprecated in the future, since set_mint_capacity is sufficient to
       * both increase and decrease capacity. Although when considering that it may be executed
       * by a proposal, given the temporal delay in approving a proposal, it might be more suitable
       * than set_mint_capacity?
       **/
      increaseMintCapacity: AugmentedSubmittable<(additionalCapacity: BalanceOf | AnyNumber | Uint8Array) => SubmittableExtrinsic<ApiType>, [BalanceOf]>;
      /**
       * An active curator leaves role
       **/
      leaveCuratorRole: AugmentedSubmittable<(curatorId: CuratorId | AnyNumber | Uint8Array, rationaleText: Bytes | string | Uint8Array) => SubmittableExtrinsic<ApiType>, [CuratorId, Bytes]>;
      /**
       * Replace the current lead. First unsets the active lead if there is one.
       * If a value is provided for new_lead it will then set that new lead.
       * It is responsibility of the caller to ensure the new lead can be set
       * to avoid the lead role being vacant at the end of the call.
       **/
      replaceLead: AugmentedSubmittable<(newLead: Option<ITuple<[MemberId, AccountId]>> | null | object | string | Uint8Array) => SubmittableExtrinsic<ApiType>, [Option<ITuple<[MemberId, AccountId]>>]>;
      /**
       * Add an opening for a curator role.
       **/
      setChannelCreationEnabled: AugmentedSubmittable<(enabled: bool | boolean | Uint8Array) => SubmittableExtrinsic<ApiType>, [bool]>;
      /**
       * Sets the capacity of the current active mint
       **/
      setMintCapacity: AugmentedSubmittable<(newCapacity: BalanceOf | AnyNumber | Uint8Array) => SubmittableExtrinsic<ApiType>, [BalanceOf]>;
      /**
       * Lead terminate curator application
       **/
      terminateCuratorApplication: AugmentedSubmittable<(curatorApplicationId: CuratorApplicationId | AnyNumber | Uint8Array) => SubmittableExtrinsic<ApiType>, [CuratorApplicationId]>;
      /**
       * Lead can terminate and active curator
       **/
      terminateCuratorRole: AugmentedSubmittable<(curatorId: CuratorId | AnyNumber | Uint8Array, rationaleText: Bytes | string | Uint8Array) => SubmittableExtrinsic<ApiType>, [CuratorId, Bytes]>;
      /**
       * An owner transfers channel ownership to a new owner.
       * 
       * Notice that working group participants cannot do this.
       * Notice that censored or unlisted channel may still be transferred.
       * Notice that transfers are unilateral, so new owner cannot block. This may be problematic: https://github.com/Joystream/substrate-runtime-joystream/issues/95
       **/
      transferChannelOwnership: AugmentedSubmittable<(channelId: ChannelId | AnyNumber | Uint8Array, newOwner: MemberId | AnyNumber | Uint8Array, newRoleAccount: AccountId | string | Uint8Array) => SubmittableExtrinsic<ApiType>, [ChannelId, MemberId, AccountId]>;
      /**
       * Update channel as a curation actor
       **/
      updateChannelAsCurationActor: AugmentedSubmittable<(curationActor: CurationActor | { Lead: any } | { Curator: any } | string | Uint8Array, channelId: ChannelId | AnyNumber | Uint8Array, newVerified: Option<bool> | null | object | string | Uint8Array, newCurationStatus: Option<ChannelCurationStatus> | null | object | string | Uint8Array) => SubmittableExtrinsic<ApiType>, [CurationActor, ChannelId, Option<bool>, Option<ChannelCurationStatus>]>;
      /**
       * Channel owner updates some channel properties
       **/
      updateChannelAsOwner: AugmentedSubmittable<(channelId: ChannelId | AnyNumber | Uint8Array, newHandle: Option<Bytes> | null | object | string | Uint8Array, newTitle: Option<OptionalText> | null | object | string | Uint8Array, newDescription: Option<OptionalText> | null | object | string | Uint8Array, newAvatar: Option<OptionalText> | null | object | string | Uint8Array, newBanner: Option<OptionalText> | null | object | string | Uint8Array, newPublicationStatus: Option<ChannelPublicationStatus> | null | object | string | Uint8Array) => SubmittableExtrinsic<ApiType>, [ChannelId, Option<Bytes>, Option<OptionalText>, Option<OptionalText>, Option<OptionalText>, Option<OptionalText>, Option<ChannelPublicationStatus>]>;
      /**
       * An active curator can update the reward account associated
       * with a set reward relationship.
       **/
      updateCuratorRewardAccount: AugmentedSubmittable<(curatorId: CuratorId | AnyNumber | Uint8Array, newRewardAccount: AccountId | string | Uint8Array) => SubmittableExtrinsic<ApiType>, [CuratorId, AccountId]>;
      /**
       * An active curator can update the associated role account.
       **/
      updateCuratorRoleAccount: AugmentedSubmittable<(memberId: MemberId | AnyNumber | Uint8Array, curatorId: CuratorId | AnyNumber | Uint8Array, newRoleAccount: AccountId | string | Uint8Array) => SubmittableExtrinsic<ApiType>, [MemberId, CuratorId, AccountId]>;
      withdrawCuratorApplication: AugmentedSubmittable<(curatorApplicationId: CuratorApplicationId | AnyNumber | Uint8Array) => SubmittableExtrinsic<ApiType>, [CuratorApplicationId]>;
    };
    council: {
      /**
       * Adds a zero staked council member. A member added in this way does not get a recurring reward.
       **/
      addCouncilMember: AugmentedSubmittable<(account: AccountId | string | Uint8Array) => SubmittableExtrinsic<ApiType>, [AccountId]>;
      /**
       * Remove a single council member and their reward.
       **/
      removeCouncilMember: AugmentedSubmittable<(accountToRemove: AccountId | string | Uint8Array) => SubmittableExtrinsic<ApiType>, [AccountId]>;
      /**
       * Force set a zero staked council. Stakes in existing council seats are not returned.
       * Existing council rewards are removed and new council members do NOT get any rewards.
       * Avoid using this call if possible, will be deprecated. The term of the new council is
       * not extended.
       **/
      setCouncil: AugmentedSubmittable<(accounts: Vec<AccountId> | (AccountId | string | Uint8Array)[]) => SubmittableExtrinsic<ApiType>, [Vec<AccountId>]>;
      /**
       * Sets the capacity of the the council mint, if it doesn't exist, attempts to
       * create a new one.
       **/
      setCouncilMintCapacity: AugmentedSubmittable<(capacity: BalanceOf | AnyNumber | Uint8Array) => SubmittableExtrinsic<ApiType>, [BalanceOf]>;
      /**
       * Sets the council rewards which is only applied on new council being elected.
       **/
      setCouncilRewards: AugmentedSubmittable<(amountPerPayout: BalanceOf | AnyNumber | Uint8Array, payoutInterval: Option<BlockNumber> | null | object | string | Uint8Array, firstPayoutAfterRewardCreated: BlockNumber | AnyNumber | Uint8Array) => SubmittableExtrinsic<ApiType>, [BalanceOf, Option<BlockNumber>, BlockNumber]>;
      /**
       * Set blocknumber when council term will end
       **/
      setTermEndsAt: AugmentedSubmittable<(endsAt: BlockNumber | AnyNumber | Uint8Array) => SubmittableExtrinsic<ApiType>, [BlockNumber]>;
      /**
       * Attempts to mint and transfer amount to destination account
       **/
      spendFromCouncilMint: AugmentedSubmittable<(amount: BalanceOf | AnyNumber | Uint8Array, destination: AccountId | string | Uint8Array) => SubmittableExtrinsic<ApiType>, [BalanceOf, AccountId]>;
    };
    councilElection: {
      apply: AugmentedSubmittable<(stake: BalanceOf | AnyNumber | Uint8Array) => SubmittableExtrinsic<ApiType>, [BalanceOf]>;
      forceStartElection: AugmentedSubmittable<() => SubmittableExtrinsic<ApiType>, []>;
      forceStopElection: AugmentedSubmittable<() => SubmittableExtrinsic<ApiType>, []>;
      reveal: AugmentedSubmittable<(commitment: Hash | string | Uint8Array, vote: AccountId | string | Uint8Array, salt: Bytes | string | Uint8Array) => SubmittableExtrinsic<ApiType>, [Hash, AccountId, Bytes]>;
      setAutoStart: AugmentedSubmittable<(flag: bool | boolean | Uint8Array) => SubmittableExtrinsic<ApiType>, [bool]>;
      /**
       * Sets new election parameters. Some combination of parameters that are not desirable, so
       * the parameters are checked for validity.
       * The call will fail if an election is in progress. If a council is not being elected for some
       * reaon after multiple rounds, force_stop_election() can be called to stop elections and followed by
       * set_election_parameters().
       **/
      setElectionParameters: AugmentedSubmittable<(params: ElectionParameters | { announcing_period?: any; voting_period?: any; revealing_period?: any; council_size?: any; candidacy_limit?: any; new_term_duration?: any; min_council_stake?: any; min_voting_stake?: any } | string | Uint8Array) => SubmittableExtrinsic<ApiType>, [ElectionParameters]>;
      setStageAnnouncing: AugmentedSubmittable<(endsAt: BlockNumber | AnyNumber | Uint8Array) => SubmittableExtrinsic<ApiType>, [BlockNumber]>;
      setStageRevealing: AugmentedSubmittable<(endsAt: BlockNumber | AnyNumber | Uint8Array) => SubmittableExtrinsic<ApiType>, [BlockNumber]>;
      setStageVoting: AugmentedSubmittable<(endsAt: BlockNumber | AnyNumber | Uint8Array) => SubmittableExtrinsic<ApiType>, [BlockNumber]>;
      vote: AugmentedSubmittable<(commitment: Hash | string | Uint8Array, stake: BalanceOf | AnyNumber | Uint8Array) => SubmittableExtrinsic<ApiType>, [Hash, BalanceOf]>;
    };
    distributionWorkingGroup: {
      /**
       * Begin accepting worker applications to an opening that is active.
       * Require signed leader origin or the root (to accept applications for the leader position).
       **/
      acceptApplications: AugmentedSubmittable<(openingId: OpeningId | AnyNumber | Uint8Array) => SubmittableExtrinsic<ApiType>, [OpeningId]>;
      /**
       * Add an opening for a worker role.
       * Require signed leader origin or the root (to add opening for the leader position).
       **/
      addOpening: AugmentedSubmittable<(activateAt: ActivateOpeningAt | { CurrentBlock: any } | { ExactBlock: any } | string | Uint8Array, commitment: OpeningPolicyCommitment | { application_rationing_policy?: any; max_review_period_length?: any; application_staking_policy?: any; role_staking_policy?: any; role_slashing_terms?: any; fill_opening_successful_applicant_application_stake_unstaking_period?: any; fill_opening_failed_applicant_application_stake_unstaking_period?: any; fill_opening_failed_applicant_role_stake_unstaking_period?: any; terminate_curator_application_stake_unstaking_period?: any; terminate_curator_role_stake_unstaking_period?: any; exit_curator_role_application_stake_unstaking_period?: any; exit_curator_role_stake_unstaking_period?: any } | string | Uint8Array, humanReadableText: Bytes | string | Uint8Array, openingType: OpeningType | 'Leader' | 'Worker' | number | Uint8Array) => SubmittableExtrinsic<ApiType>, [ActivateOpeningAt, OpeningPolicyCommitment, Bytes, OpeningType]>;
      /**
       * Apply on a worker opening.
       **/
      applyOnOpening: AugmentedSubmittable<(memberId: MemberId | AnyNumber | Uint8Array, openingId: OpeningId | AnyNumber | Uint8Array, roleAccountId: AccountId | string | Uint8Array, optRoleStakeBalance: Option<BalanceOf> | null | object | string | Uint8Array, optApplicationStakeBalance: Option<BalanceOf> | null | object | string | Uint8Array, humanReadableText: Bytes | string | Uint8Array) => SubmittableExtrinsic<ApiType>, [MemberId, OpeningId, AccountId, Option<BalanceOf>, Option<BalanceOf>, Bytes]>;
      /**
       * Begin reviewing, and therefore not accepting new applications.
       * Require signed leader origin or the root (to begin review applications for the leader position).
       **/
      beginApplicantReview: AugmentedSubmittable<(openingId: OpeningId | AnyNumber | Uint8Array) => SubmittableExtrinsic<ApiType>, [OpeningId]>;
      /**
       * Decreases the worker/lead stake and returns the remainder to the worker role_account_id.
       * Can be decreased to zero, no actions on zero stake.
       * Require signed leader origin or the root (to decrease the leader stake).
       **/
      decreaseStake: AugmentedSubmittable<(workerId: WorkerId | AnyNumber | Uint8Array, balance: BalanceOf | AnyNumber | Uint8Array) => SubmittableExtrinsic<ApiType>, [WorkerId, BalanceOf]>;
      /**
       * Fill opening for worker/lead.
       * Require signed leader origin or the root (to fill opening for the leader position).
       **/
      fillOpening: AugmentedSubmittable<(openingId: OpeningId | AnyNumber | Uint8Array, successfulApplicationIds: ApplicationIdSet, rewardPolicy: Option<RewardPolicy> | null | object | string | Uint8Array) => SubmittableExtrinsic<ApiType>, [OpeningId, ApplicationIdSet, Option<RewardPolicy>]>;
      /**
       * Increases the worker/lead stake, demands a worker origin. Transfers tokens from the worker
       * role_account_id to the stake. No limits on the stake.
       **/
      increaseStake: AugmentedSubmittable<(workerId: WorkerId | AnyNumber | Uint8Array, balance: BalanceOf | AnyNumber | Uint8Array) => SubmittableExtrinsic<ApiType>, [WorkerId, BalanceOf]>;
      /**
       * Leave the role by the active worker.
       **/
      leaveRole: AugmentedSubmittable<(workerId: WorkerId | AnyNumber | Uint8Array, rationaleText: Bytes | string | Uint8Array) => SubmittableExtrinsic<ApiType>, [WorkerId, Bytes]>;
      /**
       * Sets the capacity to enable working group budget. Requires root origin.
       **/
      setMintCapacity: AugmentedSubmittable<(newCapacity: BalanceOf | AnyNumber | Uint8Array) => SubmittableExtrinsic<ApiType>, [BalanceOf]>;
      /**
       * Slashes the worker stake, demands a leader origin. No limits, no actions on zero stake.
       * If slashing balance greater than the existing stake - stake is slashed to zero.
       * Require signed leader origin or the root (to slash the leader stake).
       **/
      slashStake: AugmentedSubmittable<(workerId: WorkerId | AnyNumber | Uint8Array, balance: BalanceOf | AnyNumber | Uint8Array) => SubmittableExtrinsic<ApiType>, [WorkerId, BalanceOf]>;
      /**
       * Terminate the worker application. Can be done by the lead only.
       **/
      terminateApplication: AugmentedSubmittable<(applicationId: ApplicationId | AnyNumber | Uint8Array) => SubmittableExtrinsic<ApiType>, [ApplicationId]>;
      /**
       * Terminate the active worker by the lead.
       * Require signed leader origin or the root (to terminate the leader role).
       **/
      terminateRole: AugmentedSubmittable<(workerId: WorkerId | AnyNumber | Uint8Array, rationaleText: Bytes | string | Uint8Array, slashStake: bool | boolean | Uint8Array) => SubmittableExtrinsic<ApiType>, [WorkerId, Bytes, bool]>;
      /**
       * Update the reward account associated with a set reward relationship for the active worker.
       **/
      updateRewardAccount: AugmentedSubmittable<(workerId: WorkerId | AnyNumber | Uint8Array, newRewardAccountId: AccountId | string | Uint8Array) => SubmittableExtrinsic<ApiType>, [WorkerId, AccountId]>;
      /**
       * Update the reward amount associated with a set reward relationship for the active worker.
       * Require signed leader origin or the root (to update leader reward amount).
       **/
      updateRewardAmount: AugmentedSubmittable<(workerId: WorkerId | AnyNumber | Uint8Array, newAmount: BalanceOfMint | AnyNumber | Uint8Array) => SubmittableExtrinsic<ApiType>, [WorkerId, BalanceOfMint]>;
      /**
       * Update the associated role account of the active worker/lead.
       **/
      updateRoleAccount: AugmentedSubmittable<(workerId: WorkerId | AnyNumber | Uint8Array, newRoleAccountId: AccountId | string | Uint8Array) => SubmittableExtrinsic<ApiType>, [WorkerId, AccountId]>;
      /**
       * Withdraw the worker application. Can be done by the worker itself only.
       **/
      withdrawApplication: AugmentedSubmittable<(applicationId: ApplicationId | AnyNumber | Uint8Array) => SubmittableExtrinsic<ApiType>, [ApplicationId]>;
    };
    finalityTracker: {
      /**
       * Hint that the author of this block thinks the best finalized
       * block is the given number.
       **/
      finalHint: AugmentedSubmittable<(hint: Compact<BlockNumber> | AnyNumber | Uint8Array) => SubmittableExtrinsic<ApiType>, [Compact<BlockNumber>]>;
    };
    forum: {
      /**
       * Edit post text
       **/
      addPost: AugmentedSubmittable<(threadId: ThreadId | AnyNumber | Uint8Array, text: Bytes | string | Uint8Array) => SubmittableExtrinsic<ApiType>, [ThreadId, Bytes]>;
      /**
       * Add a new category.
       **/
      createCategory: AugmentedSubmittable<(parent: Option<CategoryId> | null | object | string | Uint8Array, title: Bytes | string | Uint8Array, description: Bytes | string | Uint8Array) => SubmittableExtrinsic<ApiType>, [Option<CategoryId>, Bytes, Bytes]>;
      /**
       * Create new thread in category
       **/
      createThread: AugmentedSubmittable<(categoryId: CategoryId | AnyNumber | Uint8Array, title: Bytes | string | Uint8Array, text: Bytes | string | Uint8Array) => SubmittableExtrinsic<ApiType>, [CategoryId, Bytes, Bytes]>;
      /**
       * Edit post text
       **/
      editPostText: AugmentedSubmittable<(postId: PostId | AnyNumber | Uint8Array, newText: Bytes | string | Uint8Array) => SubmittableExtrinsic<ApiType>, [PostId, Bytes]>;
      /**
       * Moderate post
       **/
      moderatePost: AugmentedSubmittable<(postId: PostId | AnyNumber | Uint8Array, rationale: Bytes | string | Uint8Array) => SubmittableExtrinsic<ApiType>, [PostId, Bytes]>;
      /**
       * Moderate thread
       **/
      moderateThread: AugmentedSubmittable<(threadId: ThreadId | AnyNumber | Uint8Array, rationale: Bytes | string | Uint8Array) => SubmittableExtrinsic<ApiType>, [ThreadId, Bytes]>;
      /**
       * Set forum sudo.
       **/
      setForumSudo: AugmentedSubmittable<(newForumSudo: Option<AccountId> | null | object | string | Uint8Array) => SubmittableExtrinsic<ApiType>, [Option<AccountId>]>;
      /**
       * Update category
       **/
      updateCategory: AugmentedSubmittable<(categoryId: CategoryId | AnyNumber | Uint8Array, newArchivalStatus: Option<bool> | null | object | string | Uint8Array, newDeletionStatus: Option<bool> | null | object | string | Uint8Array) => SubmittableExtrinsic<ApiType>, [CategoryId, Option<bool>, Option<bool>]>;
    };
    grandpa: {
      /**
       * Note that the current authority set of the GRANDPA finality gadget has
       * stalled. This will trigger a forced authority set change at the beginning
       * of the next session, to be enacted `delay` blocks after that. The delay
       * should be high enough to safely assume that the block signalling the
       * forced change will not be re-orged (e.g. 1000 blocks). The GRANDPA voters
       * will start the new authority set using the given finalized block as base.
       * Only callable by root.
       **/
      noteStalled: AugmentedSubmittable<(delay: BlockNumber | AnyNumber | Uint8Array, bestFinalizedBlockNumber: BlockNumber | AnyNumber | Uint8Array) => SubmittableExtrinsic<ApiType>, [BlockNumber, BlockNumber]>;
      /**
       * Report voter equivocation/misbehavior. This method will verify the
       * equivocation proof and validate the given key ownership proof
       * against the extracted offender. If both are valid, the offence
       * will be reported.
       **/
      reportEquivocation: AugmentedSubmittable<(equivocationProof: GrandpaEquivocationProof | { setId?: any; equivocation?: any } | string | Uint8Array, keyOwnerProof: KeyOwnerProof | { session?: any; trieNodes?: any; validatorCount?: any } | string | Uint8Array) => SubmittableExtrinsic<ApiType>, [GrandpaEquivocationProof, KeyOwnerProof]>;
      /**
       * Report voter equivocation/misbehavior. This method will verify the
       * equivocation proof and validate the given key ownership proof
       * against the extracted offender. If both are valid, the offence
       * will be reported.
       * 
       * This extrinsic must be called unsigned and it is expected that only
       * block authors will call it (validated in `ValidateUnsigned`), as such
       * if the block author is defined it will be defined as the equivocation
       * reporter.
       **/
      reportEquivocationUnsigned: AugmentedSubmittable<(equivocationProof: GrandpaEquivocationProof | { setId?: any; equivocation?: any } | string | Uint8Array, keyOwnerProof: KeyOwnerProof | { session?: any; trieNodes?: any; validatorCount?: any } | string | Uint8Array) => SubmittableExtrinsic<ApiType>, [GrandpaEquivocationProof, KeyOwnerProof]>;
    };
    imOnline: {
      /**
       * # <weight>
       * - Complexity: `O(K + E)` where K is length of `Keys` (heartbeat.validators_len)
       * and E is length of `heartbeat.network_state.external_address`
       * - `O(K)`: decoding of length `K`
       * - `O(E)`: decoding/encoding of length `E`
       * - DbReads: pallet_session `Validators`, pallet_session `CurrentIndex`, `Keys`,
       * `ReceivedHeartbeats`
       * - DbWrites: `ReceivedHeartbeats`
       * # </weight>
       **/
      heartbeat: AugmentedSubmittable<(heartbeat: Heartbeat | { blockNumber?: any; networkState?: any; sessionIndex?: any; authorityIndex?: any; validatorsLen?: any } | string | Uint8Array, signature: Signature | string | Uint8Array) => SubmittableExtrinsic<ApiType>, [Heartbeat, Signature]>;
    };
    members: {
      addScreenedMember: AugmentedSubmittable<(newMemberAccount: AccountId | string | Uint8Array, handle: Option<Bytes> | null | object | string | Uint8Array, avatarUri: Option<Bytes> | null | object | string | Uint8Array, about: Option<Bytes> | null | object | string | Uint8Array) => SubmittableExtrinsic<ApiType>, [AccountId, Option<Bytes>, Option<Bytes>, Option<Bytes>]>;
      /**
       * Non-members can buy membership
       **/
      buyMembership: AugmentedSubmittable<(paidTermsId: PaidTermId | AnyNumber | Uint8Array, handle: Option<Bytes> | null | object | string | Uint8Array, avatarUri: Option<Bytes> | null | object | string | Uint8Array, about: Option<Bytes> | null | object | string | Uint8Array) => SubmittableExtrinsic<ApiType>, [PaidTermId, Option<Bytes>, Option<Bytes>, Option<Bytes>]>;
      /**
       * Change member's about text
       **/
      changeMemberAboutText: AugmentedSubmittable<(memberId: MemberId | AnyNumber | Uint8Array, text: Bytes | string | Uint8Array) => SubmittableExtrinsic<ApiType>, [MemberId, Bytes]>;
      /**
       * Change member's avatar
       **/
      changeMemberAvatar: AugmentedSubmittable<(memberId: MemberId | AnyNumber | Uint8Array, uri: Bytes | string | Uint8Array) => SubmittableExtrinsic<ApiType>, [MemberId, Bytes]>;
      /**
       * Change member's handle. Will ensure new handle is unique and old one will be available
       * for other members to use.
       **/
      changeMemberHandle: AugmentedSubmittable<(memberId: MemberId | AnyNumber | Uint8Array, handle: Bytes | string | Uint8Array) => SubmittableExtrinsic<ApiType>, [MemberId, Bytes]>;
      setControllerAccount: AugmentedSubmittable<(memberId: MemberId | AnyNumber | Uint8Array, newControllerAccount: AccountId | string | Uint8Array) => SubmittableExtrinsic<ApiType>, [MemberId, AccountId]>;
      setRootAccount: AugmentedSubmittable<(memberId: MemberId | AnyNumber | Uint8Array, newRootAccount: AccountId | string | Uint8Array) => SubmittableExtrinsic<ApiType>, [MemberId, AccountId]>;
      setScreeningAuthority: AugmentedSubmittable<(authority: AccountId | string | Uint8Array) => SubmittableExtrinsic<ApiType>, [AccountId]>;
      /**
       * Update member's all or some of handle, avatar and about text.
       **/
      updateMembership: AugmentedSubmittable<(memberId: MemberId | AnyNumber | Uint8Array, handle: Option<Bytes> | null | object | string | Uint8Array, avatarUri: Option<Bytes> | null | object | string | Uint8Array, about: Option<Bytes> | null | object | string | Uint8Array) => SubmittableExtrinsic<ApiType>, [MemberId, Option<Bytes>, Option<Bytes>, Option<Bytes>]>;
    };
    memo: {
      updateMemo: AugmentedSubmittable<(memo: MemoText | string) => SubmittableExtrinsic<ApiType>, [MemoText]>;
    };
    proposalsCodex: {
      /**
       * Create 'Add working group leader opening' proposal type.
       * This proposal uses `add_opening()` extrinsic from the Joystream `working group` module.
       **/
      createAddWorkingGroupLeaderOpeningProposal: AugmentedSubmittable<(memberId: MemberId | AnyNumber | Uint8Array, title: Bytes | string | Uint8Array, description: Bytes | string | Uint8Array, stakeBalance: Option<BalanceOf> | null | object | string | Uint8Array, addOpeningParameters: AddOpeningParameters | { activate_at?: any; commitment?: any; human_readable_text?: any; working_group?: any } | string | Uint8Array) => SubmittableExtrinsic<ApiType>, [MemberId, Bytes, Bytes, Option<BalanceOf>, AddOpeningParameters]>;
      /**
       * Create 'Begin review working group leader applications' proposal type.
       * This proposal uses `begin_applicant_review()` extrinsic from the Joystream `working group` module.
       **/
<<<<<<< HEAD
      createBeginReviewWorkingGroupLeaderApplicationsProposal: AugmentedSubmittable<(memberId: MemberId | AnyNumber | Uint8Array, title: Bytes | string | Uint8Array, description: Bytes | string | Uint8Array, stakeBalance: Option<BalanceOf> | null | object | string | Uint8Array, openingId: OpeningId | AnyNumber | Uint8Array, workingGroup: WorkingGroup | 'Storage' | 'Content' | 'Distribution' | number | Uint8Array) => SubmittableExtrinsic<ApiType>, [MemberId, Bytes, Bytes, Option<BalanceOf>, OpeningId, WorkingGroup]>;
=======
      createBeginReviewWorkingGroupLeaderApplicationsProposal: AugmentedSubmittable<(memberId: MemberId | AnyNumber | Uint8Array, title: Bytes | string | Uint8Array, description: Bytes | string | Uint8Array, stakeBalance: Option<BalanceOf> | null | object | string | Uint8Array, openingId: OpeningId | AnyNumber | Uint8Array, workingGroup: WorkingGroup | 'Forum' | 'Storage' | 'Content' | 'Distribution' | number | Uint8Array) => SubmittableExtrinsic<ApiType>, [MemberId, Bytes, Bytes, Option<BalanceOf>, OpeningId, WorkingGroup]>;
>>>>>>> cf02ca43
      /**
       * Create 'decrease working group leader stake' proposal type.
       * This proposal uses `decrease_stake()` extrinsic from the `working-group`  module.
       **/
<<<<<<< HEAD
      createDecreaseWorkingGroupLeaderStakeProposal: AugmentedSubmittable<(memberId: MemberId | AnyNumber | Uint8Array, title: Bytes | string | Uint8Array, description: Bytes | string | Uint8Array, stakeBalance: Option<BalanceOf> | null | object | string | Uint8Array, workerId: WorkerId | AnyNumber | Uint8Array, decreasingStake: BalanceOf | AnyNumber | Uint8Array, workingGroup: WorkingGroup | 'Storage' | 'Content' | 'Distribution' | number | Uint8Array) => SubmittableExtrinsic<ApiType>, [MemberId, Bytes, Bytes, Option<BalanceOf>, WorkerId, BalanceOf, WorkingGroup]>;
=======
      createDecreaseWorkingGroupLeaderStakeProposal: AugmentedSubmittable<(memberId: MemberId | AnyNumber | Uint8Array, title: Bytes | string | Uint8Array, description: Bytes | string | Uint8Array, stakeBalance: Option<BalanceOf> | null | object | string | Uint8Array, workerId: WorkerId | AnyNumber | Uint8Array, decreasingStake: BalanceOf | AnyNumber | Uint8Array, workingGroup: WorkingGroup | 'Forum' | 'Storage' | 'Content' | 'Distribution' | number | Uint8Array) => SubmittableExtrinsic<ApiType>, [MemberId, Bytes, Bytes, Option<BalanceOf>, WorkerId, BalanceOf, WorkingGroup]>;
>>>>>>> cf02ca43
      /**
       * Create 'Fill working group leader opening' proposal type.
       * This proposal uses `fill_opening()` extrinsic from the Joystream `working group` module.
       **/
      createFillWorkingGroupLeaderOpeningProposal: AugmentedSubmittable<(memberId: MemberId | AnyNumber | Uint8Array, title: Bytes | string | Uint8Array, description: Bytes | string | Uint8Array, stakeBalance: Option<BalanceOf> | null | object | string | Uint8Array, fillOpeningParameters: FillOpeningParameters | { opening_id?: any; successful_application_id?: any; reward_policy?: any; working_group?: any } | string | Uint8Array) => SubmittableExtrinsic<ApiType>, [MemberId, Bytes, Bytes, Option<BalanceOf>, FillOpeningParameters]>;
      /**
       * Create 'Runtime upgrade' proposal type. Runtime upgrade can be initiated only by
       * members from the hardcoded list `RuntimeUpgradeProposalAllowedProposers`
       **/
      createRuntimeUpgradeProposal: AugmentedSubmittable<(memberId: MemberId | AnyNumber | Uint8Array, title: Bytes | string | Uint8Array, description: Bytes | string | Uint8Array, stakeBalance: Option<BalanceOf> | null | object | string | Uint8Array, wasm: Bytes | string | Uint8Array) => SubmittableExtrinsic<ApiType>, [MemberId, Bytes, Bytes, Option<BalanceOf>, Bytes]>;
      /**
       * Create 'Set election parameters' proposal type. This proposal uses `set_election_parameters()`
       * extrinsic from the `governance::election module`.
       **/
      createSetElectionParametersProposal: AugmentedSubmittable<(memberId: MemberId | AnyNumber | Uint8Array, title: Bytes | string | Uint8Array, description: Bytes | string | Uint8Array, stakeBalance: Option<BalanceOf> | null | object | string | Uint8Array, electionParameters: ElectionParameters | { announcing_period?: any; voting_period?: any; revealing_period?: any; council_size?: any; candidacy_limit?: any; new_term_duration?: any; min_council_stake?: any; min_voting_stake?: any } | string | Uint8Array) => SubmittableExtrinsic<ApiType>, [MemberId, Bytes, Bytes, Option<BalanceOf>, ElectionParameters]>;
      /**
       * Create 'Evict storage provider' proposal type.
       * This proposal uses `set_validator_count()` extrinsic from the Substrate `staking`  module.
       **/
      createSetValidatorCountProposal: AugmentedSubmittable<(memberId: MemberId | AnyNumber | Uint8Array, title: Bytes | string | Uint8Array, description: Bytes | string | Uint8Array, stakeBalance: Option<BalanceOf> | null | object | string | Uint8Array, newValidatorCount: u32 | AnyNumber | Uint8Array) => SubmittableExtrinsic<ApiType>, [MemberId, Bytes, Bytes, Option<BalanceOf>, u32]>;
      /**
       * Create 'set working group leader reward' proposal type.
       * This proposal uses `update_reward_amount()` extrinsic from the `working-group`  module.
       **/
<<<<<<< HEAD
      createSetWorkingGroupLeaderRewardProposal: AugmentedSubmittable<(memberId: MemberId | AnyNumber | Uint8Array, title: Bytes | string | Uint8Array, description: Bytes | string | Uint8Array, stakeBalance: Option<BalanceOf> | null | object | string | Uint8Array, workerId: WorkerId | AnyNumber | Uint8Array, rewardAmount: BalanceOfMint | AnyNumber | Uint8Array, workingGroup: WorkingGroup | 'Storage' | 'Content' | 'Distribution' | number | Uint8Array) => SubmittableExtrinsic<ApiType>, [MemberId, Bytes, Bytes, Option<BalanceOf>, WorkerId, BalanceOfMint, WorkingGroup]>;
=======
      createSetWorkingGroupLeaderRewardProposal: AugmentedSubmittable<(memberId: MemberId | AnyNumber | Uint8Array, title: Bytes | string | Uint8Array, description: Bytes | string | Uint8Array, stakeBalance: Option<BalanceOf> | null | object | string | Uint8Array, workerId: WorkerId | AnyNumber | Uint8Array, rewardAmount: BalanceOfMint | AnyNumber | Uint8Array, workingGroup: WorkingGroup | 'Forum' | 'Storage' | 'Content' | 'Distribution' | number | Uint8Array) => SubmittableExtrinsic<ApiType>, [MemberId, Bytes, Bytes, Option<BalanceOf>, WorkerId, BalanceOfMint, WorkingGroup]>;
>>>>>>> cf02ca43
      /**
       * Create 'Set working group mint capacity' proposal type.
       * This proposal uses `set_mint_capacity()` extrinsic from the `working-group`  module.
       **/
<<<<<<< HEAD
      createSetWorkingGroupMintCapacityProposal: AugmentedSubmittable<(memberId: MemberId | AnyNumber | Uint8Array, title: Bytes | string | Uint8Array, description: Bytes | string | Uint8Array, stakeBalance: Option<BalanceOf> | null | object | string | Uint8Array, mintBalance: BalanceOfMint | AnyNumber | Uint8Array, workingGroup: WorkingGroup | 'Storage' | 'Content' | 'Distribution' | number | Uint8Array) => SubmittableExtrinsic<ApiType>, [MemberId, Bytes, Bytes, Option<BalanceOf>, BalanceOfMint, WorkingGroup]>;
=======
      createSetWorkingGroupMintCapacityProposal: AugmentedSubmittable<(memberId: MemberId | AnyNumber | Uint8Array, title: Bytes | string | Uint8Array, description: Bytes | string | Uint8Array, stakeBalance: Option<BalanceOf> | null | object | string | Uint8Array, mintBalance: BalanceOfMint | AnyNumber | Uint8Array, workingGroup: WorkingGroup | 'Forum' | 'Storage' | 'Content' | 'Distribution' | number | Uint8Array) => SubmittableExtrinsic<ApiType>, [MemberId, Bytes, Bytes, Option<BalanceOf>, BalanceOfMint, WorkingGroup]>;
>>>>>>> cf02ca43
      /**
       * Create 'slash working group leader stake' proposal type.
       * This proposal uses `slash_stake()` extrinsic from the `working-group`  module.
       **/
<<<<<<< HEAD
      createSlashWorkingGroupLeaderStakeProposal: AugmentedSubmittable<(memberId: MemberId | AnyNumber | Uint8Array, title: Bytes | string | Uint8Array, description: Bytes | string | Uint8Array, stakeBalance: Option<BalanceOf> | null | object | string | Uint8Array, workerId: WorkerId | AnyNumber | Uint8Array, slashingStake: BalanceOf | AnyNumber | Uint8Array, workingGroup: WorkingGroup | 'Storage' | 'Content' | 'Distribution' | number | Uint8Array) => SubmittableExtrinsic<ApiType>, [MemberId, Bytes, Bytes, Option<BalanceOf>, WorkerId, BalanceOf, WorkingGroup]>;
=======
      createSlashWorkingGroupLeaderStakeProposal: AugmentedSubmittable<(memberId: MemberId | AnyNumber | Uint8Array, title: Bytes | string | Uint8Array, description: Bytes | string | Uint8Array, stakeBalance: Option<BalanceOf> | null | object | string | Uint8Array, workerId: WorkerId | AnyNumber | Uint8Array, slashingStake: BalanceOf | AnyNumber | Uint8Array, workingGroup: WorkingGroup | 'Forum' | 'Storage' | 'Content' | 'Distribution' | number | Uint8Array) => SubmittableExtrinsic<ApiType>, [MemberId, Bytes, Bytes, Option<BalanceOf>, WorkerId, BalanceOf, WorkingGroup]>;
>>>>>>> cf02ca43
      /**
       * Create 'Spending' proposal type.
       * This proposal uses `spend_from_council_mint()` extrinsic from the `governance::council`  module.
       **/
      createSpendingProposal: AugmentedSubmittable<(memberId: MemberId | AnyNumber | Uint8Array, title: Bytes | string | Uint8Array, description: Bytes | string | Uint8Array, stakeBalance: Option<BalanceOf> | null | object | string | Uint8Array, balance: BalanceOfMint | AnyNumber | Uint8Array, destination: AccountId | string | Uint8Array) => SubmittableExtrinsic<ApiType>, [MemberId, Bytes, Bytes, Option<BalanceOf>, BalanceOfMint, AccountId]>;
      /**
       * Create 'terminate working group leader rolw' proposal type.
       * This proposal uses `terminate_role()` extrinsic from the `working-group`  module.
       **/
      createTerminateWorkingGroupLeaderRoleProposal: AugmentedSubmittable<(memberId: MemberId | AnyNumber | Uint8Array, title: Bytes | string | Uint8Array, description: Bytes | string | Uint8Array, stakeBalance: Option<BalanceOf> | null | object | string | Uint8Array, terminateRoleParameters: TerminateRoleParameters | { worker_id?: any; rationale?: any; slash?: any; working_group?: any } | string | Uint8Array) => SubmittableExtrinsic<ApiType>, [MemberId, Bytes, Bytes, Option<BalanceOf>, TerminateRoleParameters]>;
      /**
       * Create 'Text (signal)' proposal type.
       **/
      createTextProposal: AugmentedSubmittable<(memberId: MemberId | AnyNumber | Uint8Array, title: Bytes | string | Uint8Array, description: Bytes | string | Uint8Array, stakeBalance: Option<BalanceOf> | null | object | string | Uint8Array, text: Bytes | string | Uint8Array) => SubmittableExtrinsic<ApiType>, [MemberId, Bytes, Bytes, Option<BalanceOf>, Bytes]>;
      /**
       * Runtime upgrade proposal extrinsic.
       * Should be used as callable object to pass to the `engine` module.
       **/
      executeRuntimeUpgradeProposal: AugmentedSubmittable<(wasm: Bytes | string | Uint8Array) => SubmittableExtrinsic<ApiType>, [Bytes]>;
      /**
       * Text proposal extrinsic. Should be used as callable object to pass to the `engine` module.
       **/
      executeTextProposal: AugmentedSubmittable<(text: Bytes | string | Uint8Array) => SubmittableExtrinsic<ApiType>, [Bytes]>;
    };
    proposalsDiscussion: {
      /**
       * Adds a post with author origin check.
       **/
      addPost: AugmentedSubmittable<(postAuthorId: MemberId | AnyNumber | Uint8Array, threadId: ThreadId | AnyNumber | Uint8Array, text: Bytes | string | Uint8Array) => SubmittableExtrinsic<ApiType>, [MemberId, ThreadId, Bytes]>;
      /**
       * Updates a post with author origin check. Update attempts number is limited.
       **/
      updatePost: AugmentedSubmittable<(postAuthorId: MemberId | AnyNumber | Uint8Array, threadId: ThreadId | AnyNumber | Uint8Array, postId: PostId | AnyNumber | Uint8Array, text: Bytes | string | Uint8Array) => SubmittableExtrinsic<ApiType>, [MemberId, ThreadId, PostId, Bytes]>;
    };
    proposalsEngine: {
      /**
       * Cancel a proposal by its original proposer.
       **/
      cancelProposal: AugmentedSubmittable<(proposerId: MemberId | AnyNumber | Uint8Array, proposalId: ProposalId | AnyNumber | Uint8Array) => SubmittableExtrinsic<ApiType>, [MemberId, ProposalId]>;
      /**
       * Veto a proposal. Must be root.
       **/
      vetoProposal: AugmentedSubmittable<(proposalId: ProposalId | AnyNumber | Uint8Array) => SubmittableExtrinsic<ApiType>, [ProposalId]>;
      /**
       * Vote extrinsic. Conditions:  origin must allow votes.
       **/
      vote: AugmentedSubmittable<(voterId: MemberId | AnyNumber | Uint8Array, proposalId: ProposalId | AnyNumber | Uint8Array, vote: VoteKind | 'Approve' | 'Reject' | 'Slash' | 'Abstain' | number | Uint8Array) => SubmittableExtrinsic<ApiType>, [MemberId, ProposalId, VoteKind]>;
    };
    session: {
      /**
       * Removes any session key(s) of the function caller.
       * This doesn't take effect until the next session.
       * 
       * The dispatch origin of this function must be signed.
       * 
       * # <weight>
       * - Complexity: `O(1)` in number of key types.
       * Actual cost depends on the number of length of `T::Keys::key_ids()` which is fixed.
       * - DbReads: `T::ValidatorIdOf`, `NextKeys`, `origin account`
       * - DbWrites: `NextKeys`, `origin account`
       * - DbWrites per key id: `KeyOwnder`
       * # </weight>
       **/
      purgeKeys: AugmentedSubmittable<() => SubmittableExtrinsic<ApiType>, []>;
      /**
       * Sets the session key(s) of the function caller to `keys`.
       * Allows an account to set its session key prior to becoming a validator.
       * This doesn't take effect until the next session.
       * 
       * The dispatch origin of this function must be signed.
       * 
       * # <weight>
       * - Complexity: `O(1)`
       * Actual cost depends on the number of length of `T::Keys::key_ids()` which is fixed.
       * - DbReads: `origin account`, `T::ValidatorIdOf`, `NextKeys`
       * - DbWrites: `origin account`, `NextKeys`
       * - DbReads per key id: `KeyOwner`
       * - DbWrites per key id: `KeyOwner`
       * # </weight>
       **/
      setKeys: AugmentedSubmittable<(keys: Keys, proof: Bytes | string | Uint8Array) => SubmittableExtrinsic<ApiType>, [Keys, Bytes]>;
    };
    staking: {
      /**
       * Take the origin account as a stash and lock up `value` of its balance. `controller` will
       * be the account that controls it.
       * 
       * `value` must be more than the `minimum_balance` specified by `T::Currency`.
       * 
       * The dispatch origin for this call must be _Signed_ by the stash account.
       * 
       * Emits `Bonded`.
       * 
       * # <weight>
       * - Independent of the arguments. Moderate complexity.
       * - O(1).
       * - Three extra DB entries.
       * 
       * NOTE: Two of the storage writes (`Self::bonded`, `Self::payee`) are _never_ cleaned
       * unless the `origin` falls below _existential deposit_ and gets removed as dust.
       * ------------------
       * Weight: O(1)
       * DB Weight:
       * - Read: Bonded, Ledger, [Origin Account], Current Era, History Depth, Locks
       * - Write: Bonded, Payee, [Origin Account], Locks, Ledger
       * # </weight>
       **/
      bond: AugmentedSubmittable<(controller: LookupSource | string | Uint8Array, value: Compact<BalanceOf> | AnyNumber | Uint8Array, payee: RewardDestination | { Staked: any } | { Stash: any } | { Controller: any } | { Account: any } | string | Uint8Array) => SubmittableExtrinsic<ApiType>, [LookupSource, Compact<BalanceOf>, RewardDestination]>;
      /**
       * Add some extra amount that have appeared in the stash `free_balance` into the balance up
       * for staking.
       * 
       * Use this if there are additional funds in your stash account that you wish to bond.
       * Unlike [`bond`] or [`unbond`] this function does not impose any limitation on the amount
       * that can be added.
       * 
       * The dispatch origin for this call must be _Signed_ by the stash, not the controller and
       * it can be only called when [`EraElectionStatus`] is `Closed`.
       * 
       * Emits `Bonded`.
       * 
       * # <weight>
       * - Independent of the arguments. Insignificant complexity.
       * - O(1).
       * - One DB entry.
       * ------------
       * DB Weight:
       * - Read: Era Election Status, Bonded, Ledger, [Origin Account], Locks
       * - Write: [Origin Account], Locks, Ledger
       * # </weight>
       **/
      bondExtra: AugmentedSubmittable<(maxAdditional: Compact<BalanceOf> | AnyNumber | Uint8Array) => SubmittableExtrinsic<ApiType>, [Compact<BalanceOf>]>;
      /**
       * Cancel enactment of a deferred slash.
       * 
       * Can be called by the `T::SlashCancelOrigin`.
       * 
       * Parameters: era and indices of the slashes for that era to kill.
       * 
       * # <weight>
       * Complexity: O(U + S)
       * with U unapplied slashes weighted with U=1000
       * and S is the number of slash indices to be canceled.
       * - Read: Unapplied Slashes
       * - Write: Unapplied Slashes
       * # </weight>
       **/
      cancelDeferredSlash: AugmentedSubmittable<(era: EraIndex | AnyNumber | Uint8Array, slashIndices: Vec<u32> | (u32 | AnyNumber | Uint8Array)[]) => SubmittableExtrinsic<ApiType>, [EraIndex, Vec<u32>]>;
      /**
       * Declare no desire to either validate or nominate.
       * 
       * Effects will be felt at the beginning of the next era.
       * 
       * The dispatch origin for this call must be _Signed_ by the controller, not the stash.
       * And, it can be only called when [`EraElectionStatus`] is `Closed`.
       * 
       * # <weight>
       * - Independent of the arguments. Insignificant complexity.
       * - Contains one read.
       * - Writes are limited to the `origin` account key.
       * --------
       * Weight: O(1)
       * DB Weight:
       * - Read: EraElectionStatus, Ledger
       * - Write: Validators, Nominators
       * # </weight>
       **/
      chill: AugmentedSubmittable<() => SubmittableExtrinsic<ApiType>, []>;
      /**
       * Force there to be a new era at the end of the next session. After this, it will be
       * reset to normal (non-forced) behaviour.
       * 
       * The dispatch origin must be Root.
       * 
       * # <weight>
       * - No arguments.
       * - Weight: O(1)
       * - Write ForceEra
       * # </weight>
       **/
      forceNewEra: AugmentedSubmittable<() => SubmittableExtrinsic<ApiType>, []>;
      /**
       * Force there to be a new era at the end of sessions indefinitely.
       * 
       * The dispatch origin must be Root.
       * 
       * # <weight>
       * - Weight: O(1)
       * - Write: ForceEra
       * # </weight>
       **/
      forceNewEraAlways: AugmentedSubmittable<() => SubmittableExtrinsic<ApiType>, []>;
      /**
       * Force there to be no new eras indefinitely.
       * 
       * The dispatch origin must be Root.
       * 
       * # <weight>
       * - No arguments.
       * - Weight: O(1)
       * - Write: ForceEra
       * # </weight>
       **/
      forceNoEras: AugmentedSubmittable<() => SubmittableExtrinsic<ApiType>, []>;
      /**
       * Force a current staker to become completely unstaked, immediately.
       * 
       * The dispatch origin must be Root.
       * 
       * # <weight>
       * O(S) where S is the number of slashing spans to be removed
       * Reads: Bonded, Slashing Spans, Account, Locks
       * Writes: Bonded, Slashing Spans (if S > 0), Ledger, Payee, Validators, Nominators, Account, Locks
       * Writes Each: SpanSlash * S
       * # </weight>
       **/
      forceUnstake: AugmentedSubmittable<(stash: AccountId | string | Uint8Array, numSlashingSpans: u32 | AnyNumber | Uint8Array) => SubmittableExtrinsic<ApiType>, [AccountId, u32]>;
      /**
       * Increments the ideal number of validators.
       * 
       * The dispatch origin must be Root.
       * 
       * # <weight>
       * Same as [`set_validator_count`].
       * # </weight>
       **/
      increaseValidatorCount: AugmentedSubmittable<(additional: Compact<u32> | AnyNumber | Uint8Array) => SubmittableExtrinsic<ApiType>, [Compact<u32>]>;
      /**
       * Declare the desire to nominate `targets` for the origin controller.
       * 
       * Effects will be felt at the beginning of the next era. This can only be called when
       * [`EraElectionStatus`] is `Closed`.
       * 
       * The dispatch origin for this call must be _Signed_ by the controller, not the stash.
       * And, it can be only called when [`EraElectionStatus`] is `Closed`.
       * 
       * # <weight>
       * - The transaction's complexity is proportional to the size of `targets` (N)
       * which is capped at CompactAssignments::LIMIT (MAX_NOMINATIONS).
       * - Both the reads and writes follow a similar pattern.
       * ---------
       * Weight: O(N)
       * where N is the number of targets
       * DB Weight:
       * - Reads: Era Election Status, Ledger, Current Era
       * - Writes: Validators, Nominators
       * # </weight>
       **/
      nominate: AugmentedSubmittable<(targets: Vec<LookupSource> | (LookupSource | string | Uint8Array)[]) => SubmittableExtrinsic<ApiType>, [Vec<LookupSource>]>;
      /**
       * Pay out all the stakers behind a single validator for a single era.
       * 
       * - `validator_stash` is the stash account of the validator. Their nominators, up to
       * `T::MaxNominatorRewardedPerValidator`, will also receive their rewards.
       * - `era` may be any era between `[current_era - history_depth; current_era]`.
       * 
       * The origin of this call must be _Signed_. Any account can call this function, even if
       * it is not one of the stakers.
       * 
       * This can only be called when [`EraElectionStatus`] is `Closed`.
       * 
       * # <weight>
       * - Time complexity: at most O(MaxNominatorRewardedPerValidator).
       * - Contains a limited number of reads and writes.
       * -----------
       * N is the Number of payouts for the validator (including the validator)
       * Weight:
       * - Reward Destination Staked: O(N)
       * - Reward Destination Controller (Creating): O(N)
       * DB Weight:
       * - Read: EraElectionStatus, CurrentEra, HistoryDepth, ErasValidatorReward,
       * ErasStakersClipped, ErasRewardPoints, ErasValidatorPrefs (8 items)
       * - Read Each: Bonded, Ledger, Payee, Locks, System Account (5 items)
       * - Write Each: System Account, Locks, Ledger (3 items)
       * 
       * NOTE: weights are assuming that payouts are made to alive stash account (Staked).
       * Paying even a dead controller is cheaper weight-wise. We don't do any refunds here.
       * # </weight>
       **/
      payoutStakers: AugmentedSubmittable<(validatorStash: AccountId | string | Uint8Array, era: EraIndex | AnyNumber | Uint8Array) => SubmittableExtrinsic<ApiType>, [AccountId, EraIndex]>;
      /**
       * Remove all data structure concerning a staker/stash once its balance is zero.
       * This is essentially equivalent to `withdraw_unbonded` except it can be called by anyone
       * and the target `stash` must have no funds left.
       * 
       * This can be called from any origin.
       * 
       * - `stash`: The stash account to reap. Its balance must be zero.
       * 
       * # <weight>
       * Complexity: O(S) where S is the number of slashing spans on the account.
       * DB Weight:
       * - Reads: Stash Account, Bonded, Slashing Spans, Locks
       * - Writes: Bonded, Slashing Spans (if S > 0), Ledger, Payee, Validators, Nominators, Stash Account, Locks
       * - Writes Each: SpanSlash * S
       * # </weight>
       **/
      reapStash: AugmentedSubmittable<(stash: AccountId | string | Uint8Array, numSlashingSpans: u32 | AnyNumber | Uint8Array) => SubmittableExtrinsic<ApiType>, [AccountId, u32]>;
      /**
       * Rebond a portion of the stash scheduled to be unlocked.
       * 
       * The dispatch origin must be signed by the controller, and it can be only called when
       * [`EraElectionStatus`] is `Closed`.
       * 
       * # <weight>
       * - Time complexity: O(L), where L is unlocking chunks
       * - Bounded by `MAX_UNLOCKING_CHUNKS`.
       * - Storage changes: Can't increase storage, only decrease it.
       * ---------------
       * - DB Weight:
       * - Reads: EraElectionStatus, Ledger, Locks, [Origin Account]
       * - Writes: [Origin Account], Locks, Ledger
       * # </weight>
       **/
      rebond: AugmentedSubmittable<(value: Compact<BalanceOf> | AnyNumber | Uint8Array) => SubmittableExtrinsic<ApiType>, [Compact<BalanceOf>]>;
      /**
       * Scale up the ideal number of validators by a factor.
       * 
       * The dispatch origin must be Root.
       * 
       * # <weight>
       * Same as [`set_validator_count`].
       * # </weight>
       **/
      scaleValidatorCount: AugmentedSubmittable<(factor: Percent | AnyNumber | Uint8Array) => SubmittableExtrinsic<ApiType>, [Percent]>;
      /**
       * (Re-)set the controller of a stash.
       * 
       * Effects will be felt at the beginning of the next era.
       * 
       * The dispatch origin for this call must be _Signed_ by the stash, not the controller.
       * 
       * # <weight>
       * - Independent of the arguments. Insignificant complexity.
       * - Contains a limited number of reads.
       * - Writes are limited to the `origin` account key.
       * ----------
       * Weight: O(1)
       * DB Weight:
       * - Read: Bonded, Ledger New Controller, Ledger Old Controller
       * - Write: Bonded, Ledger New Controller, Ledger Old Controller
       * # </weight>
       **/
      setController: AugmentedSubmittable<(controller: LookupSource | string | Uint8Array) => SubmittableExtrinsic<ApiType>, [LookupSource]>;
      /**
       * Set `HistoryDepth` value. This function will delete any history information
       * when `HistoryDepth` is reduced.
       * 
       * Parameters:
       * - `new_history_depth`: The new history depth you would like to set.
       * - `era_items_deleted`: The number of items that will be deleted by this dispatch.
       * This should report all the storage items that will be deleted by clearing old
       * era history. Needed to report an accurate weight for the dispatch. Trusted by
       * `Root` to report an accurate number.
       * 
       * Origin must be root.
       * 
       * # <weight>
       * - E: Number of history depths removed, i.e. 10 -> 7 = 3
       * - Weight: O(E)
       * - DB Weight:
       * - Reads: Current Era, History Depth
       * - Writes: History Depth
       * - Clear Prefix Each: Era Stakers, EraStakersClipped, ErasValidatorPrefs
       * - Writes Each: ErasValidatorReward, ErasRewardPoints, ErasTotalStake, ErasStartSessionIndex
       * # </weight>
       **/
      setHistoryDepth: AugmentedSubmittable<(newHistoryDepth: Compact<EraIndex> | AnyNumber | Uint8Array, eraItemsDeleted: Compact<u32> | AnyNumber | Uint8Array) => SubmittableExtrinsic<ApiType>, [Compact<EraIndex>, Compact<u32>]>;
      /**
       * Set the validators who cannot be slashed (if any).
       * 
       * The dispatch origin must be Root.
       * 
       * # <weight>
       * - O(V)
       * - Write: Invulnerables
       * # </weight>
       **/
      setInvulnerables: AugmentedSubmittable<(invulnerables: Vec<AccountId> | (AccountId | string | Uint8Array)[]) => SubmittableExtrinsic<ApiType>, [Vec<AccountId>]>;
      /**
       * (Re-)set the payment target for a controller.
       * 
       * Effects will be felt at the beginning of the next era.
       * 
       * The dispatch origin for this call must be _Signed_ by the controller, not the stash.
       * 
       * # <weight>
       * - Independent of the arguments. Insignificant complexity.
       * - Contains a limited number of reads.
       * - Writes are limited to the `origin` account key.
       * ---------
       * - Weight: O(1)
       * - DB Weight:
       * - Read: Ledger
       * - Write: Payee
       * # </weight>
       **/
      setPayee: AugmentedSubmittable<(payee: RewardDestination | { Staked: any } | { Stash: any } | { Controller: any } | { Account: any } | string | Uint8Array) => SubmittableExtrinsic<ApiType>, [RewardDestination]>;
      /**
       * Sets the ideal number of validators.
       * 
       * The dispatch origin must be Root.
       * 
       * # <weight>
       * Weight: O(1)
       * Write: Validator Count
       * # </weight>
       **/
      setValidatorCount: AugmentedSubmittable<(updated: Compact<u32> | AnyNumber | Uint8Array) => SubmittableExtrinsic<ApiType>, [Compact<u32>]>;
      /**
       * Submit an election result to the chain. If the solution:
       * 
       * 1. is valid.
       * 2. has a better score than a potentially existing solution on chain.
       * 
       * then, it will be _put_ on chain.
       * 
       * A solution consists of two pieces of data:
       * 
       * 1. `winners`: a flat vector of all the winners of the round.
       * 2. `assignments`: the compact version of an assignment vector that encodes the edge
       * weights.
       * 
       * Both of which may be computed using _phragmen_, or any other algorithm.
       * 
       * Additionally, the submitter must provide:
       * 
       * - The `score` that they claim their solution has.
       * 
       * Both validators and nominators will be represented by indices in the solution. The
       * indices should respect the corresponding types ([`ValidatorIndex`] and
       * [`NominatorIndex`]). Moreover, they should be valid when used to index into
       * [`SnapshotValidators`] and [`SnapshotNominators`]. Any invalid index will cause the
       * solution to be rejected. These two storage items are set during the election window and
       * may be used to determine the indices.
       * 
       * A solution is valid if:
       * 
       * 0. It is submitted when [`EraElectionStatus`] is `Open`.
       * 1. Its claimed score is equal to the score computed on-chain.
       * 2. Presents the correct number of winners.
       * 3. All indexes must be value according to the snapshot vectors. All edge values must
       * also be correct and should not overflow the granularity of the ratio type (i.e. 256
       * or billion).
       * 4. For each edge, all targets are actually nominated by the voter.
       * 5. Has correct self-votes.
       * 
       * A solutions score is consisted of 3 parameters:
       * 
       * 1. `min { support.total }` for each support of a winner. This value should be maximized.
       * 2. `sum { support.total }` for each support of a winner. This value should be minimized.
       * 3. `sum { support.total^2 }` for each support of a winner. This value should be
       * minimized (to ensure less variance)
       * 
       * # <weight>
       * The transaction is assumed to be the longest path, a better solution.
       * - Initial solution is almost the same.
       * - Worse solution is retraced in pre-dispatch-checks which sets its own weight.
       * # </weight>
       **/
      submitElectionSolution: AugmentedSubmittable<(winners: Vec<ValidatorIndex> | (ValidatorIndex | AnyNumber | Uint8Array)[], compact: CompactAssignments | { votes1?: any; votes2?: any; votes3?: any; votes4?: any; votes5?: any; votes6?: any; votes7?: any; votes8?: any; votes9?: any; votes10?: any; votes11?: any; votes12?: any; votes13?: any; votes14?: any; votes15?: any; votes16?: any } | string | Uint8Array, score: ElectionScore, era: EraIndex | AnyNumber | Uint8Array, size: ElectionSize | { validators?: any; nominators?: any } | string | Uint8Array) => SubmittableExtrinsic<ApiType>, [Vec<ValidatorIndex>, CompactAssignments, ElectionScore, EraIndex, ElectionSize]>;
      /**
       * Unsigned version of `submit_election_solution`.
       * 
       * Note that this must pass the [`ValidateUnsigned`] check which only allows transactions
       * from the local node to be included. In other words, only the block author can include a
       * transaction in the block.
       * 
       * # <weight>
       * See `crate::weight` module.
       * # </weight>
       **/
      submitElectionSolutionUnsigned: AugmentedSubmittable<(winners: Vec<ValidatorIndex> | (ValidatorIndex | AnyNumber | Uint8Array)[], compact: CompactAssignments | { votes1?: any; votes2?: any; votes3?: any; votes4?: any; votes5?: any; votes6?: any; votes7?: any; votes8?: any; votes9?: any; votes10?: any; votes11?: any; votes12?: any; votes13?: any; votes14?: any; votes15?: any; votes16?: any } | string | Uint8Array, score: ElectionScore, era: EraIndex | AnyNumber | Uint8Array, size: ElectionSize | { validators?: any; nominators?: any } | string | Uint8Array) => SubmittableExtrinsic<ApiType>, [Vec<ValidatorIndex>, CompactAssignments, ElectionScore, EraIndex, ElectionSize]>;
      /**
       * Schedule a portion of the stash to be unlocked ready for transfer out after the bond
       * period ends. If this leaves an amount actively bonded less than
       * T::Currency::minimum_balance(), then it is increased to the full amount.
       * 
       * Once the unlock period is done, you can call `withdraw_unbonded` to actually move
       * the funds out of management ready for transfer.
       * 
       * No more than a limited number of unlocking chunks (see `MAX_UNLOCKING_CHUNKS`)
       * can co-exists at the same time. In that case, [`Call::withdraw_unbonded`] need
       * to be called first to remove some of the chunks (if possible).
       * 
       * The dispatch origin for this call must be _Signed_ by the controller, not the stash.
       * And, it can be only called when [`EraElectionStatus`] is `Closed`.
       * 
       * Emits `Unbonded`.
       * 
       * See also [`Call::withdraw_unbonded`].
       * 
       * # <weight>
       * - Independent of the arguments. Limited but potentially exploitable complexity.
       * - Contains a limited number of reads.
       * - Each call (requires the remainder of the bonded balance to be above `minimum_balance`)
       * will cause a new entry to be inserted into a vector (`Ledger.unlocking`) kept in storage.
       * The only way to clean the aforementioned storage item is also user-controlled via
       * `withdraw_unbonded`.
       * - One DB entry.
       * ----------
       * Weight: O(1)
       * DB Weight:
       * - Read: EraElectionStatus, Ledger, CurrentEra, Locks, BalanceOf Stash,
       * - Write: Locks, Ledger, BalanceOf Stash,
       * </weight>
       **/
      unbond: AugmentedSubmittable<(value: Compact<BalanceOf> | AnyNumber | Uint8Array) => SubmittableExtrinsic<ApiType>, [Compact<BalanceOf>]>;
      /**
       * Declare the desire to validate for the origin controller.
       * 
       * Effects will be felt at the beginning of the next era.
       * 
       * The dispatch origin for this call must be _Signed_ by the controller, not the stash.
       * And, it can be only called when [`EraElectionStatus`] is `Closed`.
       * 
       * # <weight>
       * - Independent of the arguments. Insignificant complexity.
       * - Contains a limited number of reads.
       * - Writes are limited to the `origin` account key.
       * -----------
       * Weight: O(1)
       * DB Weight:
       * - Read: Era Election Status, Ledger
       * - Write: Nominators, Validators
       * # </weight>
       **/
      validate: AugmentedSubmittable<(prefs: ValidatorPrefs | { commission?: any; blocked?: any } | string | Uint8Array) => SubmittableExtrinsic<ApiType>, [ValidatorPrefs]>;
      /**
       * Remove any unlocked chunks from the `unlocking` queue from our management.
       * 
       * This essentially frees up that balance to be used by the stash account to do
       * whatever it wants.
       * 
       * The dispatch origin for this call must be _Signed_ by the controller, not the stash.
       * And, it can be only called when [`EraElectionStatus`] is `Closed`.
       * 
       * Emits `Withdrawn`.
       * 
       * See also [`Call::unbond`].
       * 
       * # <weight>
       * - Could be dependent on the `origin` argument and how much `unlocking` chunks exist.
       * It implies `consolidate_unlocked` which loops over `Ledger.unlocking`, which is
       * indirectly user-controlled. See [`unbond`] for more detail.
       * - Contains a limited number of reads, yet the size of which could be large based on `ledger`.
       * - Writes are limited to the `origin` account key.
       * ---------------
       * Complexity O(S) where S is the number of slashing spans to remove
       * Update:
       * - Reads: EraElectionStatus, Ledger, Current Era, Locks, [Origin Account]
       * - Writes: [Origin Account], Locks, Ledger
       * Kill:
       * - Reads: EraElectionStatus, Ledger, Current Era, Bonded, Slashing Spans, [Origin
       * Account], Locks, BalanceOf stash
       * - Writes: Bonded, Slashing Spans (if S > 0), Ledger, Payee, Validators, Nominators,
       * [Origin Account], Locks, BalanceOf stash.
       * - Writes Each: SpanSlash * S
       * NOTE: Weight annotation is the kill scenario, we refund otherwise.
       * # </weight>
       **/
      withdrawUnbonded: AugmentedSubmittable<(numSlashingSpans: u32 | AnyNumber | Uint8Array) => SubmittableExtrinsic<ApiType>, [u32]>;
    };
    storage: {
      /**
       * Accept pending invite.
       **/
<<<<<<< HEAD
      acceptDistributionBucketInvitation: AugmentedSubmittable<(workerId: WorkerId | AnyNumber | Uint8Array, familyId: DistributionBucketFamilyId | AnyNumber | Uint8Array, distributionBucketId: DistributionBucketId | AnyNumber | Uint8Array) => SubmittableExtrinsic<ApiType>, [WorkerId, DistributionBucketFamilyId, DistributionBucketId]>;
=======
      acceptDistributionBucketInvitation: AugmentedSubmittable<(workerId: WorkerId | AnyNumber | Uint8Array, distributionBucketFamilyId: DistributionBucketFamilyId | AnyNumber | Uint8Array, distributionBucketId: DistributionBucketId | AnyNumber | Uint8Array) => SubmittableExtrinsic<ApiType>, [WorkerId, DistributionBucketFamilyId, DistributionBucketId]>;
>>>>>>> cf02ca43
      /**
       * A storage provider signals that the data object was successfully uploaded to its storage.
       **/
      acceptPendingDataObjects: AugmentedSubmittable<(workerId: WorkerId | AnyNumber | Uint8Array, storageBucketId: StorageBucketId | AnyNumber | Uint8Array, bagId: BagId | { Static: any } | { Dynamic: any } | string | Uint8Array, dataObjects: BTreeSet<DataObjectId>) => SubmittableExtrinsic<ApiType>, [WorkerId, StorageBucketId, BagId, BTreeSet<DataObjectId>]>;
      /**
       * Accept the storage bucket invitation. An invitation must match the worker_id parameter.
       **/
      acceptStorageBucketInvitation: AugmentedSubmittable<(workerId: WorkerId | AnyNumber | Uint8Array, storageBucketId: StorageBucketId | AnyNumber | Uint8Array) => SubmittableExtrinsic<ApiType>, [WorkerId, StorageBucketId]>;
      /**
       * Cancel pending invite. Must be pending.
       **/
<<<<<<< HEAD
      cancelDistributionBucketOperatorInvite: AugmentedSubmittable<(familyId: DistributionBucketFamilyId | AnyNumber | Uint8Array, distributionBucketId: DistributionBucketId | AnyNumber | Uint8Array, operatorWorkerId: WorkerId | AnyNumber | Uint8Array) => SubmittableExtrinsic<ApiType>, [DistributionBucketFamilyId, DistributionBucketId, WorkerId]>;
=======
      cancelDistributionBucketOperatorInvite: AugmentedSubmittable<(distributionBucketFamilyId: DistributionBucketFamilyId | AnyNumber | Uint8Array, distributionBucketId: DistributionBucketId | AnyNumber | Uint8Array, operatorWorkerId: WorkerId | AnyNumber | Uint8Array) => SubmittableExtrinsic<ApiType>, [DistributionBucketFamilyId, DistributionBucketId, WorkerId]>;
>>>>>>> cf02ca43
      /**
       * Cancel pending storage bucket invite. An invitation must be pending.
       **/
      cancelStorageBucketOperatorInvite: AugmentedSubmittable<(storageBucketId: StorageBucketId | AnyNumber | Uint8Array) => SubmittableExtrinsic<ApiType>, [StorageBucketId]>;
      /**
       * Create a distribution bucket.
       **/
      createDistributionBucket: AugmentedSubmittable<(familyId: DistributionBucketFamilyId | AnyNumber | Uint8Array, acceptingNewBags: bool | boolean | Uint8Array) => SubmittableExtrinsic<ApiType>, [DistributionBucketFamilyId, bool]>;
      /**
       * Create a distribution bucket family.
       **/
      createDistributionBucketFamily: AugmentedSubmittable<() => SubmittableExtrinsic<ApiType>, []>;
      /**
       * Create storage bucket.
       **/
      createStorageBucket: AugmentedSubmittable<(inviteWorker: Option<WorkerId> | null | object | string | Uint8Array, acceptingNewBags: bool | boolean | Uint8Array, sizeLimit: u64 | AnyNumber | Uint8Array, objectsLimit: u64 | AnyNumber | Uint8Array) => SubmittableExtrinsic<ApiType>, [Option<WorkerId>, bool, u64, u64]>;
      /**
       * Delete distribution bucket. Must be empty.
       **/
      deleteDistributionBucket: AugmentedSubmittable<(familyId: DistributionBucketFamilyId | AnyNumber | Uint8Array, distributionBucketId: DistributionBucketId | AnyNumber | Uint8Array) => SubmittableExtrinsic<ApiType>, [DistributionBucketFamilyId, DistributionBucketId]>;
      /**
       * Deletes a distribution bucket family.
       **/
      deleteDistributionBucketFamily: AugmentedSubmittable<(familyId: DistributionBucketFamilyId | AnyNumber | Uint8Array) => SubmittableExtrinsic<ApiType>, [DistributionBucketFamilyId]>;
      /**
       * Delete storage bucket. Must be empty. Storage operator must be missing.
       **/
      deleteStorageBucket: AugmentedSubmittable<(storageBucketId: StorageBucketId | AnyNumber | Uint8Array) => SubmittableExtrinsic<ApiType>, [StorageBucketId]>;
      /**
       * Invite an operator. Must be missing.
       **/
<<<<<<< HEAD
      inviteDistributionBucketOperator: AugmentedSubmittable<(familyId: DistributionBucketFamilyId | AnyNumber | Uint8Array, distributionBucketId: DistributionBucketId | AnyNumber | Uint8Array, operatorWorkerId: WorkerId | AnyNumber | Uint8Array) => SubmittableExtrinsic<ApiType>, [DistributionBucketFamilyId, DistributionBucketId, WorkerId]>;
=======
      inviteDistributionBucketOperator: AugmentedSubmittable<(distributionBucketFamilyId: DistributionBucketFamilyId | AnyNumber | Uint8Array, distributionBucketId: DistributionBucketId | AnyNumber | Uint8Array, operatorWorkerId: WorkerId | AnyNumber | Uint8Array) => SubmittableExtrinsic<ApiType>, [DistributionBucketFamilyId, DistributionBucketId, WorkerId]>;
>>>>>>> cf02ca43
      /**
       * Invite storage bucket operator. Must be missing.
       **/
      inviteStorageBucketOperator: AugmentedSubmittable<(storageBucketId: StorageBucketId | AnyNumber | Uint8Array, operatorId: WorkerId | AnyNumber | Uint8Array) => SubmittableExtrinsic<ApiType>, [StorageBucketId, WorkerId]>;
      /**
       * Removes distribution bucket operator.
       **/
      removeDistributionBucketOperator: AugmentedSubmittable<(familyId: DistributionBucketFamilyId | AnyNumber | Uint8Array, distributionBucketId: DistributionBucketId | AnyNumber | Uint8Array, operatorWorkerId: WorkerId | AnyNumber | Uint8Array) => SubmittableExtrinsic<ApiType>, [DistributionBucketFamilyId, DistributionBucketId, WorkerId]>;
      /**
       * Removes storage bucket operator.
       **/
      removeStorageBucketOperator: AugmentedSubmittable<(storageBucketId: StorageBucketId | AnyNumber | Uint8Array) => SubmittableExtrinsic<ApiType>, [StorageBucketId]>;
      /**
<<<<<<< HEAD
       * Set distribution bucket family metadata.
       **/
      setDistributionBucketFamilyMetadata: AugmentedSubmittable<(familyId: DistributionBucketFamilyId | AnyNumber | Uint8Array, metadata: Bytes | string | Uint8Array) => SubmittableExtrinsic<ApiType>, [DistributionBucketFamilyId, Bytes]>;
      /**
       * Set distribution operator metadata for the distribution bucket.
       **/
      setDistributionOperatorMetadata: AugmentedSubmittable<(workerId: WorkerId | AnyNumber | Uint8Array, familyId: DistributionBucketFamilyId | AnyNumber | Uint8Array, distributionBucketId: DistributionBucketId | AnyNumber | Uint8Array, metadata: Bytes | string | Uint8Array) => SubmittableExtrinsic<ApiType>, [WorkerId, DistributionBucketFamilyId, DistributionBucketId, Bytes]>;
=======
       * Set distribution operator metadata for the distribution bucket.
       **/
      setDistributionOperatorMetadata: AugmentedSubmittable<(workerId: WorkerId | AnyNumber | Uint8Array, distributionBucketFamilyId: DistributionBucketFamilyId | AnyNumber | Uint8Array, distributionBucketId: DistributionBucketId | AnyNumber | Uint8Array, metadata: Bytes | string | Uint8Array) => SubmittableExtrinsic<ApiType>, [WorkerId, DistributionBucketFamilyId, DistributionBucketId, Bytes]>;
>>>>>>> cf02ca43
      /**
       * Sets storage bucket voucher limits.
       **/
      setStorageBucketVoucherLimits: AugmentedSubmittable<(storageBucketId: StorageBucketId | AnyNumber | Uint8Array, newObjectsSizeLimit: u64 | AnyNumber | Uint8Array, newObjectsNumberLimit: u64 | AnyNumber | Uint8Array) => SubmittableExtrinsic<ApiType>, [StorageBucketId, u64, u64]>;
      /**
       * Sets storage operator metadata (eg.: storage node URL).
       **/
      setStorageOperatorMetadata: AugmentedSubmittable<(workerId: WorkerId | AnyNumber | Uint8Array, storageBucketId: StorageBucketId | AnyNumber | Uint8Array, metadata: Bytes | string | Uint8Array) => SubmittableExtrinsic<ApiType>, [WorkerId, StorageBucketId, Bytes]>;
      /**
       * Create a dynamic bag. Development mode.
       **/
      sudoCreateDynamicBag: AugmentedSubmittable<(bagId: DynamicBagId | { Member: any } | { Channel: any } | string | Uint8Array, deletionPrize: Option<DynamicBagDeletionPrize> | null | object | string | Uint8Array) => SubmittableExtrinsic<ApiType>, [DynamicBagId, Option<DynamicBagDeletionPrize>]>;
      /**
       * Upload new data objects. Development mode.
       **/
      sudoUploadDataObjects: AugmentedSubmittable<(params: UploadParameters | { authenticationKey?: any; bagId?: any; objectCreationList?: any; deletionPrizeSourceAccountId?: any; expectedDataSizeFee?: any } | string | Uint8Array) => SubmittableExtrinsic<ApiType>, [UploadParameters]>;
      /**
       * Add and remove hashes to the current blacklist.
       **/
      updateBlacklist: AugmentedSubmittable<(removeHashes: BTreeSet<Cid>, addHashes: BTreeSet<Cid>) => SubmittableExtrinsic<ApiType>, [BTreeSet<Cid>, BTreeSet<Cid>]>;
      /**
       * Updates size-based pricing of new objects uploaded.
       **/
      updateDataSizeFee: AugmentedSubmittable<(newDataSizeFee: BalanceOf | AnyNumber | Uint8Array) => SubmittableExtrinsic<ApiType>, [BalanceOf]>;
      /**
       * Updates 'distributing' flag for the distributing flag.
       **/
      updateDistributionBucketMode: AugmentedSubmittable<(familyId: DistributionBucketFamilyId | AnyNumber | Uint8Array, distributionBucketId: DistributionBucketId | AnyNumber | Uint8Array, distributing: bool | boolean | Uint8Array) => SubmittableExtrinsic<ApiType>, [DistributionBucketFamilyId, DistributionBucketId, bool]>;
      /**
       * Updates a distribution bucket 'accepts new bags' flag.
       **/
      updateDistributionBucketStatus: AugmentedSubmittable<(familyId: DistributionBucketFamilyId | AnyNumber | Uint8Array, distributionBucketId: DistributionBucketId | AnyNumber | Uint8Array, acceptingNewBags: bool | boolean | Uint8Array) => SubmittableExtrinsic<ApiType>, [DistributionBucketFamilyId, DistributionBucketId, bool]>;
      /**
       * Updates distribution buckets for a bag.
       **/
      updateDistributionBucketsForBag: AugmentedSubmittable<(bagId: BagId | { Static: any } | { Dynamic: any } | string | Uint8Array, familyId: DistributionBucketFamilyId | AnyNumber | Uint8Array, addBuckets: BTreeSet<DistributionBucketId>, removeBuckets: BTreeSet<DistributionBucketId>) => SubmittableExtrinsic<ApiType>, [BagId, DistributionBucketFamilyId, BTreeSet<DistributionBucketId>, BTreeSet<DistributionBucketId>]>;
      /**
       * Updates "Distribution buckets per bag" number limit.
       **/
      updateDistributionBucketsPerBagLimit: AugmentedSubmittable<(newLimit: u64 | AnyNumber | Uint8Array) => SubmittableExtrinsic<ApiType>, [u64]>;
      /**
       * Update number of distributed buckets used in given dynamic bag creation policy.
       **/
      updateFamiliesInDynamicBagCreationPolicy: AugmentedSubmittable<(dynamicBagType: DynamicBagType | 'Member' | 'Channel' | number | Uint8Array, families: BTreeMap<DistributionBucketFamilyId, u32>) => SubmittableExtrinsic<ApiType>, [DynamicBagType, BTreeMap<DistributionBucketFamilyId, u32>]>;
      /**
       * Update number of storage buckets used in given dynamic bag creation policy.
       **/
      updateNumberOfStorageBucketsInDynamicBagCreationPolicy: AugmentedSubmittable<(dynamicBagType: DynamicBagType | 'Member' | 'Channel' | number | Uint8Array, numberOfStorageBuckets: u64 | AnyNumber | Uint8Array) => SubmittableExtrinsic<ApiType>, [DynamicBagType, u64]>;
      /**
       * Updates a storage bucket 'accepts new bags' flag.
       **/
      updateStorageBucketStatus: AugmentedSubmittable<(storageBucketId: StorageBucketId | AnyNumber | Uint8Array, acceptingNewBags: bool | boolean | Uint8Array) => SubmittableExtrinsic<ApiType>, [StorageBucketId, bool]>;
      /**
       * Updates storage buckets for a bag..
       **/
      updateStorageBucketsForBag: AugmentedSubmittable<(bagId: BagId | { Static: any } | { Dynamic: any } | string | Uint8Array, addBuckets: BTreeSet<StorageBucketId>, removeBuckets: BTreeSet<StorageBucketId>) => SubmittableExtrinsic<ApiType>, [BagId, BTreeSet<StorageBucketId>, BTreeSet<StorageBucketId>]>;
      /**
       * Updates "Storage buckets per bag" number limit.
       **/
      updateStorageBucketsPerBagLimit: AugmentedSubmittable<(newLimit: u64 | AnyNumber | Uint8Array) => SubmittableExtrinsic<ApiType>, [u64]>;
      /**
       * Updates "Storage buckets voucher max limits".
       **/
      updateStorageBucketsVoucherMaxLimits: AugmentedSubmittable<(newObjectsSize: u64 | AnyNumber | Uint8Array, newObjectsNumber: u64 | AnyNumber | Uint8Array) => SubmittableExtrinsic<ApiType>, [u64, u64]>;
      /**
       * Updates global uploading flag.
       **/
      updateUploadingBlockedStatus: AugmentedSubmittable<(newStatus: bool | boolean | Uint8Array) => SubmittableExtrinsic<ApiType>, [bool]>;
    };
    storageWorkingGroup: {
      /**
       * Begin accepting worker applications to an opening that is active.
       * Require signed leader origin or the root (to accept applications for the leader position).
       **/
      acceptApplications: AugmentedSubmittable<(openingId: OpeningId | AnyNumber | Uint8Array) => SubmittableExtrinsic<ApiType>, [OpeningId]>;
      /**
       * Add an opening for a worker role.
       * Require signed leader origin or the root (to add opening for the leader position).
       **/
      addOpening: AugmentedSubmittable<(activateAt: ActivateOpeningAt | { CurrentBlock: any } | { ExactBlock: any } | string | Uint8Array, commitment: OpeningPolicyCommitment | { application_rationing_policy?: any; max_review_period_length?: any; application_staking_policy?: any; role_staking_policy?: any; role_slashing_terms?: any; fill_opening_successful_applicant_application_stake_unstaking_period?: any; fill_opening_failed_applicant_application_stake_unstaking_period?: any; fill_opening_failed_applicant_role_stake_unstaking_period?: any; terminate_curator_application_stake_unstaking_period?: any; terminate_curator_role_stake_unstaking_period?: any; exit_curator_role_application_stake_unstaking_period?: any; exit_curator_role_stake_unstaking_period?: any } | string | Uint8Array, humanReadableText: Bytes | string | Uint8Array, openingType: OpeningType | 'Leader' | 'Worker' | number | Uint8Array) => SubmittableExtrinsic<ApiType>, [ActivateOpeningAt, OpeningPolicyCommitment, Bytes, OpeningType]>;
      /**
       * Apply on a worker opening.
       **/
      applyOnOpening: AugmentedSubmittable<(memberId: MemberId | AnyNumber | Uint8Array, openingId: OpeningId | AnyNumber | Uint8Array, roleAccountId: AccountId | string | Uint8Array, optRoleStakeBalance: Option<BalanceOf> | null | object | string | Uint8Array, optApplicationStakeBalance: Option<BalanceOf> | null | object | string | Uint8Array, humanReadableText: Bytes | string | Uint8Array) => SubmittableExtrinsic<ApiType>, [MemberId, OpeningId, AccountId, Option<BalanceOf>, Option<BalanceOf>, Bytes]>;
      /**
       * Begin reviewing, and therefore not accepting new applications.
       * Require signed leader origin or the root (to begin review applications for the leader position).
       **/
      beginApplicantReview: AugmentedSubmittable<(openingId: OpeningId | AnyNumber | Uint8Array) => SubmittableExtrinsic<ApiType>, [OpeningId]>;
      /**
       * Decreases the worker/lead stake and returns the remainder to the worker role_account_id.
       * Can be decreased to zero, no actions on zero stake.
       * Require signed leader origin or the root (to decrease the leader stake).
       **/
      decreaseStake: AugmentedSubmittable<(workerId: WorkerId | AnyNumber | Uint8Array, balance: BalanceOf | AnyNumber | Uint8Array) => SubmittableExtrinsic<ApiType>, [WorkerId, BalanceOf]>;
      /**
       * Fill opening for worker/lead.
       * Require signed leader origin or the root (to fill opening for the leader position).
       **/
      fillOpening: AugmentedSubmittable<(openingId: OpeningId | AnyNumber | Uint8Array, successfulApplicationIds: ApplicationIdSet, rewardPolicy: Option<RewardPolicy> | null | object | string | Uint8Array) => SubmittableExtrinsic<ApiType>, [OpeningId, ApplicationIdSet, Option<RewardPolicy>]>;
      /**
       * Increases the worker/lead stake, demands a worker origin. Transfers tokens from the worker
       * role_account_id to the stake. No limits on the stake.
       **/
      increaseStake: AugmentedSubmittable<(workerId: WorkerId | AnyNumber | Uint8Array, balance: BalanceOf | AnyNumber | Uint8Array) => SubmittableExtrinsic<ApiType>, [WorkerId, BalanceOf]>;
      /**
       * Leave the role by the active worker.
       **/
      leaveRole: AugmentedSubmittable<(workerId: WorkerId | AnyNumber | Uint8Array, rationaleText: Bytes | string | Uint8Array) => SubmittableExtrinsic<ApiType>, [WorkerId, Bytes]>;
      /**
       * Sets the capacity to enable working group budget. Requires root origin.
       **/
      setMintCapacity: AugmentedSubmittable<(newCapacity: BalanceOf | AnyNumber | Uint8Array) => SubmittableExtrinsic<ApiType>, [BalanceOf]>;
      /**
       * Slashes the worker stake, demands a leader origin. No limits, no actions on zero stake.
       * If slashing balance greater than the existing stake - stake is slashed to zero.
       * Require signed leader origin or the root (to slash the leader stake).
       **/
      slashStake: AugmentedSubmittable<(workerId: WorkerId | AnyNumber | Uint8Array, balance: BalanceOf | AnyNumber | Uint8Array) => SubmittableExtrinsic<ApiType>, [WorkerId, BalanceOf]>;
      /**
       * Terminate the worker application. Can be done by the lead only.
       **/
      terminateApplication: AugmentedSubmittable<(applicationId: ApplicationId | AnyNumber | Uint8Array) => SubmittableExtrinsic<ApiType>, [ApplicationId]>;
      /**
       * Terminate the active worker by the lead.
       * Require signed leader origin or the root (to terminate the leader role).
       **/
      terminateRole: AugmentedSubmittable<(workerId: WorkerId | AnyNumber | Uint8Array, rationaleText: Bytes | string | Uint8Array, slashStake: bool | boolean | Uint8Array) => SubmittableExtrinsic<ApiType>, [WorkerId, Bytes, bool]>;
      /**
       * Update the reward account associated with a set reward relationship for the active worker.
       **/
      updateRewardAccount: AugmentedSubmittable<(workerId: WorkerId | AnyNumber | Uint8Array, newRewardAccountId: AccountId | string | Uint8Array) => SubmittableExtrinsic<ApiType>, [WorkerId, AccountId]>;
      /**
       * Update the reward amount associated with a set reward relationship for the active worker.
       * Require signed leader origin or the root (to update leader reward amount).
       **/
      updateRewardAmount: AugmentedSubmittable<(workerId: WorkerId | AnyNumber | Uint8Array, newAmount: BalanceOfMint | AnyNumber | Uint8Array) => SubmittableExtrinsic<ApiType>, [WorkerId, BalanceOfMint]>;
      /**
       * Update the associated role account of the active worker/lead.
       **/
      updateRoleAccount: AugmentedSubmittable<(workerId: WorkerId | AnyNumber | Uint8Array, newRoleAccountId: AccountId | string | Uint8Array) => SubmittableExtrinsic<ApiType>, [WorkerId, AccountId]>;
      /**
       * Withdraw the worker application. Can be done by the worker itself only.
       **/
      withdrawApplication: AugmentedSubmittable<(applicationId: ApplicationId | AnyNumber | Uint8Array) => SubmittableExtrinsic<ApiType>, [ApplicationId]>;
    };
    sudo: {
      /**
       * Authenticates the current sudo key and sets the given AccountId (`new`) as the new sudo key.
       * 
       * The dispatch origin for this call must be _Signed_.
       * 
       * # <weight>
       * - O(1).
       * - Limited storage reads.
       * - One DB change.
       * # </weight>
       **/
      setKey: AugmentedSubmittable<(updated: LookupSource | string | Uint8Array) => SubmittableExtrinsic<ApiType>, [LookupSource]>;
      /**
       * Authenticates the sudo key and dispatches a function call with `Root` origin.
       * 
       * The dispatch origin for this call must be _Signed_.
       * 
       * # <weight>
       * - O(1).
       * - Limited storage reads.
       * - One DB write (event).
       * - Weight of derivative `call` execution + 10,000.
       * # </weight>
       **/
      sudo: AugmentedSubmittable<(call: Call | { callIndex?: any; args?: any } | string | Uint8Array) => SubmittableExtrinsic<ApiType>, [Call]>;
      /**
       * Authenticates the sudo key and dispatches a function call with `Signed` origin from
       * a given account.
       * 
       * The dispatch origin for this call must be _Signed_.
       * 
       * # <weight>
       * - O(1).
       * - Limited storage reads.
       * - One DB write (event).
       * - Weight of derivative `call` execution + 10,000.
       * # </weight>
       **/
      sudoAs: AugmentedSubmittable<(who: LookupSource | string | Uint8Array, call: Call | { callIndex?: any; args?: any } | string | Uint8Array) => SubmittableExtrinsic<ApiType>, [LookupSource, Call]>;
      /**
       * Authenticates the sudo key and dispatches a function call with `Root` origin.
       * This function does not check the weight of the call, and instead allows the
       * Sudo user to specify the weight of the call.
       * 
       * The dispatch origin for this call must be _Signed_.
       * 
       * # <weight>
       * - O(1).
       * - The weight of this call is defined by the caller.
       * # </weight>
       **/
      sudoUncheckedWeight: AugmentedSubmittable<(call: Call | { callIndex?: any; args?: any } | string | Uint8Array, weight: Weight | AnyNumber | Uint8Array) => SubmittableExtrinsic<ApiType>, [Call, Weight]>;
    };
    system: {
      /**
       * A dispatch that will fill the block weight up to the given ratio.
       **/
      fillBlock: AugmentedSubmittable<(ratio: Perbill | AnyNumber | Uint8Array) => SubmittableExtrinsic<ApiType>, [Perbill]>;
      /**
       * Kill all storage items with a key that starts with the given prefix.
       * 
       * **NOTE:** We rely on the Root origin to provide us the number of subkeys under
       * the prefix we are removing to accurately calculate the weight of this function.
       * 
       * # <weight>
       * - `O(P)` where `P` amount of keys with prefix `prefix`
       * - `P` storage deletions.
       * - Base Weight: 0.834 * P µs
       * - Writes: Number of subkeys + 1
       * # </weight>
       **/
      killPrefix: AugmentedSubmittable<(prefix: Key | string | Uint8Array, subkeys: u32 | AnyNumber | Uint8Array) => SubmittableExtrinsic<ApiType>, [Key, u32]>;
      /**
       * Kill some items from storage.
       * 
       * # <weight>
       * - `O(IK)` where `I` length of `keys` and `K` length of one key
       * - `I` storage deletions.
       * - Base Weight: .378 * i µs
       * - Writes: Number of items
       * # </weight>
       **/
      killStorage: AugmentedSubmittable<(keys: Vec<Key> | (Key | string | Uint8Array)[]) => SubmittableExtrinsic<ApiType>, [Vec<Key>]>;
      /**
       * Make some on-chain remark.
       * 
       * # <weight>
       * - `O(1)`
       * - Base Weight: 0.665 µs, independent of remark length.
       * - No DB operations.
       * # </weight>
       **/
      remark: AugmentedSubmittable<(remark: Bytes | string | Uint8Array) => SubmittableExtrinsic<ApiType>, [Bytes]>;
      /**
       * Set the new changes trie configuration.
       * 
       * # <weight>
       * - `O(1)`
       * - 1 storage write or delete (codec `O(1)`).
       * - 1 call to `deposit_log`: Uses `append` API, so O(1)
       * - Base Weight: 7.218 µs
       * - DB Weight:
       * - Writes: Changes Trie, System Digest
       * # </weight>
       **/
      setChangesTrieConfig: AugmentedSubmittable<(changesTrieConfig: Option<ChangesTrieConfiguration> | null | object | string | Uint8Array) => SubmittableExtrinsic<ApiType>, [Option<ChangesTrieConfiguration>]>;
      /**
       * Set the new runtime code.
       * 
       * # <weight>
       * - `O(C + S)` where `C` length of `code` and `S` complexity of `can_set_code`
       * - 1 storage write (codec `O(C)`).
       * - 1 call to `can_set_code`: `O(S)` (calls `sp_io::misc::runtime_version` which is expensive).
       * - 1 event.
       * The weight of this function is dependent on the runtime, but generally this is very expensive.
       * We will treat this as a full block.
       * # </weight>
       **/
      setCode: AugmentedSubmittable<(code: Bytes | string | Uint8Array) => SubmittableExtrinsic<ApiType>, [Bytes]>;
      /**
       * Set the new runtime code without doing any checks of the given `code`.
       * 
       * # <weight>
       * - `O(C)` where `C` length of `code`
       * - 1 storage write (codec `O(C)`).
       * - 1 event.
       * The weight of this function is dependent on the runtime. We will treat this as a full block.
       * # </weight>
       **/
      setCodeWithoutChecks: AugmentedSubmittable<(code: Bytes | string | Uint8Array) => SubmittableExtrinsic<ApiType>, [Bytes]>;
      /**
       * Set the number of pages in the WebAssembly environment's heap.
       * 
       * # <weight>
       * - `O(1)`
       * - 1 storage write.
       * - Base Weight: 1.405 µs
       * - 1 write to HEAP_PAGES
       * # </weight>
       **/
      setHeapPages: AugmentedSubmittable<(pages: u64 | AnyNumber | Uint8Array) => SubmittableExtrinsic<ApiType>, [u64]>;
      /**
       * Set some items of storage.
       * 
       * # <weight>
       * - `O(I)` where `I` length of `items`
       * - `I` storage writes (`O(1)`).
       * - Base Weight: 0.568 * i µs
       * - Writes: Number of items
       * # </weight>
       **/
      setStorage: AugmentedSubmittable<(items: Vec<KeyValue> | (KeyValue)[]) => SubmittableExtrinsic<ApiType>, [Vec<KeyValue>]>;
      /**
       * Kill the sending account, assuming there are no references outstanding and the composite
       * data is equal to its default value.
       * 
       * # <weight>
       * - `O(1)`
       * - 1 storage read and deletion.
       * --------------------
       * Base Weight: 8.626 µs
       * No DB Read or Write operations because caller is already in overlay
       * # </weight>
       **/
      suicide: AugmentedSubmittable<() => SubmittableExtrinsic<ApiType>, []>;
    };
    timestamp: {
      /**
       * Set the current time.
       * 
       * This call should be invoked exactly once per block. It will panic at the finalization
       * phase, if this call hasn't been invoked by that time.
       * 
       * The timestamp should be greater than the previous one by the amount specified by
       * `MinimumPeriod`.
       * 
       * The dispatch origin for this call must be `Inherent`.
       * 
       * # <weight>
       * - `O(T)` where `T` complexity of `on_timestamp_set`
       * - 1 storage read and 1 storage mutation (codec `O(1)`). (because of `DidUpdate::take` in `on_finalize`)
       * - 1 event handler `on_timestamp_set` `O(T)`.
       * # </weight>
       **/
      set: AugmentedSubmittable<(now: Compact<Moment> | AnyNumber | Uint8Array) => SubmittableExtrinsic<ApiType>, [Compact<Moment>]>;
    };
    utility: {
      /**
       * Send a call through an indexed pseudonym of the sender.
       * 
       * Filter from origin are passed along. The call will be dispatched with an origin which
       * use the same filter as the origin of this call.
       * 
       * NOTE: If you need to ensure that any account-based filtering is not honored (i.e.
       * because you expect `proxy` to have been used prior in the call stack and you do not want
       * the call restrictions to apply to any sub-accounts), then use `as_multi_threshold_1`
       * in the Multisig pallet instead.
       * 
       * NOTE: Prior to version *12, this was called `as_limited_sub`.
       * 
       * The dispatch origin for this call must be _Signed_.
       **/
      asDerivative: AugmentedSubmittable<(index: u16 | AnyNumber | Uint8Array, call: Call | { callIndex?: any; args?: any } | string | Uint8Array) => SubmittableExtrinsic<ApiType>, [u16, Call]>;
      /**
       * Send a batch of dispatch calls.
       * 
       * May be called from any origin.
       * 
       * - `calls`: The calls to be dispatched from the same origin.
       * 
       * If origin is root then call are dispatch without checking origin filter. (This includes
       * bypassing `frame_system::Trait::BaseCallFilter`).
       * 
       * # <weight>
       * - Base weight: 14.39 + .987 * c µs
       * - Plus the sum of the weights of the `calls`.
       * - Plus one additional event. (repeat read/write)
       * # </weight>
       * 
       * This will return `Ok` in all circumstances. To determine the success of the batch, an
       * event is deposited. If a call failed and the batch was interrupted, then the
       * `BatchInterrupted` event is deposited, along with the number of successful calls made
       * and the error of the failed call. If all were successful, then the `BatchCompleted`
       * event is deposited.
       **/
      batch: AugmentedSubmittable<(calls: Vec<Call> | (Call | { callIndex?: any; args?: any } | string | Uint8Array)[]) => SubmittableExtrinsic<ApiType>, [Vec<Call>]>;
    };
    versionedStorePermissions: {
      addClassSchema: AugmentedSubmittable<(withCredential: Option<Credential> | null | object | string | Uint8Array, classId: ClassId | AnyNumber | Uint8Array, existingProperties: Vec<u16> | (u16 | AnyNumber | Uint8Array)[], newProperties: Vec<Property> | (Property | { property_type?: any; required?: any; unique?: any; name?: any; description?: any; locking_policy?: any } | string | Uint8Array)[]) => SubmittableExtrinsic<ApiType>, [Option<Credential>, ClassId, Vec<u16>, Vec<Property>]>;
      addSchemaSupportToEntity: AugmentedSubmittable<(withCredential: Option<Credential> | null | object | string | Uint8Array, asEntityMaintainer: bool | boolean | Uint8Array, entityId: EntityId | AnyNumber | Uint8Array, schemaId: u16 | AnyNumber | Uint8Array, propertyValues: Vec<ClassPropertyValue> | (ClassPropertyValue | null)[]) => SubmittableExtrinsic<ApiType>, [Option<Credential>, bool, EntityId, u16, Vec<ClassPropertyValue>]>;
      createClass: AugmentedSubmittable<(name: Bytes | string | Uint8Array, description: Bytes | string | Uint8Array, classPermissions: ClassPermissionsType | null) => SubmittableExtrinsic<ApiType>, [Bytes, Bytes, ClassPermissionsType]>;
      createClassWithDefaultPermissions: AugmentedSubmittable<(name: Bytes | string | Uint8Array, description: Bytes | string | Uint8Array) => SubmittableExtrinsic<ApiType>, [Bytes, Bytes]>;
      /**
       * Creates a new entity of type class_id. The maintainer is set to be either None if the origin is root, or the provided credential
       * associated with signer.
       **/
      createEntity: AugmentedSubmittable<(withCredential: Option<Credential> | null | object | string | Uint8Array, classId: ClassId | AnyNumber | Uint8Array) => SubmittableExtrinsic<ApiType>, [Option<Credential>, ClassId]>;
      setClassAddSchemasSet: AugmentedSubmittable<(withCredential: Option<Credential> | null | object | string | Uint8Array, classId: ClassId | AnyNumber | Uint8Array, credentialSet: CredentialSet) => SubmittableExtrinsic<ApiType>, [Option<Credential>, ClassId, CredentialSet]>;
      /**
       * Sets the admins for a class
       **/
      setClassAdmins: AugmentedSubmittable<(classId: ClassId | AnyNumber | Uint8Array, admins: CredentialSet) => SubmittableExtrinsic<ApiType>, [ClassId, CredentialSet]>;
      setClassCreateEntitiesSet: AugmentedSubmittable<(withCredential: Option<Credential> | null | object | string | Uint8Array, classId: ClassId | AnyNumber | Uint8Array, credentialSet: CredentialSet) => SubmittableExtrinsic<ApiType>, [Option<Credential>, ClassId, CredentialSet]>;
      setClassEntitiesCanBeCreated: AugmentedSubmittable<(withCredential: Option<Credential> | null | object | string | Uint8Array, classId: ClassId | AnyNumber | Uint8Array, canBeCreated: bool | boolean | Uint8Array) => SubmittableExtrinsic<ApiType>, [Option<Credential>, ClassId, bool]>;
      setClassEntityPermissions: AugmentedSubmittable<(withCredential: Option<Credential> | null | object | string | Uint8Array, classId: ClassId | AnyNumber | Uint8Array, entityPermissions: EntityPermissions | { controller?: any; frozen?: any; referenceable?: any } | string | Uint8Array) => SubmittableExtrinsic<ApiType>, [Option<Credential>, ClassId, EntityPermissions]>;
      setClassReferenceConstraint: AugmentedSubmittable<(withCredential: Option<Credential> | null | object | string | Uint8Array, classId: ClassId | AnyNumber | Uint8Array, constraint: ReferenceConstraint | null) => SubmittableExtrinsic<ApiType>, [Option<Credential>, ClassId, ReferenceConstraint]>;
      transaction: AugmentedSubmittable<(operations: Vec<Operation> | (Operation | null)[]) => SubmittableExtrinsic<ApiType>, [Vec<Operation>]>;
      updateEntityPropertyValues: AugmentedSubmittable<(withCredential: Option<Credential> | null | object | string | Uint8Array, asEntityMaintainer: bool | boolean | Uint8Array, entityId: EntityId | AnyNumber | Uint8Array, propertyValues: Vec<ClassPropertyValue> | (ClassPropertyValue | null)[]) => SubmittableExtrinsic<ApiType>, [Option<Credential>, bool, EntityId, Vec<ClassPropertyValue>]>;
    };
  }

  export interface SubmittableExtrinsics<ApiType extends ApiTypes> extends AugmentedSubmittables<ApiType> {
    (extrinsic: Call | Extrinsic | Uint8Array | string): SubmittableExtrinsic<ApiType>;
  }
}<|MERGE_RESOLUTION|>--- conflicted
+++ resolved
@@ -3,11 +3,7 @@
 
 import type { BTreeMap, BTreeSet, Bytes, Compact, Option, Vec, bool, u16, u32, u64 } from '@polkadot/types';
 import type { AnyNumber, ITuple } from '@polkadot/types/types';
-<<<<<<< HEAD
 import type { ActivateOpeningAt, Actor, AddOpeningParameters, ApplicationId, ApplicationIdSet, BagId, BalanceOfMint, CategoryId, ChannelContentType, ChannelCurationStatus, ChannelId, ChannelPublicationStatus, Cid, ClassId, ClassPermissions, ClassPermissionsType, ClassPropertyValue, Credential, CredentialSet, CurationActor, CuratorApplicationId, CuratorApplicationIdSet, CuratorGroupId, CuratorId, CuratorOpeningId, DataObjectId, DistributionBucketFamilyId, DistributionBucketId, DynamicBagDeletionPrize, DynamicBagId, DynamicBagType, ElectionParameters, EntityController, EntityId, EntityPermissions, FillOpeningParameters, InputPropertyValue, InputValue, MemberId, MemoText, Nonce, OpeningId, OpeningPolicyCommitment, OpeningType, Operation, OperationType, OptionalText, PaidTermId, PostId, Property, PropertyId, ProposalId, ReferenceConstraint, RewardPolicy, SchemaId, StorageBucketId, TerminateRoleParameters, ThreadId, UploadParameters, VecMaxLength, VoteKind, WorkerId, WorkingGroup } from './all';
-=======
-import type { ActivateOpeningAt, Actor, AddOpeningParameters, ApplicationId, ApplicationIdSet, BagId, BalanceOfMint, CategoryId, ChannelContentType, ChannelCurationStatus, ChannelId, ChannelPublicationStatus, ClassId, ClassPermissions, ClassPermissionsType, ClassPropertyValue, ContentId, Credential, CredentialSet, CurationActor, CuratorApplicationId, CuratorApplicationIdSet, CuratorGroupId, CuratorId, CuratorOpeningId, DataObjectId, DistributionBucketFamilyId, DistributionBucketId, DynamicBagId, DynamicBagType, ElectionParameters, EntityController, EntityId, EntityPermissions, FillOpeningParameters, InputPropertyValue, InputValue, MemberId, MemoText, Nonce, OpeningId, OpeningPolicyCommitment, OpeningType, Operation, OperationType, OptionalText, PaidTermId, PostId, Property, PropertyId, ProposalId, ReferenceConstraint, RewardPolicy, SchemaId, StorageBucketId, TerminateRoleParameters, ThreadId, UploadParameters, VecMaxLength, VoteKind, WorkerId, WorkingGroup } from './all';
->>>>>>> cf02ca43
 import type { BabeEquivocationProof } from '@polkadot/types/interfaces/babe';
 import type { Extrinsic, Signature } from '@polkadot/types/interfaces/extrinsics';
 import type { GrandpaEquivocationProof, KeyOwnerProof } from '@polkadot/types/interfaces/grandpa';
@@ -637,20 +633,12 @@
        * Create 'Begin review working group leader applications' proposal type.
        * This proposal uses `begin_applicant_review()` extrinsic from the Joystream `working group` module.
        **/
-<<<<<<< HEAD
-      createBeginReviewWorkingGroupLeaderApplicationsProposal: AugmentedSubmittable<(memberId: MemberId | AnyNumber | Uint8Array, title: Bytes | string | Uint8Array, description: Bytes | string | Uint8Array, stakeBalance: Option<BalanceOf> | null | object | string | Uint8Array, openingId: OpeningId | AnyNumber | Uint8Array, workingGroup: WorkingGroup | 'Storage' | 'Content' | 'Distribution' | number | Uint8Array) => SubmittableExtrinsic<ApiType>, [MemberId, Bytes, Bytes, Option<BalanceOf>, OpeningId, WorkingGroup]>;
-=======
       createBeginReviewWorkingGroupLeaderApplicationsProposal: AugmentedSubmittable<(memberId: MemberId | AnyNumber | Uint8Array, title: Bytes | string | Uint8Array, description: Bytes | string | Uint8Array, stakeBalance: Option<BalanceOf> | null | object | string | Uint8Array, openingId: OpeningId | AnyNumber | Uint8Array, workingGroup: WorkingGroup | 'Forum' | 'Storage' | 'Content' | 'Distribution' | number | Uint8Array) => SubmittableExtrinsic<ApiType>, [MemberId, Bytes, Bytes, Option<BalanceOf>, OpeningId, WorkingGroup]>;
->>>>>>> cf02ca43
       /**
        * Create 'decrease working group leader stake' proposal type.
        * This proposal uses `decrease_stake()` extrinsic from the `working-group`  module.
        **/
-<<<<<<< HEAD
-      createDecreaseWorkingGroupLeaderStakeProposal: AugmentedSubmittable<(memberId: MemberId | AnyNumber | Uint8Array, title: Bytes | string | Uint8Array, description: Bytes | string | Uint8Array, stakeBalance: Option<BalanceOf> | null | object | string | Uint8Array, workerId: WorkerId | AnyNumber | Uint8Array, decreasingStake: BalanceOf | AnyNumber | Uint8Array, workingGroup: WorkingGroup | 'Storage' | 'Content' | 'Distribution' | number | Uint8Array) => SubmittableExtrinsic<ApiType>, [MemberId, Bytes, Bytes, Option<BalanceOf>, WorkerId, BalanceOf, WorkingGroup]>;
-=======
       createDecreaseWorkingGroupLeaderStakeProposal: AugmentedSubmittable<(memberId: MemberId | AnyNumber | Uint8Array, title: Bytes | string | Uint8Array, description: Bytes | string | Uint8Array, stakeBalance: Option<BalanceOf> | null | object | string | Uint8Array, workerId: WorkerId | AnyNumber | Uint8Array, decreasingStake: BalanceOf | AnyNumber | Uint8Array, workingGroup: WorkingGroup | 'Forum' | 'Storage' | 'Content' | 'Distribution' | number | Uint8Array) => SubmittableExtrinsic<ApiType>, [MemberId, Bytes, Bytes, Option<BalanceOf>, WorkerId, BalanceOf, WorkingGroup]>;
->>>>>>> cf02ca43
       /**
        * Create 'Fill working group leader opening' proposal type.
        * This proposal uses `fill_opening()` extrinsic from the Joystream `working group` module.
@@ -675,29 +663,17 @@
        * Create 'set working group leader reward' proposal type.
        * This proposal uses `update_reward_amount()` extrinsic from the `working-group`  module.
        **/
-<<<<<<< HEAD
-      createSetWorkingGroupLeaderRewardProposal: AugmentedSubmittable<(memberId: MemberId | AnyNumber | Uint8Array, title: Bytes | string | Uint8Array, description: Bytes | string | Uint8Array, stakeBalance: Option<BalanceOf> | null | object | string | Uint8Array, workerId: WorkerId | AnyNumber | Uint8Array, rewardAmount: BalanceOfMint | AnyNumber | Uint8Array, workingGroup: WorkingGroup | 'Storage' | 'Content' | 'Distribution' | number | Uint8Array) => SubmittableExtrinsic<ApiType>, [MemberId, Bytes, Bytes, Option<BalanceOf>, WorkerId, BalanceOfMint, WorkingGroup]>;
-=======
       createSetWorkingGroupLeaderRewardProposal: AugmentedSubmittable<(memberId: MemberId | AnyNumber | Uint8Array, title: Bytes | string | Uint8Array, description: Bytes | string | Uint8Array, stakeBalance: Option<BalanceOf> | null | object | string | Uint8Array, workerId: WorkerId | AnyNumber | Uint8Array, rewardAmount: BalanceOfMint | AnyNumber | Uint8Array, workingGroup: WorkingGroup | 'Forum' | 'Storage' | 'Content' | 'Distribution' | number | Uint8Array) => SubmittableExtrinsic<ApiType>, [MemberId, Bytes, Bytes, Option<BalanceOf>, WorkerId, BalanceOfMint, WorkingGroup]>;
->>>>>>> cf02ca43
       /**
        * Create 'Set working group mint capacity' proposal type.
        * This proposal uses `set_mint_capacity()` extrinsic from the `working-group`  module.
        **/
-<<<<<<< HEAD
-      createSetWorkingGroupMintCapacityProposal: AugmentedSubmittable<(memberId: MemberId | AnyNumber | Uint8Array, title: Bytes | string | Uint8Array, description: Bytes | string | Uint8Array, stakeBalance: Option<BalanceOf> | null | object | string | Uint8Array, mintBalance: BalanceOfMint | AnyNumber | Uint8Array, workingGroup: WorkingGroup | 'Storage' | 'Content' | 'Distribution' | number | Uint8Array) => SubmittableExtrinsic<ApiType>, [MemberId, Bytes, Bytes, Option<BalanceOf>, BalanceOfMint, WorkingGroup]>;
-=======
       createSetWorkingGroupMintCapacityProposal: AugmentedSubmittable<(memberId: MemberId | AnyNumber | Uint8Array, title: Bytes | string | Uint8Array, description: Bytes | string | Uint8Array, stakeBalance: Option<BalanceOf> | null | object | string | Uint8Array, mintBalance: BalanceOfMint | AnyNumber | Uint8Array, workingGroup: WorkingGroup | 'Forum' | 'Storage' | 'Content' | 'Distribution' | number | Uint8Array) => SubmittableExtrinsic<ApiType>, [MemberId, Bytes, Bytes, Option<BalanceOf>, BalanceOfMint, WorkingGroup]>;
->>>>>>> cf02ca43
       /**
        * Create 'slash working group leader stake' proposal type.
        * This proposal uses `slash_stake()` extrinsic from the `working-group`  module.
        **/
-<<<<<<< HEAD
-      createSlashWorkingGroupLeaderStakeProposal: AugmentedSubmittable<(memberId: MemberId | AnyNumber | Uint8Array, title: Bytes | string | Uint8Array, description: Bytes | string | Uint8Array, stakeBalance: Option<BalanceOf> | null | object | string | Uint8Array, workerId: WorkerId | AnyNumber | Uint8Array, slashingStake: BalanceOf | AnyNumber | Uint8Array, workingGroup: WorkingGroup | 'Storage' | 'Content' | 'Distribution' | number | Uint8Array) => SubmittableExtrinsic<ApiType>, [MemberId, Bytes, Bytes, Option<BalanceOf>, WorkerId, BalanceOf, WorkingGroup]>;
-=======
       createSlashWorkingGroupLeaderStakeProposal: AugmentedSubmittable<(memberId: MemberId | AnyNumber | Uint8Array, title: Bytes | string | Uint8Array, description: Bytes | string | Uint8Array, stakeBalance: Option<BalanceOf> | null | object | string | Uint8Array, workerId: WorkerId | AnyNumber | Uint8Array, slashingStake: BalanceOf | AnyNumber | Uint8Array, workingGroup: WorkingGroup | 'Forum' | 'Storage' | 'Content' | 'Distribution' | number | Uint8Array) => SubmittableExtrinsic<ApiType>, [MemberId, Bytes, Bytes, Option<BalanceOf>, WorkerId, BalanceOf, WorkingGroup]>;
->>>>>>> cf02ca43
       /**
        * Create 'Spending' proposal type.
        * This proposal uses `spend_from_council_mint()` extrinsic from the `governance::council`  module.
@@ -1265,11 +1241,7 @@
       /**
        * Accept pending invite.
        **/
-<<<<<<< HEAD
       acceptDistributionBucketInvitation: AugmentedSubmittable<(workerId: WorkerId | AnyNumber | Uint8Array, familyId: DistributionBucketFamilyId | AnyNumber | Uint8Array, distributionBucketId: DistributionBucketId | AnyNumber | Uint8Array) => SubmittableExtrinsic<ApiType>, [WorkerId, DistributionBucketFamilyId, DistributionBucketId]>;
-=======
-      acceptDistributionBucketInvitation: AugmentedSubmittable<(workerId: WorkerId | AnyNumber | Uint8Array, distributionBucketFamilyId: DistributionBucketFamilyId | AnyNumber | Uint8Array, distributionBucketId: DistributionBucketId | AnyNumber | Uint8Array) => SubmittableExtrinsic<ApiType>, [WorkerId, DistributionBucketFamilyId, DistributionBucketId]>;
->>>>>>> cf02ca43
       /**
        * A storage provider signals that the data object was successfully uploaded to its storage.
        **/
@@ -1281,11 +1253,7 @@
       /**
        * Cancel pending invite. Must be pending.
        **/
-<<<<<<< HEAD
       cancelDistributionBucketOperatorInvite: AugmentedSubmittable<(familyId: DistributionBucketFamilyId | AnyNumber | Uint8Array, distributionBucketId: DistributionBucketId | AnyNumber | Uint8Array, operatorWorkerId: WorkerId | AnyNumber | Uint8Array) => SubmittableExtrinsic<ApiType>, [DistributionBucketFamilyId, DistributionBucketId, WorkerId]>;
-=======
-      cancelDistributionBucketOperatorInvite: AugmentedSubmittable<(distributionBucketFamilyId: DistributionBucketFamilyId | AnyNumber | Uint8Array, distributionBucketId: DistributionBucketId | AnyNumber | Uint8Array, operatorWorkerId: WorkerId | AnyNumber | Uint8Array) => SubmittableExtrinsic<ApiType>, [DistributionBucketFamilyId, DistributionBucketId, WorkerId]>;
->>>>>>> cf02ca43
       /**
        * Cancel pending storage bucket invite. An invitation must be pending.
        **/
@@ -1317,11 +1285,7 @@
       /**
        * Invite an operator. Must be missing.
        **/
-<<<<<<< HEAD
       inviteDistributionBucketOperator: AugmentedSubmittable<(familyId: DistributionBucketFamilyId | AnyNumber | Uint8Array, distributionBucketId: DistributionBucketId | AnyNumber | Uint8Array, operatorWorkerId: WorkerId | AnyNumber | Uint8Array) => SubmittableExtrinsic<ApiType>, [DistributionBucketFamilyId, DistributionBucketId, WorkerId]>;
-=======
-      inviteDistributionBucketOperator: AugmentedSubmittable<(distributionBucketFamilyId: DistributionBucketFamilyId | AnyNumber | Uint8Array, distributionBucketId: DistributionBucketId | AnyNumber | Uint8Array, operatorWorkerId: WorkerId | AnyNumber | Uint8Array) => SubmittableExtrinsic<ApiType>, [DistributionBucketFamilyId, DistributionBucketId, WorkerId]>;
->>>>>>> cf02ca43
       /**
        * Invite storage bucket operator. Must be missing.
        **/
@@ -1335,7 +1299,6 @@
        **/
       removeStorageBucketOperator: AugmentedSubmittable<(storageBucketId: StorageBucketId | AnyNumber | Uint8Array) => SubmittableExtrinsic<ApiType>, [StorageBucketId]>;
       /**
-<<<<<<< HEAD
        * Set distribution bucket family metadata.
        **/
       setDistributionBucketFamilyMetadata: AugmentedSubmittable<(familyId: DistributionBucketFamilyId | AnyNumber | Uint8Array, metadata: Bytes | string | Uint8Array) => SubmittableExtrinsic<ApiType>, [DistributionBucketFamilyId, Bytes]>;
@@ -1343,11 +1306,6 @@
        * Set distribution operator metadata for the distribution bucket.
        **/
       setDistributionOperatorMetadata: AugmentedSubmittable<(workerId: WorkerId | AnyNumber | Uint8Array, familyId: DistributionBucketFamilyId | AnyNumber | Uint8Array, distributionBucketId: DistributionBucketId | AnyNumber | Uint8Array, metadata: Bytes | string | Uint8Array) => SubmittableExtrinsic<ApiType>, [WorkerId, DistributionBucketFamilyId, DistributionBucketId, Bytes]>;
-=======
-       * Set distribution operator metadata for the distribution bucket.
-       **/
-      setDistributionOperatorMetadata: AugmentedSubmittable<(workerId: WorkerId | AnyNumber | Uint8Array, distributionBucketFamilyId: DistributionBucketFamilyId | AnyNumber | Uint8Array, distributionBucketId: DistributionBucketId | AnyNumber | Uint8Array, metadata: Bytes | string | Uint8Array) => SubmittableExtrinsic<ApiType>, [WorkerId, DistributionBucketFamilyId, DistributionBucketId, Bytes]>;
->>>>>>> cf02ca43
       /**
        * Sets storage bucket voucher limits.
        **/
@@ -1397,7 +1355,7 @@
        **/
       updateNumberOfStorageBucketsInDynamicBagCreationPolicy: AugmentedSubmittable<(dynamicBagType: DynamicBagType | 'Member' | 'Channel' | number | Uint8Array, numberOfStorageBuckets: u64 | AnyNumber | Uint8Array) => SubmittableExtrinsic<ApiType>, [DynamicBagType, u64]>;
       /**
-       * Updates a storage bucket 'accepts new bags' flag.
+       * Update whether new bags are being accepted for storage.
        **/
       updateStorageBucketStatus: AugmentedSubmittable<(storageBucketId: StorageBucketId | AnyNumber | Uint8Array, acceptingNewBags: bool | boolean | Uint8Array) => SubmittableExtrinsic<ApiType>, [StorageBucketId, bool]>;
       /**
