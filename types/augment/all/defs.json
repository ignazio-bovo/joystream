--- conflicted
+++ resolved
@@ -1,80 +1,6 @@
 {
-<<<<<<< HEAD
     "ActorId": "u64",
     "MemberId": "u64",
-=======
-    "ChannelContentType": "Null",
-    "ChannelCurationStatus": "Null",
-    "ChannelPublicationStatus": "Null",
-    "CurationActor": "Null",
-    "Curator": "Null",
-    "CuratorApplication": "Null",
-    "CuratorApplicationId": "Null",
-    "CuratorApplicationIdSet": "Null",
-    "CuratorApplicationIdToCuratorIdMap": "Null",
-    "CuratorOpening": "Null",
-    "CuratorOpeningId": "Null",
-    "Lead": "Null",
-    "LeadId": "Null",
-    "OptionalText": "Null",
-    "Principal": "Null",
-    "PrincipalId": "Null",
-    "WorkingGroupUnstaker": "Null",
-    "Credential": "Null",
-    "CredentialSet": "Null",
-    "Nonce": "Null",
-    "EntityId": "Null",
-    "ClassId": "Null",
-    "VecMaxLength": "Null",
-    "TextMaxLength": "Null",
-    "HashedTextMaxLength": "Null",
-    "PropertyId": "Null",
-    "SchemaId": "Null",
-    "SameController": "Null",
-    "ClassPermissions": "Null",
-    "PropertyTypeSingle": "Null",
-    "PropertyTypeVector": "Null",
-    "PropertyType": "Null",
-    "PropertyLockingPolicy": "Null",
-    "Property": "Null",
-    "Schema": "Null",
-    "Class": "Null",
-    "ClassOf": "Null",
-    "EntityController": "Null",
-    "EntityPermissions": "Null",
-    "StoredValue": "Null",
-    "VecStoredValue": "Null",
-    "VecStoredPropertyValue": "Null",
-    "StoredPropertyValue": "Null",
-    "InboundReferenceCounter": "Null",
-    "Entity": "Null",
-    "EntityOf": "Null",
-    "EntityCreationVoucher": "Null",
-    "Actor": "Null",
-    "EntityReferenceCounterSideEffect": "Null",
-    "ReferenceCounterSideEffects": "Null",
-    "SideEffects": "Null",
-    "SideEffect": "Null",
-    "Status": "Null",
-    "InputValue": "Null",
-    "VecInputValue": "Null",
-    "InputPropertyValue": "Null",
-    "ParameterizedEntity": "Null",
-    "ParametrizedPropertyValue": "Null",
-    "ParametrizedClassPropertyValue": "Null",
-    "CreateEntityOperation": "Null",
-    "UpdatePropertyValuesOperation": "Null",
-    "AddSchemaSupportToEntityOperation": "Null",
-    "OperationType": "Null",
-    "InputEntityValuesMap": "Null",
-    "ClassPermissionsType": "Null",
-    "ClassPropertyValue": "Null",
-    "Operation": "Null",
-    "ReferenceConstraint": "Null",
-    "FailedAt": "Null",
-    "IPNSIdentity": "Null",
-    "ServiceProviderRecord": "Null",
->>>>>>> b2765ec0
     "BlockAndTime": {
         "block": "u32",
         "time": "u64"
@@ -90,12 +16,7 @@
             "Forum",
             "Storage",
             "Content",
-<<<<<<< HEAD
             "Membership"
-=======
-            "Operations",
-            "Gateway"
->>>>>>> b2765ec0
         ]
     },
     "MemoText": "Text",
@@ -107,22 +28,6 @@
     },
     "Address": "AccountId",
     "LookupSource": "AccountId",
-<<<<<<< HEAD
-=======
-    "ChannelId": "u64",
-    "DAOId": "u64",
-    "Url": "Text",
-    "EntryMethod": {
-        "_enum": {
-            "Paid": "u64",
-            "Screening": "AccountId",
-            "Genesis": "Null"
-        }
-    },
-    "MemberId": "u64",
-    "PaidTermId": "u64",
-    "SubscriptionId": "u64",
->>>>>>> b2765ec0
     "Membership": {
         "handle_hash": "Bytes",
         "root_account": "AccountId",
@@ -275,7 +180,6 @@
         "stake_policy": "StakePolicy",
         "reward_per_block": "Option<u128>"
     },
-<<<<<<< HEAD
     "OpeningId": "u64",
     "StakePolicy": {
         "stake_amount": "u128",
@@ -284,80 +188,11 @@
     "StakeParameters": {
         "stake": "u128",
         "staking_account_id": "AccountId"
-=======
-    "ReviewPeriod": {
-        "started_accepting_applicants_at_block": "u32",
-        "started_review_period_at_block": "u32"
-    },
-    "Deactivated": {
-        "cause": "OpeningDeactivationCause",
-        "deactivated_at_block": "u32",
-        "started_accepting_applicants_at_block": "u32",
-        "started_review_period_at_block": "Option<u32>"
-    },
-    "OpeningDeactivationCause": {
-        "_enum": [
-            "CancelledBeforeActivation",
-            "CancelledAcceptingApplications",
-            "CancelledInReviewPeriod",
-            "ReviewPeriodExpired",
-            "Filled"
-        ]
-    },
-    "InactiveApplicationStage": {
-        "deactivation_initiated": "u32",
-        "deactivated": "u32",
-        "cause": "ApplicationDeactivationCause"
-    },
-    "UnstakingApplicationStage": {
-        "deactivation_initiated": "u32",
-        "cause": "ApplicationDeactivationCause"
-    },
-    "ApplicationDeactivationCause": {
-        "_enum": [
-            "External",
-            "Hired",
-            "NotHired",
-            "CrowdedOut",
-            "OpeningCancelled",
-            "ReviewPeriodExpired",
-            "OpeningFilled"
-        ]
-    },
-    "StakingAmountLimitMode": {
-        "_enum": [
-            "AtLeast",
-            "Exact"
-        ]
-    },
-    "RationaleText": "Bytes",
-    "ApplicationOf": {
-        "role_account_id": "GenericAccountId",
-        "opening_id": "OpeningId",
-        "member_id": "MemberId",
-        "application_id": "ApplicationId"
-    },
-    "ApplicationIdSet": "BTreeSet<ApplicationId>",
-    "ApplicationIdToWorkerIdMap": "BTreeMap<ApplicationId,WorkerId>",
-    "WorkerId": "u64",
-    "WorkerOf": {
-        "member_id": "MemberId",
-        "role_account_id": "GenericAccountId",
-        "reward_relationship": "Option<RewardRelationshipId>",
-        "role_stake_profile": "Option<RoleStakeProfile>"
-    },
-    "OpeningOf": {
-        "hiring_opening_id": "OpeningId",
-        "applications": "Vec<ApplicationId>",
-        "policy_commitment": "OpeningPolicyCommitment",
-        "opening_type": "OpeningType"
->>>>>>> b2765ec0
     },
     "StorageProviderId": "u64",
     "OpeningType": {
         "_enum": {
             "Leader": "Null",
-<<<<<<< HEAD
             "Regular": "Null"
         }
     },
@@ -384,35 +219,6 @@
     "ServiceProviderRecord": {
         "identity": "IPNSIdentity",
         "expires_at": "u32"
-=======
-            "Worker": "Null"
-        }
-    },
-    "HiringApplicationId": "u64",
-    "RewardPolicy": {
-        "amount_per_payout": "u128",
-        "next_payment_at_block": "u32",
-        "payout_interval": "Option<u32>"
-    },
-    "OpeningPolicyCommitment": {
-        "application_rationing_policy": "Option<ApplicationRationingPolicy>",
-        "max_review_period_length": "u32",
-        "application_staking_policy": "Option<StakingPolicy>",
-        "role_staking_policy": "Option<StakingPolicy>",
-        "role_slashing_terms": "SlashingTerms",
-        "fill_opening_successful_applicant_application_stake_unstaking_period": "Option<u32>",
-        "fill_opening_failed_applicant_application_stake_unstaking_period": "Option<u32>",
-        "fill_opening_failed_applicant_role_stake_unstaking_period": "Option<u32>",
-        "terminate_application_stake_unstaking_period": "Option<u32>",
-        "terminate_role_stake_unstaking_period": "Option<u32>",
-        "exit_role_application_stake_unstaking_period": "Option<u32>",
-        "exit_role_stake_unstaking_period": "Option<u32>"
-    },
-    "RoleStakeProfile": {
-        "stake_id": "StakeId",
-        "termination_unstaking_period": "Option<u32>",
-        "exit_unstaking_period": "Option<u32>"
->>>>>>> b2765ec0
     },
     "ContentId": "[u8;32]",
     "LiaisonJudgement": {
@@ -442,7 +248,6 @@
         "active": "bool"
     },
     "DataObjectsMap": "BTreeMap<ContentId,DataObject>",
-<<<<<<< HEAD
     "ParticipantId": "u64",
     "Title": "Text",
     "UpdatedTitle": "Option<Text>",
@@ -458,40 +263,6 @@
         "reply_id": "ReplyId",
         "hide": "bool"
     },
-=======
-    "ContentParameters": {
-        "content_id": "ContentId",
-        "type_id": "DataObjectTypeId",
-        "size": "u64",
-        "ipfs_content_id": "Bytes"
-    },
-    "StorageObjectOwner": {
-        "_enum": {
-            "Member": "MemberId",
-            "Channel": "ChannelId",
-            "DAO": "DAOId",
-            "Council": "Null",
-            "WorkingGroup": "WorkingGroup"
-        }
-    },
-    "ObjectOwner": {
-        "_enum": {
-            "Member": "MemberId",
-            "Channel": "ChannelId",
-            "DAO": "DAOId",
-            "Council": "Null",
-            "WorkingGroup": "WorkingGroup"
-        }
-    },
-    "Voucher": {
-        "size_limit": "u64",
-        "objects_limit": "u64",
-        "size_used": "u64",
-        "objects_used": "u64"
-    },
-    "VoucherLimit": "u64",
-    "UploadingStatus": "bool",
->>>>>>> b2765ec0
     "ProposalId": "u32",
     "ProposalStatus": {
         "_enum": {
@@ -607,17 +378,10 @@
     "DiscussionPost": {
         "author_id": "u64"
     },
-<<<<<<< HEAD
     "CreateOpeningParameters": {
         "description": "Bytes",
         "stake_policy": "StakePolicy",
         "reward_per_block": "Option<u128>",
-=======
-    "AddOpeningParameters": {
-        "activate_at": "ActivateOpeningAt",
-        "commitment": "OpeningPolicyCommitment",
-        "human_readable_text": "Bytes",
->>>>>>> b2765ec0
         "working_group": "WorkingGroup"
     },
     "FillOpeningParameters": {
@@ -663,7 +427,6 @@
             "ExecutionFailed": "ExecutionFailed"
         }
     },
-<<<<<<< HEAD
     "FundingRequestParameters": {
         "account": "AccountId",
         "amount": "u128"
@@ -671,9 +434,6 @@
     "Nonce": "u64",
     "EntityId": "u64",
     "ClassId": "u64",
-=======
-    "SetLeadParams": "(MemberId,GenericAccountId)",
->>>>>>> b2765ec0
     "CuratorId": "u64",
     "CuratorGroupId": "u64",
     "CuratorGroup": {
@@ -747,20 +507,10 @@
     "VideoCategoryUpdateParameters": {
         "new_meta": "Bytes"
     },
-<<<<<<< HEAD
     "CuratorGroup": {
         "curators": "Vec<CuratorId>",
         "active": "bool",
         "number_of_classes_maintained": "u32"
-=======
-    "VideoCreationParameters": {
-        "assets": "Vec<NewAsset>",
-        "meta": "Bytes"
-    },
-    "VideoUpdateParameters": {
-        "assets": "Option<Vec<NewAsset>>",
-        "new_meta": "Option<Bytes>"
->>>>>>> b2765ec0
     },
     "Person": {
         "controlled_by": "PersonController"
@@ -768,10 +518,7 @@
     "PersonId": "u64",
     "PersonController": {
         "_enum": {
-<<<<<<< HEAD
             "Curator": "(CuratorGroupId,CuratorId)",
-=======
->>>>>>> b2765ec0
             "Member": "MemberId",
             "Curators": "Null"
         }
@@ -824,7 +571,6 @@
             "ExistingVideo": "VideoId"
         }
     },
-<<<<<<< HEAD
     "InputEntityValuesMap": "BTreeMap<PropertyId,InputPropertyValue>",
     "FailedAt": "u32",
     "ReferendumStageVoting": {
@@ -907,8 +653,4 @@
         "work_submitted": "bool",
         "oracle_judgment_result": "Option<OracleJudgment>"
     }
-=======
-    "MaxNumber": "u32",
-    "IsCensored": "bool"
->>>>>>> b2765ec0
 }