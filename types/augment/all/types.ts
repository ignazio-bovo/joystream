// Auto-generated via `yarn polkadot-types-from-defs`, do not edit
/* eslint-disable */

import type { BTreeMap, BTreeSet, Bytes, Enum, GenericAccountId, Null, Option, Struct, Text, Vec, bool, u128, u16, u32, u64 } from '@polkadot/types';
import type { ITuple } from '@polkadot/types/types';
import type { AccountId, Balance, Hash } from '@polkadot/types/interfaces/runtime';
import type { AccountInfoWithRefCount } from '@polkadot/types/interfaces/system';

/** @name AcceptingApplications */
export interface AcceptingApplications extends Struct {
  readonly started_accepting_applicants_at_block: u32;
}

/** @name AccountInfo */
export interface AccountInfo extends AccountInfoWithRefCount {}

/** @name ActivateOpeningAt */
export interface ActivateOpeningAt extends Enum {
  readonly isCurrentBlock: boolean;
  readonly isExactBlock: boolean;
  readonly asExactBlock: u32;
}

/** @name ActiveOpeningStage */
export interface ActiveOpeningStage extends Enum {
  readonly isAcceptingApplications: boolean;
  readonly asAcceptingApplications: AcceptingApplications;
  readonly isReviewPeriod: boolean;
  readonly asReviewPeriod: ReviewPeriod;
  readonly isDeactivated: boolean;
  readonly asDeactivated: Deactivated;
}

/** @name ActiveOpeningStageVariant */
export interface ActiveOpeningStageVariant extends Struct {
  readonly stage: ActiveOpeningStage;
  readonly applications_added: BTreeSet<ApplicationId>;
  readonly active_application_count: u32;
  readonly unstaking_application_count: u32;
  readonly deactivated_application_count: u32;
}

/** @name ActiveStake */
export interface ActiveStake extends Struct {
  readonly stake_id: StakeId;
  readonly source_account_id: GenericAccountId;
}

/** @name ActorId */
export interface ActorId extends u64 {}

/** @name AddOpeningParameters */
export interface AddOpeningParameters extends Struct {
  readonly activate_at: ActivateOpeningAt;
  readonly commitment: OpeningPolicyCommitment;
  readonly human_readable_text: Bytes;
  readonly working_group: WorkingGroup;
}

/** @name Address */
export interface Address extends AccountId {}

/** @name AdjustCapacityBy */
export interface AdjustCapacityBy extends Enum {
  readonly isSetting: boolean;
  readonly asSetting: u128;
  readonly isAdding: boolean;
  readonly asAdding: u128;
  readonly isReducing: boolean;
  readonly asReducing: u128;
}

/** @name AdjustOnInterval */
export interface AdjustOnInterval extends Struct {
  readonly block_interval: u32;
  readonly adjustment_type: AdjustCapacityBy;
}

/** @name Application */
export interface Application extends Struct {
  readonly opening_id: OpeningId;
  readonly application_index_in_opening: u32;
  readonly add_to_opening_in_block: u32;
  readonly active_role_staking_id: Option<StakeId>;
  readonly active_application_staking_id: Option<StakeId>;
  readonly stage: ApplicationStage;
  readonly human_readable_text: Text;
}

/** @name ApplicationDeactivationCause */
export interface ApplicationDeactivationCause extends Enum {
  readonly isExternal: boolean;
  readonly isHired: boolean;
  readonly isNotHired: boolean;
  readonly isCrowdedOut: boolean;
  readonly isOpeningCancelled: boolean;
  readonly isReviewPeriodExpired: boolean;
  readonly isOpeningFilled: boolean;
}

/** @name ApplicationId */
export interface ApplicationId extends u64 {}

/** @name ApplicationIdSet */
export interface ApplicationIdSet extends BTreeSet<ApplicationId> {}

/** @name ApplicationIdToWorkerIdMap */
export interface ApplicationIdToWorkerIdMap extends BTreeMap<ApplicationId, WorkerId> {}

/** @name ApplicationOf */
export interface ApplicationOf extends Struct {
  readonly role_account_id: GenericAccountId;
  readonly opening_id: OpeningId;
  readonly member_id: MemberId;
  readonly application_id: ApplicationId;
}

/** @name ApplicationRationingPolicy */
export interface ApplicationRationingPolicy extends Struct {
  readonly max_active_applicants: u32;
}

/** @name ApplicationStage */
export interface ApplicationStage extends Enum {
  readonly isActive: boolean;
  readonly isUnstaking: boolean;
  readonly asUnstaking: UnstakingApplicationStage;
  readonly isInactive: boolean;
  readonly asInactive: InactiveApplicationStage;
}

/** @name Approved */
export interface Approved extends Enum {
  readonly isPendingExecution: boolean;
  readonly isExecuted: boolean;
  readonly isExecutionFailed: boolean;
  readonly asExecutionFailed: ExecutionFailed;
}

/** @name Backer */
export interface Backer extends Struct {
  readonly member: GenericAccountId;
  readonly stake: u128;
}

/** @name Backers */
export interface Backers extends Vec<Backer> {}

/** @name Bag */
export interface Bag extends Struct {
  readonly stored_by: BTreeSet<StorageBucketId>;
  readonly distributed_by: BTreeSet<DistributionBucketId>;
  readonly deletion_prize: Option<u128>;
  readonly objects_total_size: u64;
  readonly objects_number: u64;
}

/** @name BagId */
export interface BagId extends Enum {
  readonly isStatic: boolean;
  readonly asStatic: Static;
  readonly isDynamic: boolean;
  readonly asDynamic: Dynamic;
}

/** @name BagIdType */
export interface BagIdType extends Enum {
  readonly isStatic: boolean;
  readonly asStatic: Static;
  readonly isDynamic: boolean;
  readonly asDynamic: Dynamic;
}

/** @name BalanceOfMint */
export interface BalanceOfMint extends u128 {}

/** @name BlockAndTime */
export interface BlockAndTime extends Struct {
  readonly block: u32;
  readonly time: u64;
}

/** @name Category */
export interface Category extends Struct {
  readonly id: CategoryId;
  readonly title: Text;
  readonly description: Text;
  readonly created_at: BlockAndTime;
  readonly deleted: bool;
  readonly archived: bool;
  readonly num_direct_subcategories: u32;
  readonly num_direct_unmoderated_threads: u32;
  readonly num_direct_moderated_threads: u32;
  readonly position_in_parent_category: Option<ChildPositionInParentCategory>;
  readonly moderator_id: GenericAccountId;
}

/** @name CategoryId */
export interface CategoryId extends u64 {}

/** @name Channel */
export interface Channel extends Struct {
  readonly owner: ChannelOwner;
  readonly num_videos: u64;
  readonly is_censored: bool;
  readonly reward_account: Option<GenericAccountId>;
  readonly collaborators: BTreeSet<MemberId>;
}

/** @name ChannelCategory */
export interface ChannelCategory extends Struct {}

/** @name ChannelCategoryCreationParameters */
export interface ChannelCategoryCreationParameters extends Struct {
  readonly meta: Bytes;
}

/** @name ChannelCategoryId */
export interface ChannelCategoryId extends u64 {}

/** @name ChannelCategoryUpdateParameters */
export interface ChannelCategoryUpdateParameters extends Struct {
  readonly new_meta: Bytes;
}

/** @name ChannelCreationParameters */
export interface ChannelCreationParameters extends Struct {
  readonly assets: Option<StorageAssets>;
  readonly meta: Option<Bytes>;
  readonly reward_account: Option<GenericAccountId>;
  readonly collaborators: BTreeSet<MemberId>;
}

/** @name ChannelId */
export interface ChannelId extends u64 {}

/** @name ChannelMigrationConfig */
export interface ChannelMigrationConfig extends Struct {
  readonly current_id: ChannelId;
  readonly final_id: ChannelId;
}

/** @name ChannelOwner */
export interface ChannelOwner extends Enum {
  readonly isMember: boolean;
  readonly asMember: MemberId;
  readonly isCurators: boolean;
  readonly asCurators: CuratorGroupId;
}

/** @name ChannelOwnershipTransferRequest */
export interface ChannelOwnershipTransferRequest extends Struct {
  readonly channel_id: ChannelId;
  readonly new_owner: ChannelOwner;
  readonly payment: u128;
  readonly new_reward_account: Option<GenericAccountId>;
}

/** @name ChannelOwnershipTransferRequestId */
export interface ChannelOwnershipTransferRequestId extends u64 {}

/** @name ChannelUpdateParameters */
export interface ChannelUpdateParameters extends Struct {
  readonly assets_to_upload: Option<StorageAssets>;
  readonly new_meta: Option<Bytes>;
  readonly reward_account: Option<Option<GenericAccountId>>;
  readonly assets_to_remove: BTreeSet<DataObjectId>;
  readonly collaborators: Option<BTreeSet<MemberId>>;
}

/** @name ChildPositionInParentCategory */
export interface ChildPositionInParentCategory extends Struct {
  readonly parent_id: CategoryId;
  readonly child_nr_in_parent_category: u32;
}

/** @name Cid */
export interface Cid extends Bytes {}

/** @name ContentActor */
export interface ContentActor extends Enum {
  readonly isCurator: boolean;
  readonly asCurator: ITuple<[CuratorGroupId, CuratorId]>;
  readonly isMember: boolean;
  readonly asMember: MemberId;
  readonly isLead: boolean;
  readonly isCollaborator: boolean;
  readonly asCollaborator: MemberId;
}

/** @name ContentId */
export interface ContentId extends Null {}

/** @name ContentIdSet */
export interface ContentIdSet extends BTreeSet<Cid> {}

/** @name ContentParameters */
export interface ContentParameters extends Null {}
<<<<<<< HEAD

/** @name CreateEntityOperation */
export interface CreateEntityOperation extends Null {}

/** @name Credential */
export interface Credential extends Null {}

/** @name CredentialSet */
export interface CredentialSet extends Null {}

/** @name CurationActor */
export interface CurationActor extends Null {}

/** @name Curator */
export interface Curator extends Null {}

/** @name CuratorApplication */
export interface CuratorApplication extends Null {}

/** @name CuratorApplicationId */
export interface CuratorApplicationId extends Null {}

/** @name CuratorApplicationIdSet */
export interface CuratorApplicationIdSet extends Null {}

/** @name CuratorApplicationIdToCuratorIdMap */
export interface CuratorApplicationIdToCuratorIdMap extends Null {}
=======
>>>>>>> 6b15845b

/** @name CuratorGroup */
export interface CuratorGroup extends Struct {
  readonly curators: BTreeSet<CuratorId>;
  readonly active: bool;
}

/** @name CuratorGroupId */
export interface CuratorGroupId extends u64 {}

/** @name CuratorId */
export interface CuratorId extends u64 {}

/** @name DataObject */
export interface DataObject extends Struct {
  readonly accepted: bool;
  readonly deletion_prize: u128;
  readonly ipfsContentId: Bytes;
}

/** @name DataObjectCreationParameters */
export interface DataObjectCreationParameters extends Struct {
  readonly ipfsContentId: Bytes;
}

/** @name DataObjectId */
export interface DataObjectId extends u64 {}

/** @name DataObjectIdMap */
export interface DataObjectIdMap extends BTreeMap<DataObjectId, DataObject> {}

/** @name DataObjectIdSet */
export interface DataObjectIdSet extends BTreeSet<DataObjectId> {}

/** @name DataObjectStorageRelationship */
export interface DataObjectStorageRelationship extends Null {}

/** @name DataObjectStorageRelationshipId */
export interface DataObjectStorageRelationshipId extends Null {}

/** @name DataObjectType */
export interface DataObjectType extends Null {}

/** @name DataObjectTypeId */
export interface DataObjectTypeId extends Null {}

/** @name Deactivated */
export interface Deactivated extends Struct {
  readonly cause: OpeningDeactivationCause;
  readonly deactivated_at_block: u32;
  readonly started_accepting_applicants_at_block: u32;
  readonly started_review_period_at_block: Option<u32>;
}

/** @name DiscussionPost */
export interface DiscussionPost extends Struct {
  readonly text: Bytes;
  readonly created_at: u32;
  readonly updated_at: u32;
  readonly author_id: MemberId;
  readonly thread_id: ThreadId;
  readonly edition_number: u32;
}

/** @name DiscussionThread */
export interface DiscussionThread extends Struct {
  readonly title: Bytes;
  readonly created_at: u32;
  readonly author_id: MemberId;
}

/** @name DistributionBucket */
export interface DistributionBucket extends Struct {
  readonly accepting_new_bags: bool;
  readonly distributing: bool;
  readonly pending_invitations: BTreeSet<WorkerId>;
  readonly operators: BTreeSet<WorkerId>;
  readonly assigned_bags: u64;
}

/** @name DistributionBucketFamily */
export interface DistributionBucketFamily extends Struct {
  readonly next_distribution_bucket_index: DistributionBucketIndex;
}

/** @name DistributionBucketFamilyId */
export interface DistributionBucketFamilyId extends u64 {}

/** @name DistributionBucketId */
export interface DistributionBucketId extends Struct {
  readonly distribution_bucket_family_id: DistributionBucketFamilyId;
  readonly distribution_bucket_index: DistributionBucketIndex;
}

/** @name DistributionBucketIndex */
export interface DistributionBucketIndex extends u64 {}

/** @name DistributionBucketIndexSet */
export interface DistributionBucketIndexSet extends BTreeSet<DistributionBucketIndex> {}

/** @name Dynamic */
export interface Dynamic extends Enum {
  readonly isMember: boolean;
  readonly asMember: MemberId;
  readonly isChannel: boolean;
  readonly asChannel: u64;
}

/** @name DynamicBagCreationPolicy */
export interface DynamicBagCreationPolicy extends Struct {
  readonly numberOfStorageBuckets: u64;
  readonly families: BTreeMap<DistributionBucketFamilyId, u32>;
}

/** @name DynamicBagCreationPolicyDistributorFamiliesMap */
export interface DynamicBagCreationPolicyDistributorFamiliesMap extends BTreeMap<DistributionBucketFamilyId, u32> {}

/** @name DynamicBagDeletionPrize */
export interface DynamicBagDeletionPrize extends Struct {
  readonly account_id: GenericAccountId;
  readonly prize: u128;
}

/** @name DynamicBagDeletionPrizeRecord */
export interface DynamicBagDeletionPrizeRecord extends Struct {
  readonly account_id: GenericAccountId;
  readonly prize: u128;
}

/** @name DynamicBagId */
export interface DynamicBagId extends Enum {
  readonly isMember: boolean;
  readonly asMember: MemberId;
  readonly isChannel: boolean;
  readonly asChannel: u64;
}

/** @name DynamicBagType */
export interface DynamicBagType extends Enum {
  readonly isMember: boolean;
  readonly isChannel: boolean;
}

/** @name ElectionParameters */
export interface ElectionParameters extends Struct {
  readonly announcing_period: u32;
  readonly voting_period: u32;
  readonly revealing_period: u32;
  readonly council_size: u32;
  readonly candidacy_limit: u32;
  readonly new_term_duration: u32;
  readonly min_council_stake: u128;
  readonly min_voting_stake: u128;
}

/** @name ElectionStage */
export interface ElectionStage extends Enum {
  readonly isAnnouncing: boolean;
  readonly asAnnouncing: u32;
  readonly isVoting: boolean;
  readonly asVoting: u32;
  readonly isRevealing: boolean;
  readonly asRevealing: u32;
}

/** @name ElectionStake */
export interface ElectionStake extends Struct {
  readonly new: u128;
  readonly transferred: u128;
}

/** @name EntryMethod */
export interface EntryMethod extends Enum {
  readonly isPaid: boolean;
  readonly asPaid: u64;
  readonly isScreening: boolean;
  readonly asScreening: AccountId;
  readonly isGenesis: boolean;
}

/** @name EpisodeParemters */
export interface EpisodeParemters extends Enum {
  readonly isNewVideo: boolean;
  readonly asNewVideo: VideoCreationParameters;
  readonly isExistingVideo: boolean;
  readonly asExistingVideo: VideoId;
}

/** @name ExecutionFailed */
export interface ExecutionFailed extends Struct {
  readonly error: Bytes;
}

/** @name FillOpeningParameters */
export interface FillOpeningParameters extends Struct {
  readonly opening_id: OpeningId;
  readonly successful_application_id: ApplicationId;
  readonly reward_policy: Option<RewardPolicy>;
  readonly working_group: WorkingGroup;
}

/** @name Finalized */
export interface Finalized extends Struct {
  readonly proposalStatus: ProposalDecisionStatus;
  readonly finalizedAt: u32;
  readonly encodedUnstakingErrorDueToBrokenRuntime: Option<Bytes>;
  readonly stakeDataAfterUnstakingError: Option<ActiveStake>;
}

/** @name HiringApplicationId */
export interface HiringApplicationId extends u64 {}

/** @name InactiveApplicationStage */
export interface InactiveApplicationStage extends Struct {
  readonly deactivation_initiated: u32;
  readonly deactivated: u32;
  readonly cause: ApplicationDeactivationCause;
}

/** @name InputValidationLengthConstraint */
export interface InputValidationLengthConstraint extends Struct {
  readonly min: u16;
  readonly max_min_diff: u16;
}

/** @name IsCensored */
export interface IsCensored extends bool {}

/** @name LookupSource */
export interface LookupSource extends AccountId {}

/** @name MaxNumber */
export interface MaxNumber extends u32 {}

/** @name MemberId */
export interface MemberId extends u64 {}

/** @name Membership */
export interface Membership extends Struct {
  readonly handle: Text;
  readonly avatar_uri: Text;
  readonly about: Text;
  readonly registered_at_block: u32;
  readonly registered_at_time: u64;
  readonly entry: EntryMethod;
  readonly suspended: bool;
  readonly subscription: Option<SubscriptionId>;
  readonly root_account: GenericAccountId;
  readonly controller_account: GenericAccountId;
}

/** @name MemoText */
export interface MemoText extends Text {}

/** @name Mint */
export interface Mint extends Struct {
  readonly capacity: u128;
  readonly next_adjustment: Option<NextAdjustment>;
  readonly created_at: u32;
  readonly total_minted: u128;
}

/** @name MintBalanceOf */
export interface MintBalanceOf extends u128 {}

/** @name MintId */
export interface MintId extends u64 {}

/** @name ModerationAction */
export interface ModerationAction extends Struct {
  readonly moderated_at: BlockAndTime;
  readonly moderator_id: GenericAccountId;
  readonly rationale: Text;
}

/** @name NewAsset */
export interface NewAsset extends Null {}

/** @name NextAdjustment */
export interface NextAdjustment extends Struct {
  readonly adjustment: AdjustOnInterval;
  readonly at_block: u32;
}

/** @name ObjectOwner */
export interface ObjectOwner extends Null {}

/** @name ObjectOwner */
export interface ObjectOwner extends Null {}

/** @name Opening */
export interface Opening extends Struct {
  readonly created: u32;
  readonly stage: OpeningStage;
  readonly max_review_period_length: u32;
  readonly application_rationing_policy: Option<ApplicationRationingPolicy>;
  readonly application_staking_policy: Option<StakingPolicy>;
  readonly role_staking_policy: Option<StakingPolicy>;
  readonly human_readable_text: Text;
}

/** @name OpeningDeactivationCause */
export interface OpeningDeactivationCause extends Enum {
  readonly isCancelledBeforeActivation: boolean;
  readonly isCancelledAcceptingApplications: boolean;
  readonly isCancelledInReviewPeriod: boolean;
  readonly isReviewPeriodExpired: boolean;
  readonly isFilled: boolean;
}

/** @name OpeningId */
export interface OpeningId extends u64 {}

/** @name OpeningOf */
export interface OpeningOf extends Struct {
  readonly hiring_opening_id: OpeningId;
  readonly applications: BTreeSet<ApplicationId>;
  readonly policy_commitment: OpeningPolicyCommitment;
  readonly opening_type: OpeningType;
}

/** @name OpeningPolicyCommitment */
export interface OpeningPolicyCommitment extends Struct {
  readonly application_rationing_policy: Option<ApplicationRationingPolicy>;
  readonly max_review_period_length: u32;
  readonly application_staking_policy: Option<StakingPolicy>;
  readonly role_staking_policy: Option<StakingPolicy>;
  readonly role_slashing_terms: SlashingTerms;
  readonly fill_opening_successful_applicant_application_stake_unstaking_period: Option<u32>;
  readonly fill_opening_failed_applicant_application_stake_unstaking_period: Option<u32>;
  readonly fill_opening_failed_applicant_role_stake_unstaking_period: Option<u32>;
  readonly terminate_application_stake_unstaking_period: Option<u32>;
  readonly terminate_role_stake_unstaking_period: Option<u32>;
  readonly exit_role_application_stake_unstaking_period: Option<u32>;
  readonly exit_role_stake_unstaking_period: Option<u32>;
}

/** @name OpeningStage */
export interface OpeningStage extends Enum {
  readonly isWaitingToBegin: boolean;
  readonly asWaitingToBegin: WaitingToBeingOpeningStageVariant;
  readonly isActive: boolean;
  readonly asActive: ActiveOpeningStageVariant;
}

/** @name OpeningType */
export interface OpeningType extends Enum {
  readonly isLeader: boolean;
  readonly isWorker: boolean;
}

/** @name PaidMembershipTerms */
export interface PaidMembershipTerms extends Struct {
  readonly fee: u128;
  readonly text: Text;
}

/** @name PaidTermId */
export interface PaidTermId extends u64 {}

/** @name Person */
export interface Person extends Struct {
  readonly controlled_by: PersonController;
}

/** @name PersonActor */
export interface PersonActor extends Enum {
  readonly isMember: boolean;
  readonly asMember: MemberId;
  readonly isCurator: boolean;
  readonly asCurator: CuratorId;
}

/** @name PersonController */
export interface PersonController extends Enum {
  readonly isMember: boolean;
  readonly asMember: MemberId;
  readonly isCurators: boolean;
}

/** @name PersonCreationParameters */
export interface PersonCreationParameters extends Struct {
  readonly assets: StorageAssets;
  readonly meta: Bytes;
}

/** @name PersonId */
export interface PersonId extends u64 {}

/** @name PersonUpdateParameters */
export interface PersonUpdateParameters extends Struct {
  readonly assets: Option<StorageAssets>;
  readonly meta: Option<Bytes>;
}

/** @name Playlist */
export interface Playlist extends Struct {
  readonly in_channel: ChannelId;
}

/** @name PlaylistCreationParameters */
export interface PlaylistCreationParameters extends Struct {
  readonly meta: Bytes;
}

/** @name PlaylistId */
export interface PlaylistId extends u64 {}

/** @name PlaylistUpdateParameters */
export interface PlaylistUpdateParameters extends Struct {
  readonly new_meta: Bytes;
}

/** @name Post */
export interface Post extends Struct {
  readonly id: PostId;
  readonly thread_id: ThreadId;
  readonly nr_in_thread: u32;
  readonly current_text: Text;
  readonly moderation: Option<ModerationAction>;
  readonly text_change_history: Vec<PostTextChange>;
  readonly created_at: BlockAndTime;
  readonly author_id: GenericAccountId;
}

/** @name PostId */
export interface PostId extends u64 {}

/** @name PostTextChange */
export interface PostTextChange extends Struct {
  readonly expired_at: BlockAndTime;
  readonly text: Text;
}

/** @name ProposalDecisionStatus */
export interface ProposalDecisionStatus extends Enum {
  readonly isCanceled: boolean;
  readonly isVetoed: boolean;
  readonly isRejected: boolean;
  readonly isSlashed: boolean;
  readonly isExpired: boolean;
  readonly isApproved: boolean;
  readonly asApproved: Approved;
}

/** @name ProposalDetails */
export interface ProposalDetails extends Enum {
  readonly isText: boolean;
  readonly asText: Bytes;
  readonly isRuntimeUpgrade: boolean;
  readonly asRuntimeUpgrade: Bytes;
  readonly isSetElectionParameters: boolean;
  readonly asSetElectionParameters: ElectionParameters;
  readonly isSpending: boolean;
  readonly asSpending: ITuple<[Balance, AccountId]>;
  readonly isSetLead: boolean;
  readonly asSetLead: Option<SetLeadParams>;
  readonly isSetContentWorkingGroupMintCapacity: boolean;
  readonly asSetContentWorkingGroupMintCapacity: u128;
  readonly isEvictStorageProvider: boolean;
  readonly asEvictStorageProvider: GenericAccountId;
  readonly isSetValidatorCount: boolean;
  readonly asSetValidatorCount: u32;
  readonly isSetStorageRoleParameters: boolean;
  readonly asSetStorageRoleParameters: RoleParameters;
  readonly isAddWorkingGroupLeaderOpening: boolean;
  readonly asAddWorkingGroupLeaderOpening: AddOpeningParameters;
  readonly isBeginReviewWorkingGroupLeaderApplication: boolean;
  readonly asBeginReviewWorkingGroupLeaderApplication: ITuple<[OpeningId, WorkingGroup]>;
  readonly isFillWorkingGroupLeaderOpening: boolean;
  readonly asFillWorkingGroupLeaderOpening: FillOpeningParameters;
  readonly isSetWorkingGroupMintCapacity: boolean;
  readonly asSetWorkingGroupMintCapacity: ITuple<[Balance, WorkingGroup]>;
  readonly isDecreaseWorkingGroupLeaderStake: boolean;
  readonly asDecreaseWorkingGroupLeaderStake: ITuple<[WorkerId, Balance, WorkingGroup]>;
  readonly isSlashWorkingGroupLeaderStake: boolean;
  readonly asSlashWorkingGroupLeaderStake: ITuple<[WorkerId, Balance, WorkingGroup]>;
  readonly isSetWorkingGroupLeaderReward: boolean;
  readonly asSetWorkingGroupLeaderReward: ITuple<[WorkerId, Balance, WorkingGroup]>;
  readonly isTerminateWorkingGroupLeaderRole: boolean;
  readonly asTerminateWorkingGroupLeaderRole: TerminateRoleParameters;
}

/** @name ProposalDetailsOf */
export interface ProposalDetailsOf extends Enum {
  readonly isText: boolean;
  readonly asText: Bytes;
  readonly isRuntimeUpgrade: boolean;
  readonly asRuntimeUpgrade: Bytes;
  readonly isSetElectionParameters: boolean;
  readonly asSetElectionParameters: ElectionParameters;
  readonly isSpending: boolean;
  readonly asSpending: ITuple<[Balance, AccountId]>;
  readonly isSetLead: boolean;
  readonly asSetLead: Option<SetLeadParams>;
  readonly isSetContentWorkingGroupMintCapacity: boolean;
  readonly asSetContentWorkingGroupMintCapacity: u128;
  readonly isEvictStorageProvider: boolean;
  readonly asEvictStorageProvider: GenericAccountId;
  readonly isSetValidatorCount: boolean;
  readonly asSetValidatorCount: u32;
  readonly isSetStorageRoleParameters: boolean;
  readonly asSetStorageRoleParameters: RoleParameters;
  readonly isAddWorkingGroupLeaderOpening: boolean;
  readonly asAddWorkingGroupLeaderOpening: AddOpeningParameters;
  readonly isBeginReviewWorkingGroupLeaderApplication: boolean;
  readonly asBeginReviewWorkingGroupLeaderApplication: ITuple<[OpeningId, WorkingGroup]>;
  readonly isFillWorkingGroupLeaderOpening: boolean;
  readonly asFillWorkingGroupLeaderOpening: FillOpeningParameters;
  readonly isSetWorkingGroupMintCapacity: boolean;
  readonly asSetWorkingGroupMintCapacity: ITuple<[Balance, WorkingGroup]>;
  readonly isDecreaseWorkingGroupLeaderStake: boolean;
  readonly asDecreaseWorkingGroupLeaderStake: ITuple<[WorkerId, Balance, WorkingGroup]>;
  readonly isSlashWorkingGroupLeaderStake: boolean;
  readonly asSlashWorkingGroupLeaderStake: ITuple<[WorkerId, Balance, WorkingGroup]>;
  readonly isSetWorkingGroupLeaderReward: boolean;
  readonly asSetWorkingGroupLeaderReward: ITuple<[WorkerId, Balance, WorkingGroup]>;
  readonly isTerminateWorkingGroupLeaderRole: boolean;
  readonly asTerminateWorkingGroupLeaderRole: TerminateRoleParameters;
}

/** @name ProposalId */
export interface ProposalId extends u32 {}

/** @name ProposalOf */
export interface ProposalOf extends Struct {
  readonly parameters: ProposalParameters;
  readonly proposerId: MemberId;
  readonly title: Bytes;
  readonly description: Bytes;
  readonly createdAt: u32;
  readonly status: ProposalStatus;
  readonly votingResults: VotingResults;
}

/** @name ProposalParameters */
export interface ProposalParameters extends Struct {
  readonly votingPeriod: u32;
  readonly gracePeriod: u32;
  readonly approvalQuorumPercentage: u32;
  readonly approvalThresholdPercentage: u32;
  readonly slashingQuorumPercentage: u32;
  readonly slashingThresholdPercentage: u32;
  readonly requiredStake: Option<u128>;
}

/** @name ProposalStatus */
export interface ProposalStatus extends Enum {
  readonly isActive: boolean;
  readonly asActive: Option<ActiveStake>;
  readonly isFinalized: boolean;
  readonly asFinalized: Finalized;
}

/** @name RationaleText */
export interface RationaleText extends Bytes {}

/** @name Recipient */
export interface Recipient extends Struct {
  readonly total_reward_received: u128;
  readonly total_reward_missed: u128;
}

/** @name RecipientId */
export interface RecipientId extends u64 {}

/** @name Reply */
export interface Reply extends Struct {
  readonly owner: GenericAccountId;
  readonly thread_id: ThreadId;
  readonly text: Text;
  readonly moderation: Option<ModerationAction>;
}

/** @name ReplyId */
export interface ReplyId extends u64 {}

/** @name ReviewPeriod */
export interface ReviewPeriod extends Struct {
  readonly started_accepting_applicants_at_block: u32;
  readonly started_review_period_at_block: u32;
}

/** @name RewardPolicy */
export interface RewardPolicy extends Struct {
  readonly amount_per_payout: u128;
  readonly next_payment_at_block: u32;
  readonly payout_interval: Option<u32>;
}

/** @name RewardRelationship */
export interface RewardRelationship extends Struct {
  readonly recipient: RecipientId;
  readonly mint_id: MintId;
  readonly account: GenericAccountId;
  readonly amount_per_payout: u128;
  readonly next_payment_at_block: Option<u32>;
  readonly payout_interval: Option<u32>;
  readonly total_reward_received: u128;
  readonly total_reward_missed: u128;
}

/** @name RewardRelationshipId */
export interface RewardRelationshipId extends u64 {}

/** @name RoleParameters */
export interface RoleParameters extends Struct {
  readonly min_stake: u128;
  readonly min_actors: u32;
  readonly max_actors: u32;
  readonly reward: u128;
  readonly reward_period: u32;
  readonly bonding_period: u32;
  readonly unbonding_period: u32;
  readonly min_service_period: u32;
  readonly startup_grace_period: u32;
  readonly entry_request_fee: u128;
}

/** @name RoleStakeProfile */
export interface RoleStakeProfile extends Struct {
  readonly stake_id: StakeId;
  readonly termination_unstaking_period: Option<u32>;
  readonly exit_unstaking_period: Option<u32>;
}

/** @name SealedVote */
export interface SealedVote extends Struct {
  readonly voter: GenericAccountId;
  readonly commitment: Hash;
  readonly stake: ElectionStake;
  readonly vote: Option<GenericAccountId>;
}

/** @name Season */
export interface Season extends Struct {
  readonly episodes: Vec<VideoId>;
}

/** @name SeasonParameters */
export interface SeasonParameters extends Struct {
  readonly assets: Option<StorageAssets>;
  readonly episodes: Option<Vec<Option<EpisodeParemters>>>;
  readonly meta: Option<Bytes>;
}

/** @name Seat */
export interface Seat extends Struct {
  readonly member: GenericAccountId;
  readonly stake: u128;
  readonly backers: Backers;
}

/** @name Seats */
export interface Seats extends Vec<Seat> {}

/** @name Series */
export interface Series extends Struct {
  readonly in_channel: ChannelId;
  readonly seasons: Vec<Season>;
}

/** @name SeriesId */
export interface SeriesId extends u64 {}

/** @name SeriesParameters */
export interface SeriesParameters extends Struct {
  readonly assets: Option<StorageAssets>;
  readonly seasons: Option<Vec<Option<SeasonParameters>>>;
  readonly meta: Option<Bytes>;
}

/** @name SetLeadParams */
export interface SetLeadParams extends ITuple<[MemberId, GenericAccountId]> {}

/** @name Slash */
export interface Slash extends Struct {
  readonly started_at_block: u32;
  readonly is_active: bool;
  readonly blocks_remaining_in_active_period_for_slashing: u32;
  readonly slash_amount: u128;
}

/** @name SlashableTerms */
export interface SlashableTerms extends Struct {
  readonly max_count: u16;
  readonly max_percent_pts_per_time: u16;
}

/** @name SlashingTerms */
export interface SlashingTerms extends Enum {
  readonly isUnslashable: boolean;
  readonly isSlashable: boolean;
  readonly asSlashable: SlashableTerms;
}

/** @name Stake */
export interface Stake extends Struct {
  readonly created: u32;
  readonly staking_status: StakingStatus;
}

/** @name Staked */
export interface Staked extends Struct {
  readonly staked_amount: u128;
  readonly staked_status: StakedStatus;
  readonly next_slash_id: u64;
  readonly ongoing_slashes: BTreeMap<u64, Slash>;
}

/** @name StakedStatus */
export interface StakedStatus extends Enum {
  readonly isNormal: boolean;
  readonly isUnstaking: boolean;
  readonly asUnstaking: Unstaking;
}

/** @name StakeId */
export interface StakeId extends u64 {}

/** @name StakingAmountLimitMode */
export interface StakingAmountLimitMode extends Enum {
  readonly isAtLeast: boolean;
  readonly isExact: boolean;
}

/** @name StakingPolicy */
export interface StakingPolicy extends Struct {
  readonly amount: u128;
  readonly amount_mode: StakingAmountLimitMode;
  readonly crowded_out_unstaking_period_length: Option<u32>;
  readonly review_period_expired_unstaking_period_length: Option<u32>;
}

/** @name StakingStatus */
export interface StakingStatus extends Enum {
  readonly isNotStaked: boolean;
  readonly isStaked: boolean;
  readonly asStaked: Staked;
}

/** @name Static */
export interface Static extends Enum {
  readonly isCouncil: boolean;
  readonly isWorkingGroup: boolean;
  readonly asWorkingGroup: WorkingGroup;
}

/** @name StaticBagId */
export interface StaticBagId extends Enum {
  readonly isCouncil: boolean;
  readonly isWorkingGroup: boolean;
  readonly asWorkingGroup: WorkingGroup;
}

/** @name StorageAssets */
export interface StorageAssets extends Struct {
  readonly object_creation_list: Vec<DataObjectCreationParameters>;
  readonly expected_data_size_fee: u128;
}

/** @name StorageBucket */
export interface StorageBucket extends Struct {
  readonly operator_status: StorageBucketOperatorStatus;
  readonly accepting_new_bags: bool;
  readonly voucher: Voucher;
}

/** @name StorageBucketId */
export interface StorageBucketId extends u64 {}

/** @name StorageBucketIdSet */
export interface StorageBucketIdSet extends BTreeSet<StorageBucketId> {}

/** @name StorageBucketOperatorStatus */
export interface StorageBucketOperatorStatus extends Enum {
  readonly isMissing: boolean;
  readonly isInvitedStorageWorker: boolean;
  readonly asInvitedStorageWorker: WorkerId;
  readonly isStorageWorker: boolean;
  readonly asStorageWorker: WorkerId;
}

/** @name StorageBucketsPerBagValueConstraint */
export interface StorageBucketsPerBagValueConstraint extends Struct {
  readonly min: u64;
  readonly max_min_diff: u64;
}

/** @name StorageObjectOwner */
export interface StorageObjectOwner extends Null {}

/** @name StorageProviderId */
export interface StorageProviderId extends u64 {}

/** @name SubscriptionId */
export interface SubscriptionId extends u64 {}

/** @name TerminateRoleParameters */
export interface TerminateRoleParameters extends Struct {
  readonly worker_id: WorkerId;
  readonly rationale: Bytes;
  readonly slash: bool;
  readonly working_group: WorkingGroup;
}

/** @name Thread */
export interface Thread extends Struct {
  readonly id: ThreadId;
  readonly title: Text;
  readonly category_id: CategoryId;
  readonly nr_in_category: u32;
  readonly moderation: Option<ModerationAction>;
  readonly num_unmoderated_posts: u32;
  readonly num_moderated_posts: u32;
  readonly created_at: BlockAndTime;
  readonly author_id: GenericAccountId;
}

/** @name ThreadCounter */
export interface ThreadCounter extends Struct {
  readonly author_id: MemberId;
  readonly counter: u32;
}

/** @name ThreadId */
export interface ThreadId extends u64 {}

/** @name TransferableStake */
export interface TransferableStake extends Struct {
  readonly seat: u128;
  readonly backing: u128;
}

/** @name Unstaking */
export interface Unstaking extends Struct {
  readonly started_at_block: u32;
  readonly is_active: bool;
  readonly blocks_remaining_in_active_period_for_unstaking: u32;
}

/** @name UnstakingApplicationStage */
export interface UnstakingApplicationStage extends Struct {
  readonly deactivation_initiated: u32;
  readonly cause: ApplicationDeactivationCause;
}

/** @name UploadingStatus */
export interface UploadingStatus extends Null {}

/** @name UploadingStatus */
export interface UploadingStatus extends Null {}

/** @name UploadParameters */
export interface UploadParameters extends Struct {
  readonly bagId: BagId;
  readonly objectCreationList: Vec<DataObjectCreationParameters>;
  readonly deletionPrizeSourceAccountId: GenericAccountId;
  readonly expectedDataSizeFee: u128;
}

/** @name Url */
export interface Url extends Text {}

/** @name Video */
export interface Video extends Struct {
  readonly in_channel: ChannelId;
  readonly in_series: Option<SeriesId>;
  readonly is_censored: bool;
}

/** @name VideoCategory */
export interface VideoCategory extends Struct {}

/** @name VideoCategoryCreationParameters */
export interface VideoCategoryCreationParameters extends Struct {
  readonly meta: Bytes;
}

/** @name VideoCategoryId */
export interface VideoCategoryId extends u64 {}

/** @name VideoCategoryUpdateParameters */
export interface VideoCategoryUpdateParameters extends Struct {
  readonly new_meta: Bytes;
}

/** @name VideoCreationParameters */
export interface VideoCreationParameters extends Struct {
  readonly assets: Option<StorageAssets>;
  readonly meta: Option<Bytes>;
}

/** @name VideoId */
export interface VideoId extends u64 {}

/** @name VideoMigrationConfig */
export interface VideoMigrationConfig extends Struct {
  readonly current_id: VideoId;
  readonly final_id: VideoId;
}

/** @name VideoUpdateParameters */
export interface VideoUpdateParameters extends Struct {
  readonly assets_to_upload: Option<StorageAssets>;
  readonly new_meta: Option<Bytes>;
  readonly assets_to_remove: BTreeSet<DataObjectId>;
}

/** @name VoteKind */
export interface VoteKind extends Enum {
  readonly isApprove: boolean;
  readonly isReject: boolean;
  readonly isSlash: boolean;
  readonly isAbstain: boolean;
}

/** @name VotingResults */
export interface VotingResults extends Struct {
  readonly abstensions: u32;
  readonly approvals: u32;
  readonly rejections: u32;
  readonly slashes: u32;
}

/** @name Voucher */
export interface Voucher extends Struct {
  readonly sizeLimit: u64;
  readonly objectsLimit: u64;
  readonly sizeUsed: u64;
  readonly objectsUsed: u64;
}

/** @name VoucherLimit */
export interface VoucherLimit extends Null {}

/** @name WaitingToBeingOpeningStageVariant */
export interface WaitingToBeingOpeningStageVariant extends Struct {
  readonly begins_at_block: u32;
}

/** @name WorkerId */
export interface WorkerId extends u64 {}

/** @name WorkerOf */
export interface WorkerOf extends Struct {
  readonly member_id: MemberId;
  readonly role_account_id: GenericAccountId;
  readonly reward_relationship: Option<RewardRelationshipId>;
  readonly role_stake_profile: Option<RoleStakeProfile>;
}

/** @name WorkingGroup */
export interface WorkingGroup extends Enum {
  readonly isStorage: boolean;
  readonly isContent: boolean;
  readonly isOperationsAlpha: boolean;
  readonly isGateway: boolean;
  readonly isDistribution: boolean;
  readonly isOperationsBeta: boolean;
  readonly isOperationsGamma: boolean;
}

export type PHANTOM_ALL = 'all';<|MERGE_RESOLUTION|>--- conflicted
+++ resolved
@@ -296,36 +296,6 @@
 
 /** @name ContentParameters */
 export interface ContentParameters extends Null {}
-<<<<<<< HEAD
-
-/** @name CreateEntityOperation */
-export interface CreateEntityOperation extends Null {}
-
-/** @name Credential */
-export interface Credential extends Null {}
-
-/** @name CredentialSet */
-export interface CredentialSet extends Null {}
-
-/** @name CurationActor */
-export interface CurationActor extends Null {}
-
-/** @name Curator */
-export interface Curator extends Null {}
-
-/** @name CuratorApplication */
-export interface CuratorApplication extends Null {}
-
-/** @name CuratorApplicationId */
-export interface CuratorApplicationId extends Null {}
-
-/** @name CuratorApplicationIdSet */
-export interface CuratorApplicationIdSet extends Null {}
-
-/** @name CuratorApplicationIdToCuratorIdMap */
-export interface CuratorApplicationIdToCuratorIdMap extends Null {}
-=======
->>>>>>> 6b15845b
 
 /** @name CuratorGroup */
 export interface CuratorGroup extends Struct {
@@ -609,9 +579,6 @@
   readonly adjustment: AdjustOnInterval;
   readonly at_block: u32;
 }
-
-/** @name ObjectOwner */
-export interface ObjectOwner extends Null {}
 
 /** @name ObjectOwner */
 export interface ObjectOwner extends Null {}
@@ -1176,9 +1143,6 @@
 /** @name UploadingStatus */
 export interface UploadingStatus extends Null {}
 
-/** @name UploadingStatus */
-export interface UploadingStatus extends Null {}
-
 /** @name UploadParameters */
 export interface UploadParameters extends Struct {
   readonly bagId: BagId;
