// Auto-generated via `yarn polkadot-types-from-defs`, do not edit
/* eslint-disable */

import type { BTreeMap, BTreeSet, Bytes, Enum, GenericAccountId, Option, Struct, Text, Vec, bool, u128, u16, u32, u64, u8 } from '@polkadot/types';
import type { ITuple } from '@polkadot/types/types';
import type { AccountId, Balance, Hash, Perbill } from '@polkadot/types/interfaces/runtime';
import type { AccountInfoWithRefCount } from '@polkadot/types/interfaces/system';

/** @name AccountInfo */
export interface AccountInfo extends AccountInfoWithRefCount {}

/** @name ActorId */
export interface ActorId extends u64 {}

/** @name Address */
export interface Address extends AccountId {}

/** @name Application */
export interface Application extends Struct {
  readonly role_account_id: AccountId;
  readonly reward_account_id: AccountId;
  readonly staking_account_id: AccountId;
  readonly member_id: MemberId;
  readonly description_hash: Bytes;
  readonly opening_id: OpeningId;
}

/** @name ApplicationId */
export interface ApplicationId extends u64 {}

/** @name ApplicationIdSet */
export interface ApplicationIdSet extends BTreeSet<ApplicationId> {}

/** @name ApplicationIdToWorkerIdMap */
export interface ApplicationIdToWorkerIdMap extends BTreeMap<ApplicationId, WorkerId> {}

/** @name ApplicationInfo */
export interface ApplicationInfo extends Struct {
  readonly application_id: ApplicationId;
  readonly application: Application;
}

/** @name ApplyOnOpeningParameters */
export interface ApplyOnOpeningParameters extends Struct {
  readonly member_id: MemberId;
  readonly opening_id: OpeningId;
  readonly role_account_id: AccountId;
  readonly reward_account_id: AccountId;
  readonly description: Bytes;
  readonly stake_parameters: StakeParameters;
}

/** @name Approved */
export interface Approved extends Enum {
  readonly isPendingExecution: boolean;
  readonly isPendingConstitutionality: boolean;
}

/** @name AssuranceContractType */
export interface AssuranceContractType extends Enum {
  readonly isOpen: boolean;
  readonly isClosed: boolean;
  readonly asClosed: AssuranceContractType_Closed;
}

/** @name AssuranceContractType_Closed */
export interface AssuranceContractType_Closed extends BTreeSet<MemberId> {}

/** @name Bag */
export interface Bag extends Struct {
  readonly stored_by: BTreeSet<StorageBucketId>;
  readonly distributed_by: BTreeSet<DistributionBucketId>;
  readonly deletion_prize: Option<u128>;
  readonly objects_total_size: u64;
  readonly objects_number: u64;
}

/** @name BagId */
export interface BagId extends Enum {
  readonly isStatic: boolean;
  readonly asStatic: Static;
  readonly isDynamic: boolean;
  readonly asDynamic: Dynamic;
}

/** @name BagIdType */
export interface BagIdType extends Enum {
  readonly isStatic: boolean;
  readonly asStatic: Static;
  readonly isDynamic: boolean;
  readonly asDynamic: Dynamic;
}

/** @name BalanceKind */
export interface BalanceKind extends Enum {
  readonly isPositive: boolean;
  readonly isNegative: boolean;
}

/** @name BlockAndTime */
export interface BlockAndTime extends Struct {
  readonly block: u32;
  readonly time: u64;
}

/** @name Bounty */
export interface Bounty extends Struct {
  readonly creation_params: BountyCreationParameters;
  readonly total_funding: u128;
  readonly milestone: BountyMilestone;
  readonly active_work_entry_count: u32;
}

/** @name BountyActor */
export interface BountyActor extends Enum {
  readonly isCouncil: boolean;
  readonly isMember: boolean;
  readonly asMember: MemberId;
}

/** @name BountyCreationParameters */
export interface BountyCreationParameters extends Struct {
  readonly oracle: BountyActor;
  readonly contract_type: AssuranceContractType;
  readonly creator: BountyActor;
  readonly cherry: u128;
  readonly entrant_stake: u128;
  readonly funding_type: FundingType;
  readonly work_period: u32;
  readonly judging_period: u32;
}

/** @name BountyId */
export interface BountyId extends u64 {}

/** @name BountyMilestone */
export interface BountyMilestone extends Enum {
  readonly isCreated: boolean;
  readonly asCreated: BountyMilestone_Created;
  readonly isBountyMaxFundingReached: boolean;
  readonly asBountyMaxFundingReached: BountyMilestone_BountyMaxFundingReached;
  readonly isWorkSubmitted: boolean;
  readonly asWorkSubmitted: BountyMilestone_WorkSubmitted;
  readonly isJudgmentSubmitted: boolean;
  readonly asJudgmentSubmitted: BountyMilestone_JudgmentSubmitted;
}

/** @name BountyMilestone_BountyMaxFundingReached */
export interface BountyMilestone_BountyMaxFundingReached extends Struct {
  readonly max_funding_reached_at: u32;
}

/** @name BountyMilestone_Created */
export interface BountyMilestone_Created extends Struct {
  readonly created_at: u32;
  readonly has_contributions: bool;
}

/** @name BountyMilestone_JudgmentSubmitted */
export interface BountyMilestone_JudgmentSubmitted extends Struct {
  readonly successful_bounty: bool;
}

/** @name BountyMilestone_WorkSubmitted */
export interface BountyMilestone_WorkSubmitted extends Struct {
  readonly work_period_started_at: u32;
}

/** @name BuyMembershipParameters */
export interface BuyMembershipParameters extends Struct {
  readonly root_account: AccountId;
  readonly controller_account: AccountId;
  readonly handle: Option<Text>;
  readonly metadata: Bytes;
  readonly referrer_id: Option<MemberId>;
}

/** @name Candidate */
export interface Candidate extends Struct {
  readonly staking_account_id: AccountId;
  readonly reward_account_id: AccountId;
  readonly cycle_id: u64;
  readonly stake: u32;
  readonly vote_power: VotePower;
  readonly note_hash: Option<Hash>;
}

/** @name CastVoteOf */
export interface CastVoteOf extends Struct {
  readonly commitment: Hash;
  readonly cycle_id: u64;
  readonly stake: u128;
  readonly vote_for: Option<MemberId>;
}

/** @name Category */
export interface Category extends Struct {
  readonly title_hash: Hash;
  readonly description_hash: Hash;
  readonly archived: bool;
  readonly num_direct_subcategories: u32;
  readonly num_direct_threads: u32;
  readonly num_direct_moderators: u32;
  readonly parent_category_id: Option<CategoryId>;
  readonly sticky_thread_ids: Vec<ThreadId>;
}

/** @name CategoryId */
export interface CategoryId extends u64 {}

/** @name Channel */
export interface Channel extends Struct {
  readonly owner: ChannelOwner;
  readonly num_videos: u64;
<<<<<<< HEAD
  readonly collaborators: BTreeMap<MemberId, ChannelAgentPermissions>;
  readonly moderators: BTreeSet<MemberId>;
=======
  readonly collaborators: BTreeSet<MemberId>;
>>>>>>> 656679a4
  readonly cumulative_payout_earned: u128;
  readonly privilege_level: ChannelPrivilegeLevel;
  readonly paused_features: BTreeSet<PausableChannelFeature>;
  readonly transfer_status: ChannelTransferStatus;
  readonly data_objects: BTreeSet<DataObjectId>;
}

/** @name ChannelActionPermission */
export interface ChannelActionPermission extends Enum {
  readonly isUpdateChannelMetadata: boolean;
  readonly isManageNonVideoChannelAssets: boolean;
  readonly isManageChannelCollaborators: boolean;
  readonly isManageChannelModerators: boolean;
  readonly isUpdateVideoMetadata: boolean;
  readonly isUpdateVideoCommentsStatus: boolean;
  readonly isAddVideo: boolean;
  readonly isManageVideoAssets: boolean;
  readonly isDeleteChannel: boolean;
  readonly isDeleteVideo: boolean;
  readonly isManageVideoDescriptionPost: boolean;
  readonly isManageVideoNfts: boolean;
  readonly isAgentRemark: boolean;
  readonly isTransferChannel: boolean;
  readonly isClaimChannelReward: boolean;
  readonly isWithdrawFromChannelBalance: boolean;
}

/** @name ChannelAgentPermissions */
export interface ChannelAgentPermissions extends BTreeSet<ChannelActionPermission> {}

/** @name ChannelCategory */
export interface ChannelCategory extends Struct {}

/** @name ChannelCategoryCreationParameters */
export interface ChannelCategoryCreationParameters extends Struct {
  readonly meta: Bytes;
}

/** @name ChannelCategoryId */
export interface ChannelCategoryId extends u64 {}

/** @name ChannelCategoryUpdateParameters */
export interface ChannelCategoryUpdateParameters extends Struct {
  readonly new_meta: Bytes;
}

/** @name ChannelCreationParameters */
export interface ChannelCreationParameters extends Struct {
  readonly assets: Option<StorageAssets>;
  readonly meta: Option<Bytes>;
<<<<<<< HEAD
  readonly collaborators: BTreeMap<MemberId, ChannelAgentPermissions>;
  readonly moderators: BTreeSet<MemberId>;
=======
  readonly collaborators: BTreeSet<MemberId>;
  readonly storage_buckets: BTreeSet<u64>;
  readonly distribution_Bucket: BTreeSet<u64>;
>>>>>>> 656679a4
  readonly expected_dynamic_bag_deletion_prize: u128;
  readonly expected_data_object_deletion_prize: u128;
}

/** @name ChannelId */
export interface ChannelId extends u64 {}

/** @name ChannelOwner */
export interface ChannelOwner extends Enum {
  readonly isMember: boolean;
  readonly asMember: MemberId;
  readonly isCurators: boolean;
  readonly asCurators: CuratorGroupId;
}

/** @name ChannelPrivilegeLevel */
export interface ChannelPrivilegeLevel extends u8 {}

/** @name ChannelTransferStatus */
export interface ChannelTransferStatus extends Enum {
  readonly isNoActiveTransfer: boolean;
  readonly isPendingTransfer: boolean;
  readonly asPendingTransfer: ChannelTransferStatus_PendingTransfer;
}

/** @name ChannelTransferStatus_PendingTransfer */
export interface ChannelTransferStatus_PendingTransfer extends Struct {
  readonly new_owner: ChannelOwner;
  readonly transfer_params: TransferParameters;
}

/** @name ChannelUpdateParameters */
export interface ChannelUpdateParameters extends Struct {
  readonly assets_to_upload: Option<StorageAssets>;
  readonly new_meta: Option<Bytes>;
  readonly assets_to_remove: BTreeSet<DataObjectId>;
  readonly collaborators: Option<BTreeMap<MemberId, ChannelAgentPermissions>>;
  readonly expected_data_object_deletion_prize: u128;
}

/** @name Cid */
export interface Cid extends Bytes {}

/** @name ConstitutionInfo */
export interface ConstitutionInfo extends Struct {
  readonly text_hash: Hash;
}

/** @name ContentActor */
export interface ContentActor extends Enum {
  readonly isCurator: boolean;
  readonly asCurator: ITuple<[CuratorGroupId, CuratorId]>;
  readonly isMember: boolean;
  readonly asMember: MemberId;
  readonly isLead: boolean;
}

/** @name ContentIdSet */
export interface ContentIdSet extends BTreeSet<Cid> {}

/** @name ContentModerationAction */
export interface ContentModerationAction extends Enum {
  readonly isHideVideo: boolean;
  readonly isHideChannel: boolean;
  readonly isChangeChannelFeatureStatus: boolean;
  readonly asChangeChannelFeatureStatus: PausableChannelFeature;
  readonly isDeleteVideo: boolean;
  readonly isDeleteChannel: boolean;
  readonly isDeleteVideoAssets: boolean;
  readonly asDeleteVideoAssets: bool;
  readonly isDeleteNonVideoChannelAssets: boolean;
}

/** @name ContentModerationActionsSet */
export interface ContentModerationActionsSet extends BTreeSet<ContentModerationAction> {}

/** @name CouncilMemberOf */
export interface CouncilMemberOf extends Struct {
  readonly staking_account_id: AccountId;
  readonly reward_account_id: AccountId;
  readonly membership_id: MemberId;
  readonly stake: u128;
  readonly last_payment_block: u32;
  readonly unpaid_reward: u128;
}

/** @name CouncilStage */
export interface CouncilStage extends Enum {
  readonly isAnnouncing: boolean;
  readonly asAnnouncing: CouncilStageAnnouncing;
  readonly isElection: boolean;
  readonly asElection: CouncilStageElection;
  readonly isIdle: boolean;
}

/** @name CouncilStageAnnouncing */
export interface CouncilStageAnnouncing extends Struct {
  readonly candidatesCount: u64;
}

/** @name CouncilStageElection */
export interface CouncilStageElection extends Struct {
  readonly candidatesCount: u64;
}

/** @name CouncilStageUpdate */
export interface CouncilStageUpdate extends Struct {
  readonly stage: CouncilStage;
  readonly changed_at: u32;
}

/** @name CreateOpeningParameters */
export interface CreateOpeningParameters extends Struct {
  readonly description: Bytes;
  readonly stake_policy: StakePolicy;
  readonly reward_per_block: Option<u128>;
  readonly working_group: WorkingGroup;
}

/** @name CuratorGroup */
export interface CuratorGroup extends Struct {
  readonly curators: BTreeMap<CuratorId, ChannelAgentPermissions>;
  readonly active: bool;
  readonly permissions_by_level: ModerationPermissionsByLevel;
}

/** @name CuratorGroupId */
export interface CuratorGroupId extends u64 {}

/** @name CuratorId */
export interface CuratorId extends u64 {}

/** @name DataObject */
export interface DataObject extends Struct {
  readonly accepted: bool;
  readonly deletion_prize: u128;
  readonly ipfsContentId: Bytes;
}

/** @name DataObjectCreationParameters */
export interface DataObjectCreationParameters extends Struct {
  readonly ipfsContentId: Bytes;
}

/** @name DataObjectId */
export interface DataObjectId extends u64 {}

/** @name DataObjectIdMap */
export interface DataObjectIdMap extends BTreeMap<DataObjectId, DataObject> {}

/** @name DataObjectIdSet */
export interface DataObjectIdSet extends BTreeSet<DataObjectId> {}

/** @name DiscussionPost */
export interface DiscussionPost extends Struct {
  readonly author_id: u64;
}

/** @name DiscussionThread */
export interface DiscussionThread extends Struct {
  readonly activated_at: u32;
  readonly author_id: u64;
  readonly mode: ThreadMode;
}

/** @name DistributionBucket */
export interface DistributionBucket extends Struct {
  readonly accepting_new_bags: bool;
  readonly distributing: bool;
  readonly pending_invitations: BTreeSet<WorkerId>;
  readonly operators: BTreeSet<WorkerId>;
  readonly assigned_bags: u64;
}

/** @name DistributionBucketFamily */
export interface DistributionBucketFamily extends Struct {
  readonly next_distribution_bucket_index: DistributionBucketIndex;
}

/** @name DistributionBucketFamilyId */
export interface DistributionBucketFamilyId extends u64 {}

/** @name DistributionBucketId */
export interface DistributionBucketId extends Struct {
  readonly distribution_bucket_family_id: DistributionBucketFamilyId;
  readonly distribution_bucket_index: DistributionBucketIndex;
}

/** @name DistributionBucketIndex */
export interface DistributionBucketIndex extends u64 {}

/** @name DistributionBucketIndexSet */
export interface DistributionBucketIndexSet extends BTreeSet<DistributionBucketIndex> {}

/** @name DistributionBucketsPerBagValueConstraint */
export interface DistributionBucketsPerBagValueConstraint extends Struct {
<<<<<<< HEAD
  readonly min: u16;
  readonly max_min_diff: u16;
=======
  readonly min: u64;
  readonly max_min_diff: u64;
>>>>>>> 656679a4
}

/** @name Dynamic */
export interface Dynamic extends Enum {
  readonly isMember: boolean;
  readonly asMember: MemberId;
  readonly isChannel: boolean;
  readonly asChannel: u64;
}

/** @name DynamicBagCreationPolicy */
export interface DynamicBagCreationPolicy extends Struct {
  readonly numberOfStorageBuckets: u64;
  readonly families: BTreeMap<DistributionBucketFamilyId, u32>;
}

/** @name DynamicBagCreationPolicyDistributorFamiliesMap */
export interface DynamicBagCreationPolicyDistributorFamiliesMap extends BTreeMap<DistributionBucketFamilyId, u32> {}

/** @name DynamicBagDeletionPrize */
export interface DynamicBagDeletionPrize extends Struct {
  readonly account_id: GenericAccountId;
  readonly prize: u128;
}

/** @name DynamicBagDeletionPrizeRecord */
export interface DynamicBagDeletionPrizeRecord extends Struct {
  readonly account_id: GenericAccountId;
  readonly prize: u128;
}

/** @name DynamicBagId */
export interface DynamicBagId extends Enum {
  readonly isMember: boolean;
  readonly asMember: MemberId;
  readonly isChannel: boolean;
  readonly asChannel: u64;
}

/** @name DynamicBagType */
export interface DynamicBagType extends Enum {
  readonly isMember: boolean;
  readonly isChannel: boolean;
}

/** @name DynBagCreationParameters */
export interface DynBagCreationParameters extends Struct {
  readonly bagId: DynamicBagId;
  readonly objectCreationList: Vec<DataObjectCreationParameters>;
  readonly deletionPrizeSourceAccountId: GenericAccountId;
  readonly expectedDataSizeFee: u128;
}

/** @name EnglishAuction */
export interface EnglishAuction extends Struct {
  readonly starting_price: u128;
  readonly buy_now_price: Option<u128>;
  readonly whitelist: BTreeSet<MemberId>;
  readonly end: u32;
  readonly auction_duration: u32;
  readonly extension_period: u32;
  readonly min_bid_step: u128;
  readonly top_bid: Option<EnglishAuctionBid>;
}

/** @name EnglishAuctionBid */
export interface EnglishAuctionBid extends Struct {
  readonly amount: u128;
  readonly bidder_id: MemberId;
}

/** @name EnglishAuctionParams */
export interface EnglishAuctionParams extends Struct {
  readonly starting_price: u128;
  readonly buy_now_price: Option<u128>;
  readonly whitelist: BTreeSet<MemberId>;
  readonly end: u32;
  readonly auction_duration: u32;
  readonly extension_period: u32;
  readonly min_bid_step: u128;
}

/** @name Entry */
export interface Entry extends Struct {
  readonly member_id: MemberId;
  readonly staking_account_id: AccountId;
  readonly submitted_at: u32;
  readonly work_submitted: bool;
  readonly oracle_judgment_result: Option<OracleWorkEntryJudgment>;
}

/** @name EntryId */
export interface EntryId extends u64 {}

/** @name ExecutionFailed */
export interface ExecutionFailed extends Struct {
  readonly error: Text;
}

/** @name ExecutionStatus */
export interface ExecutionStatus extends Enum {
  readonly isExecuted: boolean;
  readonly isExecutionFailed: boolean;
  readonly asExecutionFailed: ExecutionFailed;
}

/** @name ExtendedPostId */
export interface ExtendedPostId extends Struct {
  readonly category_id: CategoryId;
  readonly thread_id: ThreadId;
  readonly post_id: PostId;
}

/** @name FillOpeningParameters */
export interface FillOpeningParameters extends Struct {
  readonly opening_id: OpeningId;
  readonly successful_application_id: ApplicationId;
  readonly working_group: WorkingGroup;
}

/** @name ForumUserId */
export interface ForumUserId extends u64 {}

/** @name FundingRequestParameters */
export interface FundingRequestParameters extends Struct {
  readonly account: AccountId;
  readonly amount: u128;
}

/** @name FundingType */
export interface FundingType extends Enum {
  readonly isPerpetual: boolean;
  readonly asPerpetual: FundingType_Perpetual;
  readonly isLimited: boolean;
  readonly asLimited: FundingType_Limited;
}

/** @name FundingType_Limited */
export interface FundingType_Limited extends Struct {
  readonly min_funding_amount: u128;
  readonly max_funding_amount: u128;
  readonly funding_period: u32;
}

/** @name FundingType_Perpetual */
export interface FundingType_Perpetual extends Struct {
  readonly target: u128;
}

/** @name GeneralProposalParameters */
export interface GeneralProposalParameters extends Struct {
  readonly member_id: MemberId;
  readonly title: Text;
  readonly description: Text;
  readonly staking_account_id: Option<AccountId>;
  readonly exact_execution_block: Option<u32>;
}

/** @name InitTransactionalStatus */
export interface InitTransactionalStatus extends Enum {
  readonly isIdle: boolean;
  readonly isBuyNow: boolean;
  readonly asBuyNow: u128;
  readonly isInitiatedOfferToMember: boolean;
  readonly asInitiatedOfferToMember: ITuple<[MemberId, Option<u128>]>;
  readonly isEnglishAuction: boolean;
  readonly asEnglishAuction: EnglishAuctionParams;
  readonly isOpenAuction: boolean;
  readonly asOpenAuction: OpenAuctionParams;
}

/** @name InputValidationLengthConstraint */
export interface InputValidationLengthConstraint extends Struct {
  readonly min: u16;
  readonly max_min_diff: u16;
}

/** @name InviteMembershipParameters */
export interface InviteMembershipParameters extends Struct {
  readonly inviting_member_id: MemberId;
  readonly root_account: AccountId;
  readonly controller_account: AccountId;
  readonly handle: Option<Text>;
  readonly metadata: Bytes;
}

/** @name IsCensored */
export interface IsCensored extends bool {}

/** @name LookupSource */
export interface LookupSource extends AccountId {}

/** @name MaxNumber */
export interface MaxNumber extends u32 {}

/** @name MemberId */
export interface MemberId extends u64 {}

/** @name Membership */
export interface Membership extends Struct {
  readonly handle_hash: Bytes;
  readonly root_account: AccountId;
  readonly controller_account: AccountId;
  readonly verified: bool;
  readonly invites: u32;
}

/** @name ModerationPermissionsByLevel */
export interface ModerationPermissionsByLevel extends BTreeMap<ChannelPrivilegeLevel, ContentModerationActionsSet> {}

/** @name ModeratorId */
export interface ModeratorId extends u64 {}

/** @name NftIssuanceParameters */
export interface NftIssuanceParameters extends Struct {
  readonly royalty: Option<Royalty>;
  readonly nft_metadata: Bytes;
  readonly non_channel_owner: Option<MemberId>;
  readonly init_transactional_status: InitTransactionalStatus;
}

/** @name NftMetadata */
export interface NftMetadata extends Bytes {}

/** @name NftOwner */
export interface NftOwner extends Enum {
  readonly isChannelOwner: boolean;
  readonly isMember: boolean;
  readonly asMember: MemberId;
}

/** @name OpenAuction */
export interface OpenAuction extends Struct {
  readonly starting_price: u128;
  readonly buy_now_price: Option<u128>;
  readonly whitelist: BTreeSet<MemberId>;
  readonly bid_lock_duration: u32;
  readonly auction_id: OpenAuctionId;
}

/** @name OpenAuctionBid */
export interface OpenAuctionBid extends Struct {
  readonly amount: u128;
  readonly made_at_block: u32;
  readonly auction_id: OpenAuctionId;
}

/** @name OpenAuctionId */
export interface OpenAuctionId extends u64 {}

/** @name OpenAuctionParams */
export interface OpenAuctionParams extends Struct {
  readonly starting_price: u128;
  readonly buy_now_price: Option<u128>;
  readonly whitelist: BTreeSet<MemberId>;
  readonly bid_lock_duration: u32;
}

/** @name Opening */
export interface Opening extends Struct {
  readonly opening_type: OpeningType;
  readonly created: u32;
  readonly description_hash: Bytes;
  readonly stake_policy: StakePolicy;
  readonly reward_per_block: Option<u128>;
  readonly creation_stake: u128;
}

/** @name OpeningId */
export interface OpeningId extends u64 {}

/** @name OpeningType */
export interface OpeningType extends Enum {
  readonly isLeader: boolean;
  readonly isRegular: boolean;
}

/** @name OptionResult */
export interface OptionResult extends Struct {
  readonly option_id: MemberId;
  readonly vote_power: VotePower;
}

/** @name OracleJudgment */
export interface OracleJudgment extends BTreeMap<EntryId, OracleWorkEntryJudgment> {}

/** @name OracleWorkEntryJudgment */
export interface OracleWorkEntryJudgment extends Enum {
  readonly isWinner: boolean;
  readonly asWinner: OracleWorkEntryJudgment_Winner;
  readonly isRejected: boolean;
}

/** @name OracleWorkEntryJudgment_Winner */
export interface OracleWorkEntryJudgment_Winner extends Struct {
  readonly reward: u128;
}

/** @name OwnedNft */
export interface OwnedNft extends Struct {
  readonly owner: NftOwner;
  readonly transactional_status: TransactionalStatus;
  readonly creator_royalty: Option<Royalty>;
  readonly open_auctions_nonce: OpenAuctionId;
}

/** @name ParticipantId */
export interface ParticipantId extends u64 {}

/** @name PausableChannelFeature */
export interface PausableChannelFeature extends Enum {
  readonly isChannelFundsTransfer: boolean;
  readonly isCreatorCashout: boolean;
  readonly isVideoNftIssuance: boolean;
  readonly isVideoCreation: boolean;
  readonly isVideoUpdate: boolean;
  readonly isChannelUpdate: boolean;
  readonly isCreatorTokenIssuance: boolean;
}

/** @name Penalty */
export interface Penalty extends Struct {
  readonly slashing_text: Text;
  readonly slashing_amount: u128;
}

/** @name Poll */
export interface Poll extends Struct {
  readonly description_hash: Hash;
  readonly end_time: u64;
  readonly poll_alternatives: Vec<PollAlternative>;
}

/** @name PollAlternative */
export interface PollAlternative extends Struct {
  readonly alternative_text_hash: Hash;
  readonly vote_count: u32;
}

/** @name PollInput */
export interface PollInput extends Struct {
  readonly description: Bytes;
  readonly end_time: u64;
  readonly poll_alternatives: Vec<Bytes>;
}

/** @name Post */
export interface Post extends Struct {
  readonly thread_id: ThreadId;
  readonly text_hash: Hash;
  readonly author_id: ForumUserId;
  readonly cleanup_pay_off: u128;
  readonly last_edited: u32;
}

/** @name PostId */
export interface PostId extends u64 {}

/** @name PostReactionId */
export interface PostReactionId extends u64 {}

/** @name PrivilegedActor */
export interface PrivilegedActor extends Enum {
  readonly isLead: boolean;
  readonly isModerator: boolean;
  readonly asModerator: ModeratorId;
}

/** @name ProofElement */
export interface ProofElement extends Struct {
  readonly side: Side;
}

/** @name ProposalDecision */
export interface ProposalDecision extends Enum {
  readonly isCanceled: boolean;
  readonly isCanceledByRuntime: boolean;
  readonly isVetoed: boolean;
  readonly isRejected: boolean;
  readonly isSlashed: boolean;
  readonly isExpired: boolean;
  readonly isApproved: boolean;
  readonly asApproved: Approved;
}

/** @name ProposalDetails */
export interface ProposalDetails extends Enum {
  readonly isSignal: boolean;
  readonly asSignal: Text;
  readonly isRuntimeUpgrade: boolean;
  readonly asRuntimeUpgrade: Bytes;
  readonly isFundingRequest: boolean;
  readonly asFundingRequest: Vec<FundingRequestParameters>;
  readonly isSetMaxValidatorCount: boolean;
  readonly asSetMaxValidatorCount: u32;
  readonly isCreateWorkingGroupLeadOpening: boolean;
  readonly asCreateWorkingGroupLeadOpening: CreateOpeningParameters;
  readonly isFillWorkingGroupLeadOpening: boolean;
  readonly asFillWorkingGroupLeadOpening: FillOpeningParameters;
  readonly isUpdateWorkingGroupBudget: boolean;
  readonly asUpdateWorkingGroupBudget: ITuple<[Balance, WorkingGroup, BalanceKind]>;
  readonly isDecreaseWorkingGroupLeadStake: boolean;
  readonly asDecreaseWorkingGroupLeadStake: ITuple<[WorkerId, Balance, WorkingGroup]>;
  readonly isSlashWorkingGroupLead: boolean;
  readonly asSlashWorkingGroupLead: ITuple<[WorkerId, Balance, WorkingGroup]>;
  readonly isSetWorkingGroupLeadReward: boolean;
  readonly asSetWorkingGroupLeadReward: ITuple<[WorkerId, Option<Balance>, WorkingGroup]>;
  readonly isTerminateWorkingGroupLead: boolean;
  readonly asTerminateWorkingGroupLead: TerminateRoleParameters;
  readonly isAmendConstitution: boolean;
  readonly asAmendConstitution: Text;
  readonly isCancelWorkingGroupLeadOpening: boolean;
  readonly asCancelWorkingGroupLeadOpening: ITuple<[OpeningId, WorkingGroup]>;
  readonly isSetMembershipPrice: boolean;
  readonly asSetMembershipPrice: u128;
  readonly isSetCouncilBudgetIncrement: boolean;
  readonly asSetCouncilBudgetIncrement: u128;
  readonly isSetCouncilorReward: boolean;
  readonly asSetCouncilorReward: u128;
  readonly isSetInitialInvitationBalance: boolean;
  readonly asSetInitialInvitationBalance: u128;
  readonly isSetInitialInvitationCount: boolean;
  readonly asSetInitialInvitationCount: u32;
  readonly isSetMembershipLeadInvitationQuota: boolean;
  readonly asSetMembershipLeadInvitationQuota: u32;
  readonly isSetReferralCut: boolean;
  readonly asSetReferralCut: u8;
  readonly isCreateBlogPost: boolean;
  readonly asCreateBlogPost: ITuple<[Text, Text]>;
  readonly isEditBlogPost: boolean;
  readonly asEditBlogPost: ITuple<[PostId, Option<Text>, Option<Text>]>;
  readonly isLockBlogPost: boolean;
  readonly asLockBlogPost: PostId;
  readonly isUnlockBlogPost: boolean;
  readonly asUnlockBlogPost: PostId;
  readonly isVetoProposal: boolean;
  readonly asVetoProposal: ProposalId;
}

/** @name ProposalDetailsOf */
export interface ProposalDetailsOf extends Enum {
  readonly isSignal: boolean;
  readonly asSignal: Text;
  readonly isRuntimeUpgrade: boolean;
  readonly asRuntimeUpgrade: Bytes;
  readonly isFundingRequest: boolean;
  readonly asFundingRequest: Vec<FundingRequestParameters>;
  readonly isSetMaxValidatorCount: boolean;
  readonly asSetMaxValidatorCount: u32;
  readonly isCreateWorkingGroupLeadOpening: boolean;
  readonly asCreateWorkingGroupLeadOpening: CreateOpeningParameters;
  readonly isFillWorkingGroupLeadOpening: boolean;
  readonly asFillWorkingGroupLeadOpening: FillOpeningParameters;
  readonly isUpdateWorkingGroupBudget: boolean;
  readonly asUpdateWorkingGroupBudget: ITuple<[Balance, WorkingGroup, BalanceKind]>;
  readonly isDecreaseWorkingGroupLeadStake: boolean;
  readonly asDecreaseWorkingGroupLeadStake: ITuple<[WorkerId, Balance, WorkingGroup]>;
  readonly isSlashWorkingGroupLead: boolean;
  readonly asSlashWorkingGroupLead: ITuple<[WorkerId, Balance, WorkingGroup]>;
  readonly isSetWorkingGroupLeadReward: boolean;
  readonly asSetWorkingGroupLeadReward: ITuple<[WorkerId, Option<Balance>, WorkingGroup]>;
  readonly isTerminateWorkingGroupLead: boolean;
  readonly asTerminateWorkingGroupLead: TerminateRoleParameters;
  readonly isAmendConstitution: boolean;
  readonly asAmendConstitution: Text;
  readonly isCancelWorkingGroupLeadOpening: boolean;
  readonly asCancelWorkingGroupLeadOpening: ITuple<[OpeningId, WorkingGroup]>;
  readonly isSetMembershipPrice: boolean;
  readonly asSetMembershipPrice: u128;
  readonly isSetCouncilBudgetIncrement: boolean;
  readonly asSetCouncilBudgetIncrement: u128;
  readonly isSetCouncilorReward: boolean;
  readonly asSetCouncilorReward: u128;
  readonly isSetInitialInvitationBalance: boolean;
  readonly asSetInitialInvitationBalance: u128;
  readonly isSetInitialInvitationCount: boolean;
  readonly asSetInitialInvitationCount: u32;
  readonly isSetMembershipLeadInvitationQuota: boolean;
  readonly asSetMembershipLeadInvitationQuota: u32;
  readonly isSetReferralCut: boolean;
  readonly asSetReferralCut: u8;
  readonly isCreateBlogPost: boolean;
  readonly asCreateBlogPost: ITuple<[Text, Text]>;
  readonly isEditBlogPost: boolean;
  readonly asEditBlogPost: ITuple<[PostId, Option<Text>, Option<Text>]>;
  readonly isLockBlogPost: boolean;
  readonly asLockBlogPost: PostId;
  readonly isUnlockBlogPost: boolean;
  readonly asUnlockBlogPost: PostId;
  readonly isVetoProposal: boolean;
  readonly asVetoProposal: ProposalId;
}

/** @name ProposalId */
export interface ProposalId extends u32 {}

/** @name ProposalOf */
export interface ProposalOf extends Struct {
  readonly parameters: ProposalParameters;
  readonly proposerId: MemberId;
  readonly activatedAt: u32;
  readonly status: ProposalStatus;
  readonly votingResults: VotingResults;
  readonly exactExecutionBlock: Option<u32>;
  readonly nrOfCouncilConfirmations: u32;
  readonly stakingAccountId: Option<AccountId>;
}

/** @name ProposalParameters */
export interface ProposalParameters extends Struct {
  readonly votingPeriod: u32;
  readonly gracePeriod: u32;
  readonly approvalQuorumPercentage: u32;
  readonly approvalThresholdPercentage: u32;
  readonly slashingQuorumPercentage: u32;
  readonly slashingThresholdPercentage: u32;
  readonly requiredStake: Option<u128>;
  readonly constitutionality: u32;
}

/** @name ProposalStatus */
export interface ProposalStatus extends Enum {
  readonly isActive: boolean;
  readonly isPendingExecution: boolean;
  readonly asPendingExecution: u32;
  readonly isPendingConstitutionality: boolean;
}

/** @name PullPayment */
export interface PullPayment extends Struct {
  readonly channel_id: ChannelId;
  readonly cumulative_payout_claimed: u128;
  readonly reason: Hash;
}

/** @name ReferendumStage */
export interface ReferendumStage extends Enum {
  readonly isInactive: boolean;
  readonly isVoting: boolean;
  readonly asVoting: ReferendumStageVoting;
  readonly isRevealing: boolean;
  readonly asRevealing: ReferendumStageRevealing;
}

/** @name ReferendumStageRevealing */
export interface ReferendumStageRevealing extends Struct {
  readonly started: u32;
  readonly winning_target_count: u64;
  readonly intermediate_winners: Vec<OptionResult>;
  readonly current_cycle_id: u64;
}

/** @name ReferendumStageVoting */
export interface ReferendumStageVoting extends Struct {
  readonly started: u32;
  readonly winning_target_count: u64;
  readonly current_cycle_id: u64;
}

/** @name Reply */
export interface Reply extends Struct {
  readonly text_hash: Hash;
  readonly owner: ParticipantId;
  readonly parent_id: PostId;
}

/** @name ReplyId */
export interface ReplyId extends u64 {}

/** @name ReplyToDelete */
export interface ReplyToDelete extends Struct {
  readonly post_id: PostId;
  readonly reply_id: ReplyId;
  readonly hide: bool;
}

/** @name RewardPaymentType */
export interface RewardPaymentType extends Enum {
  readonly isMissedReward: boolean;
  readonly isRegularReward: boolean;
}

/** @name Royalty */
export interface Royalty extends Perbill {}

/** @name SetLeadParams */
export interface SetLeadParams extends ITuple<[MemberId, AccountId]> {}

/** @name Side */
export interface Side extends Enum {
  readonly isLeft: boolean;
  readonly isRight: boolean;
}

/** @name StakeParameters */
export interface StakeParameters extends Struct {
  readonly stake: u128;
  readonly staking_account_id: AccountId;
}

/** @name StakePolicy */
export interface StakePolicy extends Struct {
  readonly stake_amount: u128;
  readonly leaving_unstaking_period: u32;
}

/** @name StakingAccountMemberBinding */
export interface StakingAccountMemberBinding extends Struct {
  readonly member_id: MemberId;
  readonly confirmed: bool;
}

/** @name Static */
export interface Static extends Enum {
  readonly isCouncil: boolean;
  readonly isWorkingGroup: boolean;
  readonly asWorkingGroup: WorkingGroup;
}

/** @name StaticBagId */
export interface StaticBagId extends Enum {
  readonly isCouncil: boolean;
  readonly isWorkingGroup: boolean;
  readonly asWorkingGroup: WorkingGroup;
}

/** @name StorageAssets */
export interface StorageAssets extends Struct {
  readonly object_creation_list: Vec<DataObjectCreationParameters>;
  readonly expected_data_size_fee: u128;
}

/** @name StorageBucket */
export interface StorageBucket extends Struct {
  readonly operator_status: StorageBucketOperatorStatus;
  readonly accepting_new_bags: bool;
  readonly voucher: Voucher;
  readonly assigned_bags: u64;
}

/** @name StorageBucketId */
export interface StorageBucketId extends u64 {}

/** @name StorageBucketIdSet */
export interface StorageBucketIdSet extends BTreeSet<StorageBucketId> {}

/** @name StorageBucketOperatorStatus */
export interface StorageBucketOperatorStatus extends Enum {
  readonly isMissing: boolean;
  readonly isInvitedStorageWorker: boolean;
  readonly asInvitedStorageWorker: WorkerId;
  readonly isStorageWorker: boolean;
  readonly asStorageWorker: ITuple<[WorkerId, GenericAccountId]>;
}

/** @name StorageBucketsPerBagValueConstraint */
export interface StorageBucketsPerBagValueConstraint extends Struct {
  readonly min: u64;
  readonly max_min_diff: u64;
}

/** @name StorageProviderId */
export interface StorageProviderId extends u64 {}

/** @name TerminateRoleParameters */
export interface TerminateRoleParameters extends Struct {
  readonly worker_id: WorkerId;
  readonly slashing_amount: Option<u128>;
  readonly working_group: WorkingGroup;
}

/** @name Thread */
export interface Thread extends Struct {
  readonly category_id: CategoryId;
  readonly author_id: ForumUserId;
  readonly poll: Option<Poll>;
  readonly cleanup_pay_off: u128;
  readonly number_of_posts: u64;
}

/** @name ThreadId */
export interface ThreadId extends u64 {}

/** @name ThreadMode */
export interface ThreadMode extends Enum {
  readonly isOpen: boolean;
  readonly isClosed: boolean;
  readonly asClosed: Vec<MemberId>;
}

/** @name ThreadOf */
export interface ThreadOf extends Struct {
  readonly category_id: CategoryId;
  readonly author_id: ForumUserId;
  readonly poll: Option<Poll>;
  readonly cleanup_pay_off: u128;
  readonly number_of_posts: u64;
}

/** @name Title */
export interface Title extends Text {}

/** @name TransactionalStatus */
export interface TransactionalStatus extends Enum {
  readonly isIdle: boolean;
  readonly isInitiatedOfferToMember: boolean;
  readonly asInitiatedOfferToMember: ITuple<[MemberId, Option<u128>]>;
  readonly isEnglishAuction: boolean;
  readonly asEnglishAuction: EnglishAuction;
  readonly isOpenAuction: boolean;
  readonly asOpenAuction: OpenAuction;
  readonly isBuyNow: boolean;
  readonly asBuyNow: u128;
}

/** @name TransferParameters */
export interface TransferParameters extends Struct {
  readonly new_collaborators: BTreeSet<MemberId>;
  readonly price: u128;
}

/** @name UpdatedBody */
export interface UpdatedBody extends Option<Text> {}

/** @name UpdatedTitle */
export interface UpdatedTitle extends Option<Text> {}

/** @name UploadParameters */
export interface UploadParameters extends Struct {
  readonly bagId: BagId;
  readonly objectCreationList: Vec<DataObjectCreationParameters>;
  readonly deletionPrizeSourceAccountId: GenericAccountId;
  readonly expectedDataSizeFee: u128;
  readonly expectedDynamicBagDeletionPrize: u128;
  readonly expectedDataObjectDeletionPrize: u128;
  readonly storageBuckets: BTreeSet<StorageBucketId>;
  readonly distributionBuckets: BTreeSet<DistributionBucketId>;
}

/** @name Url */
export interface Url extends Text {}

/** @name Video */
export interface Video extends Struct {
  readonly in_channel: ChannelId;
  readonly nft_status: Option<OwnedNft>;
  readonly data_objects: BTreeSet<DataObjectId>;
}

/** @name VideoCategory */
export interface VideoCategory extends Struct {}

/** @name VideoCategoryCreationParameters */
export interface VideoCategoryCreationParameters extends Struct {
  readonly meta: Bytes;
}

/** @name VideoCategoryId */
export interface VideoCategoryId extends u64 {}

/** @name VideoCategoryUpdateParameters */
export interface VideoCategoryUpdateParameters extends Struct {
  readonly new_meta: Bytes;
}

/** @name VideoCreationParameters */
export interface VideoCreationParameters extends Struct {
  readonly assets: Option<StorageAssets>;
  readonly meta: Option<Bytes>;
  readonly auto_issue_nft: Option<NftIssuanceParameters>;
  readonly expected_data_object_deletion_prize: u128;
}

/** @name VideoId */
export interface VideoId extends u64 {}

/** @name VideoUpdateParameters */
export interface VideoUpdateParameters extends Struct {
  readonly assets_to_upload: Option<StorageAssets>;
  readonly new_meta: Option<Bytes>;
  readonly assets_to_remove: BTreeSet<DataObjectId>;
  readonly auto_issue_nft: Option<NftIssuanceParameters>;
  readonly expected_data_object_deletion_prize: u128;
}

/** @name VoteKind */
export interface VoteKind extends Enum {
  readonly isApprove: boolean;
  readonly isReject: boolean;
  readonly isSlash: boolean;
  readonly isAbstain: boolean;
}

/** @name VotePower */
export interface VotePower extends u128 {}

/** @name VotingResults */
export interface VotingResults extends Struct {
  readonly abstensions: u32;
  readonly approvals: u32;
  readonly rejections: u32;
  readonly slashes: u32;
}

/** @name Voucher */
export interface Voucher extends Struct {
  readonly sizeLimit: u64;
  readonly objectsLimit: u64;
  readonly sizeUsed: u64;
  readonly objectsUsed: u64;
}

/** @name Worker */
export interface Worker extends Struct {
  readonly member_id: MemberId;
  readonly role_account_id: AccountId;
  readonly staking_account_id: AccountId;
  readonly reward_account_id: AccountId;
  readonly started_leaving_at: Option<u32>;
  readonly job_unstaking_period: u32;
  readonly reward_per_block: Option<u128>;
  readonly missed_reward: Option<u128>;
  readonly created_at: u32;
}

/** @name WorkerId */
export interface WorkerId extends u64 {}

/** @name WorkerInfo */
export interface WorkerInfo extends Struct {
  readonly worker_id: WorkerId;
  readonly worker: Worker;
}

/** @name WorkingGroup */
export interface WorkingGroup extends Enum {
  readonly isForum: boolean;
  readonly isStorage: boolean;
  readonly isContent: boolean;
  readonly isOperationsAlpha: boolean;
  readonly isGateway: boolean;
  readonly isDistribution: boolean;
  readonly isOperationsBeta: boolean;
  readonly isOperationsGamma: boolean;
  readonly isMembership: boolean;
}

export type PHANTOM_ALL = 'all';<|MERGE_RESOLUTION|>--- conflicted
+++ resolved
@@ -1,7 +1,7 @@
 // Auto-generated via `yarn polkadot-types-from-defs`, do not edit
 /* eslint-disable */
 
-import type { BTreeMap, BTreeSet, Bytes, Enum, GenericAccountId, Option, Struct, Text, Vec, bool, u128, u16, u32, u64, u8 } from '@polkadot/types';
+import type { BTreeMap, BTreeSet, Bytes, Enum, GenericAccountId, Option, Struct, Text, Vec, bool, u128, u32, u64, u8 } from '@polkadot/types';
 import type { ITuple } from '@polkadot/types/types';
 import type { AccountId, Balance, Hash, Perbill } from '@polkadot/types/interfaces/runtime';
 import type { AccountInfoWithRefCount } from '@polkadot/types/interfaces/system';
@@ -212,12 +212,7 @@
 export interface Channel extends Struct {
   readonly owner: ChannelOwner;
   readonly num_videos: u64;
-<<<<<<< HEAD
   readonly collaborators: BTreeMap<MemberId, ChannelAgentPermissions>;
-  readonly moderators: BTreeSet<MemberId>;
-=======
-  readonly collaborators: BTreeSet<MemberId>;
->>>>>>> 656679a4
   readonly cumulative_payout_earned: u128;
   readonly privilege_level: ChannelPrivilegeLevel;
   readonly paused_features: BTreeSet<PausableChannelFeature>;
@@ -230,14 +225,11 @@
   readonly isUpdateChannelMetadata: boolean;
   readonly isManageNonVideoChannelAssets: boolean;
   readonly isManageChannelCollaborators: boolean;
-  readonly isManageChannelModerators: boolean;
   readonly isUpdateVideoMetadata: boolean;
-  readonly isUpdateVideoCommentsStatus: boolean;
   readonly isAddVideo: boolean;
   readonly isManageVideoAssets: boolean;
   readonly isDeleteChannel: boolean;
   readonly isDeleteVideo: boolean;
-  readonly isManageVideoDescriptionPost: boolean;
   readonly isManageVideoNfts: boolean;
   readonly isAgentRemark: boolean;
   readonly isTransferChannel: boolean;
@@ -268,14 +260,9 @@
 export interface ChannelCreationParameters extends Struct {
   readonly assets: Option<StorageAssets>;
   readonly meta: Option<Bytes>;
-<<<<<<< HEAD
   readonly collaborators: BTreeMap<MemberId, ChannelAgentPermissions>;
-  readonly moderators: BTreeSet<MemberId>;
-=======
-  readonly collaborators: BTreeSet<MemberId>;
   readonly storage_buckets: BTreeSet<u64>;
   readonly distribution_Bucket: BTreeSet<u64>;
->>>>>>> 656679a4
   readonly expected_dynamic_bag_deletion_prize: u128;
   readonly expected_data_object_deletion_prize: u128;
 }
@@ -472,13 +459,8 @@
 
 /** @name DistributionBucketsPerBagValueConstraint */
 export interface DistributionBucketsPerBagValueConstraint extends Struct {
-<<<<<<< HEAD
-  readonly min: u16;
-  readonly max_min_diff: u16;
-=======
   readonly min: u64;
   readonly max_min_diff: u64;
->>>>>>> 656679a4
 }
 
 /** @name Dynamic */
@@ -650,10 +632,10 @@
   readonly asOpenAuction: OpenAuctionParams;
 }
 
-/** @name InputValidationLengthConstraint */
-export interface InputValidationLengthConstraint extends Struct {
-  readonly min: u16;
-  readonly max_min_diff: u16;
+/** @name InputValidationLengthConstraintU64 */
+export interface InputValidationLengthConstraintU64 extends Struct {
+  readonly min: u64;
+  readonly max_min_diff: u64;
 }
 
 /** @name InviteMembershipParameters */
