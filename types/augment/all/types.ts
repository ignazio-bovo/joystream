// Auto-generated via `yarn polkadot-types-from-defs`, do not edit
/* eslint-disable */

import type { BTreeMap, BTreeSet, Bytes, Enum, GenericAccountId, Null, Option, Struct, Text, Vec, bool, i16, i32, i64, u128, u16, u32, u64 } from '@polkadot/types';
import type { ITuple } from '@polkadot/types/types';
import type { AccountId, Balance, Hash } from '@polkadot/types/interfaces/runtime';

/** @name AcceptingApplications */
export interface AcceptingApplications extends Struct {
  readonly started_accepting_applicants_at_block: u32;
}

/** @name ActivateOpeningAt */
export interface ActivateOpeningAt extends Enum {
  readonly isCurrentBlock: boolean;
  readonly isExactBlock: boolean;
  readonly asExactBlock: u32;
}

/** @name ActiveOpeningStage */
export interface ActiveOpeningStage extends Enum {
  readonly isAcceptingApplications: boolean;
  readonly asAcceptingApplications: AcceptingApplications;
  readonly isReviewPeriod: boolean;
  readonly asReviewPeriod: ReviewPeriod;
  readonly isDeactivated: boolean;
  readonly asDeactivated: Deactivated;
}

/** @name ActiveOpeningStageVariant */
export interface ActiveOpeningStageVariant extends Struct {
  readonly stage: ActiveOpeningStage;
  readonly applications_added: Vec<ApplicationId>;
  readonly active_application_count: u32;
  readonly unstaking_application_count: u32;
  readonly deactivated_application_count: u32;
}

/** @name ActiveStake */
export interface ActiveStake extends Struct {
  readonly stake_id: StakeId;
  readonly source_account_id: GenericAccountId;
}

/** @name Actor */
export interface Actor extends Enum {
  readonly isCurator: boolean;
  readonly asCurator: ITuple<[CuratorGroupId, u64]>;
  readonly isMember: boolean;
  readonly asMember: MemberId;
  readonly isLead: boolean;
}

/** @name ActorId */
export interface ActorId extends u64 {}

/** @name AddOpeningParameters */
export interface AddOpeningParameters extends Struct {
  readonly activate_at: ActivateOpeningAt;
  readonly commitment: WorkingGroupOpeningPolicyCommitment;
  readonly human_readable_text: Bytes;
  readonly working_group: WorkingGroup;
}

/** @name Address */
export interface Address extends AccountId {}

/** @name AddSchemaSupportToEntityOperation */
export interface AddSchemaSupportToEntityOperation extends Struct {
  readonly entity_id: ParameterizedEntity;
  readonly schema_id: SchemaId;
  readonly parametrized_property_values: Vec<ParametrizedClassPropertyValue>;
}

/** @name AdjustCapacityBy */
export interface AdjustCapacityBy extends Enum {
  readonly isSetting: boolean;
  readonly asSetting: u128;
  readonly isAdding: boolean;
  readonly asAdding: u128;
  readonly isReducing: boolean;
  readonly asReducing: u128;
}

/** @name AdjustOnInterval */
export interface AdjustOnInterval extends Struct {
  readonly block_interval: u32;
  readonly adjustment_type: AdjustCapacityBy;
}

/** @name Application */
export interface Application extends Struct {
  readonly opening_id: OpeningId;
  readonly application_index_in_opening: u32;
  readonly add_to_opening_in_block: u32;
  readonly active_role_staking_id: Option<StakeId>;
  readonly active_application_staking_id: Option<StakeId>;
  readonly stage: ApplicationStage;
  readonly human_readable_text: Text;
}

/** @name ApplicationDeactivationCause */
export interface ApplicationDeactivationCause extends Enum {
  readonly isExternal: boolean;
  readonly isHired: boolean;
  readonly isNotHired: boolean;
  readonly isCrowdedOut: boolean;
  readonly isOpeningCancelled: boolean;
  readonly isReviewPeriodExpired: boolean;
  readonly isOpeningFilled: boolean;
}

/** @name ApplicationId */
export interface ApplicationId extends u64 {}

/** @name ApplicationIdSet */
export interface ApplicationIdSet extends BTreeSet<ApplicationId> {}

/** @name ApplicationIdToWorkerIdMap */
export interface ApplicationIdToWorkerIdMap extends BTreeMap<ApplicationId, WorkerId> {}

/** @name ApplicationOf */
export interface ApplicationOf extends Struct {
  readonly role_account_id: GenericAccountId;
  readonly opening_id: OpeningId;
  readonly member_id: MemberId;
  readonly application_id: ApplicationId;
}

/** @name ApplicationRationingPolicy */
export interface ApplicationRationingPolicy extends Struct {
  readonly max_active_applicants: u32;
}

/** @name ApplicationStage */
export interface ApplicationStage extends Enum {
  readonly isActive: boolean;
  readonly isUnstaking: boolean;
  readonly asUnstaking: UnstakingApplicationStage;
  readonly isInactive: boolean;
  readonly asInactive: InactiveApplicationStage;
}

/** @name Approved */
export interface Approved extends Enum {
  readonly isPendingExecution: boolean;
  readonly isExecuted: boolean;
  readonly isExecutionFailed: boolean;
  readonly asExecutionFailed: ExecutionFailed;
}

/** @name Backer */
export interface Backer extends Struct {
  readonly member: GenericAccountId;
  readonly stake: u128;
}

/** @name Backers */
export interface Backers extends Vec<Backer> {}

/** @name Bag */
export interface Bag extends Struct {
  readonly objects: BTreeMap<DataObjectId, DataObject>;
  readonly stored_by: StorageBucketIdSet;
  readonly distributed_by: DistributionBucketIdSet;
  readonly deletion_prize: Option<u128>;
}

/** @name BagId */
export interface BagId extends Enum {
  readonly isStatic: boolean;
  readonly asStatic: Static;
  readonly isDynamic: boolean;
  readonly asDynamic: Dynamic;
}

/** @name BagIdType */
export interface BagIdType extends Enum {
  readonly isStatic: boolean;
  readonly asStatic: Static;
  readonly isDynamic: boolean;
  readonly asDynamic: Dynamic;
}

/** @name BalanceOfMint */
export interface BalanceOfMint extends u128 {}

/** @name BlockAndTime */
export interface BlockAndTime extends Struct {
  readonly block: u32;
  readonly time: u64;
}

/** @name Category */
export interface Category extends Struct {
  readonly id: CategoryId;
  readonly title: Text;
  readonly description: Text;
  readonly created_at: BlockAndTime;
  readonly deleted: bool;
  readonly archived: bool;
  readonly num_direct_subcategories: u32;
  readonly num_direct_unmoderated_threads: u32;
  readonly num_direct_moderated_threads: u32;
  readonly position_in_parent_category: Option<ChildPositionInParentCategory>;
  readonly moderator_id: GenericAccountId;
}

/** @name CategoryId */
export interface CategoryId extends u64 {}

/** @name Channel */
export interface Channel extends Struct {
  readonly verified: bool;
  readonly handle: Text;
  readonly title: OptionalText;
  readonly description: OptionalText;
  readonly avatar: OptionalText;
  readonly banner: OptionalText;
  readonly content: ChannelContentType;
  readonly owner: MemberId;
  readonly role_account: GenericAccountId;
  readonly publication_status: ChannelPublicationStatus;
  readonly curation_status: ChannelCurationStatus;
  readonly created: u32;
  readonly principal_id: PrincipalId;
}

/** @name ChannelContentType */
export interface ChannelContentType extends Enum {
  readonly isVideo: boolean;
  readonly isMusic: boolean;
  readonly isEbook: boolean;
}

/** @name ChannelCurationStatus */
export interface ChannelCurationStatus extends Enum {
  readonly isNormal: boolean;
  readonly isCensored: boolean;
}

/** @name ChannelId */
export interface ChannelId extends u64 {}

/** @name ChannelPublicationStatus */
export interface ChannelPublicationStatus extends Enum {
  readonly isPublic: boolean;
  readonly isUnlisted: boolean;
}

/** @name ChildPositionInParentCategory */
export interface ChildPositionInParentCategory extends Struct {
  readonly parent_id: CategoryId;
  readonly child_nr_in_parent_category: u32;
}

/** @name Cid */
export interface Cid extends Bytes {}

/** @name Class */
export interface Class extends Struct {
  readonly class_permissions: ClassPermissions;
  readonly properties: Vec<Property>;
  readonly schemas: Vec<Schema>;
  readonly name: Text;
  readonly description: Text;
  readonly maximum_entities_count: EntityId;
  readonly current_number_of_entities: EntityId;
  readonly default_entity_creation_voucher_upper_bound: EntityId;
}

/** @name ClassId */
export interface ClassId extends u64 {}

/** @name ClassOf */
export interface ClassOf extends Struct {
  readonly class_permissions: ClassPermissions;
  readonly properties: Vec<Property>;
  readonly schemas: Vec<Schema>;
  readonly name: Text;
  readonly description: Text;
  readonly maximum_entities_count: EntityId;
  readonly current_number_of_entities: EntityId;
  readonly default_entity_creation_voucher_upper_bound: EntityId;
}

/** @name ClassPermissions */
export interface ClassPermissions extends Struct {
  readonly any_member: bool;
  readonly entity_creation_blocked: bool;
  readonly all_entity_property_values_locked: bool;
  readonly maintainers: Vec<CuratorGroupId>;
}

/** @name ClassPermissionsType */
export interface ClassPermissionsType extends Null {}

/** @name ClassPropertyValue */
export interface ClassPropertyValue extends Null {}

/** @name ContentIdSet */
export interface ContentIdSet extends BTreeSet<Cid> {}

/** @name CreateEntityOperation */
export interface CreateEntityOperation extends Struct {
  readonly class_id: ClassId;
}

/** @name Credential */
export interface Credential extends u64 {}

/** @name CredentialSet */
export interface CredentialSet extends BTreeSet<Credential> {}

/** @name CurationActor */
export interface CurationActor extends Enum {
  readonly isLead: boolean;
  readonly isCurator: boolean;
  readonly asCurator: CuratorId;
}

/** @name Curator */
export interface Curator extends Struct {
  readonly role_account: GenericAccountId;
  readonly reward_relationship: Option<RewardRelationshipId>;
  readonly role_stake_profile: Option<CuratorRoleStakeProfile>;
  readonly stage: CuratorRoleStage;
  readonly induction: CuratorInduction;
  readonly principal_id: PrincipalId;
}

/** @name CuratorApplication */
export interface CuratorApplication extends Struct {
  readonly role_account: GenericAccountId;
  readonly curator_opening_id: CuratorOpeningId;
  readonly member_id: MemberId;
  readonly application_id: ApplicationId;
}

/** @name CuratorApplicationId */
export interface CuratorApplicationId extends u64 {}

/** @name CuratorApplicationIdSet */
export interface CuratorApplicationIdSet extends BTreeSet<CuratorApplicationId> {}

/** @name CuratorApplicationIdToCuratorIdMap */
export interface CuratorApplicationIdToCuratorIdMap extends BTreeMap<ApplicationId, CuratorId> {}

/** @name CuratorExitInitiationOrigin */
export interface CuratorExitInitiationOrigin extends Enum {
  readonly isLead: boolean;
  readonly isCurator: boolean;
}

/** @name CuratorExitSummary */
export interface CuratorExitSummary extends Struct {
  readonly origin: CuratorExitInitiationOrigin;
  readonly initiated_at_block_number: u32;
  readonly rationale_text: Text;
}

/** @name CuratorGroup */
export interface CuratorGroup extends Struct {
  readonly curators: Vec<u64>;
  readonly active: bool;
  readonly number_of_classes_maintained: u32;
}

/** @name CuratorGroupId */
export interface CuratorGroupId extends u64 {}

/** @name CuratorId */
export interface CuratorId extends u64 {}

/** @name CuratorInduction */
export interface CuratorInduction extends Struct {
  readonly lead: LeadId;
  readonly curator_application_id: CuratorApplicationId;
  readonly at_block: u32;
}

/** @name CuratorOpening */
export interface CuratorOpening extends Struct {
  readonly opening_id: OpeningId;
  readonly curator_applications: Vec<CuratorApplicationId>;
  readonly policy_commitment: OpeningPolicyCommitment;
}

/** @name CuratorOpeningId */
export interface CuratorOpeningId extends u64 {}

/** @name CuratorRoleStage */
export interface CuratorRoleStage extends Enum {
  readonly isActive: boolean;
  readonly isUnstaking: boolean;
  readonly asUnstaking: CuratorExitSummary;
  readonly isExited: boolean;
  readonly asExited: CuratorExitSummary;
}

/** @name CuratorRoleStakeProfile */
export interface CuratorRoleStakeProfile extends Struct {
  readonly stake_id: StakeId;
  readonly termination_unstaking_period: Option<u32>;
  readonly exit_unstaking_period: Option<u32>;
}

/** @name DataObject */
export interface DataObject extends Struct {
  readonly accepted: bool;
  readonly deletion_prize: u128;
}

/** @name DataObjectCreationParameters */
export interface DataObjectCreationParameters extends Struct {
  readonly ipfsContentId: Bytes;
}

/** @name DataObjectId */
export interface DataObjectId extends u64 {}

/** @name DataObjectIdMap */
export interface DataObjectIdMap extends BTreeMap<DataObjectId, DataObject> {}

/** @name DataObjectIdSet */
export interface DataObjectIdSet extends BTreeSet<DataObjectId> {}

/** @name Deactivated */
export interface Deactivated extends Struct {
  readonly cause: OpeningDeactivationCause;
  readonly deactivated_at_block: u32;
  readonly started_accepting_applicants_at_block: u32;
  readonly started_review_period_at_block: Option<u32>;
}

/** @name DiscussionPost */
export interface DiscussionPost extends Struct {
  readonly text: Bytes;
  readonly created_at: u32;
  readonly updated_at: u32;
  readonly author_id: MemberId;
  readonly thread_id: ThreadId;
  readonly edition_number: u32;
}

/** @name DiscussionThread */
export interface DiscussionThread extends Struct {
  readonly title: Bytes;
  readonly created_at: u32;
  readonly author_id: MemberId;
}

/** @name DistributionBucket */
export interface DistributionBucket extends Struct {
<<<<<<< HEAD
  readonly accepting_new_bags: bool;
  readonly distributing: bool;
  readonly pending_invitations: Vec<WorkerId>;
  readonly operators: Vec<WorkerId>;
  readonly assigned_bags: u64;
=======
  readonly acceptingNewBags: bool;
  readonly distributing: bool;
  readonly pendingInvitations: Vec<WorkerId>;
  readonly operators: Vec<WorkerId>;
>>>>>>> cf02ca43
}

/** @name DistributionBucketFamily */
export interface DistributionBucketFamily extends Struct {
<<<<<<< HEAD
  readonly distribution_buckets: BTreeMap<DistributionBucketId, DistributionBucket>;
=======
  readonly distributionBuckets: BTreeMap<DistributionBucketId, DistributionBucket>;
>>>>>>> cf02ca43
}

/** @name DistributionBucketFamilyId */
export interface DistributionBucketFamilyId extends u64 {}

/** @name DistributionBucketId */
export interface DistributionBucketId extends u64 {}

/** @name DistributionBucketIdSet */
export interface DistributionBucketIdSet extends BTreeSet<DistributionBucketId> {}

/** @name Dynamic */
export interface Dynamic extends Enum {
  readonly isMember: boolean;
  readonly asMember: MemberId;
  readonly isChannel: boolean;
  readonly asChannel: ChannelId;
}

<<<<<<< HEAD
=======
/** @name DynamicBag */
export interface DynamicBag extends Struct {
  readonly objects: DataObjectIdMap;
  readonly stored_by: StorageBucketIdSet;
  readonly distributed_by: DistributionBucketIdSet;
  readonly deletion_prize: u128;
}

>>>>>>> cf02ca43
/** @name DynamicBagCreationPolicy */
export interface DynamicBagCreationPolicy extends Struct {
  readonly numberOfStorageBuckets: u64;
  readonly families: BTreeMap<DistributionBucketFamilyId, u32>;
<<<<<<< HEAD
}

/** @name DynamicBagCreationPolicyDistributorFamiliesMap */
export interface DynamicBagCreationPolicyDistributorFamiliesMap extends BTreeMap<DistributionBucketFamilyId, u32> {}

/** @name DynamicBagDeletionPrize */
export interface DynamicBagDeletionPrize extends Struct {
  readonly account_id: GenericAccountId;
  readonly prize: u128;
}

/** @name DynamicBagDeletionPrizeRecord */
export interface DynamicBagDeletionPrizeRecord extends Struct {
  readonly account_id: GenericAccountId;
  readonly prize: u128;
=======
>>>>>>> cf02ca43
}

/** @name DynamicBagCreationPolicyDistributorFamiliesMap */
export interface DynamicBagCreationPolicyDistributorFamiliesMap extends BTreeMap<DistributionBucketFamilyId, u32> {}

/** @name DynamicBagId */
export interface DynamicBagId extends Enum {
  readonly isMember: boolean;
  readonly asMember: MemberId;
  readonly isChannel: boolean;
  readonly asChannel: ChannelId;
}

/** @name DynamicBagIdType */
export interface DynamicBagIdType extends Enum {
  readonly isMember: boolean;
  readonly asMember: MemberId;
  readonly isChannel: boolean;
  readonly asChannel: ChannelId;
}

/** @name DynamicBagType */
export interface DynamicBagType extends Enum {
  readonly isMember: boolean;
  readonly isChannel: boolean;
}

/** @name ElectionParameters */
export interface ElectionParameters extends Struct {
  readonly announcing_period: u32;
  readonly voting_period: u32;
  readonly revealing_period: u32;
  readonly council_size: u32;
  readonly candidacy_limit: u32;
  readonly new_term_duration: u32;
  readonly min_council_stake: u128;
  readonly min_voting_stake: u128;
}

/** @name ElectionStage */
export interface ElectionStage extends Enum {
  readonly isAnnouncing: boolean;
  readonly asAnnouncing: u32;
  readonly isVoting: boolean;
  readonly asVoting: u32;
  readonly isRevealing: boolean;
  readonly asRevealing: u32;
}

/** @name ElectionStake */
export interface ElectionStake extends Struct {
  readonly new: u128;
  readonly transferred: u128;
}

/** @name Entity */
export interface Entity extends Struct {
  readonly entity_permissions: EntityPermissions;
  readonly class_id: ClassId;
  readonly supported_schemas: Vec<SchemaId>;
  readonly reference_counter: InboundReferenceCounter;
}

/** @name EntityController */
export interface EntityController extends Enum {
  readonly isMaintainers: boolean;
  readonly isMember: boolean;
  readonly asMember: MemberId;
  readonly isLead: boolean;
}

/** @name EntityCreationVoucher */
export interface EntityCreationVoucher extends Struct {
  readonly maximum_entities_count: EntityId;
  readonly entities_created: EntityId;
}

/** @name EntityId */
export interface EntityId extends u64 {}

/** @name EntityOf */
export interface EntityOf extends Struct {
  readonly entity_permissions: EntityPermissions;
  readonly class_id: ClassId;
  readonly supported_schemas: Vec<SchemaId>;
  readonly reference_counter: InboundReferenceCounter;
}

/** @name EntityPermissions */
export interface EntityPermissions extends Struct {
  readonly controller: EntityController;
  readonly frozen: bool;
  readonly referenceable: bool;
}

/** @name EntityReferenceCounterSideEffect */
export interface EntityReferenceCounterSideEffect extends Struct {
  readonly total: i32;
  readonly same_owner: i32;
}

/** @name EntryMethod */
export interface EntryMethod extends Enum {
  readonly isPaid: boolean;
  readonly asPaid: u64;
  readonly isScreening: boolean;
  readonly asScreening: AccountId;
  readonly isGenesis: boolean;
}

/** @name ExecutionFailed */
export interface ExecutionFailed extends Struct {
  readonly error: Text;
}

/** @name ExitedLeadRole */
export interface ExitedLeadRole extends Struct {
  readonly initiated_at_block_number: u32;
}

/** @name FailedAt */
export interface FailedAt extends u32 {}

/** @name FillOpeningParameters */
export interface FillOpeningParameters extends Struct {
  readonly opening_id: OpeningId;
  readonly successful_application_id: ApplicationId;
  readonly reward_policy: Option<RewardPolicy>;
  readonly working_group: WorkingGroup;
}

/** @name Finalized */
export interface Finalized extends Struct {
  readonly proposalStatus: ProposalDecisionStatus;
  readonly finalizedAt: u32;
  readonly encodedUnstakingErrorDueToBrokenRuntime: Option<Bytes>;
  readonly stakeDataAfterUnstakingError: Option<ActiveStake>;
}

/** @name HashedTextMaxLength */
export interface HashedTextMaxLength extends Option<u16> {}

/** @name HiringApplicationId */
export interface HiringApplicationId extends u64 {}

/** @name InactiveApplicationStage */
export interface InactiveApplicationStage extends Struct {
  readonly deactivation_initiated: u32;
  readonly deactivated: u32;
  readonly cause: ApplicationDeactivationCause;
}

/** @name InboundReferenceCounter */
export interface InboundReferenceCounter extends Struct {
  readonly total: u32;
  readonly same_owner: u32;
}

/** @name InputEntityValuesMap */
export interface InputEntityValuesMap extends BTreeMap<PropertyId, InputPropertyValue> {}

/** @name InputPropertyValue */
export interface InputPropertyValue extends Enum {
  readonly isSingle: boolean;
  readonly asSingle: InputValue;
  readonly isVector: boolean;
  readonly asVector: VecInputValue;
}

/** @name InputValidationLengthConstraint */
export interface InputValidationLengthConstraint extends Struct {
  readonly min: u16;
  readonly max_min_diff: u16;
}

/** @name InputValue */
export interface InputValue extends Enum {
  readonly isBool: boolean;
  readonly asBool: bool;
  readonly isUint16: boolean;
  readonly asUint16: u16;
  readonly isUint32: boolean;
  readonly asUint32: u32;
  readonly isUint64: boolean;
  readonly asUint64: u64;
  readonly isInt16: boolean;
  readonly asInt16: i16;
  readonly isInt32: boolean;
  readonly asInt32: i32;
  readonly isInt64: boolean;
  readonly asInt64: i64;
  readonly isText: boolean;
  readonly asText: Text;
  readonly isTextToHash: boolean;
  readonly asTextToHash: Text;
  readonly isReference: boolean;
  readonly asReference: EntityId;
}

/** @name IPNSIdentity */
export interface IPNSIdentity extends Text {}

/** @name Lead */
export interface Lead extends Struct {
  readonly member_id: MemberId;
  readonly role_account: GenericAccountId;
  readonly reward_relationship: Option<RewardRelationshipId>;
  readonly inducted: u32;
  readonly stage: LeadRoleState;
}

/** @name LeadId */
export interface LeadId extends u64 {}

/** @name LeadRoleState */
export interface LeadRoleState extends Enum {
  readonly isActive: boolean;
  readonly isExited: boolean;
  readonly asExited: ExitedLeadRole;
}

/** @name LookupSource */
export interface LookupSource extends AccountId {}

/** @name MemberId */
export interface MemberId extends u64 {}

/** @name Membership */
export interface Membership extends Struct {
  readonly handle: Text;
  readonly avatar_uri: Text;
  readonly about: Text;
  readonly registered_at_block: u32;
  readonly registered_at_time: u64;
  readonly entry: EntryMethod;
  readonly suspended: bool;
  readonly subscription: Option<SubscriptionId>;
  readonly root_account: GenericAccountId;
  readonly controller_account: GenericAccountId;
}

/** @name MemoText */
export interface MemoText extends Text {}

/** @name Mint */
export interface Mint extends Struct {
  readonly capacity: u128;
  readonly next_adjustment: Option<NextAdjustment>;
  readonly created_at: u32;
  readonly total_minted: u128;
}

/** @name MintBalanceOf */
export interface MintBalanceOf extends u128 {}

/** @name MintId */
export interface MintId extends u64 {}

/** @name ModerationAction */
export interface ModerationAction extends Struct {
  readonly moderated_at: BlockAndTime;
  readonly moderator_id: GenericAccountId;
  readonly rationale: Text;
}

/** @name NextAdjustment */
export interface NextAdjustment extends Struct {
  readonly adjustment: AdjustOnInterval;
  readonly at_block: u32;
}

/** @name Nonce */
export interface Nonce extends u64 {}

/** @name Opening */
export interface Opening extends Struct {
  readonly created: u32;
  readonly stage: OpeningStage;
  readonly max_review_period_length: u32;
  readonly application_rationing_policy: Option<ApplicationRationingPolicy>;
  readonly application_staking_policy: Option<StakingPolicy>;
  readonly role_staking_policy: Option<StakingPolicy>;
  readonly human_readable_text: Text;
}

/** @name OpeningDeactivationCause */
export interface OpeningDeactivationCause extends Enum {
  readonly isCancelledBeforeActivation: boolean;
  readonly isCancelledAcceptingApplications: boolean;
  readonly isCancelledInReviewPeriod: boolean;
  readonly isReviewPeriodExpired: boolean;
  readonly isFilled: boolean;
}

/** @name OpeningId */
export interface OpeningId extends u64 {}

/** @name OpeningOf */
export interface OpeningOf extends Struct {
  readonly hiring_opening_id: OpeningId;
  readonly applications: Vec<ApplicationId>;
  readonly policy_commitment: WorkingGroupOpeningPolicyCommitment;
  readonly opening_type: OpeningType;
}

/** @name OpeningPolicyCommitment */
export interface OpeningPolicyCommitment extends Struct {
  readonly application_rationing_policy: Option<ApplicationRationingPolicy>;
  readonly max_review_period_length: u32;
  readonly application_staking_policy: Option<StakingPolicy>;
  readonly role_staking_policy: Option<StakingPolicy>;
  readonly role_slashing_terms: SlashingTerms;
  readonly fill_opening_successful_applicant_application_stake_unstaking_period: Option<u32>;
  readonly fill_opening_failed_applicant_application_stake_unstaking_period: Option<u32>;
  readonly fill_opening_failed_applicant_role_stake_unstaking_period: Option<u32>;
  readonly terminate_curator_application_stake_unstaking_period: Option<u32>;
  readonly terminate_curator_role_stake_unstaking_period: Option<u32>;
  readonly exit_curator_role_application_stake_unstaking_period: Option<u32>;
  readonly exit_curator_role_stake_unstaking_period: Option<u32>;
}

/** @name OpeningStage */
export interface OpeningStage extends Enum {
  readonly isWaitingToBegin: boolean;
  readonly asWaitingToBegin: WaitingToBeingOpeningStageVariant;
  readonly isActive: boolean;
  readonly asActive: ActiveOpeningStageVariant;
}

/** @name OpeningType */
export interface OpeningType extends Enum {
  readonly isLeader: boolean;
  readonly isWorker: boolean;
}

/** @name Operation */
export interface Operation extends Null {}

/** @name OperationType */
export interface OperationType extends Enum {
  readonly isCreateEntity: boolean;
  readonly asCreateEntity: CreateEntityOperation;
  readonly isUpdatePropertyValues: boolean;
  readonly asUpdatePropertyValues: UpdatePropertyValuesOperation;
  readonly isAddSchemaSupportToEntity: boolean;
  readonly asAddSchemaSupportToEntity: AddSchemaSupportToEntityOperation;
}

/** @name OptionalText */
export interface OptionalText extends Option<Text> {}

/** @name PaidMembershipTerms */
export interface PaidMembershipTerms extends Struct {
  readonly fee: u128;
  readonly text: Text;
}

/** @name PaidTermId */
export interface PaidTermId extends u64 {}

/** @name ParameterizedEntity */
export interface ParameterizedEntity extends Enum {
  readonly isInternalEntityJustAdded: boolean;
  readonly asInternalEntityJustAdded: u32;
  readonly isExistingEntity: boolean;
  readonly asExistingEntity: EntityId;
}

/** @name ParametrizedClassPropertyValue */
export interface ParametrizedClassPropertyValue extends Struct {
  readonly in_class_index: PropertyId;
  readonly value: ParametrizedPropertyValue;
}

/** @name ParametrizedPropertyValue */
export interface ParametrizedPropertyValue extends Enum {
  readonly isInputPropertyValue: boolean;
  readonly asInputPropertyValue: InputPropertyValue;
  readonly isInternalEntityJustAdded: boolean;
  readonly asInternalEntityJustAdded: u32;
  readonly isInternalEntityVec: boolean;
  readonly asInternalEntityVec: Vec<ParameterizedEntity>;
}

/** @name Post */
export interface Post extends Struct {
  readonly id: PostId;
  readonly thread_id: ThreadId;
  readonly nr_in_thread: u32;
  readonly current_text: Text;
  readonly moderation: Option<ModerationAction>;
  readonly text_change_history: Vec<PostTextChange>;
  readonly created_at: BlockAndTime;
  readonly author_id: GenericAccountId;
}

/** @name PostId */
export interface PostId extends u64 {}

/** @name PostTextChange */
export interface PostTextChange extends Struct {
  readonly expired_at: BlockAndTime;
  readonly text: Text;
}

/** @name Principal */
export interface Principal extends Enum {
  readonly isLead: boolean;
  readonly isCurator: boolean;
  readonly asCurator: CuratorId;
  readonly isChannelOwner: boolean;
  readonly asChannelOwner: ChannelId;
}

/** @name PrincipalId */
export interface PrincipalId extends u64 {}

/** @name Property */
export interface Property extends Struct {
  readonly property_type: PropertyType;
  readonly required: bool;
  readonly unique: bool;
  readonly name: Text;
  readonly description: Text;
  readonly locking_policy: PropertyLockingPolicy;
}

/** @name PropertyId */
export interface PropertyId extends u16 {}

/** @name PropertyLockingPolicy */
export interface PropertyLockingPolicy extends Struct {
  readonly is_locked_from_maintainer: bool;
  readonly is_locked_from_controller: bool;
}

/** @name PropertyType */
export interface PropertyType extends Enum {
  readonly isSingle: boolean;
  readonly asSingle: PropertyTypeSingle;
  readonly isVector: boolean;
  readonly asVector: PropertyTypeVector;
}

/** @name PropertyTypeSingle */
export interface PropertyTypeSingle extends Enum {
  readonly isBool: boolean;
  readonly isUint16: boolean;
  readonly isUint32: boolean;
  readonly isUint64: boolean;
  readonly isInt16: boolean;
  readonly isInt32: boolean;
  readonly isInt64: boolean;
  readonly isText: boolean;
  readonly asText: TextMaxLength;
  readonly isHash: boolean;
  readonly asHash: HashedTextMaxLength;
  readonly isReference: boolean;
  readonly asReference: ITuple<[ClassId, SameController]>;
}

/** @name PropertyTypeVector */
export interface PropertyTypeVector extends Struct {
  readonly vec_type: PropertyTypeSingle;
  readonly max_length: VecMaxLength;
}

/** @name ProposalDecisionStatus */
export interface ProposalDecisionStatus extends Enum {
  readonly isCanceled: boolean;
  readonly isVetoed: boolean;
  readonly isRejected: boolean;
  readonly isSlashed: boolean;
  readonly isExpired: boolean;
  readonly isApproved: boolean;
  readonly asApproved: Approved;
}

/** @name ProposalDetails */
export interface ProposalDetails extends Enum {
  readonly isText: boolean;
  readonly asText: Text;
  readonly isRuntimeUpgrade: boolean;
  readonly asRuntimeUpgrade: Bytes;
  readonly isSetElectionParameters: boolean;
  readonly asSetElectionParameters: ElectionParameters;
  readonly isSpending: boolean;
  readonly asSpending: ITuple<[Balance, AccountId]>;
  readonly isSetLead: boolean;
  readonly asSetLead: Option<SetLeadParams>;
  readonly isSetContentWorkingGroupMintCapacity: boolean;
  readonly asSetContentWorkingGroupMintCapacity: u128;
  readonly isEvictStorageProvider: boolean;
  readonly asEvictStorageProvider: GenericAccountId;
  readonly isSetValidatorCount: boolean;
  readonly asSetValidatorCount: u32;
  readonly isSetStorageRoleParameters: boolean;
  readonly asSetStorageRoleParameters: RoleParameters;
  readonly isAddWorkingGroupLeaderOpening: boolean;
  readonly asAddWorkingGroupLeaderOpening: AddOpeningParameters;
  readonly isBeginReviewWorkingGroupLeaderApplication: boolean;
  readonly asBeginReviewWorkingGroupLeaderApplication: ITuple<[OpeningId, WorkingGroup]>;
  readonly isFillWorkingGroupLeaderOpening: boolean;
  readonly asFillWorkingGroupLeaderOpening: FillOpeningParameters;
  readonly isSetWorkingGroupMintCapacity: boolean;
  readonly asSetWorkingGroupMintCapacity: ITuple<[Balance, WorkingGroup]>;
  readonly isDecreaseWorkingGroupLeaderStake: boolean;
  readonly asDecreaseWorkingGroupLeaderStake: ITuple<[WorkerId, Balance, WorkingGroup]>;
  readonly isSlashWorkingGroupLeaderStake: boolean;
  readonly asSlashWorkingGroupLeaderStake: ITuple<[WorkerId, Balance, WorkingGroup]>;
  readonly isSetWorkingGroupLeaderReward: boolean;
  readonly asSetWorkingGroupLeaderReward: ITuple<[WorkerId, Balance, WorkingGroup]>;
  readonly isTerminateWorkingGroupLeaderRole: boolean;
  readonly asTerminateWorkingGroupLeaderRole: TerminateRoleParameters;
}

/** @name ProposalDetailsOf */
export interface ProposalDetailsOf extends Enum {
  readonly isText: boolean;
  readonly asText: Text;
  readonly isRuntimeUpgrade: boolean;
  readonly asRuntimeUpgrade: Bytes;
  readonly isSetElectionParameters: boolean;
  readonly asSetElectionParameters: ElectionParameters;
  readonly isSpending: boolean;
  readonly asSpending: ITuple<[Balance, AccountId]>;
  readonly isSetLead: boolean;
  readonly asSetLead: Option<SetLeadParams>;
  readonly isSetContentWorkingGroupMintCapacity: boolean;
  readonly asSetContentWorkingGroupMintCapacity: u128;
  readonly isEvictStorageProvider: boolean;
  readonly asEvictStorageProvider: GenericAccountId;
  readonly isSetValidatorCount: boolean;
  readonly asSetValidatorCount: u32;
  readonly isSetStorageRoleParameters: boolean;
  readonly asSetStorageRoleParameters: RoleParameters;
  readonly isAddWorkingGroupLeaderOpening: boolean;
  readonly asAddWorkingGroupLeaderOpening: AddOpeningParameters;
  readonly isBeginReviewWorkingGroupLeaderApplication: boolean;
  readonly asBeginReviewWorkingGroupLeaderApplication: ITuple<[OpeningId, WorkingGroup]>;
  readonly isFillWorkingGroupLeaderOpening: boolean;
  readonly asFillWorkingGroupLeaderOpening: FillOpeningParameters;
  readonly isSetWorkingGroupMintCapacity: boolean;
  readonly asSetWorkingGroupMintCapacity: ITuple<[Balance, WorkingGroup]>;
  readonly isDecreaseWorkingGroupLeaderStake: boolean;
  readonly asDecreaseWorkingGroupLeaderStake: ITuple<[WorkerId, Balance, WorkingGroup]>;
  readonly isSlashWorkingGroupLeaderStake: boolean;
  readonly asSlashWorkingGroupLeaderStake: ITuple<[WorkerId, Balance, WorkingGroup]>;
  readonly isSetWorkingGroupLeaderReward: boolean;
  readonly asSetWorkingGroupLeaderReward: ITuple<[WorkerId, Balance, WorkingGroup]>;
  readonly isTerminateWorkingGroupLeaderRole: boolean;
  readonly asTerminateWorkingGroupLeaderRole: TerminateRoleParameters;
}

/** @name ProposalId */
export interface ProposalId extends u32 {}

/** @name ProposalOf */
export interface ProposalOf extends Struct {
  readonly parameters: ProposalParameters;
  readonly proposerId: MemberId;
  readonly title: Text;
  readonly description: Text;
  readonly createdAt: u32;
  readonly status: ProposalStatus;
  readonly votingResults: VotingResults;
}

/** @name ProposalParameters */
export interface ProposalParameters extends Struct {
  readonly votingPeriod: u32;
  readonly gracePeriod: u32;
  readonly approvalQuorumPercentage: u32;
  readonly approvalThresholdPercentage: u32;
  readonly slashingQuorumPercentage: u32;
  readonly slashingThresholdPercentage: u32;
  readonly requiredStake: Option<u128>;
}

/** @name ProposalStatus */
export interface ProposalStatus extends Enum {
  readonly isActive: boolean;
  readonly asActive: Option<ActiveStake>;
  readonly isFinalized: boolean;
  readonly asFinalized: Finalized;
}

/** @name RationaleText */
export interface RationaleText extends Bytes {}

/** @name Recipient */
export interface Recipient extends Struct {
  readonly total_reward_received: u128;
  readonly total_reward_missed: u128;
}

/** @name RecipientId */
export interface RecipientId extends u64 {}

/** @name ReferenceConstraint */
export interface ReferenceConstraint extends Null {}

/** @name ReferenceCounterSideEffects */
export interface ReferenceCounterSideEffects extends BTreeMap<EntityId, EntityReferenceCounterSideEffect> {}

/** @name Reply */
export interface Reply extends Struct {
  readonly owner: GenericAccountId;
  readonly thread_id: ThreadId;
  readonly text: Text;
  readonly moderation: Option<ModerationAction>;
}

/** @name ReplyId */
export interface ReplyId extends u64 {}

/** @name ReviewPeriod */
export interface ReviewPeriod extends Struct {
  readonly started_accepting_applicants_at_block: u32;
  readonly started_review_period_at_block: u32;
}

/** @name RewardPolicy */
export interface RewardPolicy extends Struct {
  readonly amount_per_payout: u128;
  readonly next_payment_at_block: u32;
  readonly payout_interval: Option<u32>;
}

/** @name RewardRelationship */
export interface RewardRelationship extends Struct {
  readonly recipient: RecipientId;
  readonly mint_id: MintId;
  readonly account: GenericAccountId;
  readonly amount_per_payout: u128;
  readonly next_payment_at_block: Option<u32>;
  readonly payout_interval: Option<u32>;
  readonly total_reward_received: u128;
  readonly total_reward_missed: u128;
}

/** @name RewardRelationshipId */
export interface RewardRelationshipId extends u64 {}

/** @name RoleParameters */
export interface RoleParameters extends Struct {
  readonly min_stake: u128;
  readonly min_actors: u32;
  readonly max_actors: u32;
  readonly reward: u128;
  readonly reward_period: u32;
  readonly bonding_period: u32;
  readonly unbonding_period: u32;
  readonly min_service_period: u32;
  readonly startup_grace_period: u32;
  readonly entry_request_fee: u128;
}

/** @name RoleStakeProfile */
export interface RoleStakeProfile extends Struct {
  readonly stake_id: StakeId;
  readonly termination_unstaking_period: Option<u32>;
  readonly exit_unstaking_period: Option<u32>;
}

/** @name SameController */
export interface SameController extends bool {}

/** @name Schema */
export interface Schema extends Struct {
  readonly properties: Vec<PropertyId>;
  readonly is_active: bool;
}

/** @name SchemaId */
export interface SchemaId extends u16 {}

/** @name SealedVote */
export interface SealedVote extends Struct {
  readonly voter: GenericAccountId;
  readonly commitment: Hash;
  readonly stake: ElectionStake;
  readonly vote: Option<GenericAccountId>;
}

/** @name Seat */
export interface Seat extends Struct {
  readonly member: GenericAccountId;
  readonly stake: u128;
  readonly backers: Backers;
}

/** @name Seats */
export interface Seats extends Vec<Seat> {}

/** @name ServiceProviderRecord */
export interface ServiceProviderRecord extends Struct {
  readonly identity: IPNSIdentity;
  readonly expires_at: u32;
}

/** @name SetLeadParams */
export interface SetLeadParams extends ITuple<[MemberId, GenericAccountId]> {}

/** @name SideEffect */
export interface SideEffect extends Option<ITuple<[EntityId, EntityReferenceCounterSideEffect]>> {}

/** @name SideEffects */
export interface SideEffects extends Option<ReferenceCounterSideEffects> {}

/** @name Slash */
export interface Slash extends Struct {
  readonly started_at_block: u32;
  readonly is_active: bool;
  readonly blocks_remaining_in_active_period_for_slashing: u32;
  readonly slash_amount: u128;
}

/** @name SlashableTerms */
export interface SlashableTerms extends Struct {
  readonly max_count: u16;
  readonly max_percent_pts_per_time: u16;
}

/** @name SlashingTerms */
export interface SlashingTerms extends Enum {
  readonly isUnslashable: boolean;
  readonly isSlashable: boolean;
  readonly asSlashable: SlashableTerms;
}

/** @name Stake */
export interface Stake extends Struct {
  readonly created: u32;
  readonly staking_status: StakingStatus;
}

/** @name Staked */
export interface Staked extends Struct {
  readonly staked_amount: u128;
  readonly staked_status: StakedStatus;
  readonly next_slash_id: u64;
  readonly ongoing_slashes: BTreeMap<u64, Slash>;
}

/** @name StakedStatus */
export interface StakedStatus extends Enum {
  readonly isNormal: boolean;
  readonly isUnstaking: boolean;
  readonly asUnstaking: Unstaking;
}

/** @name StakeId */
export interface StakeId extends u64 {}

/** @name StakingAmountLimitMode */
export interface StakingAmountLimitMode extends Enum {
  readonly isAtLeast: boolean;
  readonly isExact: boolean;
}

/** @name StakingPolicy */
export interface StakingPolicy extends Struct {
  readonly amount: u128;
  readonly amount_mode: StakingAmountLimitMode;
  readonly crowded_out_unstaking_period_length: Option<u32>;
  readonly review_period_expired_unstaking_period_length: Option<u32>;
}

/** @name StakingStatus */
export interface StakingStatus extends Enum {
  readonly isNotStaked: boolean;
  readonly isStaked: boolean;
  readonly asStaked: Staked;
}

/** @name Static */
export interface Static extends Enum {
  readonly isCouncil: boolean;
  readonly isWorkingGroup: boolean;
  readonly asWorkingGroup: WorkingGroup;
}

<<<<<<< HEAD
=======
/** @name StaticBag */
export interface StaticBag extends Struct {
  readonly objects: DataObjectIdMap;
  readonly stored_by: StorageBucketIdSet;
  readonly distributed_by: DistributionBucketIdSet;
}

>>>>>>> cf02ca43
/** @name StaticBagId */
export interface StaticBagId extends Enum {
  readonly isCouncil: boolean;
  readonly isWorkingGroup: boolean;
  readonly asWorkingGroup: WorkingGroup;
}

/** @name Status */
export interface Status extends bool {}

/** @name StorageBucket */
export interface StorageBucket extends Struct {
  readonly operator_status: StorageBucketOperatorStatus;
  readonly accepting_new_bags: bool;
  readonly voucher: Voucher;
  readonly metadata: Bytes;
}

/** @name StorageBucketId */
export interface StorageBucketId extends u64 {}

/** @name StorageBucketIdSet */
export interface StorageBucketIdSet extends BTreeSet<StorageBucketId> {}

/** @name StorageBucketOperatorStatus */
export interface StorageBucketOperatorStatus extends Enum {
  readonly isMissing: boolean;
  readonly isInvitedStorageWorker: boolean;
  readonly asInvitedStorageWorker: WorkerId;
  readonly isStorageWorker: boolean;
  readonly asStorageWorker: WorkerId;
}

/** @name StorageBucketsPerBagValueConstraint */
export interface StorageBucketsPerBagValueConstraint extends Struct {
  readonly min: u64;
  readonly max_min_diff: u64;
}

/** @name StorageProviderId */
export interface StorageProviderId extends u64 {}

/** @name StoredPropertyValue */
export interface StoredPropertyValue extends Enum {
  readonly isSingle: boolean;
  readonly asSingle: StoredValue;
  readonly isVector: boolean;
  readonly asVector: VecStoredPropertyValue;
}

/** @name StoredValue */
export interface StoredValue extends Enum {
  readonly isBool: boolean;
  readonly asBool: bool;
  readonly isUint16: boolean;
  readonly asUint16: u16;
  readonly isUint32: boolean;
  readonly asUint32: u32;
  readonly isUint64: boolean;
  readonly asUint64: u64;
  readonly isInt16: boolean;
  readonly asInt16: i16;
  readonly isInt32: boolean;
  readonly asInt32: i32;
  readonly isInt64: boolean;
  readonly asInt64: i64;
  readonly isText: boolean;
  readonly asText: Text;
  readonly isHash: boolean;
  readonly asHash: Hash;
  readonly isReference: boolean;
  readonly asReference: EntityId;
}

/** @name SubscriptionId */
export interface SubscriptionId extends u64 {}

/** @name TerminateRoleParameters */
export interface TerminateRoleParameters extends Struct {
  readonly worker_id: WorkerId;
  readonly rationale: Bytes;
  readonly slash: bool;
  readonly working_group: WorkingGroup;
}

/** @name TextMaxLength */
export interface TextMaxLength extends u16 {}

/** @name Thread */
export interface Thread extends Struct {
  readonly id: ThreadId;
  readonly title: Text;
  readonly category_id: CategoryId;
  readonly nr_in_category: u32;
  readonly moderation: Option<ModerationAction>;
  readonly num_unmoderated_posts: u32;
  readonly num_moderated_posts: u32;
  readonly created_at: BlockAndTime;
  readonly author_id: GenericAccountId;
}

/** @name ThreadCounter */
export interface ThreadCounter extends Struct {
  readonly author_id: MemberId;
  readonly counter: u32;
}

/** @name ThreadId */
export interface ThreadId extends u64 {}

/** @name TransferableStake */
export interface TransferableStake extends Struct {
  readonly seat: u128;
  readonly backing: u128;
}

/** @name Unstaking */
export interface Unstaking extends Struct {
  readonly started_at_block: u32;
  readonly is_active: bool;
  readonly blocks_remaining_in_active_period_for_unstaking: u32;
}

/** @name UnstakingApplicationStage */
export interface UnstakingApplicationStage extends Struct {
  readonly deactivation_initiated: u32;
  readonly cause: ApplicationDeactivationCause;
}

/** @name UpdatePropertyValuesOperation */
export interface UpdatePropertyValuesOperation extends Struct {
  readonly entity_id: ParameterizedEntity;
  readonly new_parametrized_property_values: Vec<ParametrizedClassPropertyValue>;
}

/** @name UploadParameters */
export interface UploadParameters extends Struct {
  readonly authenticationKey: Bytes;
  readonly bagId: BagId;
  readonly objectCreationList: Vec<DataObjectCreationParameters>;
  readonly deletionPrizeSourceAccountId: GenericAccountId;
  readonly expectedDataSizeFee: u128;
}

/** @name Url */
export interface Url extends Text {}

/** @name VecInputValue */
export interface VecInputValue extends Enum {
  readonly isBool: boolean;
  readonly asBool: Vec<bool>;
  readonly isUint16: boolean;
  readonly asUint16: Vec<u16>;
  readonly isUint32: boolean;
  readonly asUint32: Vec<u32>;
  readonly isUint64: boolean;
  readonly asUint64: Vec<u64>;
  readonly isInt16: boolean;
  readonly asInt16: Vec<i16>;
  readonly isInt32: boolean;
  readonly asInt32: Vec<i32>;
  readonly isInt64: boolean;
  readonly asInt64: Vec<i64>;
  readonly isTextToHash: boolean;
  readonly asTextToHash: Vec<Text>;
  readonly isText: boolean;
  readonly asText: Vec<Text>;
  readonly isReference: boolean;
  readonly asReference: Vec<EntityId>;
}

/** @name VecMaxLength */
export interface VecMaxLength extends u16 {}

/** @name VecStoredPropertyValue */
export interface VecStoredPropertyValue extends Struct {
  readonly vec_value: VecStoredValue;
  readonly nonce: Nonce;
}

/** @name VecStoredValue */
export interface VecStoredValue extends Enum {
  readonly isBool: boolean;
  readonly asBool: Vec<bool>;
  readonly isUint16: boolean;
  readonly asUint16: Vec<u16>;
  readonly isUint32: boolean;
  readonly asUint32: Vec<u32>;
  readonly isUint64: boolean;
  readonly asUint64: Vec<u64>;
  readonly isInt16: boolean;
  readonly asInt16: Vec<i16>;
  readonly isInt32: boolean;
  readonly asInt32: Vec<i32>;
  readonly isInt64: boolean;
  readonly asInt64: Vec<i64>;
  readonly isHash: boolean;
  readonly asHash: Vec<Hash>;
  readonly isText: boolean;
  readonly asText: Vec<Text>;
  readonly isReference: boolean;
  readonly asReference: Vec<EntityId>;
}

/** @name VoteKind */
export interface VoteKind extends Enum {
  readonly isApprove: boolean;
  readonly isReject: boolean;
  readonly isSlash: boolean;
  readonly isAbstain: boolean;
}

/** @name VotingResults */
export interface VotingResults extends Struct {
  readonly abstensions: u32;
  readonly approvals: u32;
  readonly rejections: u32;
  readonly slashes: u32;
}

/** @name Voucher */
export interface Voucher extends Struct {
  readonly sizeLimit: u64;
  readonly objectsLimit: u64;
  readonly sizeUsed: u64;
  readonly objectsUsed: u64;
}

/** @name WaitingToBeingOpeningStageVariant */
export interface WaitingToBeingOpeningStageVariant extends Struct {
  readonly begins_at_block: u32;
}

/** @name WorkerId */
export interface WorkerId extends u64 {}

/** @name WorkerOf */
export interface WorkerOf extends Struct {
  readonly member_id: MemberId;
  readonly role_account_id: GenericAccountId;
  readonly reward_relationship: Option<RewardRelationshipId>;
  readonly role_stake_profile: Option<RoleStakeProfile>;
}

/** @name WorkingGroup */
export interface WorkingGroup extends Enum {
  readonly isForum: boolean;
  readonly isStorage: boolean;
  readonly isContent: boolean;
  readonly isDistribution: boolean;
}

/** @name WorkingGroupOpeningPolicyCommitment */
export interface WorkingGroupOpeningPolicyCommitment extends Struct {
  readonly application_rationing_policy: Option<ApplicationRationingPolicy>;
  readonly max_review_period_length: u32;
  readonly application_staking_policy: Option<StakingPolicy>;
  readonly role_staking_policy: Option<StakingPolicy>;
  readonly role_slashing_terms: SlashingTerms;
  readonly fill_opening_successful_applicant_application_stake_unstaking_period: Option<u32>;
  readonly fill_opening_failed_applicant_application_stake_unstaking_period: Option<u32>;
  readonly fill_opening_failed_applicant_role_stake_unstaking_period: Option<u32>;
  readonly terminate_application_stake_unstaking_period: Option<u32>;
  readonly terminate_role_stake_unstaking_period: Option<u32>;
  readonly exit_role_application_stake_unstaking_period: Option<u32>;
  readonly exit_role_stake_unstaking_period: Option<u32>;
}

/** @name WorkingGroupUnstaker */
export interface WorkingGroupUnstaker extends Enum {
  readonly isLead: boolean;
  readonly asLead: LeadId;
  readonly isCurator: boolean;
  readonly asCurator: CuratorId;
}

export type PHANTOM_ALL = 'all';<|MERGE_RESOLUTION|>--- conflicted
+++ resolved
@@ -452,27 +452,16 @@
 
 /** @name DistributionBucket */
 export interface DistributionBucket extends Struct {
-<<<<<<< HEAD
   readonly accepting_new_bags: bool;
   readonly distributing: bool;
   readonly pending_invitations: Vec<WorkerId>;
   readonly operators: Vec<WorkerId>;
   readonly assigned_bags: u64;
-=======
-  readonly acceptingNewBags: bool;
-  readonly distributing: bool;
-  readonly pendingInvitations: Vec<WorkerId>;
-  readonly operators: Vec<WorkerId>;
->>>>>>> cf02ca43
 }
 
 /** @name DistributionBucketFamily */
 export interface DistributionBucketFamily extends Struct {
-<<<<<<< HEAD
   readonly distribution_buckets: BTreeMap<DistributionBucketId, DistributionBucket>;
-=======
-  readonly distributionBuckets: BTreeMap<DistributionBucketId, DistributionBucket>;
->>>>>>> cf02ca43
 }
 
 /** @name DistributionBucketFamilyId */
@@ -489,25 +478,13 @@
   readonly isMember: boolean;
   readonly asMember: MemberId;
   readonly isChannel: boolean;
-  readonly asChannel: ChannelId;
-}
-
-<<<<<<< HEAD
-=======
-/** @name DynamicBag */
-export interface DynamicBag extends Struct {
-  readonly objects: DataObjectIdMap;
-  readonly stored_by: StorageBucketIdSet;
-  readonly distributed_by: DistributionBucketIdSet;
-  readonly deletion_prize: u128;
-}
-
->>>>>>> cf02ca43
+  readonly asChannel: u64;
+}
+
 /** @name DynamicBagCreationPolicy */
 export interface DynamicBagCreationPolicy extends Struct {
   readonly numberOfStorageBuckets: u64;
   readonly families: BTreeMap<DistributionBucketFamilyId, u32>;
-<<<<<<< HEAD
 }
 
 /** @name DynamicBagCreationPolicyDistributorFamiliesMap */
@@ -523,27 +500,14 @@
 export interface DynamicBagDeletionPrizeRecord extends Struct {
   readonly account_id: GenericAccountId;
   readonly prize: u128;
-=======
->>>>>>> cf02ca43
-}
-
-/** @name DynamicBagCreationPolicyDistributorFamiliesMap */
-export interface DynamicBagCreationPolicyDistributorFamiliesMap extends BTreeMap<DistributionBucketFamilyId, u32> {}
+}
 
 /** @name DynamicBagId */
 export interface DynamicBagId extends Enum {
   readonly isMember: boolean;
   readonly asMember: MemberId;
   readonly isChannel: boolean;
-  readonly asChannel: ChannelId;
-}
-
-/** @name DynamicBagIdType */
-export interface DynamicBagIdType extends Enum {
-  readonly isMember: boolean;
-  readonly asMember: MemberId;
-  readonly isChannel: boolean;
-  readonly asChannel: ChannelId;
+  readonly asChannel: u64;
 }
 
 /** @name DynamicBagType */
@@ -1308,16 +1272,6 @@
   readonly asWorkingGroup: WorkingGroup;
 }
 
-<<<<<<< HEAD
-=======
-/** @name StaticBag */
-export interface StaticBag extends Struct {
-  readonly objects: DataObjectIdMap;
-  readonly stored_by: StorageBucketIdSet;
-  readonly distributed_by: DistributionBucketIdSet;
-}
-
->>>>>>> cf02ca43
 /** @name StaticBagId */
 export interface StaticBagId extends Enum {
   readonly isCouncil: boolean;
