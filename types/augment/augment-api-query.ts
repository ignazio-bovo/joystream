// Auto-generated via `yarn polkadot-types-from-chain`, do not edit
/* eslint-disable */

import { AnyNumber, ITuple, Observable } from '@polkadot/types/types';
import { Option, Vec } from '@polkadot/types/codec';
<<<<<<< HEAD
import { Bytes, bool, u32, u64 } from '@polkadot/types/primitive';
import { Application, ApplicationId, Candidate, CastVoteOf, Category, CategoryId, ClassId, ClassOf, ConstitutionInfo, ContentId, CouncilMemberOf, CouncilStageUpdate, CuratorGroup, CuratorGroupId, DataObject, DataObjectStorageRelationship, DataObjectStorageRelationshipId, DataObjectType, DataObjectTypeId, DiscussionPost, DiscussionThread, EntityController, EntityCreationVoucher, EntityId, EntityOf, MemberId, Membership, MemoText, ModeratorId, Opening, OpeningId, Post, PostId, PropertyId, ProposalId, ProposalOf, ReferendumStage, Reply, ReplyId, ServiceProviderRecord, StakingAccountMemberBinding, StorageProviderId, ThreadId, ThreadOf, Url, VoteKind, Worker, WorkerId } from './all';
=======
import { Bytes, bool, u32, u64, u8 } from '@polkadot/types/primitive';
import { Application, ApplicationId, BountyActor, BountyId, Candidate, CastVoteOf, Category, CategoryId, ClassId, ClassOf, ConstitutionInfo, ContentId, CouncilMemberOf, CouncilStageUpdate, CuratorGroup, CuratorGroupId, DataObject, DataObjectStorageRelationship, DataObjectStorageRelationshipId, DataObjectType, DataObjectTypeId, DiscussionPost, DiscussionThread, EntityController, EntityCreationVoucher, EntityId, EntityOf, Entry, EntryId, ForumUserId, MemberId, Membership, MemoText, ModeratorId, Opening, OpeningId, Post, PostId, PropertyId, ProposalId, ProposalOf, ReferendumStage, Reply, ReplyId, ServiceProviderRecord, StakingAccountMemberBinding, StorageProviderId, ThreadId, ThreadOf, Url, VoteKind, Worker, WorkerId } from './all';
>>>>>>> 723336ca
import { UncleEntryItem } from '@polkadot/types/interfaces/authorship';
import { BabeAuthorityWeight, MaybeRandomness, NextConfigDescriptor, Randomness } from '@polkadot/types/interfaces/babe';
import { AccountData, BalanceLock } from '@polkadot/types/interfaces/balances';
import { AuthorityId } from '@polkadot/types/interfaces/consensus';
import { SetId, StoredPendingChange, StoredState } from '@polkadot/types/interfaces/grandpa';
import { AuthIndex } from '@polkadot/types/interfaces/imOnline';
import { DeferredOffenceOf, Kind, OffenceDetails, OpaqueTimeSlot, ReportIdOf } from '@polkadot/types/interfaces/offences';
import { AccountId, Balance, BalanceOf, BlockNumber, ExtrinsicsWeight, Hash, KeyTypeId, Moment, Perbill, Releases, ValidatorId } from '@polkadot/types/interfaces/runtime';
import { Keys, SessionIndex } from '@polkadot/types/interfaces/session';
import { ActiveEraInfo, ElectionResult, ElectionScore, ElectionStatus, EraIndex, EraRewardPoints, Exposure, Forcing, Nominations, RewardDestination, SlashingSpans, SpanIndex, SpanRecord, StakingLedger, UnappliedSlash, ValidatorPrefs } from '@polkadot/types/interfaces/staking';
import { AccountInfo, DigestOf, EventIndex, EventRecord, LastRuntimeUpgradeInfo, Phase } from '@polkadot/types/interfaces/system';
import { Bounty } from '@polkadot/types/interfaces/treasury';
import { Multiplier } from '@polkadot/types/interfaces/txpayment';
import { ApiTypes } from '@polkadot/api/types';

declare module '@polkadot/api/types/storage' {
  export interface AugmentedQueries<ApiType> {
    authorship: {
      /**
       * Author of current block.
       **/
      author: AugmentedQuery<ApiType, () => Observable<Option<AccountId>>>;
      /**
       * Whether uncles were already set in this block.
       **/
      didSetUncles: AugmentedQuery<ApiType, () => Observable<bool>>;
      /**
       * Uncles
       **/
      uncles: AugmentedQuery<ApiType, () => Observable<Vec<UncleEntryItem>>>;
    };
    babe: {
      /**
       * Current epoch authorities.
       **/
      authorities: AugmentedQuery<ApiType, () => Observable<Vec<ITuple<[AuthorityId, BabeAuthorityWeight]>>>>;
      /**
       * Current slot number.
       **/
      currentSlot: AugmentedQuery<ApiType, () => Observable<u64>>;
      /**
       * Current epoch index.
       **/
      epochIndex: AugmentedQuery<ApiType, () => Observable<u64>>;
      /**
       * The slot at which the first epoch actually started. This is 0
       * until the first block of the chain.
       **/
      genesisSlot: AugmentedQuery<ApiType, () => Observable<u64>>;
      /**
       * Temporary value (cleared at block finalization) which is `Some`
       * if per-block initialization has already been called for current block.
       **/
      initialized: AugmentedQuery<ApiType, () => Observable<Option<MaybeRandomness>>>;
      /**
       * How late the current block is compared to its parent.
       * 
       * This entry is populated as part of block execution and is cleaned up
       * on block finalization. Querying this storage entry outside of block
       * execution context should always yield zero.
       **/
      lateness: AugmentedQuery<ApiType, () => Observable<BlockNumber>>;
      /**
       * Next epoch configuration, if changed.
       **/
      nextEpochConfig: AugmentedQuery<ApiType, () => Observable<Option<NextConfigDescriptor>>>;
      /**
       * Next epoch randomness.
       **/
      nextRandomness: AugmentedQuery<ApiType, () => Observable<Randomness>>;
      /**
       * The epoch randomness for the *current* epoch.
       * 
       * # Security
       * 
       * This MUST NOT be used for gambling, as it can be influenced by a
       * malicious validator in the short term. It MAY be used in many
       * cryptographic protocols, however, so long as one remembers that this
       * (like everything else on-chain) it is public. For example, it can be
       * used where a number is needed that cannot have been chosen by an
       * adversary, for purposes such as public-coin zero-knowledge proofs.
       **/
      randomness: AugmentedQuery<ApiType, () => Observable<Randomness>>;
      /**
       * Randomness under construction.
       * 
       * We make a tradeoff between storage accesses and list length.
       * We store the under-construction randomness in segments of up to
       * `UNDER_CONSTRUCTION_SEGMENT_LENGTH`.
       * 
       * Once a segment reaches this length, we begin the next one.
       * We reset all segments and return to `0` at the beginning of every
       * epoch.
       **/
      segmentIndex: AugmentedQuery<ApiType, () => Observable<u32>>;
      /**
       * TWOX-NOTE: `SegmentIndex` is an increasing integer, so this is okay.
       **/
      underConstruction: AugmentedQuery<ApiType, (arg: u32 | AnyNumber | Uint8Array) => Observable<Vec<Randomness>>>;
    };
    balances: {
      /**
       * The balance of an account.
       * 
       * NOTE: This is only used in the case that this module is used to store balances.
       **/
      account: AugmentedQuery<ApiType, (arg: AccountId | string | Uint8Array) => Observable<AccountData>>;
      /**
       * Any liquidity locks on some account balances.
       * NOTE: Should only be accessed when setting, changing and freeing a lock.
       **/
      locks: AugmentedQuery<ApiType, (arg: AccountId | string | Uint8Array) => Observable<Vec<BalanceLock>>>;
      /**
       * Storage version of the pallet.
       * 
       * This is set to v2.0.0 for new networks.
       **/
      storageVersion: AugmentedQuery<ApiType, () => Observable<Releases>>;
      /**
       * The total units issued in the system.
       **/
      totalIssuance: AugmentedQuery<ApiType, () => Observable<Balance>>;
    };
    blog: {
      /**
       * Post by unique blog and post identificators
       **/
      postById: AugmentedQuery<ApiType, (arg: PostId | AnyNumber | Uint8Array) => Observable<Post>>;
      /**
       * Maps, representing id => item relationship for blogs, posts and replies related structures
       * Post count
       **/
      postCount: AugmentedQuery<ApiType, () => Observable<PostId>>;
      /**
       * Reply by unique blog, post and reply identificators
       **/
      replyById: AugmentedQueryDoubleMap<ApiType, (key1: PostId | AnyNumber | Uint8Array, key2: ReplyId | AnyNumber | Uint8Array) => Observable<Reply>>;
    };
<<<<<<< HEAD
=======
    bounty: {
      /**
       * Bounty storage.
       **/
      bounties: AugmentedQuery<ApiType, (arg: BountyId | AnyNumber | Uint8Array) => Observable<Bounty>>;
      /**
       * Double map for bounty funding. It stores a member or council funding for bounties.
       **/
      bountyContributions: AugmentedQueryDoubleMap<ApiType, (key1: BountyId | AnyNumber | Uint8Array, key2: BountyActor | { Council: any } | { Member: any } | string | Uint8Array) => Observable<BalanceOf>>;
      /**
       * Count of all bounties that have been created.
       **/
      bountyCount: AugmentedQuery<ApiType, () => Observable<u32>>;
      /**
       * Work entry storage map.
       **/
      entries: AugmentedQuery<ApiType, (arg: EntryId | AnyNumber | Uint8Array) => Observable<Entry>>;
      /**
       * Count of all work entries that have been created.
       **/
      entryCount: AugmentedQuery<ApiType, () => Observable<u32>>;
    };
>>>>>>> 723336ca
    constitution: {
      constitution: AugmentedQuery<ApiType, () => Observable<ConstitutionInfo>>;
    };
    contentDirectory: {
      /**
       * Map, representing ClassId -> Class relation
       **/
      classById: AugmentedQuery<ApiType, (arg: ClassId | AnyNumber | Uint8Array) => Observable<ClassOf>>;
      /**
       * Map, representing  CuratorGroupId -> CuratorGroup relation
       **/
      curatorGroupById: AugmentedQuery<ApiType, (arg: CuratorGroupId | AnyNumber | Uint8Array) => Observable<CuratorGroup>>;
      /**
       * Map, representing EntityId -> Entity relation
       **/
      entityById: AugmentedQuery<ApiType, (arg: EntityId | AnyNumber | Uint8Array) => Observable<EntityOf>>;
      entityCreationVouchers: AugmentedQueryDoubleMap<ApiType, (key1: ClassId | AnyNumber | Uint8Array, key2: EntityController | { Maintainers: any } | { Member: any } | { Lead: any } | string | Uint8Array) => Observable<EntityCreationVoucher>>;
      /**
       * Next runtime storage values used to maintain next id value, used on creation of respective curator groups, classes and entities
       **/
      nextClassId: AugmentedQuery<ApiType, () => Observable<ClassId>>;
      nextCuratorGroupId: AugmentedQuery<ApiType, () => Observable<CuratorGroupId>>;
      nextEntityId: AugmentedQuery<ApiType, () => Observable<EntityId>>;
      /**
       * Mapping of class id and its property id to the respective entity id and property value hash.
       **/
      uniquePropertyValueHashes: AugmentedQueryDoubleMap<ApiType, (key1: ITuple<[ClassId, PropertyId]> | [ClassId | AnyNumber | Uint8Array, PropertyId | AnyNumber | Uint8Array], key2: Hash | string | Uint8Array) => Observable<ITuple<[]>>>;
    };
    contentDirectoryWorkingGroup: {
      /**
       * Count of active workers.
       **/
      activeWorkerCount: AugmentedQuery<ApiType, () => Observable<u32>>;
      /**
       * Maps identifier to worker application on opening.
       **/
      applicationById: AugmentedQuery<ApiType, (arg: ApplicationId | AnyNumber | Uint8Array) => Observable<Application>>;
      /**
       * Budget for the working group.
       **/
      budget: AugmentedQuery<ApiType, () => Observable<BalanceOf>>;
      /**
       * Current group lead.
       **/
      currentLead: AugmentedQuery<ApiType, () => Observable<Option<WorkerId>>>;
      /**
       * Next identifier value for new worker application.
       **/
      nextApplicationId: AugmentedQuery<ApiType, () => Observable<ApplicationId>>;
      /**
       * Next identifier value for new job opening.
       **/
      nextOpeningId: AugmentedQuery<ApiType, () => Observable<OpeningId>>;
      /**
       * Next identifier for a new worker.
       **/
      nextWorkerId: AugmentedQuery<ApiType, () => Observable<WorkerId>>;
      /**
       * Maps identifier to job opening.
       **/
      openingById: AugmentedQuery<ApiType, (arg: OpeningId | AnyNumber | Uint8Array) => Observable<Opening>>;
      /**
       * Status text hash.
       **/
      statusTextHash: AugmentedQuery<ApiType, () => Observable<Bytes>>;
      /**
       * Maps identifier to corresponding worker.
       **/
      workerById: AugmentedQuery<ApiType, (arg: WorkerId | AnyNumber | Uint8Array) => Observable<Worker>>;
    };
    council: {
      /**
       * Index of the current candidacy period. It is incremented everytime announcement period
       * starts.
       **/
      announcementPeriodNr: AugmentedQuery<ApiType, () => Observable<u64>>;
      /**
       * Budget for the council's elected members rewards.
       **/
      budget: AugmentedQuery<ApiType, () => Observable<Balance>>;
      /**
       * Amount of balance to be refilled every budget period
       **/
      budgetIncrement: AugmentedQuery<ApiType, () => Observable<Balance>>;
      /**
       * Map of all candidates that ever candidated and haven't unstake yet.
       **/
      candidates: AugmentedQuery<ApiType, (arg: MemberId | AnyNumber | Uint8Array) => Observable<Candidate>>;
      /**
       * Current council members
       **/
      councilMembers: AugmentedQuery<ApiType, () => Observable<Vec<CouncilMemberOf>>>;
      /**
       * Councilor reward per block
       **/
      councilorReward: AugmentedQuery<ApiType, () => Observable<Balance>>;
      /**
       * The next block in which the budget will be increased.
       **/
      nextBudgetRefill: AugmentedQuery<ApiType, () => Observable<BlockNumber>>;
      /**
       * The next block in which the elected council member rewards will be payed.
       **/
      nextRewardPayments: AugmentedQuery<ApiType, () => Observable<BlockNumber>>;
      /**
       * Current council voting stage
       **/
      stage: AugmentedQuery<ApiType, () => Observable<CouncilStageUpdate>>;
    };
    dataDirectory: {
      /**
       * Maps data objects by their content id.
       **/
      dataObjectByContentId: AugmentedQuery<ApiType, (arg: ContentId | string | Uint8Array) => Observable<Option<DataObject>>>;
      /**
       * List of ids known to the system.
       **/
      knownContentIds: AugmentedQuery<ApiType, () => Observable<Vec<ContentId>>>;
    };
    dataObjectStorageRegistry: {
      /**
       * Defines first relationship id.
       **/
      firstRelationshipId: AugmentedQuery<ApiType, () => Observable<DataObjectStorageRelationshipId>>;
      /**
       * Defines next relationship id.
       **/
      nextRelationshipId: AugmentedQuery<ApiType, () => Observable<DataObjectStorageRelationshipId>>;
      /**
       * Mapping of Data object types
       **/
      relationships: AugmentedQuery<ApiType, (arg: DataObjectStorageRelationshipId | AnyNumber | Uint8Array) => Observable<Option<DataObjectStorageRelationship>>>;
      /**
       * Keeps a list of storage relationships per content id.
       **/
      relationshipsByContentId: AugmentedQuery<ApiType, (arg: ContentId | string | Uint8Array) => Observable<Vec<DataObjectStorageRelationshipId>>>;
    };
    dataObjectTypeRegistry: {
      /**
       * Mapping of Data object types.
       **/
      dataObjectTypes: AugmentedQuery<ApiType, (arg: DataObjectTypeId | AnyNumber | Uint8Array) => Observable<Option<DataObjectType>>>;
      /**
       * Data object type ids should start at this value.
       **/
      firstDataObjectTypeId: AugmentedQuery<ApiType, () => Observable<DataObjectTypeId>>;
      /**
       * Provides id counter for the data object types.
       **/
      nextDataObjectTypeId: AugmentedQuery<ApiType, () => Observable<DataObjectTypeId>>;
    };
    discovery: {
      /**
       * Mapping of service providers' storage provider id to their ServiceProviderRecord
       **/
      accountInfoByStorageProviderId: AugmentedQuery<ApiType, (arg: StorageProviderId | AnyNumber | Uint8Array) => Observable<ServiceProviderRecord>>;
      /**
       * Bootstrap endpoints maintained by root
       **/
      bootstrapEndpoints: AugmentedQuery<ApiType, () => Observable<Vec<Url>>>;
      /**
       * Lifetime of an ServiceProviderRecord record in AccountInfoByAccountId map
       **/
      defaultLifetime: AugmentedQuery<ApiType, () => Observable<BlockNumber>>;
    };
    forum: {
      /**
       * Map category identifier to corresponding category.
       **/
      categoryById: AugmentedQuery<ApiType, (arg: CategoryId | AnyNumber | Uint8Array) => Observable<Category>>;
      /**
       * Moderator set for each Category
       **/
      categoryByModerator: AugmentedQueryDoubleMap<ApiType, (key1: CategoryId | AnyNumber | Uint8Array, key2: ModeratorId | AnyNumber | Uint8Array) => Observable<ITuple<[]>>>;
      /**
       * Counter for all existing categories.
       **/
      categoryCounter: AugmentedQuery<ApiType, () => Observable<CategoryId>>;
      /**
       * If data migration is done, set as configible for unit test purpose
       **/
      dataMigrationDone: AugmentedQuery<ApiType, () => Observable<bool>>;
      /**
       * Category identifier value to be used for the next Category created.
       **/
      nextCategoryId: AugmentedQuery<ApiType, () => Observable<CategoryId>>;
      /**
       * Post identifier value to be used for for next post created.
       **/
      nextPostId: AugmentedQuery<ApiType, () => Observable<PostId>>;
      /**
       * Thread identifier value to be used for next Thread in threadById.
       **/
      nextThreadId: AugmentedQuery<ApiType, () => Observable<ThreadId>>;
      /**
<<<<<<< HEAD
=======
       * Unique thread poll voters. This private double map prevents double voting.
       **/
      pollVotes: AugmentedQueryDoubleMap<ApiType, (key1: ThreadId | AnyNumber | Uint8Array, key2: ForumUserId | AnyNumber | Uint8Array) => Observable<bool>>;
      /**
       * Map post identifier to corresponding post.
       **/
      postById: AugmentedQueryDoubleMap<ApiType, (key1: ThreadId | AnyNumber | Uint8Array, key2: PostId | AnyNumber | Uint8Array) => Observable<Post>>;
      /**
>>>>>>> 723336ca
       * Map thread identifier to corresponding thread.
       **/
      threadById: AugmentedQueryDoubleMap<ApiType, (key1: CategoryId | AnyNumber | Uint8Array, key2: ThreadId | AnyNumber | Uint8Array) => Observable<ThreadOf>>;
    };
    forumWorkingGroup: {
      /**
       * Count of active workers.
       **/
      activeWorkerCount: AugmentedQuery<ApiType, () => Observable<u32>>;
      /**
       * Maps identifier to worker application on opening.
       **/
      applicationById: AugmentedQuery<ApiType, (arg: ApplicationId | AnyNumber | Uint8Array) => Observable<Application>>;
      /**
       * Budget for the working group.
       **/
      budget: AugmentedQuery<ApiType, () => Observable<BalanceOf>>;
      /**
       * Current group lead.
       **/
      currentLead: AugmentedQuery<ApiType, () => Observable<Option<WorkerId>>>;
      /**
       * Next identifier value for new worker application.
       **/
      nextApplicationId: AugmentedQuery<ApiType, () => Observable<ApplicationId>>;
      /**
       * Next identifier value for new job opening.
       **/
      nextOpeningId: AugmentedQuery<ApiType, () => Observable<OpeningId>>;
      /**
       * Next identifier for a new worker.
       **/
      nextWorkerId: AugmentedQuery<ApiType, () => Observable<WorkerId>>;
      /**
       * Maps identifier to job opening.
       **/
      openingById: AugmentedQuery<ApiType, (arg: OpeningId | AnyNumber | Uint8Array) => Observable<Opening>>;
      /**
       * Status text hash.
       **/
      statusTextHash: AugmentedQuery<ApiType, () => Observable<Bytes>>;
      /**
       * Maps identifier to corresponding worker.
       **/
      workerById: AugmentedQuery<ApiType, (arg: WorkerId | AnyNumber | Uint8Array) => Observable<Worker>>;
    };
    grandpa: {
      /**
       * The number of changes (both in terms of keys and underlying economic responsibilities)
       * in the "set" of Grandpa validators from genesis.
       **/
      currentSetId: AugmentedQuery<ApiType, () => Observable<SetId>>;
      /**
       * next block number where we can force a change.
       **/
      nextForced: AugmentedQuery<ApiType, () => Observable<Option<BlockNumber>>>;
      /**
       * Pending change: (signaled at, scheduled change).
       **/
      pendingChange: AugmentedQuery<ApiType, () => Observable<Option<StoredPendingChange>>>;
      /**
       * A mapping from grandpa set ID to the index of the *most recent* session for which its
       * members were responsible.
       * 
       * TWOX-NOTE: `SetId` is not under user control.
       **/
      setIdSession: AugmentedQuery<ApiType, (arg: SetId | AnyNumber | Uint8Array) => Observable<Option<SessionIndex>>>;
      /**
       * `true` if we are currently stalled.
       **/
      stalled: AugmentedQuery<ApiType, () => Observable<Option<ITuple<[BlockNumber, BlockNumber]>>>>;
      /**
       * State of the current authority set.
       **/
      state: AugmentedQuery<ApiType, () => Observable<StoredState>>;
    };
    imOnline: {
      /**
       * For each session index, we keep a mapping of `T::ValidatorId` to the
       * number of blocks authored by the given authority.
       **/
      authoredBlocks: AugmentedQueryDoubleMap<ApiType, (key1: SessionIndex | AnyNumber | Uint8Array, key2: ValidatorId | string | Uint8Array) => Observable<u32>>;
      /**
       * The block number after which it's ok to send heartbeats in current session.
       * 
       * At the beginning of each session we set this to a value that should
       * fall roughly in the middle of the session duration.
       * The idea is to first wait for the validators to produce a block
       * in the current session, so that the heartbeat later on will not be necessary.
       **/
      heartbeatAfter: AugmentedQuery<ApiType, () => Observable<BlockNumber>>;
      /**
       * The current set of keys that may issue a heartbeat.
       **/
      keys: AugmentedQuery<ApiType, () => Observable<Vec<AuthorityId>>>;
      /**
       * For each session index, we keep a mapping of `AuthIndex` to
       * `offchain::OpaqueNetworkState`.
       **/
      receivedHeartbeats: AugmentedQueryDoubleMap<ApiType, (key1: SessionIndex | AnyNumber | Uint8Array, key2: AuthIndex | AnyNumber | Uint8Array) => Observable<Option<Bytes>>>;
    };
    members: {
      /**
       * Initial invitation balance for the invited member.
       **/
      initialInvitationBalance: AugmentedQuery<ApiType, () => Observable<BalanceOf>>;
      /**
       * Initial invitation count for the newly bought membership.
       **/
      initialInvitationCount: AugmentedQuery<ApiType, () => Observable<u32>>;
      /**
       * Registered unique handles hash and their mapping to their owner.
       **/
      memberIdByHandleHash: AugmentedQuery<ApiType, (arg: Bytes | string | Uint8Array) => Observable<MemberId>>;
      /**
       * Mapping of member's id to their membership profile.
       **/
      membershipById: AugmentedQuery<ApiType, (arg: MemberId | AnyNumber | Uint8Array) => Observable<Membership>>;
      /**
       * Current membership price.
       **/
      membershipPrice: AugmentedQuery<ApiType, () => Observable<BalanceOf>>;
      /**
       * MemberId to assign to next member that is added to the registry, and is also the
       * total number of members created. MemberIds start at Zero.
       **/
      nextMemberId: AugmentedQuery<ApiType, () => Observable<MemberId>>;
      /**
       * Referral cut percent of the membership fee to receive on buying the membership.
       **/
      referralCut: AugmentedQuery<ApiType, () => Observable<u8>>;
      /**
       * Double of a staking account id and member id to the confirmation status.
       **/
      stakingAccountIdMemberStatus: AugmentedQuery<ApiType, (arg: AccountId | string | Uint8Array) => Observable<StakingAccountMemberBinding>>;
    };
    membershipWorkingGroup: {
      /**
       * Count of active workers.
       **/
      activeWorkerCount: AugmentedQuery<ApiType, () => Observable<u32>>;
      /**
       * Maps identifier to worker application on opening.
       **/
      applicationById: AugmentedQuery<ApiType, (arg: ApplicationId | AnyNumber | Uint8Array) => Observable<Application>>;
      /**
       * Budget for the working group.
       **/
      budget: AugmentedQuery<ApiType, () => Observable<BalanceOf>>;
      /**
       * Current group lead.
       **/
      currentLead: AugmentedQuery<ApiType, () => Observable<Option<WorkerId>>>;
      /**
       * Next identifier value for new worker application.
       **/
      nextApplicationId: AugmentedQuery<ApiType, () => Observable<ApplicationId>>;
      /**
       * Next identifier value for new job opening.
       **/
      nextOpeningId: AugmentedQuery<ApiType, () => Observable<OpeningId>>;
      /**
       * Next identifier for a new worker.
       **/
      nextWorkerId: AugmentedQuery<ApiType, () => Observable<WorkerId>>;
      /**
       * Maps identifier to job opening.
       **/
      openingById: AugmentedQuery<ApiType, (arg: OpeningId | AnyNumber | Uint8Array) => Observable<Opening>>;
      /**
       * Status text hash.
       **/
      statusTextHash: AugmentedQuery<ApiType, () => Observable<Bytes>>;
      /**
       * Maps identifier to corresponding worker.
       **/
      workerById: AugmentedQuery<ApiType, (arg: WorkerId | AnyNumber | Uint8Array) => Observable<Worker>>;
    };
    memo: {
      maxMemoLength: AugmentedQuery<ApiType, () => Observable<u32>>;
      memo: AugmentedQuery<ApiType, (arg: AccountId | string | Uint8Array) => Observable<MemoText>>;
    };
    offences: {
      /**
       * A vector of reports of the same kind that happened at the same time slot.
       **/
      concurrentReportsIndex: AugmentedQueryDoubleMap<ApiType, (key1: Kind | string | Uint8Array, key2: OpaqueTimeSlot | string | Uint8Array) => Observable<Vec<ReportIdOf>>>;
      /**
       * Deferred reports that have been rejected by the offence handler and need to be submitted
       * at a later time.
       **/
      deferredOffences: AugmentedQuery<ApiType, () => Observable<Vec<DeferredOffenceOf>>>;
      /**
       * The primary structure that holds all offence records keyed by report identifiers.
       **/
      reports: AugmentedQuery<ApiType, (arg: ReportIdOf | string | Uint8Array) => Observable<Option<OffenceDetails>>>;
      /**
       * Enumerates all reports of a kind along with the time they happened.
       * 
       * All reports are sorted by the time of offence.
       * 
       * Note that the actual type of this mapping is `Vec<u8>`, this is because values of
       * different types are not supported at the moment so we are doing the manual serialization.
       **/
      reportsByKindIndex: AugmentedQuery<ApiType, (arg: Kind | string | Uint8Array) => Observable<Bytes>>;
    };
    proposalsCodex: {
      /**
       * Map proposal id to its discussion thread id
       **/
      threadIdByProposalId: AugmentedQuery<ApiType, (arg: ProposalId | AnyNumber | Uint8Array) => Observable<ThreadId>>;
    };
    proposalsDiscussion: {
      /**
       * Count of all posts that have been created.
       **/
      postCount: AugmentedQuery<ApiType, () => Observable<u64>>;
      /**
       * Map thread id and post id to corresponding post.
       **/
      postThreadIdByPostId: AugmentedQueryDoubleMap<ApiType, (key1: ThreadId | AnyNumber | Uint8Array, key2: PostId | AnyNumber | Uint8Array) => Observable<DiscussionPost>>;
      /**
       * Map thread identifier to corresponding thread.
       **/
      threadById: AugmentedQuery<ApiType, (arg: ThreadId | AnyNumber | Uint8Array) => Observable<DiscussionThread>>;
      /**
       * Count of all threads that have been created.
       **/
      threadCount: AugmentedQuery<ApiType, () => Observable<u64>>;
    };
    proposalsEngine: {
      /**
       * Count of active proposals.
       **/
      activeProposalCount: AugmentedQuery<ApiType, () => Observable<u32>>;
      /**
       * Map proposal executable code by proposal id.
       **/
      dispatchableCallCode: AugmentedQuery<ApiType, (arg: ProposalId | AnyNumber | Uint8Array) => Observable<Bytes>>;
      /**
       * Count of all proposals that have been created.
       **/
      proposalCount: AugmentedQuery<ApiType, () => Observable<u32>>;
      /**
       * Map proposal by its id.
       **/
      proposals: AugmentedQuery<ApiType, (arg: ProposalId | AnyNumber | Uint8Array) => Observable<ProposalOf>>;
      /**
       * Double map for preventing duplicate votes. Should be cleaned after usage.
       **/
      voteExistsByProposalByVoter: AugmentedQueryDoubleMap<ApiType, (key1: ProposalId | AnyNumber | Uint8Array, key2: MemberId | AnyNumber | Uint8Array) => Observable<VoteKind>>;
    };
    randomnessCollectiveFlip: {
      /**
       * Series of block headers from the last 81 blocks that acts as random seed material. This
       * is arranged as a ring buffer with `block_number % 81` being the index into the `Vec` of
       * the oldest hash.
       **/
      randomMaterial: AugmentedQuery<ApiType, () => Observable<Vec<Hash>>>;
    };
    referendum: {
      /**
       * Current referendum stage.
       **/
      stage: AugmentedQuery<ApiType, () => Observable<ReferendumStage>>;
      /**
       * Votes cast in the referendum. A new record is added to this map when a user casts a
       * sealed vote.
       * It is modified when a user reveals the vote's commitment proof.
       * A record is finally removed when the user unstakes, which can happen during a voting
       * stage or after the current cycle ends.
       * A stake for a vote can be reused in future referendum cycles.
       **/
      votes: AugmentedQuery<ApiType, (arg: AccountId | string | Uint8Array) => Observable<CastVoteOf>>;
    };
    session: {
      /**
       * Current index of the session.
       **/
      currentIndex: AugmentedQuery<ApiType, () => Observable<SessionIndex>>;
      /**
       * Indices of disabled validators.
       * 
       * The set is cleared when `on_session_ending` returns a new set of identities.
       **/
      disabledValidators: AugmentedQuery<ApiType, () => Observable<Vec<u32>>>;
      /**
       * The owner of a key. The key is the `KeyTypeId` + the encoded key.
       **/
      keyOwner: AugmentedQuery<ApiType, (arg: ITuple<[KeyTypeId, Bytes]> | [KeyTypeId | AnyNumber | Uint8Array, Bytes | string | Uint8Array]) => Observable<Option<ValidatorId>>>;
      /**
       * The next session keys for a validator.
       **/
      nextKeys: AugmentedQuery<ApiType, (arg: ValidatorId | string | Uint8Array) => Observable<Option<Keys>>>;
      /**
       * True if the underlying economic identities or weighting behind the validators
       * has changed in the queued validator set.
       **/
      queuedChanged: AugmentedQuery<ApiType, () => Observable<bool>>;
      /**
       * The queued keys for the next session. When the next session begins, these keys
       * will be used to determine the validator's session keys.
       **/
      queuedKeys: AugmentedQuery<ApiType, () => Observable<Vec<ITuple<[ValidatorId, Keys]>>>>;
      /**
       * The current set of validators.
       **/
      validators: AugmentedQuery<ApiType, () => Observable<Vec<ValidatorId>>>;
    };
    staking: {
      /**
       * The active era information, it holds index and start.
       * 
       * The active era is the era currently rewarded.
       * Validator set of this era must be equal to `SessionInterface::validators`.
       **/
      activeEra: AugmentedQuery<ApiType, () => Observable<Option<ActiveEraInfo>>>;
      /**
       * Map from all locked "stash" accounts to the controller account.
       **/
      bonded: AugmentedQuery<ApiType, (arg: AccountId | string | Uint8Array) => Observable<Option<AccountId>>>;
      /**
       * A mapping from still-bonded eras to the first session index of that era.
       * 
       * Must contains information for eras for the range:
       * `[active_era - bounding_duration; active_era]`
       **/
      bondedEras: AugmentedQuery<ApiType, () => Observable<Vec<ITuple<[EraIndex, SessionIndex]>>>>;
      /**
       * The amount of currency given to reporters of a slash event which was
       * canceled by extraordinary circumstances (e.g. governance).
       **/
      canceledSlashPayout: AugmentedQuery<ApiType, () => Observable<BalanceOf>>;
      /**
       * The current era index.
       * 
       * This is the latest planned era, depending on how the Session pallet queues the validator
       * set, it might be active or not.
       **/
      currentEra: AugmentedQuery<ApiType, () => Observable<Option<EraIndex>>>;
      /**
       * The earliest era for which we have a pending, unapplied slash.
       **/
      earliestUnappliedSlash: AugmentedQuery<ApiType, () => Observable<Option<EraIndex>>>;
      /**
       * Flag to control the execution of the offchain election. When `Open(_)`, we accept
       * solutions to be submitted.
       **/
      eraElectionStatus: AugmentedQuery<ApiType, () => Observable<ElectionStatus>>;
      /**
       * Rewards for the last `HISTORY_DEPTH` eras.
       * If reward hasn't been set or has been removed then 0 reward is returned.
       **/
      erasRewardPoints: AugmentedQuery<ApiType, (arg: EraIndex | AnyNumber | Uint8Array) => Observable<EraRewardPoints>>;
      /**
       * Exposure of validator at era.
       * 
       * This is keyed first by the era index to allow bulk deletion and then the stash account.
       * 
       * Is it removed after `HISTORY_DEPTH` eras.
       * If stakers hasn't been set or has been removed then empty exposure is returned.
       **/
      erasStakers: AugmentedQueryDoubleMap<ApiType, (key1: EraIndex | AnyNumber | Uint8Array, key2: AccountId | string | Uint8Array) => Observable<Exposure>>;
      /**
       * Clipped Exposure of validator at era.
       * 
       * This is similar to [`ErasStakers`] but number of nominators exposed is reduced to the
       * `T::MaxNominatorRewardedPerValidator` biggest stakers.
       * (Note: the field `total` and `own` of the exposure remains unchanged).
       * This is used to limit the i/o cost for the nominator payout.
       * 
       * This is keyed fist by the era index to allow bulk deletion and then the stash account.
       * 
       * Is it removed after `HISTORY_DEPTH` eras.
       * If stakers hasn't been set or has been removed then empty exposure is returned.
       **/
      erasStakersClipped: AugmentedQueryDoubleMap<ApiType, (key1: EraIndex | AnyNumber | Uint8Array, key2: AccountId | string | Uint8Array) => Observable<Exposure>>;
      /**
       * The session index at which the era start for the last `HISTORY_DEPTH` eras.
       **/
      erasStartSessionIndex: AugmentedQuery<ApiType, (arg: EraIndex | AnyNumber | Uint8Array) => Observable<Option<SessionIndex>>>;
      /**
       * The total amount staked for the last `HISTORY_DEPTH` eras.
       * If total hasn't been set or has been removed then 0 stake is returned.
       **/
      erasTotalStake: AugmentedQuery<ApiType, (arg: EraIndex | AnyNumber | Uint8Array) => Observable<BalanceOf>>;
      /**
       * Similar to `ErasStakers`, this holds the preferences of validators.
       * 
       * This is keyed first by the era index to allow bulk deletion and then the stash account.
       * 
       * Is it removed after `HISTORY_DEPTH` eras.
       **/
      erasValidatorPrefs: AugmentedQueryDoubleMap<ApiType, (key1: EraIndex | AnyNumber | Uint8Array, key2: AccountId | string | Uint8Array) => Observable<ValidatorPrefs>>;
      /**
       * The total validator era payout for the last `HISTORY_DEPTH` eras.
       * 
       * Eras that haven't finished yet or has been removed doesn't have reward.
       **/
      erasValidatorReward: AugmentedQuery<ApiType, (arg: EraIndex | AnyNumber | Uint8Array) => Observable<Option<BalanceOf>>>;
      /**
       * Mode of era forcing.
       **/
      forceEra: AugmentedQuery<ApiType, () => Observable<Forcing>>;
      /**
       * Number of eras to keep in history.
       * 
       * Information is kept for eras in `[current_era - history_depth; current_era]`.
       * 
       * Must be more than the number of eras delayed by session otherwise. I.e. active era must
       * always be in history. I.e. `active_era > current_era - history_depth` must be
       * guaranteed.
       **/
      historyDepth: AugmentedQuery<ApiType, () => Observable<u32>>;
      /**
       * Any validators that may never be slashed or forcibly kicked. It's a Vec since they're
       * easy to initialize and the performance hit is minimal (we expect no more than four
       * invulnerables) and restricted to testnets.
       **/
      invulnerables: AugmentedQuery<ApiType, () => Observable<Vec<AccountId>>>;
      /**
       * True if the current **planned** session is final. Note that this does not take era
       * forcing into account.
       **/
      isCurrentSessionFinal: AugmentedQuery<ApiType, () => Observable<bool>>;
      /**
       * Map from all (unlocked) "controller" accounts to the info regarding the staking.
       **/
      ledger: AugmentedQuery<ApiType, (arg: AccountId | string | Uint8Array) => Observable<Option<StakingLedger>>>;
      /**
       * Minimum number of staking participants before emergency conditions are imposed.
       **/
      minimumValidatorCount: AugmentedQuery<ApiType, () => Observable<u32>>;
      /**
       * The map from nominator stash key to the set of stash keys of all validators to nominate.
       **/
      nominators: AugmentedQuery<ApiType, (arg: AccountId | string | Uint8Array) => Observable<Option<Nominations>>>;
      /**
       * All slashing events on nominators, mapped by era to the highest slash value of the era.
       **/
      nominatorSlashInEra: AugmentedQueryDoubleMap<ApiType, (key1: EraIndex | AnyNumber | Uint8Array, key2: AccountId | string | Uint8Array) => Observable<Option<BalanceOf>>>;
      /**
       * Where the reward payment should be made. Keyed by stash.
       **/
      payee: AugmentedQuery<ApiType, (arg: AccountId | string | Uint8Array) => Observable<RewardDestination>>;
      /**
       * The next validator set. At the end of an era, if this is available (potentially from the
       * result of an offchain worker), it is immediately used. Otherwise, the on-chain election
       * is executed.
       **/
      queuedElected: AugmentedQuery<ApiType, () => Observable<Option<ElectionResult>>>;
      /**
       * The score of the current [`QueuedElected`].
       **/
      queuedScore: AugmentedQuery<ApiType, () => Observable<Option<ElectionScore>>>;
      /**
       * Slashing spans for stash accounts.
       **/
      slashingSpans: AugmentedQuery<ApiType, (arg: AccountId | string | Uint8Array) => Observable<Option<SlashingSpans>>>;
      /**
       * The percentage of the slash that is distributed to reporters.
       * 
       * The rest of the slashed value is handled by the `Slash`.
       **/
      slashRewardFraction: AugmentedQuery<ApiType, () => Observable<Perbill>>;
      /**
       * Snapshot of nominators at the beginning of the current election window. This should only
       * have a value when [`EraElectionStatus`] == `ElectionStatus::Open(_)`.
       **/
      snapshotNominators: AugmentedQuery<ApiType, () => Observable<Option<Vec<AccountId>>>>;
      /**
       * Snapshot of validators at the beginning of the current election window. This should only
       * have a value when [`EraElectionStatus`] == `ElectionStatus::Open(_)`.
       **/
      snapshotValidators: AugmentedQuery<ApiType, () => Observable<Option<Vec<AccountId>>>>;
      /**
       * Records information about the maximum slash of a stash within a slashing span,
       * as well as how much reward has been paid out.
       **/
      spanSlash: AugmentedQuery<ApiType, (arg: ITuple<[AccountId, SpanIndex]> | [AccountId | string | Uint8Array, SpanIndex | AnyNumber | Uint8Array]) => Observable<SpanRecord>>;
      /**
       * True if network has been upgraded to this version.
       * Storage version of the pallet.
       * 
       * This is set to v3.0.0 for new networks.
       **/
      storageVersion: AugmentedQuery<ApiType, () => Observable<Releases>>;
      /**
       * All unapplied slashes that are queued for later.
       **/
      unappliedSlashes: AugmentedQuery<ApiType, (arg: EraIndex | AnyNumber | Uint8Array) => Observable<Vec<UnappliedSlash>>>;
      /**
       * The ideal number of staking participants.
       **/
      validatorCount: AugmentedQuery<ApiType, () => Observable<u32>>;
      /**
       * The map from (wannabe) validator stash key to the preferences of that validator.
       **/
      validators: AugmentedQuery<ApiType, (arg: AccountId | string | Uint8Array) => Observable<ValidatorPrefs>>;
      /**
       * All slashing events on validators, mapped by era to the highest slash proportion
       * and slash value of the era.
       **/
      validatorSlashInEra: AugmentedQueryDoubleMap<ApiType, (key1: EraIndex | AnyNumber | Uint8Array, key2: AccountId | string | Uint8Array) => Observable<Option<ITuple<[Perbill, BalanceOf]>>>>;
    };
    storageWorkingGroup: {
      /**
       * Count of active workers.
       **/
      activeWorkerCount: AugmentedQuery<ApiType, () => Observable<u32>>;
      /**
       * Maps identifier to worker application on opening.
       **/
      applicationById: AugmentedQuery<ApiType, (arg: ApplicationId | AnyNumber | Uint8Array) => Observable<Application>>;
      /**
       * Budget for the working group.
       **/
      budget: AugmentedQuery<ApiType, () => Observable<BalanceOf>>;
      /**
       * Current group lead.
       **/
      currentLead: AugmentedQuery<ApiType, () => Observable<Option<WorkerId>>>;
      /**
       * Next identifier value for new worker application.
       **/
      nextApplicationId: AugmentedQuery<ApiType, () => Observable<ApplicationId>>;
      /**
       * Next identifier value for new job opening.
       **/
      nextOpeningId: AugmentedQuery<ApiType, () => Observable<OpeningId>>;
      /**
       * Next identifier for a new worker.
       **/
      nextWorkerId: AugmentedQuery<ApiType, () => Observable<WorkerId>>;
      /**
       * Maps identifier to job opening.
       **/
      openingById: AugmentedQuery<ApiType, (arg: OpeningId | AnyNumber | Uint8Array) => Observable<Opening>>;
      /**
       * Status text hash.
       **/
      statusTextHash: AugmentedQuery<ApiType, () => Observable<Bytes>>;
      /**
       * Maps identifier to corresponding worker.
       **/
      workerById: AugmentedQuery<ApiType, (arg: WorkerId | AnyNumber | Uint8Array) => Observable<Worker>>;
    };
    sudo: {
      /**
       * The `AccountId` of the sudo key.
       **/
      key: AugmentedQuery<ApiType, () => Observable<AccountId>>;
    };
    system: {
      /**
       * The full account information for a particular account ID.
       **/
      account: AugmentedQuery<ApiType, (arg: AccountId | string | Uint8Array) => Observable<AccountInfo>>;
      /**
       * Total length (in bytes) for all extrinsics put together, for the current block.
       **/
      allExtrinsicsLen: AugmentedQuery<ApiType, () => Observable<Option<u32>>>;
      /**
       * Map of block numbers to block hashes.
       **/
      blockHash: AugmentedQuery<ApiType, (arg: BlockNumber | AnyNumber | Uint8Array) => Observable<Hash>>;
      /**
       * The current weight for the block.
       **/
      blockWeight: AugmentedQuery<ApiType, () => Observable<ExtrinsicsWeight>>;
      /**
       * Digest of the current block, also part of the block header.
       **/
      digest: AugmentedQuery<ApiType, () => Observable<DigestOf>>;
      /**
       * The number of events in the `Events<T>` list.
       **/
      eventCount: AugmentedQuery<ApiType, () => Observable<EventIndex>>;
      /**
       * Events deposited for the current block.
       **/
      events: AugmentedQuery<ApiType, () => Observable<Vec<EventRecord>>>;
      /**
       * Mapping between a topic (represented by T::Hash) and a vector of indexes
       * of events in the `<Events<T>>` list.
       * 
       * All topic vectors have deterministic storage locations depending on the topic. This
       * allows light-clients to leverage the changes trie storage tracking mechanism and
       * in case of changes fetch the list of events of interest.
       * 
       * The value has the type `(T::BlockNumber, EventIndex)` because if we used only just
       * the `EventIndex` then in case if the topic has the same contents on the next block
       * no notification will be triggered thus the event might be lost.
       **/
      eventTopics: AugmentedQuery<ApiType, (arg: Hash | string | Uint8Array) => Observable<Vec<ITuple<[BlockNumber, EventIndex]>>>>;
      /**
       * The execution phase of the block.
       **/
      executionPhase: AugmentedQuery<ApiType, () => Observable<Option<Phase>>>;
      /**
       * Total extrinsics count for the current block.
       **/
      extrinsicCount: AugmentedQuery<ApiType, () => Observable<Option<u32>>>;
      /**
       * Extrinsics data for the current block (maps an extrinsic's index to its data).
       **/
      extrinsicData: AugmentedQuery<ApiType, (arg: u32 | AnyNumber | Uint8Array) => Observable<Bytes>>;
      /**
       * Extrinsics root of the current block, also part of the block header.
       **/
      extrinsicsRoot: AugmentedQuery<ApiType, () => Observable<Hash>>;
      /**
       * Stores the `spec_version` and `spec_name` of when the last runtime upgrade happened.
       **/
      lastRuntimeUpgrade: AugmentedQuery<ApiType, () => Observable<Option<LastRuntimeUpgradeInfo>>>;
      /**
       * The current block number being processed. Set by `execute_block`.
       **/
      number: AugmentedQuery<ApiType, () => Observable<BlockNumber>>;
      /**
       * Hash of the previous block.
       **/
      parentHash: AugmentedQuery<ApiType, () => Observable<Hash>>;
      /**
       * True if we have upgraded so that `type RefCount` is `u32`. False (default) if not.
       **/
      upgradedToU32RefCount: AugmentedQuery<ApiType, () => Observable<bool>>;
    };
    timestamp: {
      /**
       * Did the timestamp get updated in this block?
       **/
      didUpdate: AugmentedQuery<ApiType, () => Observable<bool>>;
      /**
       * Current time for the current block.
       **/
      now: AugmentedQuery<ApiType, () => Observable<Moment>>;
    };
    transactionPayment: {
      nextFeeMultiplier: AugmentedQuery<ApiType, () => Observable<Multiplier>>;
      storageVersion: AugmentedQuery<ApiType, () => Observable<Releases>>;
    };
  }

  export interface QueryableStorage<ApiType extends ApiTypes> extends AugmentedQueries<ApiType> {
  }
}<|MERGE_RESOLUTION|>--- conflicted
+++ resolved
@@ -3,13 +3,8 @@
 
 import { AnyNumber, ITuple, Observable } from '@polkadot/types/types';
 import { Option, Vec } from '@polkadot/types/codec';
-<<<<<<< HEAD
-import { Bytes, bool, u32, u64 } from '@polkadot/types/primitive';
-import { Application, ApplicationId, Candidate, CastVoteOf, Category, CategoryId, ClassId, ClassOf, ConstitutionInfo, ContentId, CouncilMemberOf, CouncilStageUpdate, CuratorGroup, CuratorGroupId, DataObject, DataObjectStorageRelationship, DataObjectStorageRelationshipId, DataObjectType, DataObjectTypeId, DiscussionPost, DiscussionThread, EntityController, EntityCreationVoucher, EntityId, EntityOf, MemberId, Membership, MemoText, ModeratorId, Opening, OpeningId, Post, PostId, PropertyId, ProposalId, ProposalOf, ReferendumStage, Reply, ReplyId, ServiceProviderRecord, StakingAccountMemberBinding, StorageProviderId, ThreadId, ThreadOf, Url, VoteKind, Worker, WorkerId } from './all';
-=======
 import { Bytes, bool, u32, u64, u8 } from '@polkadot/types/primitive';
 import { Application, ApplicationId, BountyActor, BountyId, Candidate, CastVoteOf, Category, CategoryId, ClassId, ClassOf, ConstitutionInfo, ContentId, CouncilMemberOf, CouncilStageUpdate, CuratorGroup, CuratorGroupId, DataObject, DataObjectStorageRelationship, DataObjectStorageRelationshipId, DataObjectType, DataObjectTypeId, DiscussionPost, DiscussionThread, EntityController, EntityCreationVoucher, EntityId, EntityOf, Entry, EntryId, ForumUserId, MemberId, Membership, MemoText, ModeratorId, Opening, OpeningId, Post, PostId, PropertyId, ProposalId, ProposalOf, ReferendumStage, Reply, ReplyId, ServiceProviderRecord, StakingAccountMemberBinding, StorageProviderId, ThreadId, ThreadOf, Url, VoteKind, Worker, WorkerId } from './all';
->>>>>>> 723336ca
 import { UncleEntryItem } from '@polkadot/types/interfaces/authorship';
 import { BabeAuthorityWeight, MaybeRandomness, NextConfigDescriptor, Randomness } from '@polkadot/types/interfaces/babe';
 import { AccountData, BalanceLock } from '@polkadot/types/interfaces/balances';
@@ -148,8 +143,6 @@
        **/
       replyById: AugmentedQueryDoubleMap<ApiType, (key1: PostId | AnyNumber | Uint8Array, key2: ReplyId | AnyNumber | Uint8Array) => Observable<Reply>>;
     };
-<<<<<<< HEAD
-=======
     bounty: {
       /**
        * Bounty storage.
@@ -172,7 +165,6 @@
        **/
       entryCount: AugmentedQuery<ApiType, () => Observable<u32>>;
     };
->>>>>>> 723336ca
     constitution: {
       constitution: AugmentedQuery<ApiType, () => Observable<ConstitutionInfo>>;
     };
@@ -368,8 +360,6 @@
        **/
       nextThreadId: AugmentedQuery<ApiType, () => Observable<ThreadId>>;
       /**
-<<<<<<< HEAD
-=======
        * Unique thread poll voters. This private double map prevents double voting.
        **/
       pollVotes: AugmentedQueryDoubleMap<ApiType, (key1: ThreadId | AnyNumber | Uint8Array, key2: ForumUserId | AnyNumber | Uint8Array) => Observable<bool>>;
@@ -378,7 +368,6 @@
        **/
       postById: AugmentedQueryDoubleMap<ApiType, (key1: ThreadId | AnyNumber | Uint8Array, key2: PostId | AnyNumber | Uint8Array) => Observable<Post>>;
       /**
->>>>>>> 723336ca
        * Map thread identifier to corresponding thread.
        **/
       threadById: AugmentedQueryDoubleMap<ApiType, (key1: CategoryId | AnyNumber | Uint8Array, key2: ThreadId | AnyNumber | Uint8Array) => Observable<ThreadOf>>;
