// Auto-generated via `yarn polkadot-types-from-chain`, do not edit
/* eslint-disable */

<<<<<<< HEAD
import { AnyNumber, ITuple, Observable } from '@polkadot/types/types';
import { Option, Vec } from '@polkadot/types/codec';
import { Bytes, bool, u32, u64, u8 } from '@polkadot/types/primitive';
import { Application, ApplicationId, BountyActor, BountyId, Candidate, CastVoteOf, Category, CategoryId, ClassId, ClassOf, ConstitutionInfo, ContentId, CouncilMemberOf, CouncilStageUpdate, CuratorGroup, CuratorGroupId, DataObject, DataObjectStorageRelationship, DataObjectStorageRelationshipId, DataObjectType, DataObjectTypeId, DiscussionPost, DiscussionThread, EntityController, EntityCreationVoucher, EntityId, EntityOf, Entry, EntryId, ForumUserId, MemberId, Membership, MemoText, ModeratorId, Opening, OpeningId, Post, PostId, PropertyId, ProposalId, ProposalOf, ReferendumStage, Reply, ReplyId, ServiceProviderRecord, StakingAccountMemberBinding, StorageProviderId, ThreadId, ThreadOf, Url, VoteKind, Worker, WorkerId } from './all';
import { UncleEntryItem } from '@polkadot/types/interfaces/authorship';
import { BabeAuthorityWeight, MaybeRandomness, NextConfigDescriptor, Randomness } from '@polkadot/types/interfaces/babe';
import { AccountData, BalanceLock } from '@polkadot/types/interfaces/balances';
import { AuthorityId } from '@polkadot/types/interfaces/consensus';
import { SetId, StoredPendingChange, StoredState } from '@polkadot/types/interfaces/grandpa';
import { AuthIndex } from '@polkadot/types/interfaces/imOnline';
import { DeferredOffenceOf, Kind, OffenceDetails, OpaqueTimeSlot, ReportIdOf } from '@polkadot/types/interfaces/offences';
import { AccountId, Balance, BalanceOf, BlockNumber, ExtrinsicsWeight, Hash, KeyTypeId, Moment, Perbill, Releases, ValidatorId } from '@polkadot/types/interfaces/runtime';
import { Keys, SessionIndex } from '@polkadot/types/interfaces/session';
import { ActiveEraInfo, ElectionResult, ElectionScore, ElectionStatus, EraIndex, EraRewardPoints, Exposure, Forcing, Nominations, RewardDestination, SlashingSpans, SpanIndex, SpanRecord, StakingLedger, UnappliedSlash, ValidatorPrefs } from '@polkadot/types/interfaces/staking';
import { AccountInfo, DigestOf, EventIndex, EventRecord, LastRuntimeUpgradeInfo, Phase } from '@polkadot/types/interfaces/system';
import { Bounty } from '@polkadot/types/interfaces/treasury';
import { Multiplier } from '@polkadot/types/interfaces/txpayment';
import { ApiTypes } from '@polkadot/api/types';
=======
import type { Bytes, Option, Vec, bool, u16, u32, u64 } from '@polkadot/types';
import type { AnyNumber, ITuple, Observable } from '@polkadot/types/types';
import type { Application, ApplicationId, ApplicationOf, Category, CategoryId, Channel, ChannelCategory, ChannelCategoryId, ChannelId, ChannelOwnershipTransferRequest, ChannelOwnershipTransferRequestId, ContentId, CuratorGroup, CuratorGroupId, DataObject, DataObjectStorageRelationship, DataObjectStorageRelationshipId, DataObjectType, DataObjectTypeId, DiscussionPost, DiscussionThread, ElectionStage, ElectionStake, HiringApplicationId, InputValidationLengthConstraint, MemberId, Membership, MemoText, Mint, MintId, ObjectOwner, Opening, OpeningId, OpeningOf, PaidMembershipTerms, PaidTermId, Person, PersonId, Playlist, PlaylistId, Post, PostId, ProposalDetailsOf, ProposalId, ProposalOf, Recipient, RecipientId, RewardRelationship, RewardRelationshipId, SealedVote, Seats, Series, SeriesId, Stake, StakeId, Thread, ThreadCounter, ThreadId, TransferableStake, Video, VideoCategory, VideoCategoryId, VideoId, VoteKind, Voucher, WorkerId, WorkerOf } from './all';
import type { UncleEntryItem } from '@polkadot/types/interfaces/authorship';
import type { BabeAuthorityWeight, MaybeRandomness, NextConfigDescriptor, Randomness } from '@polkadot/types/interfaces/babe';
import type { AccountData, BalanceLock } from '@polkadot/types/interfaces/balances';
import type { AuthorityId } from '@polkadot/types/interfaces/consensus';
import type { SetId, StoredPendingChange, StoredState } from '@polkadot/types/interfaces/grandpa';
import type { AuthIndex } from '@polkadot/types/interfaces/imOnline';
import type { DeferredOffenceOf, Kind, OffenceDetails, OpaqueTimeSlot, ReportIdOf } from '@polkadot/types/interfaces/offences';
import type { AccountId, Balance, BalanceOf, BlockNumber, ExtrinsicsWeight, Hash, KeyTypeId, Moment, Perbill, Releases, ValidatorId } from '@polkadot/types/interfaces/runtime';
import type { Keys, SessionIndex } from '@polkadot/types/interfaces/session';
import type { ActiveEraInfo, ElectionResult, ElectionScore, ElectionStatus, EraIndex, EraRewardPoints, Exposure, Forcing, Nominations, RewardDestination, SlashingSpans, SpanIndex, SpanRecord, StakingLedger, UnappliedSlash, ValidatorPrefs } from '@polkadot/types/interfaces/staking';
import type { AccountInfo, DigestOf, EventIndex, EventRecord, LastRuntimeUpgradeInfo, Phase } from '@polkadot/types/interfaces/system';
import type { Multiplier } from '@polkadot/types/interfaces/txpayment';
import type { ApiTypes } from '@polkadot/api/types';
>>>>>>> b2765ec0

declare module '@polkadot/api/types/storage' {
  export interface AugmentedQueries<ApiType> {
    authorship: {
      /**
       * Author of current block.
       **/
      author: AugmentedQuery<ApiType, () => Observable<Option<AccountId>>, []>;
      /**
       * Whether uncles were already set in this block.
       **/
      didSetUncles: AugmentedQuery<ApiType, () => Observable<bool>, []>;
      /**
       * Uncles
       **/
      uncles: AugmentedQuery<ApiType, () => Observable<Vec<UncleEntryItem>>, []>;
    };
    babe: {
      /**
       * Current epoch authorities.
       **/
      authorities: AugmentedQuery<ApiType, () => Observable<Vec<ITuple<[AuthorityId, BabeAuthorityWeight]>>>, []>;
      /**
       * Current slot number.
       **/
      currentSlot: AugmentedQuery<ApiType, () => Observable<u64>, []>;
      /**
       * Current epoch index.
       **/
      epochIndex: AugmentedQuery<ApiType, () => Observable<u64>, []>;
      /**
       * The slot at which the first epoch actually started. This is 0
       * until the first block of the chain.
       **/
      genesisSlot: AugmentedQuery<ApiType, () => Observable<u64>, []>;
      /**
       * Temporary value (cleared at block finalization) which is `Some`
       * if per-block initialization has already been called for current block.
       **/
      initialized: AugmentedQuery<ApiType, () => Observable<Option<MaybeRandomness>>, []>;
      /**
       * How late the current block is compared to its parent.
       * 
       * This entry is populated as part of block execution and is cleaned up
       * on block finalization. Querying this storage entry outside of block
       * execution context should always yield zero.
       **/
      lateness: AugmentedQuery<ApiType, () => Observable<BlockNumber>, []>;
      /**
       * Next epoch configuration, if changed.
       **/
      nextEpochConfig: AugmentedQuery<ApiType, () => Observable<Option<NextConfigDescriptor>>, []>;
      /**
       * Next epoch randomness.
       **/
      nextRandomness: AugmentedQuery<ApiType, () => Observable<Randomness>, []>;
      /**
       * The epoch randomness for the *current* epoch.
       * 
       * # Security
       * 
       * This MUST NOT be used for gambling, as it can be influenced by a
       * malicious validator in the short term. It MAY be used in many
       * cryptographic protocols, however, so long as one remembers that this
       * (like everything else on-chain) it is public. For example, it can be
       * used where a number is needed that cannot have been chosen by an
       * adversary, for purposes such as public-coin zero-knowledge proofs.
       **/
      randomness: AugmentedQuery<ApiType, () => Observable<Randomness>, []>;
      /**
       * Randomness under construction.
       * 
       * We make a tradeoff between storage accesses and list length.
       * We store the under-construction randomness in segments of up to
       * `UNDER_CONSTRUCTION_SEGMENT_LENGTH`.
       * 
       * Once a segment reaches this length, we begin the next one.
       * We reset all segments and return to `0` at the beginning of every
       * epoch.
       **/
      segmentIndex: AugmentedQuery<ApiType, () => Observable<u32>, []>;
      /**
       * TWOX-NOTE: `SegmentIndex` is an increasing integer, so this is okay.
       **/
      underConstruction: AugmentedQuery<ApiType, (arg: u32 | AnyNumber | Uint8Array) => Observable<Vec<Randomness>>, [u32]>;
    };
    balances: {
      /**
       * The balance of an account.
       * 
       * NOTE: This is only used in the case that this module is used to store balances.
       **/
      account: AugmentedQuery<ApiType, (arg: AccountId | string | Uint8Array) => Observable<AccountData>, [AccountId]>;
      /**
       * Any liquidity locks on some account balances.
       * NOTE: Should only be accessed when setting, changing and freeing a lock.
       **/
      locks: AugmentedQuery<ApiType, (arg: AccountId | string | Uint8Array) => Observable<Vec<BalanceLock>>, [AccountId]>;
      /**
       * Storage version of the pallet.
       * 
       * This is set to v2.0.0 for new networks.
       **/
      storageVersion: AugmentedQuery<ApiType, () => Observable<Releases>, []>;
      /**
       * The total units issued in the system.
       **/
      totalIssuance: AugmentedQuery<ApiType, () => Observable<Balance>, []>;
    };
<<<<<<< HEAD
    blog: {
      /**
       * Post by unique blog and post identificators
       **/
      postById: AugmentedQuery<ApiType, (arg: PostId | AnyNumber | Uint8Array) => Observable<Post>>;
      /**
       * Maps, representing id => item relationship for blogs, posts and replies related structures
       * Post count
       **/
      postCount: AugmentedQuery<ApiType, () => Observable<PostId>>;
      /**
       * Reply by unique blog, post and reply identificators
       **/
      replyById: AugmentedQueryDoubleMap<ApiType, (key1: PostId | AnyNumber | Uint8Array, key2: ReplyId | AnyNumber | Uint8Array) => Observable<Reply>>;
    };
    bounty: {
      /**
       * Bounty storage.
       **/
      bounties: AugmentedQuery<ApiType, (arg: BountyId | AnyNumber | Uint8Array) => Observable<Bounty>>;
      /**
       * Double map for bounty funding. It stores a member or council funding for bounties.
       **/
      bountyContributions: AugmentedQueryDoubleMap<ApiType, (key1: BountyId | AnyNumber | Uint8Array, key2: BountyActor | { Council: any } | { Member: any } | string | Uint8Array) => Observable<BalanceOf>>;
      /**
       * Count of all bounties that have been created.
       **/
      bountyCount: AugmentedQuery<ApiType, () => Observable<u32>>;
      /**
       * Work entry storage map.
       **/
      entries: AugmentedQuery<ApiType, (arg: EntryId | AnyNumber | Uint8Array) => Observable<Entry>>;
      /**
       * Count of all work entries that have been created.
       **/
      entryCount: AugmentedQuery<ApiType, () => Observable<u32>>;
    };
    constitution: {
      constitution: AugmentedQuery<ApiType, () => Observable<ConstitutionInfo>>;
    };
    contentDirectory: {
      /**
       * Map, representing ClassId -> Class relation
       **/
      classById: AugmentedQuery<ApiType, (arg: ClassId | AnyNumber | Uint8Array) => Observable<ClassOf>>;
=======
    content: {
      channelById: AugmentedQuery<ApiType, (arg: ChannelId | AnyNumber | Uint8Array) => Observable<Channel>, [ChannelId]>;
      channelCategoryById: AugmentedQuery<ApiType, (arg: ChannelCategoryId | AnyNumber | Uint8Array) => Observable<ChannelCategory>, [ChannelCategoryId]>;
      channelOwnershipTransferRequestById: AugmentedQuery<ApiType, (arg: ChannelOwnershipTransferRequestId | AnyNumber | Uint8Array) => Observable<ChannelOwnershipTransferRequest>, [ChannelOwnershipTransferRequestId]>;
>>>>>>> b2765ec0
      /**
       * Map, representing  CuratorGroupId -> CuratorGroup relation
       **/
      curatorGroupById: AugmentedQuery<ApiType, (arg: CuratorGroupId | AnyNumber | Uint8Array) => Observable<CuratorGroup>, [CuratorGroupId]>;
      nextChannelCategoryId: AugmentedQuery<ApiType, () => Observable<ChannelCategoryId>, []>;
      nextChannelId: AugmentedQuery<ApiType, () => Observable<ChannelId>, []>;
      nextChannelOwnershipTransferRequestId: AugmentedQuery<ApiType, () => Observable<ChannelOwnershipTransferRequestId>, []>;
      nextCuratorGroupId: AugmentedQuery<ApiType, () => Observable<CuratorGroupId>, []>;
      nextPersonId: AugmentedQuery<ApiType, () => Observable<PersonId>, []>;
      nextPlaylistId: AugmentedQuery<ApiType, () => Observable<PlaylistId>, []>;
      nextSeriesId: AugmentedQuery<ApiType, () => Observable<SeriesId>, []>;
      nextVideoCategoryId: AugmentedQuery<ApiType, () => Observable<VideoCategoryId>, []>;
      nextVideoId: AugmentedQuery<ApiType, () => Observable<VideoId>, []>;
      personById: AugmentedQuery<ApiType, (arg: PersonId | AnyNumber | Uint8Array) => Observable<Person>, [PersonId]>;
      playlistById: AugmentedQuery<ApiType, (arg: PlaylistId | AnyNumber | Uint8Array) => Observable<Playlist>, [PlaylistId]>;
      seriesById: AugmentedQuery<ApiType, (arg: SeriesId | AnyNumber | Uint8Array) => Observable<Series>, [SeriesId]>;
      videoById: AugmentedQuery<ApiType, (arg: VideoId | AnyNumber | Uint8Array) => Observable<Video>, [VideoId]>;
      videoCategoryById: AugmentedQuery<ApiType, (arg: VideoCategoryId | AnyNumber | Uint8Array) => Observable<VideoCategory>, [VideoCategoryId]>;
    };
    contentDirectoryWorkingGroup: {
      /**
       * Count of active workers.
       **/
      activeWorkerCount: AugmentedQuery<ApiType, () => Observable<u32>, []>;
      /**
       * Maps identifier to worker application on opening.
       **/
<<<<<<< HEAD
      applicationById: AugmentedQuery<ApiType, (arg: ApplicationId | AnyNumber | Uint8Array) => Observable<Application>>;
=======
      applicationById: AugmentedQuery<ApiType, (arg: ApplicationId | AnyNumber | Uint8Array) => Observable<ApplicationOf>, [ApplicationId]>;
      /**
       * The current lead.
       **/
      currentLead: AugmentedQuery<ApiType, () => Observable<Option<WorkerId>>, []>;
>>>>>>> b2765ec0
      /**
       * Budget for the working group.
       **/
<<<<<<< HEAD
      budget: AugmentedQuery<ApiType, () => Observable<BalanceOf>>;
=======
      memberIdByHiringApplicationId: AugmentedQuery<ApiType, (arg: HiringApplicationId | AnyNumber | Uint8Array) => Observable<MemberId>, [HiringApplicationId]>;
>>>>>>> b2765ec0
      /**
       * Current group lead.
       **/
<<<<<<< HEAD
      currentLead: AugmentedQuery<ApiType, () => Observable<Option<WorkerId>>>;
=======
      mint: AugmentedQuery<ApiType, () => Observable<MintId>, []>;
>>>>>>> b2765ec0
      /**
       * Next identifier value for new worker application.
       **/
      nextApplicationId: AugmentedQuery<ApiType, () => Observable<ApplicationId>, []>;
      /**
       * Next identifier value for new job opening.
       **/
      nextOpeningId: AugmentedQuery<ApiType, () => Observable<OpeningId>, []>;
      /**
       * Next identifier for a new worker.
       **/
      nextWorkerId: AugmentedQuery<ApiType, () => Observable<WorkerId>, []>;
      /**
<<<<<<< HEAD
       * Maps identifier to job opening.
       **/
      openingById: AugmentedQuery<ApiType, (arg: OpeningId | AnyNumber | Uint8Array) => Observable<Opening>>;
=======
       * Maps identifier to worker opening.
       **/
      openingById: AugmentedQuery<ApiType, (arg: OpeningId | AnyNumber | Uint8Array) => Observable<OpeningOf>, [OpeningId]>;
      /**
       * Opening human readable text length limits
       **/
      openingHumanReadableText: AugmentedQuery<ApiType, () => Observable<InputValidationLengthConstraint>, []>;
>>>>>>> b2765ec0
      /**
       * Status text hash.
       **/
<<<<<<< HEAD
      statusTextHash: AugmentedQuery<ApiType, () => Observable<Bytes>>;
      /**
       * Maps identifier to corresponding worker.
       **/
      workerById: AugmentedQuery<ApiType, (arg: WorkerId | AnyNumber | Uint8Array) => Observable<Worker>>;
    };
    council: {
      /**
       * Index of the current candidacy period. It is incremented everytime announcement period
       * starts.
       **/
      announcementPeriodNr: AugmentedQuery<ApiType, () => Observable<u64>>;
      /**
       * Budget for the council's elected members rewards.
       **/
      budget: AugmentedQuery<ApiType, () => Observable<Balance>>;
      /**
       * Amount of balance to be refilled every budget period
       **/
      budgetIncrement: AugmentedQuery<ApiType, () => Observable<Balance>>;
      /**
       * Map of all candidates that ever candidated and haven't unstake yet.
       **/
      candidates: AugmentedQuery<ApiType, (arg: MemberId | AnyNumber | Uint8Array) => Observable<Candidate>>;
      /**
       * Current council members
       **/
      councilMembers: AugmentedQuery<ApiType, () => Observable<Vec<CouncilMemberOf>>>;
      /**
       * Councilor reward per block
       **/
      councilorReward: AugmentedQuery<ApiType, () => Observable<Balance>>;
      /**
       * The next block in which the budget will be increased.
       **/
      nextBudgetRefill: AugmentedQuery<ApiType, () => Observable<BlockNumber>>;
      /**
       * The next block in which the elected council member rewards will be payed.
       **/
      nextRewardPayments: AugmentedQuery<ApiType, () => Observable<BlockNumber>>;
      /**
       * Current council voting stage
       **/
      stage: AugmentedQuery<ApiType, () => Observable<CouncilStageUpdate>>;
    };
    dataDirectory: {
=======
      workerApplicationHumanReadableText: AugmentedQuery<ApiType, () => Observable<InputValidationLengthConstraint>, []>;
      /**
       * Maps identifier to corresponding worker.
       **/
      workerById: AugmentedQuery<ApiType, (arg: WorkerId | AnyNumber | Uint8Array) => Observable<WorkerOf>, [WorkerId]>;
      /**
       * Worker exit rationale text length limits.
       **/
      workerExitRationaleText: AugmentedQuery<ApiType, () => Observable<InputValidationLengthConstraint>, []>;
      /**
       * Maps identifier to corresponding worker storage.
       **/
      workerStorage: AugmentedQuery<ApiType, (arg: WorkerId | AnyNumber | Uint8Array) => Observable<Bytes>, [WorkerId]>;
      /**
       * Worker storage size upper bound.
       **/
      workerStorageSize: AugmentedQuery<ApiType, () => Observable<u16>, []>;
    };
    council: {
      activeCouncil: AugmentedQuery<ApiType, () => Observable<Seats>, []>;
      /**
       * Reward amount paid out at each PayoutInterval
       **/
      amountPerPayout: AugmentedQuery<ApiType, () => Observable<BalanceOf>, []>;
      /**
       * The mint that funds council member rewards and spending proposals budget
       **/
      councilMint: AugmentedQuery<ApiType, () => Observable<MintId>, []>;
      /**
       * How many blocks after the reward is created, the first payout will be made
       **/
      firstPayoutAfterRewardCreated: AugmentedQuery<ApiType, () => Observable<BlockNumber>, []>;
      /**
       * Optional interval in blocks on which a reward payout will be made to each council member
       **/
      payoutInterval: AugmentedQuery<ApiType, () => Observable<Option<BlockNumber>>, []>;
      /**
       * The reward relationships currently in place. There may not necessarily be a 1-1 correspondance with
       * the active council, since there are multiple ways of setting/adding/removing council members, some of which
       * do not involve creating a relationship.
       **/
      rewardRelationships: AugmentedQuery<ApiType, (arg: AccountId | string | Uint8Array) => Observable<RewardRelationshipId>, [AccountId]>;
      termEndsAt: AugmentedQuery<ApiType, () => Observable<BlockNumber>, []>;
    };
    councilElection: {
      announcingPeriod: AugmentedQuery<ApiType, () => Observable<BlockNumber>, []>;
      applicants: AugmentedQuery<ApiType, () => Observable<Vec<AccountId>>, []>;
      applicantStakes: AugmentedQuery<ApiType, (arg: AccountId | string | Uint8Array) => Observable<ElectionStake>, [AccountId]>;
      autoStart: AugmentedQuery<ApiType, () => Observable<bool>, []>;
      candidacyLimit: AugmentedQuery<ApiType, () => Observable<u32>, []>;
      commitments: AugmentedQuery<ApiType, () => Observable<Vec<Hash>>, []>;
      councilSize: AugmentedQuery<ApiType, () => Observable<u32>, []>;
      existingStakeHolders: AugmentedQuery<ApiType, () => Observable<Vec<AccountId>>, []>;
      minCouncilStake: AugmentedQuery<ApiType, () => Observable<BalanceOf>, []>;
      minVotingStake: AugmentedQuery<ApiType, () => Observable<BalanceOf>, []>;
      newTermDuration: AugmentedQuery<ApiType, () => Observable<BlockNumber>, []>;
      revealingPeriod: AugmentedQuery<ApiType, () => Observable<BlockNumber>, []>;
      round: AugmentedQuery<ApiType, () => Observable<u32>, []>;
      stage: AugmentedQuery<ApiType, () => Observable<Option<ElectionStage>>, []>;
      transferableStakes: AugmentedQuery<ApiType, (arg: AccountId | string | Uint8Array) => Observable<TransferableStake>, [AccountId]>;
      votes: AugmentedQuery<ApiType, (arg: Hash | string | Uint8Array) => Observable<SealedVote>, [Hash]>;
      votingPeriod: AugmentedQuery<ApiType, () => Observable<BlockNumber>, []>;
    };
    dataDirectory: {
      /**
       * Maps data objects by their content id.
       **/
      dataByContentId: AugmentedQuery<ApiType, (arg: ContentId | string | Uint8Array) => Observable<DataObject>, [ContentId]>;
      /**
       * Default content voucher for all actors.
       **/
      defaultVoucher: AugmentedQuery<ApiType, () => Observable<Voucher>, []>;
      /**
       * Global voucher.
       **/
      globalVoucher: AugmentedQuery<ApiType, () => Observable<Voucher>, []>;
      /**
       * If all new uploads blocked
       **/
      uploadingBlocked: AugmentedQuery<ApiType, () => Observable<bool>, []>;
      /**
       * Upper bound for the Voucher objects number limit.
       **/
      voucherObjectsLimitUpperBound: AugmentedQuery<ApiType, () => Observable<u64>, []>;
      /**
       * Maps storage owner to it`s voucher. Created when the first upload by the new actor occured.
       **/
      vouchers: AugmentedQuery<ApiType, (arg: ObjectOwner | { Member: any } | { Channel: any } | { DAO: any } | { Council: any } | { WorkingGroup: any } | string | Uint8Array) => Observable<Voucher>, [ObjectOwner]>;
      /**
       * Upper bound for the Voucher size limit.
       **/
      voucherSizeLimitUpperBound: AugmentedQuery<ApiType, () => Observable<u64>, []>;
    };
    dataObjectStorageRegistry: {
      /**
       * Defines first relationship id.
       **/
      firstRelationshipId: AugmentedQuery<ApiType, () => Observable<DataObjectStorageRelationshipId>, []>;
      /**
       * Defines next relationship id.
       **/
      nextRelationshipId: AugmentedQuery<ApiType, () => Observable<DataObjectStorageRelationshipId>, []>;
      /**
       * Mapping of Data object types
       **/
      relationships: AugmentedQuery<ApiType, (arg: DataObjectStorageRelationshipId | AnyNumber | Uint8Array) => Observable<Option<DataObjectStorageRelationship>>, [DataObjectStorageRelationshipId]>;
      /**
       * Keeps a list of storage relationships per content id.
       **/
      relationshipsByContentId: AugmentedQuery<ApiType, (arg: ContentId | string | Uint8Array) => Observable<Vec<DataObjectStorageRelationshipId>>, [ContentId]>;
    };
    dataObjectTypeRegistry: {
      /**
       * Mapping of Data object types.
       **/
      dataObjectTypes: AugmentedQuery<ApiType, (arg: DataObjectTypeId | AnyNumber | Uint8Array) => Observable<Option<DataObjectType>>, [DataObjectTypeId]>;
      /**
       * Data object type ids should start at this value.
       **/
      firstDataObjectTypeId: AugmentedQuery<ApiType, () => Observable<DataObjectTypeId>, []>;
      /**
       * Provides id counter for the data object types.
       **/
      nextDataObjectTypeId: AugmentedQuery<ApiType, () => Observable<DataObjectTypeId>, []>;
    };
    forum: {
      /**
       * Map category identifier to corresponding category.
       **/
      categoryById: AugmentedQuery<ApiType, (arg: CategoryId | AnyNumber | Uint8Array) => Observable<Category>, [CategoryId]>;
      categoryDescriptionConstraint: AugmentedQuery<ApiType, () => Observable<InputValidationLengthConstraint>, []>;
      /**
       * Input constraints
       * These are all forward looking, that is they are enforced on all
       * future calls.
       **/
      categoryTitleConstraint: AugmentedQuery<ApiType, () => Observable<InputValidationLengthConstraint>, []>;
>>>>>>> b2765ec0
      /**
       * Account of forum sudo.
       **/
      forumSudo: AugmentedQuery<ApiType, () => Observable<Option<AccountId>>, []>;
      /**
       * Category identifier value to be used for the next Category created.
       **/
      nextCategoryId: AugmentedQuery<ApiType, () => Observable<CategoryId>, []>;
      /**
       * Post identifier value to be used for for next post created.
       **/
      nextPostId: AugmentedQuery<ApiType, () => Observable<PostId>, []>;
      /**
       * Thread identifier value to be used for next Thread in threadById.
       **/
      nextThreadId: AugmentedQuery<ApiType, () => Observable<ThreadId>, []>;
      /**
       * Map post identifier to corresponding post.
       **/
      postById: AugmentedQuery<ApiType, (arg: PostId | AnyNumber | Uint8Array) => Observable<Post>, [PostId]>;
      postModerationRationaleConstraint: AugmentedQuery<ApiType, () => Observable<InputValidationLengthConstraint>, []>;
      postTextConstraint: AugmentedQuery<ApiType, () => Observable<InputValidationLengthConstraint>, []>;
      /**
       * Map thread identifier to corresponding thread.
       **/
      threadById: AugmentedQuery<ApiType, (arg: ThreadId | AnyNumber | Uint8Array) => Observable<Thread>, [ThreadId]>;
      threadModerationRationaleConstraint: AugmentedQuery<ApiType, () => Observable<InputValidationLengthConstraint>, []>;
      threadTitleConstraint: AugmentedQuery<ApiType, () => Observable<InputValidationLengthConstraint>, []>;
    };
    gatewayWorkingGroup: {
      /**
       * Count of active workers.
       **/
      activeWorkerCount: AugmentedQuery<ApiType, () => Observable<u32>, []>;
      /**
       * Maps identifier to worker application on opening.
       **/
      applicationById: AugmentedQuery<ApiType, (arg: ApplicationId | AnyNumber | Uint8Array) => Observable<ApplicationOf>, [ApplicationId]>;
      /**
       * The current lead.
       **/
      currentLead: AugmentedQuery<ApiType, () => Observable<Option<WorkerId>>, []>;
      /**
       * Map member id by hiring application id.
       * Required by StakingEventsHandler callback call to refund the balance on unstaking.
       **/
      memberIdByHiringApplicationId: AugmentedQuery<ApiType, (arg: HiringApplicationId | AnyNumber | Uint8Array) => Observable<MemberId>, [HiringApplicationId]>;
      /**
       * The mint currently funding the rewards for this module.
       **/
      mint: AugmentedQuery<ApiType, () => Observable<MintId>, []>;
      /**
       * Next identifier value for new worker application.
       **/
      nextApplicationId: AugmentedQuery<ApiType, () => Observable<ApplicationId>, []>;
      /**
       * Next identifier value for new worker opening.
       **/
      nextOpeningId: AugmentedQuery<ApiType, () => Observable<OpeningId>, []>;
      /**
       * Next identifier for new worker.
       **/
<<<<<<< HEAD
      categoryById: AugmentedQuery<ApiType, (arg: CategoryId | AnyNumber | Uint8Array) => Observable<Category>>;
      /**
       * Moderator set for each Category
       **/
      categoryByModerator: AugmentedQueryDoubleMap<ApiType, (key1: CategoryId | AnyNumber | Uint8Array, key2: ModeratorId | AnyNumber | Uint8Array) => Observable<ITuple<[]>>>;
      /**
       * Counter for all existing categories.
       **/
      categoryCounter: AugmentedQuery<ApiType, () => Observable<CategoryId>>;
      /**
       * If data migration is done, set as configible for unit test purpose
       **/
      dataMigrationDone: AugmentedQuery<ApiType, () => Observable<bool>>;
=======
      nextWorkerId: AugmentedQuery<ApiType, () => Observable<WorkerId>, []>;
      /**
       * Maps identifier to worker opening.
       **/
      openingById: AugmentedQuery<ApiType, (arg: OpeningId | AnyNumber | Uint8Array) => Observable<OpeningOf>, [OpeningId]>;
      /**
       * Opening human readable text length limits
       **/
      openingHumanReadableText: AugmentedQuery<ApiType, () => Observable<InputValidationLengthConstraint>, []>;
>>>>>>> b2765ec0
      /**
       * Worker application human readable text length limits
       **/
      workerApplicationHumanReadableText: AugmentedQuery<ApiType, () => Observable<InputValidationLengthConstraint>, []>;
      /**
       * Maps identifier to corresponding worker.
       **/
      workerById: AugmentedQuery<ApiType, (arg: WorkerId | AnyNumber | Uint8Array) => Observable<WorkerOf>, [WorkerId]>;
      /**
       * Worker exit rationale text length limits.
       **/
      workerExitRationaleText: AugmentedQuery<ApiType, () => Observable<InputValidationLengthConstraint>, []>;
      /**
<<<<<<< HEAD
       * Unique thread poll voters. This private double map prevents double voting.
       **/
      pollVotes: AugmentedQueryDoubleMap<ApiType, (key1: ThreadId | AnyNumber | Uint8Array, key2: ForumUserId | AnyNumber | Uint8Array) => Observable<bool>>;
      /**
       * Map post identifier to corresponding post.
       **/
      postById: AugmentedQueryDoubleMap<ApiType, (key1: ThreadId | AnyNumber | Uint8Array, key2: PostId | AnyNumber | Uint8Array) => Observable<Post>>;
=======
       * Maps identifier to corresponding worker storage.
       **/
      workerStorage: AugmentedQuery<ApiType, (arg: WorkerId | AnyNumber | Uint8Array) => Observable<Bytes>, [WorkerId]>;
>>>>>>> b2765ec0
      /**
       * Worker storage size upper bound.
       **/
<<<<<<< HEAD
      threadById: AugmentedQueryDoubleMap<ApiType, (key1: CategoryId | AnyNumber | Uint8Array, key2: ThreadId | AnyNumber | Uint8Array) => Observable<ThreadOf>>;
    };
    forumWorkingGroup: {
      /**
       * Count of active workers.
       **/
      activeWorkerCount: AugmentedQuery<ApiType, () => Observable<u32>>;
      /**
       * Maps identifier to worker application on opening.
       **/
      applicationById: AugmentedQuery<ApiType, (arg: ApplicationId | AnyNumber | Uint8Array) => Observable<Application>>;
      /**
       * Budget for the working group.
       **/
      budget: AugmentedQuery<ApiType, () => Observable<BalanceOf>>;
      /**
       * Current group lead.
       **/
      currentLead: AugmentedQuery<ApiType, () => Observable<Option<WorkerId>>>;
      /**
       * Next identifier value for new worker application.
       **/
      nextApplicationId: AugmentedQuery<ApiType, () => Observable<ApplicationId>>;
      /**
       * Next identifier value for new job opening.
       **/
      nextOpeningId: AugmentedQuery<ApiType, () => Observable<OpeningId>>;
      /**
       * Next identifier for a new worker.
       **/
      nextWorkerId: AugmentedQuery<ApiType, () => Observable<WorkerId>>;
      /**
       * Maps identifier to job opening.
       **/
      openingById: AugmentedQuery<ApiType, (arg: OpeningId | AnyNumber | Uint8Array) => Observable<Opening>>;
      /**
       * Status text hash.
       **/
      statusTextHash: AugmentedQuery<ApiType, () => Observable<Bytes>>;
      /**
       * Maps identifier to corresponding worker.
       **/
      workerById: AugmentedQuery<ApiType, (arg: WorkerId | AnyNumber | Uint8Array) => Observable<Worker>>;
=======
      workerStorageSize: AugmentedQuery<ApiType, () => Observable<u16>, []>;
>>>>>>> b2765ec0
    };
    grandpa: {
      /**
       * The number of changes (both in terms of keys and underlying economic responsibilities)
       * in the "set" of Grandpa validators from genesis.
       **/
      currentSetId: AugmentedQuery<ApiType, () => Observable<SetId>, []>;
      /**
       * next block number where we can force a change.
       **/
      nextForced: AugmentedQuery<ApiType, () => Observable<Option<BlockNumber>>, []>;
      /**
       * Pending change: (signaled at, scheduled change).
       **/
      pendingChange: AugmentedQuery<ApiType, () => Observable<Option<StoredPendingChange>>, []>;
      /**
       * A mapping from grandpa set ID to the index of the *most recent* session for which its
       * members were responsible.
       * 
       * TWOX-NOTE: `SetId` is not under user control.
       **/
      setIdSession: AugmentedQuery<ApiType, (arg: SetId | AnyNumber | Uint8Array) => Observable<Option<SessionIndex>>, [SetId]>;
      /**
       * `true` if we are currently stalled.
       **/
      stalled: AugmentedQuery<ApiType, () => Observable<Option<ITuple<[BlockNumber, BlockNumber]>>>, []>;
      /**
       * State of the current authority set.
       **/
      state: AugmentedQuery<ApiType, () => Observable<StoredState>, []>;
    };
<<<<<<< HEAD
=======
    hiring: {
      /**
       * Applications
       **/
      applicationById: AugmentedQuery<ApiType, (arg: ApplicationId | AnyNumber | Uint8Array) => Observable<Application>, [ApplicationId]>;
      /**
       * Internal purpose of given stake, i.e. fro what application, and whether for the role or for the application.
       **/
      applicationIdByStakingId: AugmentedQuery<ApiType, (arg: StakeId | AnyNumber | Uint8Array) => Observable<ApplicationId>, [StakeId]>;
      /**
       * Identifier for next application to be added.
       **/
      nextApplicationId: AugmentedQuery<ApiType, () => Observable<ApplicationId>, []>;
      /**
       * Identifier for next opening to be added.
       **/
      nextOpeningId: AugmentedQuery<ApiType, () => Observable<OpeningId>, []>;
      /**
       * Openings.
       **/
      openingById: AugmentedQuery<ApiType, (arg: OpeningId | AnyNumber | Uint8Array) => Observable<Opening>, [OpeningId]>;
    };
>>>>>>> b2765ec0
    imOnline: {
      /**
       * For each session index, we keep a mapping of `T::ValidatorId` to the
       * number of blocks authored by the given authority.
       **/
      authoredBlocks: AugmentedQueryDoubleMap<ApiType, (key1: SessionIndex | AnyNumber | Uint8Array, key2: ValidatorId | string | Uint8Array) => Observable<u32>, [SessionIndex, ValidatorId]>;
      /**
       * The block number after which it's ok to send heartbeats in current session.
       * 
       * At the beginning of each session we set this to a value that should
       * fall roughly in the middle of the session duration.
       * The idea is to first wait for the validators to produce a block
       * in the current session, so that the heartbeat later on will not be necessary.
       **/
      heartbeatAfter: AugmentedQuery<ApiType, () => Observable<BlockNumber>, []>;
      /**
       * The current set of keys that may issue a heartbeat.
       **/
      keys: AugmentedQuery<ApiType, () => Observable<Vec<AuthorityId>>, []>;
      /**
       * For each session index, we keep a mapping of `AuthIndex` to
       * `offchain::OpaqueNetworkState`.
       **/
      receivedHeartbeats: AugmentedQueryDoubleMap<ApiType, (key1: SessionIndex | AnyNumber | Uint8Array, key2: AuthIndex | AnyNumber | Uint8Array) => Observable<Option<Bytes>>, [SessionIndex, AuthIndex]>;
    };
    members: {
      /**
       * Initial invitation balance for the invited member.
       **/
<<<<<<< HEAD
      initialInvitationBalance: AugmentedQuery<ApiType, () => Observable<BalanceOf>>;
=======
      activePaidMembershipTerms: AugmentedQuery<ApiType, () => Observable<Vec<PaidTermId>>, []>;
      maxAboutTextLength: AugmentedQuery<ApiType, () => Observable<u32>, []>;
      maxAvatarUriLength: AugmentedQuery<ApiType, () => Observable<u32>, []>;
      maxHandleLength: AugmentedQuery<ApiType, () => Observable<u32>, []>;
>>>>>>> b2765ec0
      /**
       * Initial invitation count for the newly bought membership.
       **/
<<<<<<< HEAD
      initialInvitationCount: AugmentedQuery<ApiType, () => Observable<u32>>;
=======
      memberIdByHandle: AugmentedQuery<ApiType, (arg: Bytes | string | Uint8Array) => Observable<MemberId>, [Bytes]>;
>>>>>>> b2765ec0
      /**
       * Registered unique handles hash and their mapping to their owner.
       **/
<<<<<<< HEAD
      memberIdByHandleHash: AugmentedQuery<ApiType, (arg: Bytes | string | Uint8Array) => Observable<MemberId>>;
      /**
       * Mapping of member's id to their membership profile.
       **/
      membershipById: AugmentedQuery<ApiType, (arg: MemberId | AnyNumber | Uint8Array) => Observable<Membership>>;
=======
      memberIdsByControllerAccountId: AugmentedQuery<ApiType, (arg: AccountId | string | Uint8Array) => Observable<Vec<MemberId>>, [AccountId]>;
      /**
       * Mapping of a root account id to vector of member ids it controls.
       **/
      memberIdsByRootAccountId: AugmentedQuery<ApiType, (arg: AccountId | string | Uint8Array) => Observable<Vec<MemberId>>, [AccountId]>;
      /**
       * Mapping of member's id to their membership profile
       **/
      membershipById: AugmentedQuery<ApiType, (arg: MemberId | AnyNumber | Uint8Array) => Observable<Membership>, [MemberId]>;
      minHandleLength: AugmentedQuery<ApiType, () => Observable<u32>, []>;
>>>>>>> b2765ec0
      /**
       * Current membership price.
       **/
<<<<<<< HEAD
      membershipPrice: AugmentedQuery<ApiType, () => Observable<BalanceOf>>;
=======
      newMembershipsAllowed: AugmentedQuery<ApiType, () => Observable<bool>, []>;
>>>>>>> b2765ec0
      /**
       * MemberId to assign to next member that is added to the registry, and is also the
       * total number of members created. MemberIds start at Zero.
       **/
      nextMemberId: AugmentedQuery<ApiType, () => Observable<MemberId>, []>;
      /**
       * Referral cut percent of the membership fee to receive on buying the membership.
       **/
<<<<<<< HEAD
      referralCut: AugmentedQuery<ApiType, () => Observable<u8>>;
=======
      nextPaidMembershipTermsId: AugmentedQuery<ApiType, () => Observable<PaidTermId>, []>;
>>>>>>> b2765ec0
      /**
       * Double of a staking account id and member id to the confirmation status.
       **/
<<<<<<< HEAD
      stakingAccountIdMemberStatus: AugmentedQuery<ApiType, (arg: AccountId | string | Uint8Array) => Observable<StakingAccountMemberBinding>>;
    };
    membershipWorkingGroup: {
      /**
       * Count of active workers.
       **/
      activeWorkerCount: AugmentedQuery<ApiType, () => Observable<u32>>;
      /**
       * Maps identifier to worker application on opening.
       **/
      applicationById: AugmentedQuery<ApiType, (arg: ApplicationId | AnyNumber | Uint8Array) => Observable<Application>>;
      /**
       * Budget for the working group.
       **/
      budget: AugmentedQuery<ApiType, () => Observable<BalanceOf>>;
      /**
       * Current group lead.
       **/
      currentLead: AugmentedQuery<ApiType, () => Observable<Option<WorkerId>>>;
      /**
       * Next identifier value for new worker application.
       **/
      nextApplicationId: AugmentedQuery<ApiType, () => Observable<ApplicationId>>;
=======
      paidMembershipTermsById: AugmentedQuery<ApiType, (arg: PaidTermId | AnyNumber | Uint8Array) => Observable<PaidMembershipTerms>, [PaidTermId]>;
      screeningAuthority: AugmentedQuery<ApiType, () => Observable<AccountId>, []>;
    };
    memo: {
      maxMemoLength: AugmentedQuery<ApiType, () => Observable<u32>, []>;
      memo: AugmentedQuery<ApiType, (arg: AccountId | string | Uint8Array) => Observable<MemoText>, [AccountId]>;
    };
    minting: {
>>>>>>> b2765ec0
      /**
       * Next identifier value for new job opening.
       **/
<<<<<<< HEAD
      nextOpeningId: AugmentedQuery<ApiType, () => Observable<OpeningId>>;
      /**
       * Next identifier for a new worker.
       **/
      nextWorkerId: AugmentedQuery<ApiType, () => Observable<WorkerId>>;
=======
      mints: AugmentedQuery<ApiType, (arg: MintId | AnyNumber | Uint8Array) => Observable<Mint>, [MintId]>;
>>>>>>> b2765ec0
      /**
       * Maps identifier to job opening.
       **/
<<<<<<< HEAD
      openingById: AugmentedQuery<ApiType, (arg: OpeningId | AnyNumber | Uint8Array) => Observable<Opening>>;
      /**
       * Status text hash.
       **/
      statusTextHash: AugmentedQuery<ApiType, () => Observable<Bytes>>;
      /**
       * Maps identifier to corresponding worker.
       **/
      workerById: AugmentedQuery<ApiType, (arg: WorkerId | AnyNumber | Uint8Array) => Observable<Worker>>;
    };
    memo: {
      maxMemoLength: AugmentedQuery<ApiType, () => Observable<u32>>;
      memo: AugmentedQuery<ApiType, (arg: AccountId | string | Uint8Array) => Observable<MemoText>>;
=======
      mintsCreated: AugmentedQuery<ApiType, () => Observable<MintId>, []>;
>>>>>>> b2765ec0
    };
    offences: {
      /**
       * A vector of reports of the same kind that happened at the same time slot.
       **/
      concurrentReportsIndex: AugmentedQueryDoubleMap<ApiType, (key1: Kind | string | Uint8Array, key2: OpaqueTimeSlot | string | Uint8Array) => Observable<Vec<ReportIdOf>>, [Kind, OpaqueTimeSlot]>;
      /**
       * Deferred reports that have been rejected by the offence handler and need to be submitted
       * at a later time.
       **/
      deferredOffences: AugmentedQuery<ApiType, () => Observable<Vec<DeferredOffenceOf>>, []>;
      /**
       * The primary structure that holds all offence records keyed by report identifiers.
       **/
      reports: AugmentedQuery<ApiType, (arg: ReportIdOf | string | Uint8Array) => Observable<Option<OffenceDetails>>, [ReportIdOf]>;
      /**
       * Enumerates all reports of a kind along with the time they happened.
       * 
       * All reports are sorted by the time of offence.
       * 
       * Note that the actual type of this mapping is `Vec<u8>`, this is because values of
       * different types are not supported at the moment so we are doing the manual serialization.
       **/
      reportsByKindIndex: AugmentedQuery<ApiType, (arg: Kind | string | Uint8Array) => Observable<Bytes>, [Kind]>;
    };
    operationsWorkingGroup: {
      /**
       * Count of active workers.
       **/
      activeWorkerCount: AugmentedQuery<ApiType, () => Observable<u32>, []>;
      /**
       * Maps identifier to worker application on opening.
       **/
      applicationById: AugmentedQuery<ApiType, (arg: ApplicationId | AnyNumber | Uint8Array) => Observable<ApplicationOf>, [ApplicationId]>;
      /**
       * The current lead.
       **/
      currentLead: AugmentedQuery<ApiType, () => Observable<Option<WorkerId>>, []>;
      /**
       * Map member id by hiring application id.
       * Required by StakingEventsHandler callback call to refund the balance on unstaking.
       **/
      memberIdByHiringApplicationId: AugmentedQuery<ApiType, (arg: HiringApplicationId | AnyNumber | Uint8Array) => Observable<MemberId>, [HiringApplicationId]>;
      /**
       * The mint currently funding the rewards for this module.
       **/
      mint: AugmentedQuery<ApiType, () => Observable<MintId>, []>;
      /**
       * Next identifier value for new worker application.
       **/
      nextApplicationId: AugmentedQuery<ApiType, () => Observable<ApplicationId>, []>;
      /**
       * Next identifier value for new worker opening.
       **/
      nextOpeningId: AugmentedQuery<ApiType, () => Observable<OpeningId>, []>;
      /**
       * Next identifier for new worker.
       **/
      nextWorkerId: AugmentedQuery<ApiType, () => Observable<WorkerId>, []>;
      /**
       * Maps identifier to worker opening.
       **/
      openingById: AugmentedQuery<ApiType, (arg: OpeningId | AnyNumber | Uint8Array) => Observable<OpeningOf>, [OpeningId]>;
      /**
       * Opening human readable text length limits
       **/
      openingHumanReadableText: AugmentedQuery<ApiType, () => Observable<InputValidationLengthConstraint>, []>;
      /**
       * Worker application human readable text length limits
       **/
      workerApplicationHumanReadableText: AugmentedQuery<ApiType, () => Observable<InputValidationLengthConstraint>, []>;
      /**
       * Maps identifier to corresponding worker.
       **/
      workerById: AugmentedQuery<ApiType, (arg: WorkerId | AnyNumber | Uint8Array) => Observable<WorkerOf>, [WorkerId]>;
      /**
       * Worker exit rationale text length limits.
       **/
      workerExitRationaleText: AugmentedQuery<ApiType, () => Observable<InputValidationLengthConstraint>, []>;
      /**
       * Maps identifier to corresponding worker storage.
       **/
      workerStorage: AugmentedQuery<ApiType, (arg: WorkerId | AnyNumber | Uint8Array) => Observable<Bytes>, [WorkerId]>;
      /**
       * Worker storage size upper bound.
       **/
      workerStorageSize: AugmentedQuery<ApiType, () => Observable<u16>, []>;
    };
    proposalsCodex: {
      /**
<<<<<<< HEAD
=======
       * Grace period for the 'add working group opening' proposal
       **/
      addWorkingGroupOpeningProposalGracePeriod: AugmentedQuery<ApiType, () => Observable<BlockNumber>, []>;
      /**
       * Voting period for the 'add working group opening' proposal
       **/
      addWorkingGroupOpeningProposalVotingPeriod: AugmentedQuery<ApiType, () => Observable<BlockNumber>, []>;
      /**
       * Grace period for the 'begin review working group leader applications' proposal
       **/
      beginReviewWorkingGroupLeaderApplicationsProposalGracePeriod: AugmentedQuery<ApiType, () => Observable<BlockNumber>, []>;
      /**
       * Voting period for the 'begin review working group leader applications' proposal
       **/
      beginReviewWorkingGroupLeaderApplicationsProposalVotingPeriod: AugmentedQuery<ApiType, () => Observable<BlockNumber>, []>;
      /**
       * Grace period for the 'decrease working group leader stake' proposal
       **/
      decreaseWorkingGroupLeaderStakeProposalGracePeriod: AugmentedQuery<ApiType, () => Observable<BlockNumber>, []>;
      /**
       * Voting period for the 'decrease working group leader stake' proposal
       **/
      decreaseWorkingGroupLeaderStakeProposalVotingPeriod: AugmentedQuery<ApiType, () => Observable<BlockNumber>, []>;
      /**
       * Grace period for the 'fill working group leader opening' proposal
       **/
      fillWorkingGroupLeaderOpeningProposalGracePeriod: AugmentedQuery<ApiType, () => Observable<BlockNumber>, []>;
      /**
       * Voting period for the 'fill working group leader opening' proposal
       **/
      fillWorkingGroupLeaderOpeningProposalVotingPeriod: AugmentedQuery<ApiType, () => Observable<BlockNumber>, []>;
      /**
       * Map proposal id to proposal details
       **/
      proposalDetailsByProposalId: AugmentedQuery<ApiType, (arg: ProposalId | AnyNumber | Uint8Array) => Observable<ProposalDetailsOf>, [ProposalId]>;
      /**
       * Grace period for the 'runtime upgrade' proposal
       **/
      runtimeUpgradeProposalGracePeriod: AugmentedQuery<ApiType, () => Observable<BlockNumber>, []>;
      /**
       * Voting period for the 'runtime upgrade' proposal
       **/
      runtimeUpgradeProposalVotingPeriod: AugmentedQuery<ApiType, () => Observable<BlockNumber>, []>;
      /**
       * Grace period for the 'set election parameters' proposal
       **/
      setElectionParametersProposalGracePeriod: AugmentedQuery<ApiType, () => Observable<BlockNumber>, []>;
      /**
       * Voting period for the 'set election parameters' proposal
       **/
      setElectionParametersProposalVotingPeriod: AugmentedQuery<ApiType, () => Observable<BlockNumber>, []>;
      /**
       * Grace period for the 'set validator count' proposal
       **/
      setValidatorCountProposalGracePeriod: AugmentedQuery<ApiType, () => Observable<BlockNumber>, []>;
      /**
       * Voting period for the 'set validator count' proposal
       **/
      setValidatorCountProposalVotingPeriod: AugmentedQuery<ApiType, () => Observable<BlockNumber>, []>;
      /**
       * Grace period for the 'set working group leader reward' proposal
       **/
      setWorkingGroupLeaderRewardProposalGracePeriod: AugmentedQuery<ApiType, () => Observable<BlockNumber>, []>;
      /**
       * Voting period for the 'set working group leader reward' proposal
       **/
      setWorkingGroupLeaderRewardProposalVotingPeriod: AugmentedQuery<ApiType, () => Observable<BlockNumber>, []>;
      /**
       * Grace period for the 'set working group mint capacity' proposal
       **/
      setWorkingGroupMintCapacityProposalGracePeriod: AugmentedQuery<ApiType, () => Observable<BlockNumber>, []>;
      /**
       * Voting period for the 'set working group mint capacity' proposal
       **/
      setWorkingGroupMintCapacityProposalVotingPeriod: AugmentedQuery<ApiType, () => Observable<BlockNumber>, []>;
      /**
       * Grace period for the 'slash working group leader stake' proposal
       **/
      slashWorkingGroupLeaderStakeProposalGracePeriod: AugmentedQuery<ApiType, () => Observable<BlockNumber>, []>;
      /**
       * Voting period for the 'slash working group leader stake' proposal
       **/
      slashWorkingGroupLeaderStakeProposalVotingPeriod: AugmentedQuery<ApiType, () => Observable<BlockNumber>, []>;
      /**
       * Grace period for the 'spending' proposal
       **/
      spendingProposalGracePeriod: AugmentedQuery<ApiType, () => Observable<BlockNumber>, []>;
      /**
       * Voting period for the 'spending' proposal
       **/
      spendingProposalVotingPeriod: AugmentedQuery<ApiType, () => Observable<BlockNumber>, []>;
      /**
       * Grace period for the 'terminate working group leader role' proposal
       **/
      terminateWorkingGroupLeaderRoleProposalGracePeriod: AugmentedQuery<ApiType, () => Observable<BlockNumber>, []>;
      /**
       * Voting period for the 'terminate working group leader role' proposal
       **/
      terminateWorkingGroupLeaderRoleProposalVotingPeriod: AugmentedQuery<ApiType, () => Observable<BlockNumber>, []>;
      /**
       * Grace period for the 'text' proposal
       **/
      textProposalGracePeriod: AugmentedQuery<ApiType, () => Observable<BlockNumber>, []>;
      /**
       * Voting period for the 'text' proposal
       **/
      textProposalVotingPeriod: AugmentedQuery<ApiType, () => Observable<BlockNumber>, []>;
      /**
>>>>>>> b2765ec0
       * Map proposal id to its discussion thread id
       **/
      threadIdByProposalId: AugmentedQuery<ApiType, (arg: ProposalId | AnyNumber | Uint8Array) => Observable<ThreadId>, [ProposalId]>;
    };
    proposalsDiscussion: {
      /**
<<<<<<< HEAD
=======
       * Last author thread counter (part of the antispam mechanism)
       **/
      lastThreadAuthorCounter: AugmentedQuery<ApiType, () => Observable<Option<ThreadCounter>>, []>;
      /**
>>>>>>> b2765ec0
       * Count of all posts that have been created.
       **/
      postCount: AugmentedQuery<ApiType, () => Observable<u64>, []>;
      /**
       * Map thread id and post id to corresponding post.
       **/
      postThreadIdByPostId: AugmentedQueryDoubleMap<ApiType, (key1: ThreadId | AnyNumber | Uint8Array, key2: PostId | AnyNumber | Uint8Array) => Observable<DiscussionPost>, [ThreadId, PostId]>;
      /**
       * Map thread identifier to corresponding thread.
       **/
      threadById: AugmentedQuery<ApiType, (arg: ThreadId | AnyNumber | Uint8Array) => Observable<DiscussionThread>, [ThreadId]>;
      /**
       * Count of all threads that have been created.
       **/
      threadCount: AugmentedQuery<ApiType, () => Observable<u64>, []>;
    };
    proposalsEngine: {
      /**
       * Count of active proposals.
       **/
      activeProposalCount: AugmentedQuery<ApiType, () => Observable<u32>, []>;
      /**
<<<<<<< HEAD
=======
       * Ids of proposals that are open for voting (have not been finalized yet).
       **/
      activeProposalIds: AugmentedQuery<ApiType, (arg: ProposalId | AnyNumber | Uint8Array) => Observable<ITuple<[]>>, [ProposalId]>;
      /**
>>>>>>> b2765ec0
       * Map proposal executable code by proposal id.
       **/
      dispatchableCallCode: AugmentedQuery<ApiType, (arg: ProposalId | AnyNumber | Uint8Array) => Observable<Bytes>, [ProposalId]>;
      /**
<<<<<<< HEAD
=======
       * Ids of proposals that were approved and theirs grace period was not expired.
       **/
      pendingExecutionProposalIds: AugmentedQuery<ApiType, (arg: ProposalId | AnyNumber | Uint8Array) => Observable<ITuple<[]>>, [ProposalId]>;
      /**
>>>>>>> b2765ec0
       * Count of all proposals that have been created.
       **/
      proposalCount: AugmentedQuery<ApiType, () => Observable<u32>, []>;
      /**
       * Map proposal by its id.
       **/
      proposals: AugmentedQuery<ApiType, (arg: ProposalId | AnyNumber | Uint8Array) => Observable<ProposalOf>, [ProposalId]>;
      /**
<<<<<<< HEAD
=======
       * Map proposal id by stake id. Required by StakingEventsHandler callback call
       **/
      stakesProposals: AugmentedQuery<ApiType, (arg: StakeId | AnyNumber | Uint8Array) => Observable<ProposalId>, [StakeId]>;
      /**
>>>>>>> b2765ec0
       * Double map for preventing duplicate votes. Should be cleaned after usage.
       **/
      voteExistsByProposalByVoter: AugmentedQueryDoubleMap<ApiType, (key1: ProposalId | AnyNumber | Uint8Array, key2: MemberId | AnyNumber | Uint8Array) => Observable<VoteKind>, [ProposalId, MemberId]>;
    };
    randomnessCollectiveFlip: {
      /**
       * Series of block headers from the last 81 blocks that acts as random seed material. This
       * is arranged as a ring buffer with `block_number % 81` being the index into the `Vec` of
       * the oldest hash.
       **/
      randomMaterial: AugmentedQuery<ApiType, () => Observable<Vec<Hash>>, []>;
    };
<<<<<<< HEAD
    referendum: {
      /**
       * Current referendum stage.
       **/
      stage: AugmentedQuery<ApiType, () => Observable<ReferendumStage>>;
      /**
       * Votes cast in the referendum. A new record is added to this map when a user casts a
       * sealed vote.
       * It is modified when a user reveals the vote's commitment proof.
       * A record is finally removed when the user unstakes, which can happen during a voting
       * stage or after the current cycle ends.
       * A stake for a vote can be reused in future referendum cycles.
       **/
      votes: AugmentedQuery<ApiType, (arg: AccountId | string | Uint8Array) => Observable<CastVoteOf>>;
=======
    recurringRewards: {
      recipients: AugmentedQuery<ApiType, (arg: RecipientId | AnyNumber | Uint8Array) => Observable<Recipient>, [RecipientId]>;
      recipientsCreated: AugmentedQuery<ApiType, () => Observable<RecipientId>, []>;
      rewardRelationships: AugmentedQuery<ApiType, (arg: RewardRelationshipId | AnyNumber | Uint8Array) => Observable<RewardRelationship>, [RewardRelationshipId]>;
      rewardRelationshipsCreated: AugmentedQuery<ApiType, () => Observable<RewardRelationshipId>, []>;
>>>>>>> b2765ec0
    };
    session: {
      /**
       * Current index of the session.
       **/
      currentIndex: AugmentedQuery<ApiType, () => Observable<SessionIndex>, []>;
      /**
       * Indices of disabled validators.
       * 
       * The set is cleared when `on_session_ending` returns a new set of identities.
       **/
      disabledValidators: AugmentedQuery<ApiType, () => Observable<Vec<u32>>, []>;
      /**
       * The owner of a key. The key is the `KeyTypeId` + the encoded key.
       **/
      keyOwner: AugmentedQuery<ApiType, (arg: ITuple<[KeyTypeId, Bytes]> | [KeyTypeId | AnyNumber | Uint8Array, Bytes | string | Uint8Array]) => Observable<Option<ValidatorId>>, [ITuple<[KeyTypeId, Bytes]>]>;
      /**
       * The next session keys for a validator.
       **/
      nextKeys: AugmentedQuery<ApiType, (arg: ValidatorId | string | Uint8Array) => Observable<Option<Keys>>, [ValidatorId]>;
      /**
       * True if the underlying economic identities or weighting behind the validators
       * has changed in the queued validator set.
       **/
      queuedChanged: AugmentedQuery<ApiType, () => Observable<bool>, []>;
      /**
       * The queued keys for the next session. When the next session begins, these keys
       * will be used to determine the validator's session keys.
       **/
      queuedKeys: AugmentedQuery<ApiType, () => Observable<Vec<ITuple<[ValidatorId, Keys]>>>, []>;
      /**
       * The current set of validators.
       **/
      validators: AugmentedQuery<ApiType, () => Observable<Vec<ValidatorId>>, []>;
    };
<<<<<<< HEAD
=======
    stake: {
      /**
       * Maps identifiers to a stake.
       **/
      stakes: AugmentedQuery<ApiType, (arg: StakeId | AnyNumber | Uint8Array) => Observable<Stake>, [StakeId]>;
      /**
       * Identifier value for next stake, and count of total stakes created (not necessarily the number of current
       * stakes in the Stakes map as stakes can be removed.)
       **/
      stakesCreated: AugmentedQuery<ApiType, () => Observable<StakeId>, []>;
    };
>>>>>>> b2765ec0
    staking: {
      /**
       * The active era information, it holds index and start.
       * 
       * The active era is the era currently rewarded.
       * Validator set of this era must be equal to `SessionInterface::validators`.
       **/
      activeEra: AugmentedQuery<ApiType, () => Observable<Option<ActiveEraInfo>>, []>;
      /**
       * Map from all locked "stash" accounts to the controller account.
       **/
      bonded: AugmentedQuery<ApiType, (arg: AccountId | string | Uint8Array) => Observable<Option<AccountId>>, [AccountId]>;
      /**
       * A mapping from still-bonded eras to the first session index of that era.
       * 
       * Must contains information for eras for the range:
       * `[active_era - bounding_duration; active_era]`
       **/
      bondedEras: AugmentedQuery<ApiType, () => Observable<Vec<ITuple<[EraIndex, SessionIndex]>>>, []>;
      /**
       * The amount of currency given to reporters of a slash event which was
       * canceled by extraordinary circumstances (e.g. governance).
       **/
      canceledSlashPayout: AugmentedQuery<ApiType, () => Observable<BalanceOf>, []>;
      /**
       * The current era index.
       * 
       * This is the latest planned era, depending on how the Session pallet queues the validator
       * set, it might be active or not.
       **/
      currentEra: AugmentedQuery<ApiType, () => Observable<Option<EraIndex>>, []>;
      /**
       * The earliest era for which we have a pending, unapplied slash.
       **/
      earliestUnappliedSlash: AugmentedQuery<ApiType, () => Observable<Option<EraIndex>>, []>;
      /**
       * Flag to control the execution of the offchain election. When `Open(_)`, we accept
       * solutions to be submitted.
       **/
      eraElectionStatus: AugmentedQuery<ApiType, () => Observable<ElectionStatus>, []>;
      /**
       * Rewards for the last `HISTORY_DEPTH` eras.
       * If reward hasn't been set or has been removed then 0 reward is returned.
       **/
      erasRewardPoints: AugmentedQuery<ApiType, (arg: EraIndex | AnyNumber | Uint8Array) => Observable<EraRewardPoints>, [EraIndex]>;
      /**
       * Exposure of validator at era.
       * 
       * This is keyed first by the era index to allow bulk deletion and then the stash account.
       * 
       * Is it removed after `HISTORY_DEPTH` eras.
       * If stakers hasn't been set or has been removed then empty exposure is returned.
       **/
      erasStakers: AugmentedQueryDoubleMap<ApiType, (key1: EraIndex | AnyNumber | Uint8Array, key2: AccountId | string | Uint8Array) => Observable<Exposure>, [EraIndex, AccountId]>;
      /**
       * Clipped Exposure of validator at era.
       * 
       * This is similar to [`ErasStakers`] but number of nominators exposed is reduced to the
       * `T::MaxNominatorRewardedPerValidator` biggest stakers.
       * (Note: the field `total` and `own` of the exposure remains unchanged).
       * This is used to limit the i/o cost for the nominator payout.
       * 
       * This is keyed fist by the era index to allow bulk deletion and then the stash account.
       * 
       * Is it removed after `HISTORY_DEPTH` eras.
       * If stakers hasn't been set or has been removed then empty exposure is returned.
       **/
      erasStakersClipped: AugmentedQueryDoubleMap<ApiType, (key1: EraIndex | AnyNumber | Uint8Array, key2: AccountId | string | Uint8Array) => Observable<Exposure>, [EraIndex, AccountId]>;
      /**
       * The session index at which the era start for the last `HISTORY_DEPTH` eras.
       **/
      erasStartSessionIndex: AugmentedQuery<ApiType, (arg: EraIndex | AnyNumber | Uint8Array) => Observable<Option<SessionIndex>>, [EraIndex]>;
      /**
       * The total amount staked for the last `HISTORY_DEPTH` eras.
       * If total hasn't been set or has been removed then 0 stake is returned.
       **/
      erasTotalStake: AugmentedQuery<ApiType, (arg: EraIndex | AnyNumber | Uint8Array) => Observable<BalanceOf>, [EraIndex]>;
      /**
       * Similar to `ErasStakers`, this holds the preferences of validators.
       * 
       * This is keyed first by the era index to allow bulk deletion and then the stash account.
       * 
       * Is it removed after `HISTORY_DEPTH` eras.
       **/
      erasValidatorPrefs: AugmentedQueryDoubleMap<ApiType, (key1: EraIndex | AnyNumber | Uint8Array, key2: AccountId | string | Uint8Array) => Observable<ValidatorPrefs>, [EraIndex, AccountId]>;
      /**
       * The total validator era payout for the last `HISTORY_DEPTH` eras.
       * 
       * Eras that haven't finished yet or has been removed doesn't have reward.
       **/
      erasValidatorReward: AugmentedQuery<ApiType, (arg: EraIndex | AnyNumber | Uint8Array) => Observable<Option<BalanceOf>>, [EraIndex]>;
      /**
       * Mode of era forcing.
       **/
      forceEra: AugmentedQuery<ApiType, () => Observable<Forcing>, []>;
      /**
       * Number of eras to keep in history.
       * 
       * Information is kept for eras in `[current_era - history_depth; current_era]`.
       * 
       * Must be more than the number of eras delayed by session otherwise. I.e. active era must
       * always be in history. I.e. `active_era > current_era - history_depth` must be
       * guaranteed.
       **/
      historyDepth: AugmentedQuery<ApiType, () => Observable<u32>, []>;
      /**
       * Any validators that may never be slashed or forcibly kicked. It's a Vec since they're
       * easy to initialize and the performance hit is minimal (we expect no more than four
       * invulnerables) and restricted to testnets.
       **/
      invulnerables: AugmentedQuery<ApiType, () => Observable<Vec<AccountId>>, []>;
      /**
       * True if the current **planned** session is final. Note that this does not take era
       * forcing into account.
       **/
      isCurrentSessionFinal: AugmentedQuery<ApiType, () => Observable<bool>, []>;
      /**
       * Map from all (unlocked) "controller" accounts to the info regarding the staking.
       **/
      ledger: AugmentedQuery<ApiType, (arg: AccountId | string | Uint8Array) => Observable<Option<StakingLedger>>, [AccountId]>;
      /**
       * Minimum number of staking participants before emergency conditions are imposed.
       **/
      minimumValidatorCount: AugmentedQuery<ApiType, () => Observable<u32>, []>;
      /**
       * The map from nominator stash key to the set of stash keys of all validators to nominate.
       **/
      nominators: AugmentedQuery<ApiType, (arg: AccountId | string | Uint8Array) => Observable<Option<Nominations>>, [AccountId]>;
      /**
       * All slashing events on nominators, mapped by era to the highest slash value of the era.
       **/
      nominatorSlashInEra: AugmentedQueryDoubleMap<ApiType, (key1: EraIndex | AnyNumber | Uint8Array, key2: AccountId | string | Uint8Array) => Observable<Option<BalanceOf>>, [EraIndex, AccountId]>;
      /**
       * Where the reward payment should be made. Keyed by stash.
       **/
      payee: AugmentedQuery<ApiType, (arg: AccountId | string | Uint8Array) => Observable<RewardDestination>, [AccountId]>;
      /**
       * The next validator set. At the end of an era, if this is available (potentially from the
       * result of an offchain worker), it is immediately used. Otherwise, the on-chain election
       * is executed.
       **/
      queuedElected: AugmentedQuery<ApiType, () => Observable<Option<ElectionResult>>, []>;
      /**
       * The score of the current [`QueuedElected`].
       **/
      queuedScore: AugmentedQuery<ApiType, () => Observable<Option<ElectionScore>>, []>;
      /**
       * Slashing spans for stash accounts.
       **/
      slashingSpans: AugmentedQuery<ApiType, (arg: AccountId | string | Uint8Array) => Observable<Option<SlashingSpans>>, [AccountId]>;
      /**
       * The percentage of the slash that is distributed to reporters.
       * 
       * The rest of the slashed value is handled by the `Slash`.
       **/
      slashRewardFraction: AugmentedQuery<ApiType, () => Observable<Perbill>, []>;
      /**
       * Snapshot of nominators at the beginning of the current election window. This should only
       * have a value when [`EraElectionStatus`] == `ElectionStatus::Open(_)`.
       **/
      snapshotNominators: AugmentedQuery<ApiType, () => Observable<Option<Vec<AccountId>>>, []>;
      /**
       * Snapshot of validators at the beginning of the current election window. This should only
       * have a value when [`EraElectionStatus`] == `ElectionStatus::Open(_)`.
       **/
      snapshotValidators: AugmentedQuery<ApiType, () => Observable<Option<Vec<AccountId>>>, []>;
      /**
       * Records information about the maximum slash of a stash within a slashing span,
       * as well as how much reward has been paid out.
       **/
      spanSlash: AugmentedQuery<ApiType, (arg: ITuple<[AccountId, SpanIndex]> | [AccountId | string | Uint8Array, SpanIndex | AnyNumber | Uint8Array]) => Observable<SpanRecord>, [ITuple<[AccountId, SpanIndex]>]>;
      /**
       * True if network has been upgraded to this version.
       * Storage version of the pallet.
       * 
       * This is set to v3.0.0 for new networks.
       **/
      storageVersion: AugmentedQuery<ApiType, () => Observable<Releases>, []>;
      /**
       * All unapplied slashes that are queued for later.
       **/
      unappliedSlashes: AugmentedQuery<ApiType, (arg: EraIndex | AnyNumber | Uint8Array) => Observable<Vec<UnappliedSlash>>, [EraIndex]>;
      /**
       * The ideal number of staking participants.
       **/
      validatorCount: AugmentedQuery<ApiType, () => Observable<u32>, []>;
      /**
       * The map from (wannabe) validator stash key to the preferences of that validator.
       **/
      validators: AugmentedQuery<ApiType, (arg: AccountId | string | Uint8Array) => Observable<ValidatorPrefs>, [AccountId]>;
      /**
       * All slashing events on validators, mapped by era to the highest slash proportion
       * and slash value of the era.
       **/
      validatorSlashInEra: AugmentedQueryDoubleMap<ApiType, (key1: EraIndex | AnyNumber | Uint8Array, key2: AccountId | string | Uint8Array) => Observable<Option<ITuple<[Perbill, BalanceOf]>>>, [EraIndex, AccountId]>;
    };
    storageWorkingGroup: {
      /**
       * Count of active workers.
       **/
      activeWorkerCount: AugmentedQuery<ApiType, () => Observable<u32>, []>;
      /**
       * Maps identifier to worker application on opening.
       **/
<<<<<<< HEAD
      applicationById: AugmentedQuery<ApiType, (arg: ApplicationId | AnyNumber | Uint8Array) => Observable<Application>>;
=======
      applicationById: AugmentedQuery<ApiType, (arg: ApplicationId | AnyNumber | Uint8Array) => Observable<ApplicationOf>, [ApplicationId]>;
      /**
       * The current lead.
       **/
      currentLead: AugmentedQuery<ApiType, () => Observable<Option<WorkerId>>, []>;
>>>>>>> b2765ec0
      /**
       * Budget for the working group.
       **/
<<<<<<< HEAD
      budget: AugmentedQuery<ApiType, () => Observable<BalanceOf>>;
=======
      memberIdByHiringApplicationId: AugmentedQuery<ApiType, (arg: HiringApplicationId | AnyNumber | Uint8Array) => Observable<MemberId>, [HiringApplicationId]>;
>>>>>>> b2765ec0
      /**
       * Current group lead.
       **/
<<<<<<< HEAD
      currentLead: AugmentedQuery<ApiType, () => Observable<Option<WorkerId>>>;
=======
      mint: AugmentedQuery<ApiType, () => Observable<MintId>, []>;
>>>>>>> b2765ec0
      /**
       * Next identifier value for new worker application.
       **/
      nextApplicationId: AugmentedQuery<ApiType, () => Observable<ApplicationId>, []>;
      /**
       * Next identifier value for new job opening.
       **/
      nextOpeningId: AugmentedQuery<ApiType, () => Observable<OpeningId>, []>;
      /**
       * Next identifier for a new worker.
       **/
      nextWorkerId: AugmentedQuery<ApiType, () => Observable<WorkerId>, []>;
      /**
       * Maps identifier to job opening.
       **/
<<<<<<< HEAD
      openingById: AugmentedQuery<ApiType, (arg: OpeningId | AnyNumber | Uint8Array) => Observable<Opening>>;
=======
      openingById: AugmentedQuery<ApiType, (arg: OpeningId | AnyNumber | Uint8Array) => Observable<OpeningOf>, [OpeningId]>;
      /**
       * Opening human readable text length limits
       **/
      openingHumanReadableText: AugmentedQuery<ApiType, () => Observable<InputValidationLengthConstraint>, []>;
>>>>>>> b2765ec0
      /**
       * Status text hash.
       **/
<<<<<<< HEAD
      statusTextHash: AugmentedQuery<ApiType, () => Observable<Bytes>>;
      /**
       * Maps identifier to corresponding worker.
       **/
      workerById: AugmentedQuery<ApiType, (arg: WorkerId | AnyNumber | Uint8Array) => Observable<Worker>>;
=======
      workerApplicationHumanReadableText: AugmentedQuery<ApiType, () => Observable<InputValidationLengthConstraint>, []>;
      /**
       * Maps identifier to corresponding worker.
       **/
      workerById: AugmentedQuery<ApiType, (arg: WorkerId | AnyNumber | Uint8Array) => Observable<WorkerOf>, [WorkerId]>;
      /**
       * Worker exit rationale text length limits.
       **/
      workerExitRationaleText: AugmentedQuery<ApiType, () => Observable<InputValidationLengthConstraint>, []>;
      /**
       * Maps identifier to corresponding worker storage.
       **/
      workerStorage: AugmentedQuery<ApiType, (arg: WorkerId | AnyNumber | Uint8Array) => Observable<Bytes>, [WorkerId]>;
      /**
       * Worker storage size upper bound.
       **/
      workerStorageSize: AugmentedQuery<ApiType, () => Observable<u16>, []>;
>>>>>>> b2765ec0
    };
    sudo: {
      /**
       * The `AccountId` of the sudo key.
       **/
      key: AugmentedQuery<ApiType, () => Observable<AccountId>, []>;
    };
    system: {
      /**
       * The full account information for a particular account ID.
       **/
      account: AugmentedQuery<ApiType, (arg: AccountId | string | Uint8Array) => Observable<AccountInfo>, [AccountId]>;
      /**
       * Total length (in bytes) for all extrinsics put together, for the current block.
       **/
      allExtrinsicsLen: AugmentedQuery<ApiType, () => Observable<Option<u32>>, []>;
      /**
       * Map of block numbers to block hashes.
       **/
      blockHash: AugmentedQuery<ApiType, (arg: BlockNumber | AnyNumber | Uint8Array) => Observable<Hash>, [BlockNumber]>;
      /**
       * The current weight for the block.
       **/
      blockWeight: AugmentedQuery<ApiType, () => Observable<ExtrinsicsWeight>, []>;
      /**
       * Digest of the current block, also part of the block header.
       **/
      digest: AugmentedQuery<ApiType, () => Observable<DigestOf>, []>;
      /**
       * The number of events in the `Events<T>` list.
       **/
      eventCount: AugmentedQuery<ApiType, () => Observable<EventIndex>, []>;
      /**
       * Events deposited for the current block.
       **/
      events: AugmentedQuery<ApiType, () => Observable<Vec<EventRecord>>, []>;
      /**
       * Mapping between a topic (represented by T::Hash) and a vector of indexes
       * of events in the `<Events<T>>` list.
       * 
       * All topic vectors have deterministic storage locations depending on the topic. This
       * allows light-clients to leverage the changes trie storage tracking mechanism and
       * in case of changes fetch the list of events of interest.
       * 
       * The value has the type `(T::BlockNumber, EventIndex)` because if we used only just
       * the `EventIndex` then in case if the topic has the same contents on the next block
       * no notification will be triggered thus the event might be lost.
       **/
      eventTopics: AugmentedQuery<ApiType, (arg: Hash | string | Uint8Array) => Observable<Vec<ITuple<[BlockNumber, EventIndex]>>>, [Hash]>;
      /**
       * The execution phase of the block.
       **/
      executionPhase: AugmentedQuery<ApiType, () => Observable<Option<Phase>>, []>;
      /**
       * Total extrinsics count for the current block.
       **/
      extrinsicCount: AugmentedQuery<ApiType, () => Observable<Option<u32>>, []>;
      /**
       * Extrinsics data for the current block (maps an extrinsic's index to its data).
       **/
      extrinsicData: AugmentedQuery<ApiType, (arg: u32 | AnyNumber | Uint8Array) => Observable<Bytes>, [u32]>;
      /**
       * Extrinsics root of the current block, also part of the block header.
       **/
      extrinsicsRoot: AugmentedQuery<ApiType, () => Observable<Hash>, []>;
      /**
       * Stores the `spec_version` and `spec_name` of when the last runtime upgrade happened.
       **/
      lastRuntimeUpgrade: AugmentedQuery<ApiType, () => Observable<Option<LastRuntimeUpgradeInfo>>, []>;
      /**
       * The current block number being processed. Set by `execute_block`.
       **/
      number: AugmentedQuery<ApiType, () => Observable<BlockNumber>, []>;
      /**
       * Hash of the previous block.
       **/
<<<<<<< HEAD
      parentHash: AugmentedQuery<ApiType, () => Observable<Hash>>;
      /**
       * True if we have upgraded so that `type RefCount` is `u32`. False (default) if not.
       **/
      upgradedToU32RefCount: AugmentedQuery<ApiType, () => Observable<bool>>;
=======
      parentHash: AugmentedQuery<ApiType, () => Observable<Hash>, []>;
      /**
       * True if we have upgraded so that `type RefCount` is `u32`. False (default) if not.
       **/
      upgradedToU32RefCount: AugmentedQuery<ApiType, () => Observable<bool>, []>;
>>>>>>> b2765ec0
    };
    timestamp: {
      /**
       * Did the timestamp get updated in this block?
       **/
      didUpdate: AugmentedQuery<ApiType, () => Observable<bool>, []>;
      /**
       * Current time for the current block.
       **/
      now: AugmentedQuery<ApiType, () => Observable<Moment>, []>;
    };
    transactionPayment: {
<<<<<<< HEAD
      nextFeeMultiplier: AugmentedQuery<ApiType, () => Observable<Multiplier>>;
      storageVersion: AugmentedQuery<ApiType, () => Observable<Releases>>;
=======
      nextFeeMultiplier: AugmentedQuery<ApiType, () => Observable<Multiplier>, []>;
      storageVersion: AugmentedQuery<ApiType, () => Observable<Releases>, []>;
>>>>>>> b2765ec0
    };
  }

  export interface QueryableStorage<ApiType extends ApiTypes> extends AugmentedQueries<ApiType> {
  }
}<|MERGE_RESOLUTION|>--- conflicted
+++ resolved
@@ -1,7 +1,6 @@
 // Auto-generated via `yarn polkadot-types-from-chain`, do not edit
 /* eslint-disable */
 
-<<<<<<< HEAD
 import { AnyNumber, ITuple, Observable } from '@polkadot/types/types';
 import { Option, Vec } from '@polkadot/types/codec';
 import { Bytes, bool, u32, u64, u8 } from '@polkadot/types/primitive';
@@ -20,24 +19,6 @@
 import { Bounty } from '@polkadot/types/interfaces/treasury';
 import { Multiplier } from '@polkadot/types/interfaces/txpayment';
 import { ApiTypes } from '@polkadot/api/types';
-=======
-import type { Bytes, Option, Vec, bool, u16, u32, u64 } from '@polkadot/types';
-import type { AnyNumber, ITuple, Observable } from '@polkadot/types/types';
-import type { Application, ApplicationId, ApplicationOf, Category, CategoryId, Channel, ChannelCategory, ChannelCategoryId, ChannelId, ChannelOwnershipTransferRequest, ChannelOwnershipTransferRequestId, ContentId, CuratorGroup, CuratorGroupId, DataObject, DataObjectStorageRelationship, DataObjectStorageRelationshipId, DataObjectType, DataObjectTypeId, DiscussionPost, DiscussionThread, ElectionStage, ElectionStake, HiringApplicationId, InputValidationLengthConstraint, MemberId, Membership, MemoText, Mint, MintId, ObjectOwner, Opening, OpeningId, OpeningOf, PaidMembershipTerms, PaidTermId, Person, PersonId, Playlist, PlaylistId, Post, PostId, ProposalDetailsOf, ProposalId, ProposalOf, Recipient, RecipientId, RewardRelationship, RewardRelationshipId, SealedVote, Seats, Series, SeriesId, Stake, StakeId, Thread, ThreadCounter, ThreadId, TransferableStake, Video, VideoCategory, VideoCategoryId, VideoId, VoteKind, Voucher, WorkerId, WorkerOf } from './all';
-import type { UncleEntryItem } from '@polkadot/types/interfaces/authorship';
-import type { BabeAuthorityWeight, MaybeRandomness, NextConfigDescriptor, Randomness } from '@polkadot/types/interfaces/babe';
-import type { AccountData, BalanceLock } from '@polkadot/types/interfaces/balances';
-import type { AuthorityId } from '@polkadot/types/interfaces/consensus';
-import type { SetId, StoredPendingChange, StoredState } from '@polkadot/types/interfaces/grandpa';
-import type { AuthIndex } from '@polkadot/types/interfaces/imOnline';
-import type { DeferredOffenceOf, Kind, OffenceDetails, OpaqueTimeSlot, ReportIdOf } from '@polkadot/types/interfaces/offences';
-import type { AccountId, Balance, BalanceOf, BlockNumber, ExtrinsicsWeight, Hash, KeyTypeId, Moment, Perbill, Releases, ValidatorId } from '@polkadot/types/interfaces/runtime';
-import type { Keys, SessionIndex } from '@polkadot/types/interfaces/session';
-import type { ActiveEraInfo, ElectionResult, ElectionScore, ElectionStatus, EraIndex, EraRewardPoints, Exposure, Forcing, Nominations, RewardDestination, SlashingSpans, SpanIndex, SpanRecord, StakingLedger, UnappliedSlash, ValidatorPrefs } from '@polkadot/types/interfaces/staking';
-import type { AccountInfo, DigestOf, EventIndex, EventRecord, LastRuntimeUpgradeInfo, Phase } from '@polkadot/types/interfaces/system';
-import type { Multiplier } from '@polkadot/types/interfaces/txpayment';
-import type { ApiTypes } from '@polkadot/api/types';
->>>>>>> b2765ec0
 
 declare module '@polkadot/api/types/storage' {
   export interface AugmentedQueries<ApiType> {
@@ -80,7 +61,7 @@
       initialized: AugmentedQuery<ApiType, () => Observable<Option<MaybeRandomness>>, []>;
       /**
        * How late the current block is compared to its parent.
-       * 
+       *
        * This entry is populated as part of block execution and is cleaned up
        * on block finalization. Querying this storage entry outside of block
        * execution context should always yield zero.
@@ -96,9 +77,9 @@
       nextRandomness: AugmentedQuery<ApiType, () => Observable<Randomness>, []>;
       /**
        * The epoch randomness for the *current* epoch.
-       * 
+       *
        * # Security
-       * 
+       *
        * This MUST NOT be used for gambling, as it can be influenced by a
        * malicious validator in the short term. It MAY be used in many
        * cryptographic protocols, however, so long as one remembers that this
@@ -109,11 +90,11 @@
       randomness: AugmentedQuery<ApiType, () => Observable<Randomness>, []>;
       /**
        * Randomness under construction.
-       * 
+       *
        * We make a tradeoff between storage accesses and list length.
        * We store the under-construction randomness in segments of up to
        * `UNDER_CONSTRUCTION_SEGMENT_LENGTH`.
-       * 
+       *
        * Once a segment reaches this length, we begin the next one.
        * We reset all segments and return to `0` at the beginning of every
        * epoch.
@@ -127,7 +108,7 @@
     balances: {
       /**
        * The balance of an account.
-       * 
+       *
        * NOTE: This is only used in the case that this module is used to store balances.
        **/
       account: AugmentedQuery<ApiType, (arg: AccountId | string | Uint8Array) => Observable<AccountData>, [AccountId]>;
@@ -138,7 +119,7 @@
       locks: AugmentedQuery<ApiType, (arg: AccountId | string | Uint8Array) => Observable<Vec<BalanceLock>>, [AccountId]>;
       /**
        * Storage version of the pallet.
-       * 
+       *
        * This is set to v2.0.0 for new networks.
        **/
       storageVersion: AugmentedQuery<ApiType, () => Observable<Releases>, []>;
@@ -147,7 +128,6 @@
        **/
       totalIssuance: AugmentedQuery<ApiType, () => Observable<Balance>, []>;
     };
-<<<<<<< HEAD
     blog: {
       /**
        * Post by unique blog and post identificators
@@ -193,12 +173,6 @@
        * Map, representing ClassId -> Class relation
        **/
       classById: AugmentedQuery<ApiType, (arg: ClassId | AnyNumber | Uint8Array) => Observable<ClassOf>>;
-=======
-    content: {
-      channelById: AugmentedQuery<ApiType, (arg: ChannelId | AnyNumber | Uint8Array) => Observable<Channel>, [ChannelId]>;
-      channelCategoryById: AugmentedQuery<ApiType, (arg: ChannelCategoryId | AnyNumber | Uint8Array) => Observable<ChannelCategory>, [ChannelCategoryId]>;
-      channelOwnershipTransferRequestById: AugmentedQuery<ApiType, (arg: ChannelOwnershipTransferRequestId | AnyNumber | Uint8Array) => Observable<ChannelOwnershipTransferRequest>, [ChannelOwnershipTransferRequestId]>;
->>>>>>> b2765ec0
       /**
        * Map, representing  CuratorGroupId -> CuratorGroup relation
        **/
@@ -226,31 +200,15 @@
       /**
        * Maps identifier to worker application on opening.
        **/
-<<<<<<< HEAD
       applicationById: AugmentedQuery<ApiType, (arg: ApplicationId | AnyNumber | Uint8Array) => Observable<Application>>;
-=======
-      applicationById: AugmentedQuery<ApiType, (arg: ApplicationId | AnyNumber | Uint8Array) => Observable<ApplicationOf>, [ApplicationId]>;
-      /**
-       * The current lead.
-       **/
-      currentLead: AugmentedQuery<ApiType, () => Observable<Option<WorkerId>>, []>;
->>>>>>> b2765ec0
       /**
        * Budget for the working group.
        **/
-<<<<<<< HEAD
       budget: AugmentedQuery<ApiType, () => Observable<BalanceOf>>;
-=======
-      memberIdByHiringApplicationId: AugmentedQuery<ApiType, (arg: HiringApplicationId | AnyNumber | Uint8Array) => Observable<MemberId>, [HiringApplicationId]>;
->>>>>>> b2765ec0
       /**
        * Current group lead.
        **/
-<<<<<<< HEAD
       currentLead: AugmentedQuery<ApiType, () => Observable<Option<WorkerId>>>;
-=======
-      mint: AugmentedQuery<ApiType, () => Observable<MintId>, []>;
->>>>>>> b2765ec0
       /**
        * Next identifier value for new worker application.
        **/
@@ -264,23 +222,12 @@
        **/
       nextWorkerId: AugmentedQuery<ApiType, () => Observable<WorkerId>, []>;
       /**
-<<<<<<< HEAD
        * Maps identifier to job opening.
        **/
       openingById: AugmentedQuery<ApiType, (arg: OpeningId | AnyNumber | Uint8Array) => Observable<Opening>>;
-=======
-       * Maps identifier to worker opening.
-       **/
-      openingById: AugmentedQuery<ApiType, (arg: OpeningId | AnyNumber | Uint8Array) => Observable<OpeningOf>, [OpeningId]>;
-      /**
-       * Opening human readable text length limits
-       **/
-      openingHumanReadableText: AugmentedQuery<ApiType, () => Observable<InputValidationLengthConstraint>, []>;
->>>>>>> b2765ec0
       /**
        * Status text hash.
        **/
-<<<<<<< HEAD
       statusTextHash: AugmentedQuery<ApiType, () => Observable<Bytes>>;
       /**
        * Maps identifier to corresponding worker.
@@ -327,145 +274,6 @@
       stage: AugmentedQuery<ApiType, () => Observable<CouncilStageUpdate>>;
     };
     dataDirectory: {
-=======
-      workerApplicationHumanReadableText: AugmentedQuery<ApiType, () => Observable<InputValidationLengthConstraint>, []>;
-      /**
-       * Maps identifier to corresponding worker.
-       **/
-      workerById: AugmentedQuery<ApiType, (arg: WorkerId | AnyNumber | Uint8Array) => Observable<WorkerOf>, [WorkerId]>;
-      /**
-       * Worker exit rationale text length limits.
-       **/
-      workerExitRationaleText: AugmentedQuery<ApiType, () => Observable<InputValidationLengthConstraint>, []>;
-      /**
-       * Maps identifier to corresponding worker storage.
-       **/
-      workerStorage: AugmentedQuery<ApiType, (arg: WorkerId | AnyNumber | Uint8Array) => Observable<Bytes>, [WorkerId]>;
-      /**
-       * Worker storage size upper bound.
-       **/
-      workerStorageSize: AugmentedQuery<ApiType, () => Observable<u16>, []>;
-    };
-    council: {
-      activeCouncil: AugmentedQuery<ApiType, () => Observable<Seats>, []>;
-      /**
-       * Reward amount paid out at each PayoutInterval
-       **/
-      amountPerPayout: AugmentedQuery<ApiType, () => Observable<BalanceOf>, []>;
-      /**
-       * The mint that funds council member rewards and spending proposals budget
-       **/
-      councilMint: AugmentedQuery<ApiType, () => Observable<MintId>, []>;
-      /**
-       * How many blocks after the reward is created, the first payout will be made
-       **/
-      firstPayoutAfterRewardCreated: AugmentedQuery<ApiType, () => Observable<BlockNumber>, []>;
-      /**
-       * Optional interval in blocks on which a reward payout will be made to each council member
-       **/
-      payoutInterval: AugmentedQuery<ApiType, () => Observable<Option<BlockNumber>>, []>;
-      /**
-       * The reward relationships currently in place. There may not necessarily be a 1-1 correspondance with
-       * the active council, since there are multiple ways of setting/adding/removing council members, some of which
-       * do not involve creating a relationship.
-       **/
-      rewardRelationships: AugmentedQuery<ApiType, (arg: AccountId | string | Uint8Array) => Observable<RewardRelationshipId>, [AccountId]>;
-      termEndsAt: AugmentedQuery<ApiType, () => Observable<BlockNumber>, []>;
-    };
-    councilElection: {
-      announcingPeriod: AugmentedQuery<ApiType, () => Observable<BlockNumber>, []>;
-      applicants: AugmentedQuery<ApiType, () => Observable<Vec<AccountId>>, []>;
-      applicantStakes: AugmentedQuery<ApiType, (arg: AccountId | string | Uint8Array) => Observable<ElectionStake>, [AccountId]>;
-      autoStart: AugmentedQuery<ApiType, () => Observable<bool>, []>;
-      candidacyLimit: AugmentedQuery<ApiType, () => Observable<u32>, []>;
-      commitments: AugmentedQuery<ApiType, () => Observable<Vec<Hash>>, []>;
-      councilSize: AugmentedQuery<ApiType, () => Observable<u32>, []>;
-      existingStakeHolders: AugmentedQuery<ApiType, () => Observable<Vec<AccountId>>, []>;
-      minCouncilStake: AugmentedQuery<ApiType, () => Observable<BalanceOf>, []>;
-      minVotingStake: AugmentedQuery<ApiType, () => Observable<BalanceOf>, []>;
-      newTermDuration: AugmentedQuery<ApiType, () => Observable<BlockNumber>, []>;
-      revealingPeriod: AugmentedQuery<ApiType, () => Observable<BlockNumber>, []>;
-      round: AugmentedQuery<ApiType, () => Observable<u32>, []>;
-      stage: AugmentedQuery<ApiType, () => Observable<Option<ElectionStage>>, []>;
-      transferableStakes: AugmentedQuery<ApiType, (arg: AccountId | string | Uint8Array) => Observable<TransferableStake>, [AccountId]>;
-      votes: AugmentedQuery<ApiType, (arg: Hash | string | Uint8Array) => Observable<SealedVote>, [Hash]>;
-      votingPeriod: AugmentedQuery<ApiType, () => Observable<BlockNumber>, []>;
-    };
-    dataDirectory: {
-      /**
-       * Maps data objects by their content id.
-       **/
-      dataByContentId: AugmentedQuery<ApiType, (arg: ContentId | string | Uint8Array) => Observable<DataObject>, [ContentId]>;
-      /**
-       * Default content voucher for all actors.
-       **/
-      defaultVoucher: AugmentedQuery<ApiType, () => Observable<Voucher>, []>;
-      /**
-       * Global voucher.
-       **/
-      globalVoucher: AugmentedQuery<ApiType, () => Observable<Voucher>, []>;
-      /**
-       * If all new uploads blocked
-       **/
-      uploadingBlocked: AugmentedQuery<ApiType, () => Observable<bool>, []>;
-      /**
-       * Upper bound for the Voucher objects number limit.
-       **/
-      voucherObjectsLimitUpperBound: AugmentedQuery<ApiType, () => Observable<u64>, []>;
-      /**
-       * Maps storage owner to it`s voucher. Created when the first upload by the new actor occured.
-       **/
-      vouchers: AugmentedQuery<ApiType, (arg: ObjectOwner | { Member: any } | { Channel: any } | { DAO: any } | { Council: any } | { WorkingGroup: any } | string | Uint8Array) => Observable<Voucher>, [ObjectOwner]>;
-      /**
-       * Upper bound for the Voucher size limit.
-       **/
-      voucherSizeLimitUpperBound: AugmentedQuery<ApiType, () => Observable<u64>, []>;
-    };
-    dataObjectStorageRegistry: {
-      /**
-       * Defines first relationship id.
-       **/
-      firstRelationshipId: AugmentedQuery<ApiType, () => Observable<DataObjectStorageRelationshipId>, []>;
-      /**
-       * Defines next relationship id.
-       **/
-      nextRelationshipId: AugmentedQuery<ApiType, () => Observable<DataObjectStorageRelationshipId>, []>;
-      /**
-       * Mapping of Data object types
-       **/
-      relationships: AugmentedQuery<ApiType, (arg: DataObjectStorageRelationshipId | AnyNumber | Uint8Array) => Observable<Option<DataObjectStorageRelationship>>, [DataObjectStorageRelationshipId]>;
-      /**
-       * Keeps a list of storage relationships per content id.
-       **/
-      relationshipsByContentId: AugmentedQuery<ApiType, (arg: ContentId | string | Uint8Array) => Observable<Vec<DataObjectStorageRelationshipId>>, [ContentId]>;
-    };
-    dataObjectTypeRegistry: {
-      /**
-       * Mapping of Data object types.
-       **/
-      dataObjectTypes: AugmentedQuery<ApiType, (arg: DataObjectTypeId | AnyNumber | Uint8Array) => Observable<Option<DataObjectType>>, [DataObjectTypeId]>;
-      /**
-       * Data object type ids should start at this value.
-       **/
-      firstDataObjectTypeId: AugmentedQuery<ApiType, () => Observable<DataObjectTypeId>, []>;
-      /**
-       * Provides id counter for the data object types.
-       **/
-      nextDataObjectTypeId: AugmentedQuery<ApiType, () => Observable<DataObjectTypeId>, []>;
-    };
-    forum: {
-      /**
-       * Map category identifier to corresponding category.
-       **/
-      categoryById: AugmentedQuery<ApiType, (arg: CategoryId | AnyNumber | Uint8Array) => Observable<Category>, [CategoryId]>;
-      categoryDescriptionConstraint: AugmentedQuery<ApiType, () => Observable<InputValidationLengthConstraint>, []>;
-      /**
-       * Input constraints
-       * These are all forward looking, that is they are enforced on all
-       * future calls.
-       **/
-      categoryTitleConstraint: AugmentedQuery<ApiType, () => Observable<InputValidationLengthConstraint>, []>;
->>>>>>> b2765ec0
       /**
        * Account of forum sudo.
        **/
@@ -528,7 +336,6 @@
       /**
        * Next identifier for new worker.
        **/
-<<<<<<< HEAD
       categoryById: AugmentedQuery<ApiType, (arg: CategoryId | AnyNumber | Uint8Array) => Observable<Category>>;
       /**
        * Moderator set for each Category
@@ -542,17 +349,6 @@
        * If data migration is done, set as configible for unit test purpose
        **/
       dataMigrationDone: AugmentedQuery<ApiType, () => Observable<bool>>;
-=======
-      nextWorkerId: AugmentedQuery<ApiType, () => Observable<WorkerId>, []>;
-      /**
-       * Maps identifier to worker opening.
-       **/
-      openingById: AugmentedQuery<ApiType, (arg: OpeningId | AnyNumber | Uint8Array) => Observable<OpeningOf>, [OpeningId]>;
-      /**
-       * Opening human readable text length limits
-       **/
-      openingHumanReadableText: AugmentedQuery<ApiType, () => Observable<InputValidationLengthConstraint>, []>;
->>>>>>> b2765ec0
       /**
        * Worker application human readable text length limits
        **/
@@ -566,7 +362,6 @@
        **/
       workerExitRationaleText: AugmentedQuery<ApiType, () => Observable<InputValidationLengthConstraint>, []>;
       /**
-<<<<<<< HEAD
        * Unique thread poll voters. This private double map prevents double voting.
        **/
       pollVotes: AugmentedQueryDoubleMap<ApiType, (key1: ThreadId | AnyNumber | Uint8Array, key2: ForumUserId | AnyNumber | Uint8Array) => Observable<bool>>;
@@ -574,15 +369,9 @@
        * Map post identifier to corresponding post.
        **/
       postById: AugmentedQueryDoubleMap<ApiType, (key1: ThreadId | AnyNumber | Uint8Array, key2: PostId | AnyNumber | Uint8Array) => Observable<Post>>;
-=======
-       * Maps identifier to corresponding worker storage.
-       **/
-      workerStorage: AugmentedQuery<ApiType, (arg: WorkerId | AnyNumber | Uint8Array) => Observable<Bytes>, [WorkerId]>;
->>>>>>> b2765ec0
       /**
        * Worker storage size upper bound.
        **/
-<<<<<<< HEAD
       threadById: AugmentedQueryDoubleMap<ApiType, (key1: CategoryId | AnyNumber | Uint8Array, key2: ThreadId | AnyNumber | Uint8Array) => Observable<ThreadOf>>;
     };
     forumWorkingGroup: {
@@ -626,9 +415,6 @@
        * Maps identifier to corresponding worker.
        **/
       workerById: AugmentedQuery<ApiType, (arg: WorkerId | AnyNumber | Uint8Array) => Observable<Worker>>;
-=======
-      workerStorageSize: AugmentedQuery<ApiType, () => Observable<u16>, []>;
->>>>>>> b2765ec0
     };
     grandpa: {
       /**
@@ -647,7 +433,7 @@
       /**
        * A mapping from grandpa set ID to the index of the *most recent* session for which its
        * members were responsible.
-       * 
+       *
        * TWOX-NOTE: `SetId` is not under user control.
        **/
       setIdSession: AugmentedQuery<ApiType, (arg: SetId | AnyNumber | Uint8Array) => Observable<Option<SessionIndex>>, [SetId]>;
@@ -660,31 +446,6 @@
        **/
       state: AugmentedQuery<ApiType, () => Observable<StoredState>, []>;
     };
-<<<<<<< HEAD
-=======
-    hiring: {
-      /**
-       * Applications
-       **/
-      applicationById: AugmentedQuery<ApiType, (arg: ApplicationId | AnyNumber | Uint8Array) => Observable<Application>, [ApplicationId]>;
-      /**
-       * Internal purpose of given stake, i.e. fro what application, and whether for the role or for the application.
-       **/
-      applicationIdByStakingId: AugmentedQuery<ApiType, (arg: StakeId | AnyNumber | Uint8Array) => Observable<ApplicationId>, [StakeId]>;
-      /**
-       * Identifier for next application to be added.
-       **/
-      nextApplicationId: AugmentedQuery<ApiType, () => Observable<ApplicationId>, []>;
-      /**
-       * Identifier for next opening to be added.
-       **/
-      nextOpeningId: AugmentedQuery<ApiType, () => Observable<OpeningId>, []>;
-      /**
-       * Openings.
-       **/
-      openingById: AugmentedQuery<ApiType, (arg: OpeningId | AnyNumber | Uint8Array) => Observable<Opening>, [OpeningId]>;
-    };
->>>>>>> b2765ec0
     imOnline: {
       /**
        * For each session index, we keep a mapping of `T::ValidatorId` to the
@@ -693,7 +454,7 @@
       authoredBlocks: AugmentedQueryDoubleMap<ApiType, (key1: SessionIndex | AnyNumber | Uint8Array, key2: ValidatorId | string | Uint8Array) => Observable<u32>, [SessionIndex, ValidatorId]>;
       /**
        * The block number after which it's ok to send heartbeats in current session.
-       * 
+       *
        * At the beginning of each session we set this to a value that should
        * fall roughly in the middle of the session duration.
        * The idea is to first wait for the validators to produce a block
@@ -714,51 +475,23 @@
       /**
        * Initial invitation balance for the invited member.
        **/
-<<<<<<< HEAD
       initialInvitationBalance: AugmentedQuery<ApiType, () => Observable<BalanceOf>>;
-=======
-      activePaidMembershipTerms: AugmentedQuery<ApiType, () => Observable<Vec<PaidTermId>>, []>;
-      maxAboutTextLength: AugmentedQuery<ApiType, () => Observable<u32>, []>;
-      maxAvatarUriLength: AugmentedQuery<ApiType, () => Observable<u32>, []>;
-      maxHandleLength: AugmentedQuery<ApiType, () => Observable<u32>, []>;
->>>>>>> b2765ec0
       /**
        * Initial invitation count for the newly bought membership.
        **/
-<<<<<<< HEAD
       initialInvitationCount: AugmentedQuery<ApiType, () => Observable<u32>>;
-=======
-      memberIdByHandle: AugmentedQuery<ApiType, (arg: Bytes | string | Uint8Array) => Observable<MemberId>, [Bytes]>;
->>>>>>> b2765ec0
       /**
        * Registered unique handles hash and their mapping to their owner.
        **/
-<<<<<<< HEAD
       memberIdByHandleHash: AugmentedQuery<ApiType, (arg: Bytes | string | Uint8Array) => Observable<MemberId>>;
       /**
        * Mapping of member's id to their membership profile.
        **/
       membershipById: AugmentedQuery<ApiType, (arg: MemberId | AnyNumber | Uint8Array) => Observable<Membership>>;
-=======
-      memberIdsByControllerAccountId: AugmentedQuery<ApiType, (arg: AccountId | string | Uint8Array) => Observable<Vec<MemberId>>, [AccountId]>;
-      /**
-       * Mapping of a root account id to vector of member ids it controls.
-       **/
-      memberIdsByRootAccountId: AugmentedQuery<ApiType, (arg: AccountId | string | Uint8Array) => Observable<Vec<MemberId>>, [AccountId]>;
-      /**
-       * Mapping of member's id to their membership profile
-       **/
-      membershipById: AugmentedQuery<ApiType, (arg: MemberId | AnyNumber | Uint8Array) => Observable<Membership>, [MemberId]>;
-      minHandleLength: AugmentedQuery<ApiType, () => Observable<u32>, []>;
->>>>>>> b2765ec0
       /**
        * Current membership price.
        **/
-<<<<<<< HEAD
       membershipPrice: AugmentedQuery<ApiType, () => Observable<BalanceOf>>;
-=======
-      newMembershipsAllowed: AugmentedQuery<ApiType, () => Observable<bool>, []>;
->>>>>>> b2765ec0
       /**
        * MemberId to assign to next member that is added to the registry, and is also the
        * total number of members created. MemberIds start at Zero.
@@ -767,15 +500,10 @@
       /**
        * Referral cut percent of the membership fee to receive on buying the membership.
        **/
-<<<<<<< HEAD
       referralCut: AugmentedQuery<ApiType, () => Observable<u8>>;
-=======
-      nextPaidMembershipTermsId: AugmentedQuery<ApiType, () => Observable<PaidTermId>, []>;
->>>>>>> b2765ec0
       /**
        * Double of a staking account id and member id to the confirmation status.
        **/
-<<<<<<< HEAD
       stakingAccountIdMemberStatus: AugmentedQuery<ApiType, (arg: AccountId | string | Uint8Array) => Observable<StakingAccountMemberBinding>>;
     };
     membershipWorkingGroup: {
@@ -799,32 +527,17 @@
        * Next identifier value for new worker application.
        **/
       nextApplicationId: AugmentedQuery<ApiType, () => Observable<ApplicationId>>;
-=======
-      paidMembershipTermsById: AugmentedQuery<ApiType, (arg: PaidTermId | AnyNumber | Uint8Array) => Observable<PaidMembershipTerms>, [PaidTermId]>;
-      screeningAuthority: AugmentedQuery<ApiType, () => Observable<AccountId>, []>;
-    };
-    memo: {
-      maxMemoLength: AugmentedQuery<ApiType, () => Observable<u32>, []>;
-      memo: AugmentedQuery<ApiType, (arg: AccountId | string | Uint8Array) => Observable<MemoText>, [AccountId]>;
-    };
-    minting: {
->>>>>>> b2765ec0
       /**
        * Next identifier value for new job opening.
        **/
-<<<<<<< HEAD
       nextOpeningId: AugmentedQuery<ApiType, () => Observable<OpeningId>>;
       /**
        * Next identifier for a new worker.
        **/
       nextWorkerId: AugmentedQuery<ApiType, () => Observable<WorkerId>>;
-=======
-      mints: AugmentedQuery<ApiType, (arg: MintId | AnyNumber | Uint8Array) => Observable<Mint>, [MintId]>;
->>>>>>> b2765ec0
       /**
        * Maps identifier to job opening.
        **/
-<<<<<<< HEAD
       openingById: AugmentedQuery<ApiType, (arg: OpeningId | AnyNumber | Uint8Array) => Observable<Opening>>;
       /**
        * Status text hash.
@@ -838,9 +551,6 @@
     memo: {
       maxMemoLength: AugmentedQuery<ApiType, () => Observable<u32>>;
       memo: AugmentedQuery<ApiType, (arg: AccountId | string | Uint8Array) => Observable<MemoText>>;
-=======
-      mintsCreated: AugmentedQuery<ApiType, () => Observable<MintId>, []>;
->>>>>>> b2765ec0
     };
     offences: {
       /**
@@ -858,9 +568,9 @@
       reports: AugmentedQuery<ApiType, (arg: ReportIdOf | string | Uint8Array) => Observable<Option<OffenceDetails>>, [ReportIdOf]>;
       /**
        * Enumerates all reports of a kind along with the time they happened.
-       * 
+       *
        * All reports are sorted by the time of offence.
-       * 
+       *
        * Note that the actual type of this mapping is `Vec<u8>`, this is because values of
        * different types are not supported at the moment so we are doing the manual serialization.
        **/
@@ -931,130 +641,12 @@
     };
     proposalsCodex: {
       /**
-<<<<<<< HEAD
-=======
-       * Grace period for the 'add working group opening' proposal
-       **/
-      addWorkingGroupOpeningProposalGracePeriod: AugmentedQuery<ApiType, () => Observable<BlockNumber>, []>;
-      /**
-       * Voting period for the 'add working group opening' proposal
-       **/
-      addWorkingGroupOpeningProposalVotingPeriod: AugmentedQuery<ApiType, () => Observable<BlockNumber>, []>;
-      /**
-       * Grace period for the 'begin review working group leader applications' proposal
-       **/
-      beginReviewWorkingGroupLeaderApplicationsProposalGracePeriod: AugmentedQuery<ApiType, () => Observable<BlockNumber>, []>;
-      /**
-       * Voting period for the 'begin review working group leader applications' proposal
-       **/
-      beginReviewWorkingGroupLeaderApplicationsProposalVotingPeriod: AugmentedQuery<ApiType, () => Observable<BlockNumber>, []>;
-      /**
-       * Grace period for the 'decrease working group leader stake' proposal
-       **/
-      decreaseWorkingGroupLeaderStakeProposalGracePeriod: AugmentedQuery<ApiType, () => Observable<BlockNumber>, []>;
-      /**
-       * Voting period for the 'decrease working group leader stake' proposal
-       **/
-      decreaseWorkingGroupLeaderStakeProposalVotingPeriod: AugmentedQuery<ApiType, () => Observable<BlockNumber>, []>;
-      /**
-       * Grace period for the 'fill working group leader opening' proposal
-       **/
-      fillWorkingGroupLeaderOpeningProposalGracePeriod: AugmentedQuery<ApiType, () => Observable<BlockNumber>, []>;
-      /**
-       * Voting period for the 'fill working group leader opening' proposal
-       **/
-      fillWorkingGroupLeaderOpeningProposalVotingPeriod: AugmentedQuery<ApiType, () => Observable<BlockNumber>, []>;
-      /**
-       * Map proposal id to proposal details
-       **/
-      proposalDetailsByProposalId: AugmentedQuery<ApiType, (arg: ProposalId | AnyNumber | Uint8Array) => Observable<ProposalDetailsOf>, [ProposalId]>;
-      /**
-       * Grace period for the 'runtime upgrade' proposal
-       **/
-      runtimeUpgradeProposalGracePeriod: AugmentedQuery<ApiType, () => Observable<BlockNumber>, []>;
-      /**
-       * Voting period for the 'runtime upgrade' proposal
-       **/
-      runtimeUpgradeProposalVotingPeriod: AugmentedQuery<ApiType, () => Observable<BlockNumber>, []>;
-      /**
-       * Grace period for the 'set election parameters' proposal
-       **/
-      setElectionParametersProposalGracePeriod: AugmentedQuery<ApiType, () => Observable<BlockNumber>, []>;
-      /**
-       * Voting period for the 'set election parameters' proposal
-       **/
-      setElectionParametersProposalVotingPeriod: AugmentedQuery<ApiType, () => Observable<BlockNumber>, []>;
-      /**
-       * Grace period for the 'set validator count' proposal
-       **/
-      setValidatorCountProposalGracePeriod: AugmentedQuery<ApiType, () => Observable<BlockNumber>, []>;
-      /**
-       * Voting period for the 'set validator count' proposal
-       **/
-      setValidatorCountProposalVotingPeriod: AugmentedQuery<ApiType, () => Observable<BlockNumber>, []>;
-      /**
-       * Grace period for the 'set working group leader reward' proposal
-       **/
-      setWorkingGroupLeaderRewardProposalGracePeriod: AugmentedQuery<ApiType, () => Observable<BlockNumber>, []>;
-      /**
-       * Voting period for the 'set working group leader reward' proposal
-       **/
-      setWorkingGroupLeaderRewardProposalVotingPeriod: AugmentedQuery<ApiType, () => Observable<BlockNumber>, []>;
-      /**
-       * Grace period for the 'set working group mint capacity' proposal
-       **/
-      setWorkingGroupMintCapacityProposalGracePeriod: AugmentedQuery<ApiType, () => Observable<BlockNumber>, []>;
-      /**
-       * Voting period for the 'set working group mint capacity' proposal
-       **/
-      setWorkingGroupMintCapacityProposalVotingPeriod: AugmentedQuery<ApiType, () => Observable<BlockNumber>, []>;
-      /**
-       * Grace period for the 'slash working group leader stake' proposal
-       **/
-      slashWorkingGroupLeaderStakeProposalGracePeriod: AugmentedQuery<ApiType, () => Observable<BlockNumber>, []>;
-      /**
-       * Voting period for the 'slash working group leader stake' proposal
-       **/
-      slashWorkingGroupLeaderStakeProposalVotingPeriod: AugmentedQuery<ApiType, () => Observable<BlockNumber>, []>;
-      /**
-       * Grace period for the 'spending' proposal
-       **/
-      spendingProposalGracePeriod: AugmentedQuery<ApiType, () => Observable<BlockNumber>, []>;
-      /**
-       * Voting period for the 'spending' proposal
-       **/
-      spendingProposalVotingPeriod: AugmentedQuery<ApiType, () => Observable<BlockNumber>, []>;
-      /**
-       * Grace period for the 'terminate working group leader role' proposal
-       **/
-      terminateWorkingGroupLeaderRoleProposalGracePeriod: AugmentedQuery<ApiType, () => Observable<BlockNumber>, []>;
-      /**
-       * Voting period for the 'terminate working group leader role' proposal
-       **/
-      terminateWorkingGroupLeaderRoleProposalVotingPeriod: AugmentedQuery<ApiType, () => Observable<BlockNumber>, []>;
-      /**
-       * Grace period for the 'text' proposal
-       **/
-      textProposalGracePeriod: AugmentedQuery<ApiType, () => Observable<BlockNumber>, []>;
-      /**
-       * Voting period for the 'text' proposal
-       **/
-      textProposalVotingPeriod: AugmentedQuery<ApiType, () => Observable<BlockNumber>, []>;
-      /**
->>>>>>> b2765ec0
        * Map proposal id to its discussion thread id
        **/
       threadIdByProposalId: AugmentedQuery<ApiType, (arg: ProposalId | AnyNumber | Uint8Array) => Observable<ThreadId>, [ProposalId]>;
     };
     proposalsDiscussion: {
       /**
-<<<<<<< HEAD
-=======
-       * Last author thread counter (part of the antispam mechanism)
-       **/
-      lastThreadAuthorCounter: AugmentedQuery<ApiType, () => Observable<Option<ThreadCounter>>, []>;
-      /**
->>>>>>> b2765ec0
        * Count of all posts that have been created.
        **/
       postCount: AugmentedQuery<ApiType, () => Observable<u64>, []>;
@@ -1077,24 +669,10 @@
        **/
       activeProposalCount: AugmentedQuery<ApiType, () => Observable<u32>, []>;
       /**
-<<<<<<< HEAD
-=======
-       * Ids of proposals that are open for voting (have not been finalized yet).
-       **/
-      activeProposalIds: AugmentedQuery<ApiType, (arg: ProposalId | AnyNumber | Uint8Array) => Observable<ITuple<[]>>, [ProposalId]>;
-      /**
->>>>>>> b2765ec0
        * Map proposal executable code by proposal id.
        **/
       dispatchableCallCode: AugmentedQuery<ApiType, (arg: ProposalId | AnyNumber | Uint8Array) => Observable<Bytes>, [ProposalId]>;
       /**
-<<<<<<< HEAD
-=======
-       * Ids of proposals that were approved and theirs grace period was not expired.
-       **/
-      pendingExecutionProposalIds: AugmentedQuery<ApiType, (arg: ProposalId | AnyNumber | Uint8Array) => Observable<ITuple<[]>>, [ProposalId]>;
-      /**
->>>>>>> b2765ec0
        * Count of all proposals that have been created.
        **/
       proposalCount: AugmentedQuery<ApiType, () => Observable<u32>, []>;
@@ -1103,13 +681,6 @@
        **/
       proposals: AugmentedQuery<ApiType, (arg: ProposalId | AnyNumber | Uint8Array) => Observable<ProposalOf>, [ProposalId]>;
       /**
-<<<<<<< HEAD
-=======
-       * Map proposal id by stake id. Required by StakingEventsHandler callback call
-       **/
-      stakesProposals: AugmentedQuery<ApiType, (arg: StakeId | AnyNumber | Uint8Array) => Observable<ProposalId>, [StakeId]>;
-      /**
->>>>>>> b2765ec0
        * Double map for preventing duplicate votes. Should be cleaned after usage.
        **/
       voteExistsByProposalByVoter: AugmentedQueryDoubleMap<ApiType, (key1: ProposalId | AnyNumber | Uint8Array, key2: MemberId | AnyNumber | Uint8Array) => Observable<VoteKind>, [ProposalId, MemberId]>;
@@ -1122,7 +693,6 @@
        **/
       randomMaterial: AugmentedQuery<ApiType, () => Observable<Vec<Hash>>, []>;
     };
-<<<<<<< HEAD
     referendum: {
       /**
        * Current referendum stage.
@@ -1137,13 +707,6 @@
        * A stake for a vote can be reused in future referendum cycles.
        **/
       votes: AugmentedQuery<ApiType, (arg: AccountId | string | Uint8Array) => Observable<CastVoteOf>>;
-=======
-    recurringRewards: {
-      recipients: AugmentedQuery<ApiType, (arg: RecipientId | AnyNumber | Uint8Array) => Observable<Recipient>, [RecipientId]>;
-      recipientsCreated: AugmentedQuery<ApiType, () => Observable<RecipientId>, []>;
-      rewardRelationships: AugmentedQuery<ApiType, (arg: RewardRelationshipId | AnyNumber | Uint8Array) => Observable<RewardRelationship>, [RewardRelationshipId]>;
-      rewardRelationshipsCreated: AugmentedQuery<ApiType, () => Observable<RewardRelationshipId>, []>;
->>>>>>> b2765ec0
     };
     session: {
       /**
@@ -1152,7 +715,7 @@
       currentIndex: AugmentedQuery<ApiType, () => Observable<SessionIndex>, []>;
       /**
        * Indices of disabled validators.
-       * 
+       *
        * The set is cleared when `on_session_ending` returns a new set of identities.
        **/
       disabledValidators: AugmentedQuery<ApiType, () => Observable<Vec<u32>>, []>;
@@ -1179,24 +742,10 @@
        **/
       validators: AugmentedQuery<ApiType, () => Observable<Vec<ValidatorId>>, []>;
     };
-<<<<<<< HEAD
-=======
-    stake: {
-      /**
-       * Maps identifiers to a stake.
-       **/
-      stakes: AugmentedQuery<ApiType, (arg: StakeId | AnyNumber | Uint8Array) => Observable<Stake>, [StakeId]>;
-      /**
-       * Identifier value for next stake, and count of total stakes created (not necessarily the number of current
-       * stakes in the Stakes map as stakes can be removed.)
-       **/
-      stakesCreated: AugmentedQuery<ApiType, () => Observable<StakeId>, []>;
-    };
->>>>>>> b2765ec0
     staking: {
       /**
        * The active era information, it holds index and start.
-       * 
+       *
        * The active era is the era currently rewarded.
        * Validator set of this era must be equal to `SessionInterface::validators`.
        **/
@@ -1207,7 +756,7 @@
       bonded: AugmentedQuery<ApiType, (arg: AccountId | string | Uint8Array) => Observable<Option<AccountId>>, [AccountId]>;
       /**
        * A mapping from still-bonded eras to the first session index of that era.
-       * 
+       *
        * Must contains information for eras for the range:
        * `[active_era - bounding_duration; active_era]`
        **/
@@ -1219,7 +768,7 @@
       canceledSlashPayout: AugmentedQuery<ApiType, () => Observable<BalanceOf>, []>;
       /**
        * The current era index.
-       * 
+       *
        * This is the latest planned era, depending on how the Session pallet queues the validator
        * set, it might be active or not.
        **/
@@ -1240,23 +789,23 @@
       erasRewardPoints: AugmentedQuery<ApiType, (arg: EraIndex | AnyNumber | Uint8Array) => Observable<EraRewardPoints>, [EraIndex]>;
       /**
        * Exposure of validator at era.
-       * 
+       *
        * This is keyed first by the era index to allow bulk deletion and then the stash account.
-       * 
+       *
        * Is it removed after `HISTORY_DEPTH` eras.
        * If stakers hasn't been set or has been removed then empty exposure is returned.
        **/
       erasStakers: AugmentedQueryDoubleMap<ApiType, (key1: EraIndex | AnyNumber | Uint8Array, key2: AccountId | string | Uint8Array) => Observable<Exposure>, [EraIndex, AccountId]>;
       /**
        * Clipped Exposure of validator at era.
-       * 
+       *
        * This is similar to [`ErasStakers`] but number of nominators exposed is reduced to the
        * `T::MaxNominatorRewardedPerValidator` biggest stakers.
        * (Note: the field `total` and `own` of the exposure remains unchanged).
        * This is used to limit the i/o cost for the nominator payout.
-       * 
+       *
        * This is keyed fist by the era index to allow bulk deletion and then the stash account.
-       * 
+       *
        * Is it removed after `HISTORY_DEPTH` eras.
        * If stakers hasn't been set or has been removed then empty exposure is returned.
        **/
@@ -1272,15 +821,15 @@
       erasTotalStake: AugmentedQuery<ApiType, (arg: EraIndex | AnyNumber | Uint8Array) => Observable<BalanceOf>, [EraIndex]>;
       /**
        * Similar to `ErasStakers`, this holds the preferences of validators.
-       * 
+       *
        * This is keyed first by the era index to allow bulk deletion and then the stash account.
-       * 
+       *
        * Is it removed after `HISTORY_DEPTH` eras.
        **/
       erasValidatorPrefs: AugmentedQueryDoubleMap<ApiType, (key1: EraIndex | AnyNumber | Uint8Array, key2: AccountId | string | Uint8Array) => Observable<ValidatorPrefs>, [EraIndex, AccountId]>;
       /**
        * The total validator era payout for the last `HISTORY_DEPTH` eras.
-       * 
+       *
        * Eras that haven't finished yet or has been removed doesn't have reward.
        **/
       erasValidatorReward: AugmentedQuery<ApiType, (arg: EraIndex | AnyNumber | Uint8Array) => Observable<Option<BalanceOf>>, [EraIndex]>;
@@ -1290,9 +839,9 @@
       forceEra: AugmentedQuery<ApiType, () => Observable<Forcing>, []>;
       /**
        * Number of eras to keep in history.
-       * 
+       *
        * Information is kept for eras in `[current_era - history_depth; current_era]`.
-       * 
+       *
        * Must be more than the number of eras delayed by session otherwise. I.e. active era must
        * always be in history. I.e. `active_era > current_era - history_depth` must be
        * guaranteed.
@@ -1345,7 +894,7 @@
       slashingSpans: AugmentedQuery<ApiType, (arg: AccountId | string | Uint8Array) => Observable<Option<SlashingSpans>>, [AccountId]>;
       /**
        * The percentage of the slash that is distributed to reporters.
-       * 
+       *
        * The rest of the slashed value is handled by the `Slash`.
        **/
       slashRewardFraction: AugmentedQuery<ApiType, () => Observable<Perbill>, []>;
@@ -1367,7 +916,7 @@
       /**
        * True if network has been upgraded to this version.
        * Storage version of the pallet.
-       * 
+       *
        * This is set to v3.0.0 for new networks.
        **/
       storageVersion: AugmentedQuery<ApiType, () => Observable<Releases>, []>;
@@ -1397,31 +946,15 @@
       /**
        * Maps identifier to worker application on opening.
        **/
-<<<<<<< HEAD
       applicationById: AugmentedQuery<ApiType, (arg: ApplicationId | AnyNumber | Uint8Array) => Observable<Application>>;
-=======
-      applicationById: AugmentedQuery<ApiType, (arg: ApplicationId | AnyNumber | Uint8Array) => Observable<ApplicationOf>, [ApplicationId]>;
-      /**
-       * The current lead.
-       **/
-      currentLead: AugmentedQuery<ApiType, () => Observable<Option<WorkerId>>, []>;
->>>>>>> b2765ec0
       /**
        * Budget for the working group.
        **/
-<<<<<<< HEAD
       budget: AugmentedQuery<ApiType, () => Observable<BalanceOf>>;
-=======
-      memberIdByHiringApplicationId: AugmentedQuery<ApiType, (arg: HiringApplicationId | AnyNumber | Uint8Array) => Observable<MemberId>, [HiringApplicationId]>;
->>>>>>> b2765ec0
       /**
        * Current group lead.
        **/
-<<<<<<< HEAD
       currentLead: AugmentedQuery<ApiType, () => Observable<Option<WorkerId>>>;
-=======
-      mint: AugmentedQuery<ApiType, () => Observable<MintId>, []>;
->>>>>>> b2765ec0
       /**
        * Next identifier value for new worker application.
        **/
@@ -1437,43 +970,15 @@
       /**
        * Maps identifier to job opening.
        **/
-<<<<<<< HEAD
       openingById: AugmentedQuery<ApiType, (arg: OpeningId | AnyNumber | Uint8Array) => Observable<Opening>>;
-=======
-      openingById: AugmentedQuery<ApiType, (arg: OpeningId | AnyNumber | Uint8Array) => Observable<OpeningOf>, [OpeningId]>;
-      /**
-       * Opening human readable text length limits
-       **/
-      openingHumanReadableText: AugmentedQuery<ApiType, () => Observable<InputValidationLengthConstraint>, []>;
->>>>>>> b2765ec0
       /**
        * Status text hash.
        **/
-<<<<<<< HEAD
       statusTextHash: AugmentedQuery<ApiType, () => Observable<Bytes>>;
       /**
        * Maps identifier to corresponding worker.
        **/
       workerById: AugmentedQuery<ApiType, (arg: WorkerId | AnyNumber | Uint8Array) => Observable<Worker>>;
-=======
-      workerApplicationHumanReadableText: AugmentedQuery<ApiType, () => Observable<InputValidationLengthConstraint>, []>;
-      /**
-       * Maps identifier to corresponding worker.
-       **/
-      workerById: AugmentedQuery<ApiType, (arg: WorkerId | AnyNumber | Uint8Array) => Observable<WorkerOf>, [WorkerId]>;
-      /**
-       * Worker exit rationale text length limits.
-       **/
-      workerExitRationaleText: AugmentedQuery<ApiType, () => Observable<InputValidationLengthConstraint>, []>;
-      /**
-       * Maps identifier to corresponding worker storage.
-       **/
-      workerStorage: AugmentedQuery<ApiType, (arg: WorkerId | AnyNumber | Uint8Array) => Observable<Bytes>, [WorkerId]>;
-      /**
-       * Worker storage size upper bound.
-       **/
-      workerStorageSize: AugmentedQuery<ApiType, () => Observable<u16>, []>;
->>>>>>> b2765ec0
     };
     sudo: {
       /**
@@ -1513,11 +1018,11 @@
       /**
        * Mapping between a topic (represented by T::Hash) and a vector of indexes
        * of events in the `<Events<T>>` list.
-       * 
+       *
        * All topic vectors have deterministic storage locations depending on the topic. This
        * allows light-clients to leverage the changes trie storage tracking mechanism and
        * in case of changes fetch the list of events of interest.
-       * 
+       *
        * The value has the type `(T::BlockNumber, EventIndex)` because if we used only just
        * the `EventIndex` then in case if the topic has the same contents on the next block
        * no notification will be triggered thus the event might be lost.
@@ -1550,19 +1055,11 @@
       /**
        * Hash of the previous block.
        **/
-<<<<<<< HEAD
       parentHash: AugmentedQuery<ApiType, () => Observable<Hash>>;
       /**
        * True if we have upgraded so that `type RefCount` is `u32`. False (default) if not.
        **/
       upgradedToU32RefCount: AugmentedQuery<ApiType, () => Observable<bool>>;
-=======
-      parentHash: AugmentedQuery<ApiType, () => Observable<Hash>, []>;
-      /**
-       * True if we have upgraded so that `type RefCount` is `u32`. False (default) if not.
-       **/
-      upgradedToU32RefCount: AugmentedQuery<ApiType, () => Observable<bool>, []>;
->>>>>>> b2765ec0
     };
     timestamp: {
       /**
@@ -1575,13 +1072,8 @@
       now: AugmentedQuery<ApiType, () => Observable<Moment>, []>;
     };
     transactionPayment: {
-<<<<<<< HEAD
       nextFeeMultiplier: AugmentedQuery<ApiType, () => Observable<Multiplier>>;
       storageVersion: AugmentedQuery<ApiType, () => Observable<Releases>>;
-=======
-      nextFeeMultiplier: AugmentedQuery<ApiType, () => Observable<Multiplier>, []>;
-      storageVersion: AugmentedQuery<ApiType, () => Observable<Releases>, []>;
->>>>>>> b2765ec0
     };
   }
 
