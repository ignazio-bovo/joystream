--- conflicted
+++ resolved
@@ -3,11 +3,7 @@
 
 import type { BTreeMap, BTreeSet, Bytes, Compact, Option, Vec, bool, u16, u32, u64 } from '@polkadot/types';
 import type { AnyNumber, ITuple } from '@polkadot/types/types';
-<<<<<<< HEAD
-import type { ActivateOpeningAt, Actor, AddOpeningParameters, ApplicationId, ApplicationIdSet, BagId, BalanceOfMint, CategoryId, ChannelContentType, ChannelCurationStatus, ChannelId, ChannelPublicationStatus, ClassId, ClassPermissions, ClassPermissionsType, ClassPropertyValue, ContentId, Credential, CredentialSet, CurationActor, CuratorApplicationId, CuratorApplicationIdSet, CuratorGroupId, CuratorId, CuratorOpeningId, DataObjectId, DistributionBucketFamilyId, DistributionBucketId, DynamicBagId, DynamicBagType, ElectionParameters, EntityController, EntityId, EntityPermissions, FillOpeningParameters, InputPropertyValue, InputValue, MemberId, MemoText, Nonce, OpeningId, OpeningPolicyCommitment, OpeningType, Operation, OperationType, OptionalText, PaidTermId, PostId, Property, PropertyId, ProposalId, ReferenceConstraint, RewardPolicy, SchemaId, StorageBucketId, TerminateRoleParameters, ThreadId, UploadParameters, VecMaxLength, VoteKind, WorkerId, WorkingGroup } from './all';
-=======
 import type { ActivateOpeningAt, Actor, AddOpeningParameters, ApplicationId, ApplicationIdSet, BagId, BalanceOfMint, CategoryId, ChannelContentType, ChannelCurationStatus, ChannelId, ChannelPublicationStatus, Cid, ClassId, ClassPermissions, ClassPermissionsType, ClassPropertyValue, Credential, CredentialSet, CurationActor, CuratorApplicationId, CuratorApplicationIdSet, CuratorGroupId, CuratorId, CuratorOpeningId, DataObjectId, DistributionBucketFamilyId, DistributionBucketId, DynamicBagDeletionPrize, DynamicBagId, DynamicBagType, ElectionParameters, EntityController, EntityId, EntityPermissions, FillOpeningParameters, InputPropertyValue, InputValue, MemberId, MemoText, Nonce, OpeningId, OpeningPolicyCommitment, OpeningType, Operation, OperationType, OptionalText, PaidTermId, PostId, Property, PropertyId, ProposalId, ReferenceConstraint, RewardPolicy, SchemaId, StorageBucketId, TerminateRoleParameters, ThreadId, UploadParameters, VecMaxLength, VoteKind, WorkerId, WorkingGroup } from './all';
->>>>>>> 2b612924
 import type { BabeEquivocationProof } from '@polkadot/types/interfaces/babe';
 import type { Extrinsic, Signature } from '@polkadot/types/interfaces/extrinsics';
 import type { GrandpaEquivocationProof, KeyOwnerProof } from '@polkadot/types/interfaces/grandpa';
@@ -1245,11 +1241,7 @@
       /**
        * Accept pending invite.
        **/
-<<<<<<< HEAD
-      acceptDistributionBucketInvitation: AugmentedSubmittable<(workerId: WorkerId | AnyNumber | Uint8Array, distributionBucketFamilyId: DistributionBucketFamilyId | AnyNumber | Uint8Array, distributionBucketId: DistributionBucketId | AnyNumber | Uint8Array) => SubmittableExtrinsic<ApiType>, [WorkerId, DistributionBucketFamilyId, DistributionBucketId]>;
-=======
       acceptDistributionBucketInvitation: AugmentedSubmittable<(workerId: WorkerId | AnyNumber | Uint8Array, familyId: DistributionBucketFamilyId | AnyNumber | Uint8Array, distributionBucketId: DistributionBucketId | AnyNumber | Uint8Array) => SubmittableExtrinsic<ApiType>, [WorkerId, DistributionBucketFamilyId, DistributionBucketId]>;
->>>>>>> 2b612924
       /**
        * A storage provider signals that the data object was successfully uploaded to its storage.
        **/
@@ -1261,11 +1253,7 @@
       /**
        * Cancel pending invite. Must be pending.
        **/
-<<<<<<< HEAD
-      cancelDistributionBucketOperatorInvite: AugmentedSubmittable<(distributionBucketFamilyId: DistributionBucketFamilyId | AnyNumber | Uint8Array, distributionBucketId: DistributionBucketId | AnyNumber | Uint8Array, operatorWorkerId: WorkerId | AnyNumber | Uint8Array) => SubmittableExtrinsic<ApiType>, [DistributionBucketFamilyId, DistributionBucketId, WorkerId]>;
-=======
       cancelDistributionBucketOperatorInvite: AugmentedSubmittable<(familyId: DistributionBucketFamilyId | AnyNumber | Uint8Array, distributionBucketId: DistributionBucketId | AnyNumber | Uint8Array, operatorWorkerId: WorkerId | AnyNumber | Uint8Array) => SubmittableExtrinsic<ApiType>, [DistributionBucketFamilyId, DistributionBucketId, WorkerId]>;
->>>>>>> 2b612924
       /**
        * Cancel pending storage bucket invite. An invitation must be pending.
        **/
@@ -1297,49 +1285,31 @@
       /**
        * Invite an operator. Must be missing.
        **/
-<<<<<<< HEAD
-      inviteDistributionBucketOperator: AugmentedSubmittable<(distributionBucketFamilyId: DistributionBucketFamilyId | AnyNumber | Uint8Array, distributionBucketId: DistributionBucketId | AnyNumber | Uint8Array, operatorWorkerId: WorkerId | AnyNumber | Uint8Array) => SubmittableExtrinsic<ApiType>, [DistributionBucketFamilyId, DistributionBucketId, WorkerId]>;
-=======
       inviteDistributionBucketOperator: AugmentedSubmittable<(familyId: DistributionBucketFamilyId | AnyNumber | Uint8Array, distributionBucketId: DistributionBucketId | AnyNumber | Uint8Array, operatorWorkerId: WorkerId | AnyNumber | Uint8Array) => SubmittableExtrinsic<ApiType>, [DistributionBucketFamilyId, DistributionBucketId, WorkerId]>;
->>>>>>> 2b612924
       /**
        * Invite storage bucket operator. Must be missing.
        **/
       inviteStorageBucketOperator: AugmentedSubmittable<(storageBucketId: StorageBucketId | AnyNumber | Uint8Array, operatorId: WorkerId | AnyNumber | Uint8Array) => SubmittableExtrinsic<ApiType>, [StorageBucketId, WorkerId]>;
       /**
-<<<<<<< HEAD
-       * Removes storage bucket operator. Must be invited.
+       * Removes distribution bucket operator.
+       **/
+      removeDistributionBucketOperator: AugmentedSubmittable<(familyId: DistributionBucketFamilyId | AnyNumber | Uint8Array, distributionBucketId: DistributionBucketId | AnyNumber | Uint8Array, operatorWorkerId: WorkerId | AnyNumber | Uint8Array) => SubmittableExtrinsic<ApiType>, [DistributionBucketFamilyId, DistributionBucketId, WorkerId]>;
+      /**
+       * Removes storage bucket operator.
        **/
       removeStorageBucketOperator: AugmentedSubmittable<(storageBucketId: StorageBucketId | AnyNumber | Uint8Array) => SubmittableExtrinsic<ApiType>, [StorageBucketId]>;
       /**
+       * Set distribution bucket family metadata.
+       **/
+      setDistributionBucketFamilyMetadata: AugmentedSubmittable<(familyId: DistributionBucketFamilyId | AnyNumber | Uint8Array, metadata: Bytes | string | Uint8Array) => SubmittableExtrinsic<ApiType>, [DistributionBucketFamilyId, Bytes]>;
+      /**
        * Set distribution operator metadata for the distribution bucket.
        **/
-      setDistributionOperatorMetadata: AugmentedSubmittable<(workerId: WorkerId | AnyNumber | Uint8Array, distributionBucketFamilyId: DistributionBucketFamilyId | AnyNumber | Uint8Array, distributionBucketId: DistributionBucketId | AnyNumber | Uint8Array, metadata: Bytes | string | Uint8Array) => SubmittableExtrinsic<ApiType>, [WorkerId, DistributionBucketFamilyId, DistributionBucketId, Bytes]>;
+      setDistributionOperatorMetadata: AugmentedSubmittable<(workerId: WorkerId | AnyNumber | Uint8Array, familyId: DistributionBucketFamilyId | AnyNumber | Uint8Array, distributionBucketId: DistributionBucketId | AnyNumber | Uint8Array, metadata: Bytes | string | Uint8Array) => SubmittableExtrinsic<ApiType>, [WorkerId, DistributionBucketFamilyId, DistributionBucketId, Bytes]>;
       /**
        * Sets storage bucket voucher limits.
        **/
-      setStorageBucketVoucherLimits: AugmentedSubmittable<(workerId: WorkerId | AnyNumber | Uint8Array, storageBucketId: StorageBucketId | AnyNumber | Uint8Array, newObjectsSizeLimit: u64 | AnyNumber | Uint8Array, newObjectsNumberLimit: u64 | AnyNumber | Uint8Array) => SubmittableExtrinsic<ApiType>, [WorkerId, StorageBucketId, u64, u64]>;
-=======
-       * Removes distribution bucket operator.
-       **/
-      removeDistributionBucketOperator: AugmentedSubmittable<(familyId: DistributionBucketFamilyId | AnyNumber | Uint8Array, distributionBucketId: DistributionBucketId | AnyNumber | Uint8Array, operatorWorkerId: WorkerId | AnyNumber | Uint8Array) => SubmittableExtrinsic<ApiType>, [DistributionBucketFamilyId, DistributionBucketId, WorkerId]>;
-      /**
-       * Removes storage bucket operator.
-       **/
-      removeStorageBucketOperator: AugmentedSubmittable<(storageBucketId: StorageBucketId | AnyNumber | Uint8Array) => SubmittableExtrinsic<ApiType>, [StorageBucketId]>;
-      /**
-       * Set distribution bucket family metadata.
-       **/
-      setDistributionBucketFamilyMetadata: AugmentedSubmittable<(familyId: DistributionBucketFamilyId | AnyNumber | Uint8Array, metadata: Bytes | string | Uint8Array) => SubmittableExtrinsic<ApiType>, [DistributionBucketFamilyId, Bytes]>;
-      /**
-       * Set distribution operator metadata for the distribution bucket.
-       **/
-      setDistributionOperatorMetadata: AugmentedSubmittable<(workerId: WorkerId | AnyNumber | Uint8Array, familyId: DistributionBucketFamilyId | AnyNumber | Uint8Array, distributionBucketId: DistributionBucketId | AnyNumber | Uint8Array, metadata: Bytes | string | Uint8Array) => SubmittableExtrinsic<ApiType>, [WorkerId, DistributionBucketFamilyId, DistributionBucketId, Bytes]>;
-      /**
-       * Sets storage bucket voucher limits.
-       **/
       setStorageBucketVoucherLimits: AugmentedSubmittable<(storageBucketId: StorageBucketId | AnyNumber | Uint8Array, newObjectsSizeLimit: u64 | AnyNumber | Uint8Array, newObjectsNumberLimit: u64 | AnyNumber | Uint8Array) => SubmittableExtrinsic<ApiType>, [StorageBucketId, u64, u64]>;
->>>>>>> 2b612924
       /**
        * Sets storage operator metadata (eg.: storage node URL).
        **/
@@ -1347,27 +1317,15 @@
       /**
        * Create a dynamic bag. Development mode.
        **/
-<<<<<<< HEAD
-      sudoCreateDynamicBag: AugmentedSubmittable<(bagId: DynamicBagId | { Member: any } | { Channel: any } | string | Uint8Array) => SubmittableExtrinsic<ApiType>, [DynamicBagId]>;
+      sudoCreateDynamicBag: AugmentedSubmittable<(bagId: DynamicBagId | { Member: any } | { Channel: any } | string | Uint8Array, deletionPrize: Option<DynamicBagDeletionPrize> | null | object | string | Uint8Array) => SubmittableExtrinsic<ApiType>, [DynamicBagId, Option<DynamicBagDeletionPrize>]>;
       /**
        * Upload new data objects. Development mode.
        **/
-      sudoUploadDataObjects: AugmentedSubmittable<(params: UploadParameters | { authenticationKey?: any; bagId?: any; objectCreationList?: any; deletionPrizeSourceAccountId?: any } | string | Uint8Array) => SubmittableExtrinsic<ApiType>, [UploadParameters]>;
+      sudoUploadDataObjects: AugmentedSubmittable<(params: UploadParameters | { authenticationKey?: any; bagId?: any; objectCreationList?: any; deletionPrizeSourceAccountId?: any; expectedDataSizeFee?: any } | string | Uint8Array) => SubmittableExtrinsic<ApiType>, [UploadParameters]>;
       /**
        * Add and remove hashes to the current blacklist.
        **/
-      updateBlacklist: AugmentedSubmittable<(removeHashes: BTreeSet<ContentId>, addHashes: BTreeSet<ContentId>) => SubmittableExtrinsic<ApiType>, [BTreeSet<ContentId>, BTreeSet<ContentId>]>;
-=======
-      sudoCreateDynamicBag: AugmentedSubmittable<(bagId: DynamicBagId | { Member: any } | { Channel: any } | string | Uint8Array, deletionPrize: Option<DynamicBagDeletionPrize> | null | object | string | Uint8Array) => SubmittableExtrinsic<ApiType>, [DynamicBagId, Option<DynamicBagDeletionPrize>]>;
-      /**
-       * Upload new data objects. Development mode.
-       **/
-      sudoUploadDataObjects: AugmentedSubmittable<(params: UploadParameters | { authenticationKey?: any; bagId?: any; objectCreationList?: any; deletionPrizeSourceAccountId?: any; expectedDataSizeFee?: any } | string | Uint8Array) => SubmittableExtrinsic<ApiType>, [UploadParameters]>;
-      /**
-       * Add and remove hashes to the current blacklist.
-       **/
       updateBlacklist: AugmentedSubmittable<(removeHashes: BTreeSet<Cid>, addHashes: BTreeSet<Cid>) => SubmittableExtrinsic<ApiType>, [BTreeSet<Cid>, BTreeSet<Cid>]>;
->>>>>>> 2b612924
       /**
        * Updates size-based pricing of new objects uploaded.
        **/
@@ -1397,15 +1355,9 @@
        **/
       updateNumberOfStorageBucketsInDynamicBagCreationPolicy: AugmentedSubmittable<(dynamicBagType: DynamicBagType | 'Member' | 'Channel' | number | Uint8Array, numberOfStorageBuckets: u64 | AnyNumber | Uint8Array) => SubmittableExtrinsic<ApiType>, [DynamicBagType, u64]>;
       /**
-<<<<<<< HEAD
-       * Updates a storage bucket 'accepts new bags' flag.
-       **/
-      updateStorageBucketStatus: AugmentedSubmittable<(workerId: WorkerId | AnyNumber | Uint8Array, storageBucketId: StorageBucketId | AnyNumber | Uint8Array, acceptingNewBags: bool | boolean | Uint8Array) => SubmittableExtrinsic<ApiType>, [WorkerId, StorageBucketId, bool]>;
-=======
        * Update whether new bags are being accepted for storage.
        **/
       updateStorageBucketStatus: AugmentedSubmittable<(storageBucketId: StorageBucketId | AnyNumber | Uint8Array, acceptingNewBags: bool | boolean | Uint8Array) => SubmittableExtrinsic<ApiType>, [StorageBucketId, bool]>;
->>>>>>> 2b612924
       /**
        * Updates storage buckets for a bag..
        **/
