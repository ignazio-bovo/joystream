--- conflicted
+++ resolved
@@ -27,14 +27,10 @@
     "moment": "^2.24.0"
   },
   "devDependencies": {
-<<<<<<< HEAD
+    "@polkadot/typegen": "^1.26.1",
+    "ts-node": "^8.6.2",
     "typescript": "^3.7.2",
     "madge": "^3.9.2"
-=======
-    "@polkadot/typegen": "^1.26.1",
-    "ts-node": "^8.6.2",
-    "typescript": "^3.7.2"
->>>>>>> ecea87a5
   },
   "engines": {
     "node": ">=12.18.0",
