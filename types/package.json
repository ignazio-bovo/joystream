{
  "name": "@joystream/types",
  "version": "0.17.0",
  "description": "Types for Joystream Substrate Runtime - Giza release",
  "main": "index.js",
  "types": "index.d.ts",
  "scripts": {
    "prepublishOnly": "npm run build",
    "prepack": "npm run build",
    "compile": "tsc --build tsconfig.json",
    "build": "git clean -xdf -e node_modules && yarn compile && yarn generate:all",
    "lint": "eslint ./ --ext .ts",
    "format": "prettier ./ --write",
    "check:augment": "tsc --build tsconfig-augment.json && tsc --build tsconfig-augment-codec.json",
    "checks": "yarn build && madge --circular ./ && prettier ./ --check && yarn check:augment && yarn lint",
<<<<<<< HEAD
    "generate:defs": "ts-node node_modules/.bin/polkadot-types-from-defs --package . --input ./augment",
    "generate:meta": "ts-node node_modules/.bin/polkadot-types-from-chain --package . --endpoint ../chain-metadata.json --output ./augment --strict",
    "generate:augment-codec": "ts-node ./src/scripts/generateAugmentCodec.ts",
    "generate:registry-json": "ts-node ./src/scripts/generateRegistryJson.ts",
=======
    "generate:defs": "yarn ts-node node_modules/.bin/polkadot-types-from-defs --package . --input ./augment",
    "generate:meta": "yarn ts-node node_modules/.bin/polkadot-types-from-chain --package . --endpoint ws://127.0.0.1:9944 --output ./augment --strict",
    "generate:augment-codec": "yarn ts-node ./src/scripts/generateAugmentCodec.ts",
    "generate:registry-json": "yarn ts-node ./src/scripts/generateRegistryJson.ts",
>>>>>>> 1097bb09
    "generate:augment": "yarn generate:registry-json && yarn generate:defs && yarn generate:meta",
    "generate:all": "yarn generate:augment && yarn generate:augment-codec",
    "generate:json-schemas": "json2ts -i ./src/hiring/schemas/role.schema.json -o ./src/hiring/schemas/role.schema.typings.ts"
  },
  "author": "Joystream contributors",
  "maintainers": [],
  "dependencies": {
    "@polkadot/api": "5.9.1",
    "@polkadot/types": "5.9.1",
    "@polkadot/keyring": "7.3.1",
    "@types/lodash": "^4.14.157",
    "@types/vfile": "^4.0.0",
    "ajv": "^6.11.0",
    "lodash": "^4.17.15",
    "moment": "^2.24.0"
  },
  "devDependencies": {
    "@polkadot/typegen": "5.9.1",
    "ts-node": "^10.2.1",
    "typescript": "^4.4.3",
    "madge": "^3.9.2",
    "json-schema-to-typescript": "^9.1.1"
  },
  "engines": {
    "node": ">=14.0.0",
    "yarn": "^1.22.0"
  },
  "publishConfig": {
    "access": "public",
    "registry": "https://registry.npmjs.org"
  },
  "repository": {
    "type": "git",
    "url": "git+https://github.com/Joystream/joystream.git"
  },
  "keywords": [
    "substrate",
    "joystream",
    "runtime"
  ],
  "license": "GPL-3.0-only",
  "bugs": {
    "url": "https://github.com/Joystream/joystream/issues"
  },
  "homepage": "https://github.com/Joystream/joystream",
  "volta": {
    "node": "14.16.1",
    "yarn": "1.22.4"
  }
}<|MERGE_RESOLUTION|>--- conflicted
+++ resolved
@@ -13,17 +13,10 @@
     "format": "prettier ./ --write",
     "check:augment": "tsc --build tsconfig-augment.json && tsc --build tsconfig-augment-codec.json",
     "checks": "yarn build && madge --circular ./ && prettier ./ --check && yarn check:augment && yarn lint",
-<<<<<<< HEAD
-    "generate:defs": "ts-node node_modules/.bin/polkadot-types-from-defs --package . --input ./augment",
-    "generate:meta": "ts-node node_modules/.bin/polkadot-types-from-chain --package . --endpoint ../chain-metadata.json --output ./augment --strict",
-    "generate:augment-codec": "ts-node ./src/scripts/generateAugmentCodec.ts",
-    "generate:registry-json": "ts-node ./src/scripts/generateRegistryJson.ts",
-=======
     "generate:defs": "yarn ts-node node_modules/.bin/polkadot-types-from-defs --package . --input ./augment",
-    "generate:meta": "yarn ts-node node_modules/.bin/polkadot-types-from-chain --package . --endpoint ws://127.0.0.1:9944 --output ./augment --strict",
+    "generate:meta": "yarn ts-node node_modules/.bin/polkadot-types-from-chain --package . --endpoint ../chain-metadata.json --output ./augment --strict",
     "generate:augment-codec": "yarn ts-node ./src/scripts/generateAugmentCodec.ts",
     "generate:registry-json": "yarn ts-node ./src/scripts/generateRegistryJson.ts",
->>>>>>> 1097bb09
     "generate:augment": "yarn generate:registry-json && yarn generate:defs && yarn generate:meta",
     "generate:all": "yarn generate:augment && yarn generate:augment-codec",
     "generate:json-schemas": "json2ts -i ./src/hiring/schemas/role.schema.json -o ./src/hiring/schemas/role.schema.typings.ts"
