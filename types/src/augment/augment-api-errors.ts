--- conflicted
+++ resolved
@@ -2347,18 +2347,14 @@
        **/
       NoUpcomingSale: AugmentedError<ApiType>;
       /**
-<<<<<<< HEAD
        * Oustanding AMM-provided supply constitutes too large percentage of the token's total supply
        **/
       OutstandingAmmProvidedSupplyTooLarge: AugmentedError<ApiType>;
       /**
-||||||| 8fb3ea7deb
-=======
-       * Attempt to perform action when pallet is frozen
+       * Attempt to perform an action when pallet is frozen
        **/
       PalletFrozen: AugmentedError<ApiType>;
       /**
->>>>>>> nara
        * Previous sale was still not finalized, finalize it first.
        **/
       PreviousSaleNotFinalized: AugmentedError<ApiType>;
