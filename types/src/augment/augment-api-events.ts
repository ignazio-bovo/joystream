// Auto-generated via `yarn polkadot-types-from-chain`, do not edit
/* eslint-disable */

import type { ApiTypes } from '@polkadot/api-base/types';
import type { BTreeMap, BTreeSet, Bytes, Null, Option, Result, U8aFixed, Vec, bool, u128, u32, u64, u8 } from '@polkadot/types-codec';
import type { ITuple } from '@polkadot/types-codec/types';
import type { AccountId32, H256, Perquintill } from '@polkadot/types/interfaces/runtime';
import type { FrameSupportTokensMiscBalanceStatus, FrameSupportWeightsDispatchInfo, PalletCommonBalanceKind, PalletCommonWorkingGroup, PalletContentChannelActionPermission, PalletContentChannelCreationParametersRecord, PalletContentChannelFundsDestination, PalletContentChannelRecord, PalletContentChannelUpdateParametersRecord, PalletContentNftLimitPeriod, PalletContentNftTypesEnglishAuctionParamsRecord, PalletContentNftTypesNftIssuanceParametersRecord, PalletContentNftTypesOpenAuctionParamsRecord, PalletContentPendingTransfer, PalletContentPermissionsContentActor, PalletContentPermissionsCuratorGroupContentModerationAction, PalletContentPermissionsCuratorGroupPausableChannelFeature, PalletContentTransferCommitmentParameters, PalletContentUpdateChannelPayoutsParametersRecord, PalletContentVideoCreationParametersRecord, PalletContentVideoUpdateParametersRecord, PalletElectionProviderMultiPhaseElectionCompute, PalletForumExtendedPostIdObject, PalletForumPollInput, PalletForumPrivilegedActor, PalletImOnlineSr25519AppSr25519Public, PalletMembershipBuyMembershipParameters, PalletMembershipInviteMembershipParameters, PalletProjectTokenTokenIssuanceParameters, PalletProjectTokenTokenSale, PalletProjectTokenTransferPolicy, PalletProjectTokenValidated, PalletProjectTokenValidatedPayment, PalletProposalsCodexGeneralProposalParams, PalletProposalsCodexProposalDetails, PalletProposalsDiscussionThreadMode, PalletProposalsEngineProposalStatusesExecutionStatus, PalletProposalsEngineProposalStatusesProposalDecision, PalletProposalsEngineProposalStatusesProposalStatus, PalletProposalsEngineVoteKind, PalletReferendumOptionResult, PalletStakingExposure, PalletStakingValidatorPrefs, PalletStorageBagIdType, PalletStorageDistributionBucketIdRecord, PalletStorageDynamicBagIdType, PalletStorageDynamicBagType, PalletStorageUploadParametersRecord, PalletStorageVoucher, PalletWorkingGroupApplyOnOpeningParams, PalletWorkingGroupOpeningType, PalletWorkingGroupRewardPaymentType, PalletWorkingGroupStakePolicy, SpFinalityGrandpaAppPublic, SpRuntimeDispatchError } from '@polkadot/types/lookup';

declare module '@polkadot/api-base/types/events' {
  export interface AugmentedEvents<ApiType extends ApiTypes> {
    bagsList: {
      /**
       * Moved an account from one bag to another.
       **/
      Rebagged: AugmentedEvent<ApiType, [who: AccountId32, from: u64, to: u64], { who: AccountId32, from: u64, to: u64 }>;
      /**
       * Updated the score of some account to the given amount.
       **/
      ScoreUpdated: AugmentedEvent<ApiType, [who: AccountId32, newScore: u64], { who: AccountId32, newScore: u64 }>;
    };
    balances: {
      /**
       * A balance was set by root.
       **/
      BalanceSet: AugmentedEvent<ApiType, [who: AccountId32, free: u128, reserved: u128], { who: AccountId32, free: u128, reserved: u128 }>;
      /**
       * Some amount was deposited (e.g. for transaction fees).
       **/
      Deposit: AugmentedEvent<ApiType, [who: AccountId32, amount: u128], { who: AccountId32, amount: u128 }>;
      /**
       * An account was removed whose balance was non-zero but below ExistentialDeposit,
       * resulting in an outright loss.
       **/
      DustLost: AugmentedEvent<ApiType, [account: AccountId32, amount: u128], { account: AccountId32, amount: u128 }>;
      /**
       * An account was created with some free balance.
       **/
      Endowed: AugmentedEvent<ApiType, [account: AccountId32, freeBalance: u128], { account: AccountId32, freeBalance: u128 }>;
      /**
       * Some balance was reserved (moved from free to reserved).
       **/
      Reserved: AugmentedEvent<ApiType, [who: AccountId32, amount: u128], { who: AccountId32, amount: u128 }>;
      /**
       * Some balance was moved from the reserve of the first account to the second account.
       * Final argument indicates the destination balance type.
       **/
      ReserveRepatriated: AugmentedEvent<ApiType, [from: AccountId32, to: AccountId32, amount: u128, destinationStatus: FrameSupportTokensMiscBalanceStatus], { from: AccountId32, to: AccountId32, amount: u128, destinationStatus: FrameSupportTokensMiscBalanceStatus }>;
      /**
       * Some amount was removed from the account (e.g. for misbehavior).
       **/
      Slashed: AugmentedEvent<ApiType, [who: AccountId32, amount: u128], { who: AccountId32, amount: u128 }>;
      /**
       * Transfer succeeded.
       **/
      Transfer: AugmentedEvent<ApiType, [from: AccountId32, to: AccountId32, amount: u128], { from: AccountId32, to: AccountId32, amount: u128 }>;
      /**
       * Some balance was unreserved (moved from reserved to free).
       **/
      Unreserved: AugmentedEvent<ApiType, [who: AccountId32, amount: u128], { who: AccountId32, amount: u128 }>;
      /**
       * Some amount was withdrawn from the account (e.g. for transaction fees).
       **/
      Withdraw: AugmentedEvent<ApiType, [who: AccountId32, amount: u128], { who: AccountId32, amount: u128 }>;
    };
    constitution: {
      /**
       * Emits on constitution amendment.
       * Parameters:
       * - constitution text hash
       * - constitution text
       **/
      ConstutionAmended: AugmentedEvent<ApiType, [Bytes, Bytes]>;
    };
    content: {
      AuctionBidCanceled: AugmentedEvent<ApiType, [u64, u64]>;
      AuctionBidMade: AugmentedEvent<ApiType, [u64, u64, u128, Option<u64>]>;
      AuctionCanceled: AugmentedEvent<ApiType, [PalletContentPermissionsContentActor, u64]>;
      BidMadeCompletingAuction: AugmentedEvent<ApiType, [u64, u64, Option<u64>]>;
      BuyNowCanceled: AugmentedEvent<ApiType, [u64, PalletContentPermissionsContentActor]>;
      BuyNowPriceUpdated: AugmentedEvent<ApiType, [u64, PalletContentPermissionsContentActor, u128]>;
<<<<<<< HEAD
      CouncilRewardClaimed: AugmentedEvent<ApiType, [u64, u128]>;
      CreatorTokenIssued: AugmentedEvent<ApiType, [PalletContentPermissionsContentActor, u64, u64]>;
      CuratorAdded: AugmentedEvent<ApiType, [u64, u64, BTreeSet<PalletContentChannelActionPermission>]>;
      CuratorGroupCreated: AugmentedEvent<ApiType, [u64]>;
      CuratorGroupPermissionsUpdated: AugmentedEvent<ApiType, [u64, BTreeMap<u8, BTreeSet<PalletContentPermissionsCuratorGroupContentModerationAction>>]>;
      CuratorGroupStatusSet: AugmentedEvent<ApiType, [u64, bool]>;
      CuratorRemoved: AugmentedEvent<ApiType, [u64, u64]>;
      EnglishAuctionSettled: AugmentedEvent<ApiType, [u64, AccountId32, u64]>;
      EnglishAuctionStarted: AugmentedEvent<ApiType, [PalletContentPermissionsContentActor, u64, PalletContentNftTypesEnglishAuctionParamsRecord]>;
      /**
       * Nft limits
       **/
      GlobalNftLimitUpdated: AugmentedEvent<ApiType, [PalletContentNftLimitPeriod, u64]>;
=======
      CancelChannelTransfer: AugmentedEvent<ApiType, [u64, PalletContentPermissionsContentActor]>;
>>>>>>> 9a37ad72
      ChannelAgentRemarked: AugmentedEvent<ApiType, [PalletContentPermissionsContentActor, u64, Bytes]>;
      ChannelAssetsDeletedByModerator: AugmentedEvent<ApiType, [PalletContentPermissionsContentActor, u64, BTreeSet<u64>, Bytes]>;
      ChannelAssetsRemoved: AugmentedEvent<ApiType, [PalletContentPermissionsContentActor, u64, BTreeSet<u64>, PalletContentChannelRecord]>;
      ChannelCreated: AugmentedEvent<ApiType, [u64, PalletContentChannelRecord, PalletContentChannelCreationParametersRecord]>;
      ChannelDeleted: AugmentedEvent<ApiType, [PalletContentPermissionsContentActor, u64]>;
      ChannelDeletedByModerator: AugmentedEvent<ApiType, [PalletContentPermissionsContentActor, u64, Bytes]>;
      ChannelFundsWithdrawn: AugmentedEvent<ApiType, [PalletContentPermissionsContentActor, u64, u128, PalletContentChannelFundsDestination]>;
      ChannelNftLimitUpdated: AugmentedEvent<ApiType, [PalletContentPermissionsContentActor, PalletContentNftLimitPeriod, u64, u64]>;
      /**
       * Metaprotocols related event
       **/
      ChannelOwnerRemarked: AugmentedEvent<ApiType, [u64, Bytes]>;
      ChannelPausedFeaturesUpdatedByModerator: AugmentedEvent<ApiType, [PalletContentPermissionsContentActor, u64, BTreeSet<PalletContentPermissionsCuratorGroupPausableChannelFeature>, Bytes]>;
      ChannelPayoutsUpdated: AugmentedEvent<ApiType, [PalletContentUpdateChannelPayoutsParametersRecord, Option<u64>]>;
      ChannelPrivilegeLevelUpdated: AugmentedEvent<ApiType, [u64, u8]>;
      ChannelRewardClaimedAndWithdrawn: AugmentedEvent<ApiType, [PalletContentPermissionsContentActor, u64, u128, PalletContentChannelFundsDestination]>;
      ChannelRewardUpdated: AugmentedEvent<ApiType, [u128, u64]>;
      ChannelStateBloatBondValueUpdated: AugmentedEvent<ApiType, [u128]>;
      ChannelTransferAccepted: AugmentedEvent<ApiType, [u64, PalletContentTransferCommitmentParameters]>;
      ChannelUpdated: AugmentedEvent<ApiType, [PalletContentPermissionsContentActor, u64, PalletContentChannelUpdateParametersRecord, BTreeSet<u64>]>;
      ChannelVisibilitySetByModerator: AugmentedEvent<ApiType, [PalletContentPermissionsContentActor, u64, bool, Bytes]>;
<<<<<<< HEAD
=======
      CouncilRewardClaimed: AugmentedEvent<ApiType, [u64, u128]>;
      CreatorTokenIssued: AugmentedEvent<ApiType, [PalletContentPermissionsContentActor, u64, u64]>;
      CuratorAdded: AugmentedEvent<ApiType, [u64, u64, BTreeSet<PalletContentChannelActionPermission>]>;
      CuratorGroupCreated: AugmentedEvent<ApiType, [u64]>;
      CuratorGroupPermissionsUpdated: AugmentedEvent<ApiType, [u64, BTreeMap<u8, BTreeSet<PalletContentPermissionsCuratorGroupContentModerationAction>>]>;
      CuratorGroupStatusSet: AugmentedEvent<ApiType, [u64, bool]>;
      CuratorRemoved: AugmentedEvent<ApiType, [u64, u64]>;
      EnglishAuctionSettled: AugmentedEvent<ApiType, [u64, AccountId32, u64]>;
      EnglishAuctionStarted: AugmentedEvent<ApiType, [PalletContentPermissionsContentActor, u64, PalletContentNftTypesEnglishAuctionParamsRecord]>;
      /**
       * Nft limits
       **/
      GlobalNftLimitUpdated: AugmentedEvent<ApiType, [PalletContentNftLimitPeriod, u64]>;
      InitializedChannelTransfer: AugmentedEvent<ApiType, [u64, PalletContentPermissionsContentActor, PalletContentPendingTransfer]>;
>>>>>>> 9a37ad72
      NftBought: AugmentedEvent<ApiType, [u64, u64]>;
      NftDestroyed: AugmentedEvent<ApiType, [PalletContentPermissionsContentActor, u64]>;
      NftIssued: AugmentedEvent<ApiType, [PalletContentPermissionsContentActor, u64, PalletContentNftTypesNftIssuanceParametersRecord]>;
      NftOwnerRemarked: AugmentedEvent<ApiType, [PalletContentPermissionsContentActor, u64, Bytes]>;
      NftSellOrderMade: AugmentedEvent<ApiType, [u64, PalletContentPermissionsContentActor, u128]>;
      NftSlingedBackToTheOriginalArtist: AugmentedEvent<ApiType, [u64, PalletContentPermissionsContentActor]>;
      OfferAccepted: AugmentedEvent<ApiType, [u64]>;
      OfferCanceled: AugmentedEvent<ApiType, [u64, PalletContentPermissionsContentActor]>;
      OfferStarted: AugmentedEvent<ApiType, [u64, PalletContentPermissionsContentActor, u64, Option<u128>]>;
      OpenAuctionBidAccepted: AugmentedEvent<ApiType, [PalletContentPermissionsContentActor, u64, u64, u128]>;
      OpenAuctionStarted: AugmentedEvent<ApiType, [PalletContentPermissionsContentActor, u64, PalletContentNftTypesOpenAuctionParamsRecord, u64]>;
      ToggledNftLimits: AugmentedEvent<ApiType, [bool]>;
      VideoAssetsDeletedByModerator: AugmentedEvent<ApiType, [PalletContentPermissionsContentActor, u64, BTreeSet<u64>, bool, Bytes]>;
      VideoCreated: AugmentedEvent<ApiType, [PalletContentPermissionsContentActor, u64, u64, PalletContentVideoCreationParametersRecord, BTreeSet<u64>]>;
      VideoDeleted: AugmentedEvent<ApiType, [PalletContentPermissionsContentActor, u64]>;
      VideoDeletedByModerator: AugmentedEvent<ApiType, [PalletContentPermissionsContentActor, u64, Bytes]>;
      VideoStateBloatBondValueUpdated: AugmentedEvent<ApiType, [u128]>;
      VideoUpdated: AugmentedEvent<ApiType, [PalletContentPermissionsContentActor, u64, PalletContentVideoUpdateParametersRecord, BTreeSet<u64>]>;
      VideoVisibilitySetByModerator: AugmentedEvent<ApiType, [PalletContentPermissionsContentActor, u64, bool, Bytes]>;
    };
    contentWorkingGroup: {
      /**
       * Emits on withdrawing the application for the regular worker/lead opening.
       * Params:
       * - Job application id
       **/
      ApplicationWithdrawn: AugmentedEvent<ApiType, [u64]>;
      /**
       * Emits on adding the application for the worker opening.
       * Params:
       * - Opening parameteres
       * - Application id
       **/
      AppliedOnOpening: AugmentedEvent<ApiType, [PalletWorkingGroupApplyOnOpeningParams, u64]>;
      /**
       * Emits on setting the budget for the working group.
       * Params:
       * - new budget
       **/
      BudgetSet: AugmentedEvent<ApiType, [u128]>;
      /**
       * Emits on budget from the working group being spent
       * Params:
       * - Receiver Account Id.
       * - Balance spent.
       * - Rationale.
       **/
      BudgetSpending: AugmentedEvent<ApiType, [AccountId32, u128, Option<Bytes>]>;
      /**
       * Emits on setting the group leader.
       * Params:
       * - Group worker id.
       **/
      LeaderSet: AugmentedEvent<ApiType, [u64]>;
      /**
       * Emits on un-setting the leader.
       **/
      LeaderUnset: AugmentedEvent<ApiType, []>;
      /**
       * Emits on Lead making a remark message
       * Params:
       * - message
       **/
      LeadRemarked: AugmentedEvent<ApiType, [Bytes]>;
      /**
       * Emits on reaching new missed reward.
       * Params:
       * - Worker ID.
       * - Missed reward (optional). None means 'no missed reward'.
       **/
      NewMissedRewardLevelReached: AugmentedEvent<ApiType, [u64, Option<u128>]>;
      /**
       * Emits on adding new job opening.
       * Params:
       * - Opening id
       * - Description
       * - Opening Type(Lead or Worker)
       * - Stake Policy for the opening
       * - Reward per block
       **/
      OpeningAdded: AugmentedEvent<ApiType, [u64, Bytes, PalletWorkingGroupOpeningType, PalletWorkingGroupStakePolicy, Option<u128>]>;
      /**
       * Emits on canceling the job opening.
       * Params:
       * - Opening id
       **/
      OpeningCanceled: AugmentedEvent<ApiType, [u64]>;
      /**
       * Emits on filling the job opening.
       * Params:
       * - Worker opening id
       * - Worker application id to the worker id dictionary
       * - Applicationd ids used to fill the opening
       **/
      OpeningFilled: AugmentedEvent<ApiType, [u64, BTreeMap<u64, u64>, BTreeSet<u64>]>;
      /**
       * Emits on paying the reward.
       * Params:
       * - Id of the worker.
       * - Receiver Account Id.
       * - Reward
       * - Payment type (missed reward or regular one)
       **/
      RewardPaid: AugmentedEvent<ApiType, [u64, AccountId32, u128, PalletWorkingGroupRewardPaymentType]>;
      /**
       * Emits on decreasing the regular worker/lead stake.
       * Params:
       * - regular worker/lead id.
       * - stake delta amount
       **/
      StakeDecreased: AugmentedEvent<ApiType, [u64, u128]>;
      /**
       * Emits on increasing the regular worker/lead stake.
       * Params:
       * - regular worker/lead id.
       * - stake delta amount
       **/
      StakeIncreased: AugmentedEvent<ApiType, [u64, u128]>;
      /**
       * Emits on slashing the regular worker/lead stake.
       * Params:
       * - regular worker/lead id.
       * - actual slashed balance.
       * - Requested slashed balance.
       * - Rationale.
       **/
      StakeSlashed: AugmentedEvent<ApiType, [u64, u128, u128, Option<Bytes>]>;
      /**
       * Emits on updating the status text of the working group.
       * Params:
       * - status text hash
       * - status text
       **/
      StatusTextChanged: AugmentedEvent<ApiType, [Bytes, Option<Bytes>]>;
      /**
       * Emits on terminating the leader.
       * Params:
       * - leader worker id.
       * - Penalty.
       * - Rationale.
       **/
      TerminatedLeader: AugmentedEvent<ApiType, [u64, Option<u128>, Option<Bytes>]>;
      /**
       * Emits on terminating the worker.
       * Params:
       * - worker id.
       * - Penalty.
       * - Rationale.
       **/
      TerminatedWorker: AugmentedEvent<ApiType, [u64, Option<u128>, Option<Bytes>]>;
      /**
       * Emits on exiting the worker.
       * Params:
       * - worker id.
       * - Rationale.
       **/
      WorkerExited: AugmentedEvent<ApiType, [u64]>;
      /**
       * Emits on Lead making a remark message
       * Params:
       * - worker
       * - message
       **/
      WorkerRemarked: AugmentedEvent<ApiType, [u64, Bytes]>;
      /**
       * Emits on updating the reward account of the worker.
       * Params:
       * - Id of the worker.
       * - Reward account id of the worker.
       **/
      WorkerRewardAccountUpdated: AugmentedEvent<ApiType, [u64, AccountId32]>;
      /**
       * Emits on updating the reward amount of the worker.
       * Params:
       * - Id of the worker.
       * - Reward per block
       **/
      WorkerRewardAmountUpdated: AugmentedEvent<ApiType, [u64, Option<u128>]>;
      /**
       * Emits on updating the role account of the worker.
       * Params:
       * - Id of the worker.
       * - Role account id of the worker.
       **/
      WorkerRoleAccountUpdated: AugmentedEvent<ApiType, [u64, AccountId32]>;
      /**
       * Emits when worker started leaving their role.
       * Params:
       * - Worker id.
       * - Rationale.
       **/
      WorkerStartedLeaving: AugmentedEvent<ApiType, [u64, Option<Bytes>]>;
      /**
       * Emits on updating the worker storage role.
       * Params:
       * - Id of the worker.
       * - Raw storage field.
       **/
      WorkerStorageUpdated: AugmentedEvent<ApiType, [u64, Bytes]>;
      /**
       * Fund the working group budget.
       * Params:
       * - Member ID
       * - Amount of balance
       * - Rationale
       **/
      WorkingGroupBudgetFunded: AugmentedEvent<ApiType, [u64, u128, Bytes]>;
    };
    council: {
      /**
       * New council was elected
       **/
      AnnouncingPeriodStarted: AugmentedEvent<ApiType, []>;
      /**
       * Budget balance was changed by the root.
       **/
      BudgetBalanceSet: AugmentedEvent<ApiType, [u128]>;
      /**
       * Budget increment has been updated.
       **/
      BudgetIncrementUpdated: AugmentedEvent<ApiType, [u128]>;
      /**
       * Budget balance was increased by automatic refill.
       **/
      BudgetRefill: AugmentedEvent<ApiType, [u128]>;
      /**
       * The next budget refill was planned.
       **/
      BudgetRefillPlanned: AugmentedEvent<ApiType, [u32]>;
      /**
       * The candidate has set a new note for their candidacy
       **/
      CandidacyNoteSet: AugmentedEvent<ApiType, [u64, Bytes]>;
      /**
       * Candidacy stake that was no longer needed was released
       **/
      CandidacyStakeRelease: AugmentedEvent<ApiType, [u64]>;
      /**
       * Candidate has withdrawn his candidacy
       **/
      CandidacyWithdraw: AugmentedEvent<ApiType, [u64]>;
      /**
       * Candidate remark message
       **/
      CandidateRemarked: AugmentedEvent<ApiType, [u64, Bytes]>;
      /**
       * Fund the council budget.
       * Params:
       * - Member ID
       * - Amount of balance
       * - Rationale
       **/
      CouncilBudgetFunded: AugmentedEvent<ApiType, [u64, u128, Bytes]>;
      /**
       * Councilor remark message
       **/
      CouncilorRemarked: AugmentedEvent<ApiType, [u64, Bytes]>;
      /**
       * Councilor reward has been updated.
       **/
      CouncilorRewardUpdated: AugmentedEvent<ApiType, [u128]>;
      /**
       * New candidate announced
       **/
      NewCandidate: AugmentedEvent<ApiType, [u64, AccountId32, AccountId32, u128]>;
      /**
       * New council was elected and appointed
       **/
      NewCouncilElected: AugmentedEvent<ApiType, [Vec<u64>]>;
      /**
       * New council was not elected
       **/
      NewCouncilNotElected: AugmentedEvent<ApiType, []>;
      /**
       * Announcing period can't finish because of insufficient candidtate count
       **/
      NotEnoughCandidates: AugmentedEvent<ApiType, []>;
      /**
       * Request has been funded
       **/
      RequestFunded: AugmentedEvent<ApiType, [AccountId32, u128]>;
      /**
       * The whole reward was paid to the council member.
       **/
      RewardPayment: AugmentedEvent<ApiType, [u64, AccountId32, u128, u128]>;
      /**
       * Candidates are announced and voting starts
       **/
      VotingPeriodStarted: AugmentedEvent<ApiType, [u64]>;
    };
    distributionWorkingGroup: {
      /**
       * Emits on withdrawing the application for the regular worker/lead opening.
       * Params:
       * - Job application id
       **/
      ApplicationWithdrawn: AugmentedEvent<ApiType, [u64]>;
      /**
       * Emits on adding the application for the worker opening.
       * Params:
       * - Opening parameteres
       * - Application id
       **/
      AppliedOnOpening: AugmentedEvent<ApiType, [PalletWorkingGroupApplyOnOpeningParams, u64]>;
      /**
       * Emits on setting the budget for the working group.
       * Params:
       * - new budget
       **/
      BudgetSet: AugmentedEvent<ApiType, [u128]>;
      /**
       * Emits on budget from the working group being spent
       * Params:
       * - Receiver Account Id.
       * - Balance spent.
       * - Rationale.
       **/
      BudgetSpending: AugmentedEvent<ApiType, [AccountId32, u128, Option<Bytes>]>;
      /**
       * Emits on setting the group leader.
       * Params:
       * - Group worker id.
       **/
      LeaderSet: AugmentedEvent<ApiType, [u64]>;
      /**
       * Emits on un-setting the leader.
       **/
      LeaderUnset: AugmentedEvent<ApiType, []>;
      /**
       * Emits on Lead making a remark message
       * Params:
       * - message
       **/
      LeadRemarked: AugmentedEvent<ApiType, [Bytes]>;
      /**
       * Emits on reaching new missed reward.
       * Params:
       * - Worker ID.
       * - Missed reward (optional). None means 'no missed reward'.
       **/
      NewMissedRewardLevelReached: AugmentedEvent<ApiType, [u64, Option<u128>]>;
      /**
       * Emits on adding new job opening.
       * Params:
       * - Opening id
       * - Description
       * - Opening Type(Lead or Worker)
       * - Stake Policy for the opening
       * - Reward per block
       **/
      OpeningAdded: AugmentedEvent<ApiType, [u64, Bytes, PalletWorkingGroupOpeningType, PalletWorkingGroupStakePolicy, Option<u128>]>;
      /**
       * Emits on canceling the job opening.
       * Params:
       * - Opening id
       **/
      OpeningCanceled: AugmentedEvent<ApiType, [u64]>;
      /**
       * Emits on filling the job opening.
       * Params:
       * - Worker opening id
       * - Worker application id to the worker id dictionary
       * - Applicationd ids used to fill the opening
       **/
      OpeningFilled: AugmentedEvent<ApiType, [u64, BTreeMap<u64, u64>, BTreeSet<u64>]>;
      /**
       * Emits on paying the reward.
       * Params:
       * - Id of the worker.
       * - Receiver Account Id.
       * - Reward
       * - Payment type (missed reward or regular one)
       **/
      RewardPaid: AugmentedEvent<ApiType, [u64, AccountId32, u128, PalletWorkingGroupRewardPaymentType]>;
      /**
       * Emits on decreasing the regular worker/lead stake.
       * Params:
       * - regular worker/lead id.
       * - stake delta amount
       **/
      StakeDecreased: AugmentedEvent<ApiType, [u64, u128]>;
      /**
       * Emits on increasing the regular worker/lead stake.
       * Params:
       * - regular worker/lead id.
       * - stake delta amount
       **/
      StakeIncreased: AugmentedEvent<ApiType, [u64, u128]>;
      /**
       * Emits on slashing the regular worker/lead stake.
       * Params:
       * - regular worker/lead id.
       * - actual slashed balance.
       * - Requested slashed balance.
       * - Rationale.
       **/
      StakeSlashed: AugmentedEvent<ApiType, [u64, u128, u128, Option<Bytes>]>;
      /**
       * Emits on updating the status text of the working group.
       * Params:
       * - status text hash
       * - status text
       **/
      StatusTextChanged: AugmentedEvent<ApiType, [Bytes, Option<Bytes>]>;
      /**
       * Emits on terminating the leader.
       * Params:
       * - leader worker id.
       * - Penalty.
       * - Rationale.
       **/
      TerminatedLeader: AugmentedEvent<ApiType, [u64, Option<u128>, Option<Bytes>]>;
      /**
       * Emits on terminating the worker.
       * Params:
       * - worker id.
       * - Penalty.
       * - Rationale.
       **/
      TerminatedWorker: AugmentedEvent<ApiType, [u64, Option<u128>, Option<Bytes>]>;
      /**
       * Emits on exiting the worker.
       * Params:
       * - worker id.
       * - Rationale.
       **/
      WorkerExited: AugmentedEvent<ApiType, [u64]>;
      /**
       * Emits on Lead making a remark message
       * Params:
       * - worker
       * - message
       **/
      WorkerRemarked: AugmentedEvent<ApiType, [u64, Bytes]>;
      /**
       * Emits on updating the reward account of the worker.
       * Params:
       * - Id of the worker.
       * - Reward account id of the worker.
       **/
      WorkerRewardAccountUpdated: AugmentedEvent<ApiType, [u64, AccountId32]>;
      /**
       * Emits on updating the reward amount of the worker.
       * Params:
       * - Id of the worker.
       * - Reward per block
       **/
      WorkerRewardAmountUpdated: AugmentedEvent<ApiType, [u64, Option<u128>]>;
      /**
       * Emits on updating the role account of the worker.
       * Params:
       * - Id of the worker.
       * - Role account id of the worker.
       **/
      WorkerRoleAccountUpdated: AugmentedEvent<ApiType, [u64, AccountId32]>;
      /**
       * Emits when worker started leaving their role.
       * Params:
       * - Worker id.
       * - Rationale.
       **/
      WorkerStartedLeaving: AugmentedEvent<ApiType, [u64, Option<Bytes>]>;
      /**
       * Emits on updating the worker storage role.
       * Params:
       * - Id of the worker.
       * - Raw storage field.
       **/
      WorkerStorageUpdated: AugmentedEvent<ApiType, [u64, Bytes]>;
      /**
       * Fund the working group budget.
       * Params:
       * - Member ID
       * - Amount of balance
       * - Rationale
       **/
      WorkingGroupBudgetFunded: AugmentedEvent<ApiType, [u64, u128, Bytes]>;
    };
    electionProviderMultiPhase: {
      /**
       * The election has been finalized, with `Some` of the given computation, or else if the
       * election failed, `None`.
       **/
      ElectionFinalized: AugmentedEvent<ApiType, [electionCompute: Option<PalletElectionProviderMultiPhaseElectionCompute>], { electionCompute: Option<PalletElectionProviderMultiPhaseElectionCompute> }>;
      /**
       * An account has been rewarded for their signed submission being finalized.
       **/
      Rewarded: AugmentedEvent<ApiType, [account: AccountId32, value: u128], { account: AccountId32, value: u128 }>;
      /**
       * The signed phase of the given round has started.
       **/
      SignedPhaseStarted: AugmentedEvent<ApiType, [round: u32], { round: u32 }>;
      /**
       * An account has been slashed for submitting an invalid signed submission.
       **/
      Slashed: AugmentedEvent<ApiType, [account: AccountId32, value: u128], { account: AccountId32, value: u128 }>;
      /**
       * A solution was stored with the given compute.
       * 
       * If the solution is signed, this means that it hasn't yet been processed. If the
       * solution is unsigned, this means that it has also been processed.
       * 
       * The `bool` is `true` when a previous solution was ejected to make room for this one.
       **/
      SolutionStored: AugmentedEvent<ApiType, [electionCompute: PalletElectionProviderMultiPhaseElectionCompute, prevEjected: bool], { electionCompute: PalletElectionProviderMultiPhaseElectionCompute, prevEjected: bool }>;
      /**
       * The unsigned phase of the given round has started.
       **/
      UnsignedPhaseStarted: AugmentedEvent<ApiType, [round: u32], { round: u32 }>;
    };
    forum: {
      /**
       * An arhical status of category with given id was updated.
       * The second argument reflects the new archival status of the category.
       **/
      CategoryArchivalStatusUpdated: AugmentedEvent<ApiType, [u64, bool, PalletForumPrivilegedActor]>;
      /**
       * A category was introduced
       **/
      CategoryCreated: AugmentedEvent<ApiType, [u64, Option<u64>, Bytes, Bytes]>;
      /**
       * A category was deleted
       **/
      CategoryDeleted: AugmentedEvent<ApiType, [u64, PalletForumPrivilegedActor]>;
      /**
       * A discription of category with given id was updated.
       * The second argument reflects the new description hash of the category.
       **/
      CategoryDescriptionUpdated: AugmentedEvent<ApiType, [u64, H256, PalletForumPrivilegedActor]>;
      /**
       * An moderator ability to moderate a category and its subcategories updated
       **/
      CategoryMembershipOfModeratorUpdated: AugmentedEvent<ApiType, [u64, u64, bool]>;
      /**
       * Sticky thread updated for category
       **/
      CategoryStickyThreadUpdate: AugmentedEvent<ApiType, [u64, Vec<u64>, PalletForumPrivilegedActor]>;
      /**
       * A title of category with given id was updated.
       * The second argument reflects the new title hash of the category.
       **/
      CategoryTitleUpdated: AugmentedEvent<ApiType, [u64, H256, PalletForumPrivilegedActor]>;
      /**
       * Post with given id was created.
       **/
      PostAdded: AugmentedEvent<ApiType, [u64, u64, u64, u64, Bytes, bool]>;
      /**
       * Post with givne id was deleted.
       **/
      PostDeleted: AugmentedEvent<ApiType, [Bytes, u64, BTreeMap<PalletForumExtendedPostIdObject, bool>]>;
      /**
       * Post with givne id was moderated.
       **/
      PostModerated: AugmentedEvent<ApiType, [u64, Bytes, PalletForumPrivilegedActor, u64, u64]>;
      /**
       * Thumb up post
       **/
      PostReacted: AugmentedEvent<ApiType, [u64, u64, u64, u64, u64]>;
      /**
       * Post with given id had its text updated.
       * The second argument reflects the number of total edits when the text update occurs.
       **/
      PostTextUpdated: AugmentedEvent<ApiType, [u64, u64, u64, u64, Bytes]>;
      /**
       * A thread with given id was created.
       * A third argument reflects the initial post id of the thread.
       **/
      ThreadCreated: AugmentedEvent<ApiType, [u64, u64, u64, u64, Bytes, Bytes, Option<PalletForumPollInput>]>;
      /**
       * A thread was deleted.
       **/
      ThreadDeleted: AugmentedEvent<ApiType, [u64, u64, u64, bool]>;
      /**
       * A thread metadata given id was updated.
       **/
      ThreadMetadataUpdated: AugmentedEvent<ApiType, [u64, u64, u64, Bytes]>;
      /**
       * A thread with given id was moderated.
       **/
      ThreadModerated: AugmentedEvent<ApiType, [u64, Bytes, PalletForumPrivilegedActor, u64]>;
      /**
       * A thread was moved to new category
       **/
      ThreadMoved: AugmentedEvent<ApiType, [u64, u64, PalletForumPrivilegedActor, u64]>;
      /**
       * A thread with given id was updated.
       * The second argument reflects the new archival status of the thread.
       **/
      ThreadUpdated: AugmentedEvent<ApiType, [u64, bool, PalletForumPrivilegedActor, u64]>;
      /**
       * Vote on poll
       **/
      VoteOnPoll: AugmentedEvent<ApiType, [u64, u32, u64, u64]>;
    };
    forumWorkingGroup: {
      /**
       * Emits on withdrawing the application for the regular worker/lead opening.
       * Params:
       * - Job application id
       **/
      ApplicationWithdrawn: AugmentedEvent<ApiType, [u64]>;
      /**
       * Emits on adding the application for the worker opening.
       * Params:
       * - Opening parameteres
       * - Application id
       **/
      AppliedOnOpening: AugmentedEvent<ApiType, [PalletWorkingGroupApplyOnOpeningParams, u64]>;
      /**
       * Emits on setting the budget for the working group.
       * Params:
       * - new budget
       **/
      BudgetSet: AugmentedEvent<ApiType, [u128]>;
      /**
       * Emits on budget from the working group being spent
       * Params:
       * - Receiver Account Id.
       * - Balance spent.
       * - Rationale.
       **/
      BudgetSpending: AugmentedEvent<ApiType, [AccountId32, u128, Option<Bytes>]>;
      /**
       * Emits on setting the group leader.
       * Params:
       * - Group worker id.
       **/
      LeaderSet: AugmentedEvent<ApiType, [u64]>;
      /**
       * Emits on un-setting the leader.
       **/
      LeaderUnset: AugmentedEvent<ApiType, []>;
      /**
       * Emits on Lead making a remark message
       * Params:
       * - message
       **/
      LeadRemarked: AugmentedEvent<ApiType, [Bytes]>;
      /**
       * Emits on reaching new missed reward.
       * Params:
       * - Worker ID.
       * - Missed reward (optional). None means 'no missed reward'.
       **/
      NewMissedRewardLevelReached: AugmentedEvent<ApiType, [u64, Option<u128>]>;
      /**
       * Emits on adding new job opening.
       * Params:
       * - Opening id
       * - Description
       * - Opening Type(Lead or Worker)
       * - Stake Policy for the opening
       * - Reward per block
       **/
      OpeningAdded: AugmentedEvent<ApiType, [u64, Bytes, PalletWorkingGroupOpeningType, PalletWorkingGroupStakePolicy, Option<u128>]>;
      /**
       * Emits on canceling the job opening.
       * Params:
       * - Opening id
       **/
      OpeningCanceled: AugmentedEvent<ApiType, [u64]>;
      /**
       * Emits on filling the job opening.
       * Params:
       * - Worker opening id
       * - Worker application id to the worker id dictionary
       * - Applicationd ids used to fill the opening
       **/
      OpeningFilled: AugmentedEvent<ApiType, [u64, BTreeMap<u64, u64>, BTreeSet<u64>]>;
      /**
       * Emits on paying the reward.
       * Params:
       * - Id of the worker.
       * - Receiver Account Id.
       * - Reward
       * - Payment type (missed reward or regular one)
       **/
      RewardPaid: AugmentedEvent<ApiType, [u64, AccountId32, u128, PalletWorkingGroupRewardPaymentType]>;
      /**
       * Emits on decreasing the regular worker/lead stake.
       * Params:
       * - regular worker/lead id.
       * - stake delta amount
       **/
      StakeDecreased: AugmentedEvent<ApiType, [u64, u128]>;
      /**
       * Emits on increasing the regular worker/lead stake.
       * Params:
       * - regular worker/lead id.
       * - stake delta amount
       **/
      StakeIncreased: AugmentedEvent<ApiType, [u64, u128]>;
      /**
       * Emits on slashing the regular worker/lead stake.
       * Params:
       * - regular worker/lead id.
       * - actual slashed balance.
       * - Requested slashed balance.
       * - Rationale.
       **/
      StakeSlashed: AugmentedEvent<ApiType, [u64, u128, u128, Option<Bytes>]>;
      /**
       * Emits on updating the status text of the working group.
       * Params:
       * - status text hash
       * - status text
       **/
      StatusTextChanged: AugmentedEvent<ApiType, [Bytes, Option<Bytes>]>;
      /**
       * Emits on terminating the leader.
       * Params:
       * - leader worker id.
       * - Penalty.
       * - Rationale.
       **/
      TerminatedLeader: AugmentedEvent<ApiType, [u64, Option<u128>, Option<Bytes>]>;
      /**
       * Emits on terminating the worker.
       * Params:
       * - worker id.
       * - Penalty.
       * - Rationale.
       **/
      TerminatedWorker: AugmentedEvent<ApiType, [u64, Option<u128>, Option<Bytes>]>;
      /**
       * Emits on exiting the worker.
       * Params:
       * - worker id.
       * - Rationale.
       **/
      WorkerExited: AugmentedEvent<ApiType, [u64]>;
      /**
       * Emits on Lead making a remark message
       * Params:
       * - worker
       * - message
       **/
      WorkerRemarked: AugmentedEvent<ApiType, [u64, Bytes]>;
      /**
       * Emits on updating the reward account of the worker.
       * Params:
       * - Id of the worker.
       * - Reward account id of the worker.
       **/
      WorkerRewardAccountUpdated: AugmentedEvent<ApiType, [u64, AccountId32]>;
      /**
       * Emits on updating the reward amount of the worker.
       * Params:
       * - Id of the worker.
       * - Reward per block
       **/
      WorkerRewardAmountUpdated: AugmentedEvent<ApiType, [u64, Option<u128>]>;
      /**
       * Emits on updating the role account of the worker.
       * Params:
       * - Id of the worker.
       * - Role account id of the worker.
       **/
      WorkerRoleAccountUpdated: AugmentedEvent<ApiType, [u64, AccountId32]>;
      /**
       * Emits when worker started leaving their role.
       * Params:
       * - Worker id.
       * - Rationale.
       **/
      WorkerStartedLeaving: AugmentedEvent<ApiType, [u64, Option<Bytes>]>;
      /**
       * Emits on updating the worker storage role.
       * Params:
       * - Id of the worker.
       * - Raw storage field.
       **/
      WorkerStorageUpdated: AugmentedEvent<ApiType, [u64, Bytes]>;
      /**
       * Fund the working group budget.
       * Params:
       * - Member ID
       * - Amount of balance
       * - Rationale
       **/
      WorkingGroupBudgetFunded: AugmentedEvent<ApiType, [u64, u128, Bytes]>;
    };
    gatewayWorkingGroup: {
      /**
       * Emits on withdrawing the application for the regular worker/lead opening.
       * Params:
       * - Job application id
       **/
      ApplicationWithdrawn: AugmentedEvent<ApiType, [u64]>;
      /**
       * Emits on adding the application for the worker opening.
       * Params:
       * - Opening parameteres
       * - Application id
       **/
      AppliedOnOpening: AugmentedEvent<ApiType, [PalletWorkingGroupApplyOnOpeningParams, u64]>;
      /**
       * Emits on setting the budget for the working group.
       * Params:
       * - new budget
       **/
      BudgetSet: AugmentedEvent<ApiType, [u128]>;
      /**
       * Emits on budget from the working group being spent
       * Params:
       * - Receiver Account Id.
       * - Balance spent.
       * - Rationale.
       **/
      BudgetSpending: AugmentedEvent<ApiType, [AccountId32, u128, Option<Bytes>]>;
      /**
       * Emits on setting the group leader.
       * Params:
       * - Group worker id.
       **/
      LeaderSet: AugmentedEvent<ApiType, [u64]>;
      /**
       * Emits on un-setting the leader.
       **/
      LeaderUnset: AugmentedEvent<ApiType, []>;
      /**
       * Emits on Lead making a remark message
       * Params:
       * - message
       **/
      LeadRemarked: AugmentedEvent<ApiType, [Bytes]>;
      /**
       * Emits on reaching new missed reward.
       * Params:
       * - Worker ID.
       * - Missed reward (optional). None means 'no missed reward'.
       **/
      NewMissedRewardLevelReached: AugmentedEvent<ApiType, [u64, Option<u128>]>;
      /**
       * Emits on adding new job opening.
       * Params:
       * - Opening id
       * - Description
       * - Opening Type(Lead or Worker)
       * - Stake Policy for the opening
       * - Reward per block
       **/
      OpeningAdded: AugmentedEvent<ApiType, [u64, Bytes, PalletWorkingGroupOpeningType, PalletWorkingGroupStakePolicy, Option<u128>]>;
      /**
       * Emits on canceling the job opening.
       * Params:
       * - Opening id
       **/
      OpeningCanceled: AugmentedEvent<ApiType, [u64]>;
      /**
       * Emits on filling the job opening.
       * Params:
       * - Worker opening id
       * - Worker application id to the worker id dictionary
       * - Applicationd ids used to fill the opening
       **/
      OpeningFilled: AugmentedEvent<ApiType, [u64, BTreeMap<u64, u64>, BTreeSet<u64>]>;
      /**
       * Emits on paying the reward.
       * Params:
       * - Id of the worker.
       * - Receiver Account Id.
       * - Reward
       * - Payment type (missed reward or regular one)
       **/
      RewardPaid: AugmentedEvent<ApiType, [u64, AccountId32, u128, PalletWorkingGroupRewardPaymentType]>;
      /**
       * Emits on decreasing the regular worker/lead stake.
       * Params:
       * - regular worker/lead id.
       * - stake delta amount
       **/
      StakeDecreased: AugmentedEvent<ApiType, [u64, u128]>;
      /**
       * Emits on increasing the regular worker/lead stake.
       * Params:
       * - regular worker/lead id.
       * - stake delta amount
       **/
      StakeIncreased: AugmentedEvent<ApiType, [u64, u128]>;
      /**
       * Emits on slashing the regular worker/lead stake.
       * Params:
       * - regular worker/lead id.
       * - actual slashed balance.
       * - Requested slashed balance.
       * - Rationale.
       **/
      StakeSlashed: AugmentedEvent<ApiType, [u64, u128, u128, Option<Bytes>]>;
      /**
       * Emits on updating the status text of the working group.
       * Params:
       * - status text hash
       * - status text
       **/
      StatusTextChanged: AugmentedEvent<ApiType, [Bytes, Option<Bytes>]>;
      /**
       * Emits on terminating the leader.
       * Params:
       * - leader worker id.
       * - Penalty.
       * - Rationale.
       **/
      TerminatedLeader: AugmentedEvent<ApiType, [u64, Option<u128>, Option<Bytes>]>;
      /**
       * Emits on terminating the worker.
       * Params:
       * - worker id.
       * - Penalty.
       * - Rationale.
       **/
      TerminatedWorker: AugmentedEvent<ApiType, [u64, Option<u128>, Option<Bytes>]>;
      /**
       * Emits on exiting the worker.
       * Params:
       * - worker id.
       * - Rationale.
       **/
      WorkerExited: AugmentedEvent<ApiType, [u64]>;
      /**
       * Emits on Lead making a remark message
       * Params:
       * - worker
       * - message
       **/
      WorkerRemarked: AugmentedEvent<ApiType, [u64, Bytes]>;
      /**
       * Emits on updating the reward account of the worker.
       * Params:
       * - Id of the worker.
       * - Reward account id of the worker.
       **/
      WorkerRewardAccountUpdated: AugmentedEvent<ApiType, [u64, AccountId32]>;
      /**
       * Emits on updating the reward amount of the worker.
       * Params:
       * - Id of the worker.
       * - Reward per block
       **/
      WorkerRewardAmountUpdated: AugmentedEvent<ApiType, [u64, Option<u128>]>;
      /**
       * Emits on updating the role account of the worker.
       * Params:
       * - Id of the worker.
       * - Role account id of the worker.
       **/
      WorkerRoleAccountUpdated: AugmentedEvent<ApiType, [u64, AccountId32]>;
      /**
       * Emits when worker started leaving their role.
       * Params:
       * - Worker id.
       * - Rationale.
       **/
      WorkerStartedLeaving: AugmentedEvent<ApiType, [u64, Option<Bytes>]>;
      /**
       * Emits on updating the worker storage role.
       * Params:
       * - Id of the worker.
       * - Raw storage field.
       **/
      WorkerStorageUpdated: AugmentedEvent<ApiType, [u64, Bytes]>;
      /**
       * Fund the working group budget.
       * Params:
       * - Member ID
       * - Amount of balance
       * - Rationale
       **/
      WorkingGroupBudgetFunded: AugmentedEvent<ApiType, [u64, u128, Bytes]>;
    };
    grandpa: {
      /**
       * New authority set has been applied.
       **/
      NewAuthorities: AugmentedEvent<ApiType, [authoritySet: Vec<ITuple<[SpFinalityGrandpaAppPublic, u64]>>], { authoritySet: Vec<ITuple<[SpFinalityGrandpaAppPublic, u64]>> }>;
      /**
       * Current authority set has been paused.
       **/
      Paused: AugmentedEvent<ApiType, []>;
      /**
       * Current authority set has been resumed.
       **/
      Resumed: AugmentedEvent<ApiType, []>;
    };
    imOnline: {
      /**
       * At the end of the session, no offence was committed.
       **/
      AllGood: AugmentedEvent<ApiType, []>;
      /**
       * A new heartbeat was received from `AuthorityId`.
       **/
      HeartbeatReceived: AugmentedEvent<ApiType, [authorityId: PalletImOnlineSr25519AppSr25519Public], { authorityId: PalletImOnlineSr25519AppSr25519Public }>;
      /**
       * At the end of the session, at least one validator was found to be offline.
       **/
      SomeOffline: AugmentedEvent<ApiType, [offline: Vec<ITuple<[AccountId32, PalletStakingExposure]>>], { offline: Vec<ITuple<[AccountId32, PalletStakingExposure]>> }>;
    };
    joystreamUtility: {
      /**
       * A runtime upgrade was executed
       * Params:
       * - New code encoded in bytes
       **/
      RuntimeUpgraded: AugmentedEvent<ApiType, [Bytes]>;
      /**
       * A signal proposal was executed
       * Params:
       * - Signal given when creating the corresponding proposal
       **/
      Signaled: AugmentedEvent<ApiType, [Bytes]>;
      /**
       * An account burned tokens
       * Params:
       * - Account Id of the burning tokens
       * - Balance burned from that account
       **/
      TokensBurned: AugmentedEvent<ApiType, [AccountId32, u128]>;
      /**
       * An `Update Working Group Budget` proposal was executed
       * Params:
       * - Working group which budget is being updated
       * - Amount of balance being moved
       * - Enum variant with positive indicating funds moved torwards working group and negative
       * and negative funds moving from the working group
       **/
      UpdatedWorkingGroupBudget: AugmentedEvent<ApiType, [PalletCommonWorkingGroup, u128, PalletCommonBalanceKind]>;
    };
    members: {
      InitialInvitationBalanceUpdated: AugmentedEvent<ApiType, [u128]>;
      InitialInvitationCountUpdated: AugmentedEvent<ApiType, [u32]>;
      InvitesTransferred: AugmentedEvent<ApiType, [u64, u64, u32]>;
      LeaderInvitationQuotaUpdated: AugmentedEvent<ApiType, [u32]>;
      MemberAccountsUpdated: AugmentedEvent<ApiType, [u64, Option<AccountId32>, Option<AccountId32>]>;
      MemberInvited: AugmentedEvent<ApiType, [u64, PalletMembershipInviteMembershipParameters]>;
      MemberProfileUpdated: AugmentedEvent<ApiType, [u64, Option<Bytes>, Option<Bytes>]>;
      MemberRemarked: AugmentedEvent<ApiType, [u64, Bytes]>;
      MembershipBought: AugmentedEvent<ApiType, [u64, PalletMembershipBuyMembershipParameters]>;
      MembershipPriceUpdated: AugmentedEvent<ApiType, [u128]>;
      MemberVerificationStatusUpdated: AugmentedEvent<ApiType, [u64, bool, u64]>;
      ReferralCutUpdated: AugmentedEvent<ApiType, [u8]>;
      StakingAccountAdded: AugmentedEvent<ApiType, [AccountId32, u64]>;
      StakingAccountConfirmed: AugmentedEvent<ApiType, [AccountId32, u64]>;
      StakingAccountRemoved: AugmentedEvent<ApiType, [AccountId32, u64]>;
    };
    membershipWorkingGroup: {
      /**
       * Emits on withdrawing the application for the regular worker/lead opening.
       * Params:
       * - Job application id
       **/
      ApplicationWithdrawn: AugmentedEvent<ApiType, [u64]>;
      /**
       * Emits on adding the application for the worker opening.
       * Params:
       * - Opening parameteres
       * - Application id
       **/
      AppliedOnOpening: AugmentedEvent<ApiType, [PalletWorkingGroupApplyOnOpeningParams, u64]>;
      /**
       * Emits on setting the budget for the working group.
       * Params:
       * - new budget
       **/
      BudgetSet: AugmentedEvent<ApiType, [u128]>;
      /**
       * Emits on budget from the working group being spent
       * Params:
       * - Receiver Account Id.
       * - Balance spent.
       * - Rationale.
       **/
      BudgetSpending: AugmentedEvent<ApiType, [AccountId32, u128, Option<Bytes>]>;
      /**
       * Emits on setting the group leader.
       * Params:
       * - Group worker id.
       **/
      LeaderSet: AugmentedEvent<ApiType, [u64]>;
      /**
       * Emits on un-setting the leader.
       **/
      LeaderUnset: AugmentedEvent<ApiType, []>;
      /**
       * Emits on Lead making a remark message
       * Params:
       * - message
       **/
      LeadRemarked: AugmentedEvent<ApiType, [Bytes]>;
      /**
       * Emits on reaching new missed reward.
       * Params:
       * - Worker ID.
       * - Missed reward (optional). None means 'no missed reward'.
       **/
      NewMissedRewardLevelReached: AugmentedEvent<ApiType, [u64, Option<u128>]>;
      /**
       * Emits on adding new job opening.
       * Params:
       * - Opening id
       * - Description
       * - Opening Type(Lead or Worker)
       * - Stake Policy for the opening
       * - Reward per block
       **/
      OpeningAdded: AugmentedEvent<ApiType, [u64, Bytes, PalletWorkingGroupOpeningType, PalletWorkingGroupStakePolicy, Option<u128>]>;
      /**
       * Emits on canceling the job opening.
       * Params:
       * - Opening id
       **/
      OpeningCanceled: AugmentedEvent<ApiType, [u64]>;
      /**
       * Emits on filling the job opening.
       * Params:
       * - Worker opening id
       * - Worker application id to the worker id dictionary
       * - Applicationd ids used to fill the opening
       **/
      OpeningFilled: AugmentedEvent<ApiType, [u64, BTreeMap<u64, u64>, BTreeSet<u64>]>;
      /**
       * Emits on paying the reward.
       * Params:
       * - Id of the worker.
       * - Receiver Account Id.
       * - Reward
       * - Payment type (missed reward or regular one)
       **/
      RewardPaid: AugmentedEvent<ApiType, [u64, AccountId32, u128, PalletWorkingGroupRewardPaymentType]>;
      /**
       * Emits on decreasing the regular worker/lead stake.
       * Params:
       * - regular worker/lead id.
       * - stake delta amount
       **/
      StakeDecreased: AugmentedEvent<ApiType, [u64, u128]>;
      /**
       * Emits on increasing the regular worker/lead stake.
       * Params:
       * - regular worker/lead id.
       * - stake delta amount
       **/
      StakeIncreased: AugmentedEvent<ApiType, [u64, u128]>;
      /**
       * Emits on slashing the regular worker/lead stake.
       * Params:
       * - regular worker/lead id.
       * - actual slashed balance.
       * - Requested slashed balance.
       * - Rationale.
       **/
      StakeSlashed: AugmentedEvent<ApiType, [u64, u128, u128, Option<Bytes>]>;
      /**
       * Emits on updating the status text of the working group.
       * Params:
       * - status text hash
       * - status text
       **/
      StatusTextChanged: AugmentedEvent<ApiType, [Bytes, Option<Bytes>]>;
      /**
       * Emits on terminating the leader.
       * Params:
       * - leader worker id.
       * - Penalty.
       * - Rationale.
       **/
      TerminatedLeader: AugmentedEvent<ApiType, [u64, Option<u128>, Option<Bytes>]>;
      /**
       * Emits on terminating the worker.
       * Params:
       * - worker id.
       * - Penalty.
       * - Rationale.
       **/
      TerminatedWorker: AugmentedEvent<ApiType, [u64, Option<u128>, Option<Bytes>]>;
      /**
       * Emits on exiting the worker.
       * Params:
       * - worker id.
       * - Rationale.
       **/
      WorkerExited: AugmentedEvent<ApiType, [u64]>;
      /**
       * Emits on Lead making a remark message
       * Params:
       * - worker
       * - message
       **/
      WorkerRemarked: AugmentedEvent<ApiType, [u64, Bytes]>;
      /**
       * Emits on updating the reward account of the worker.
       * Params:
       * - Id of the worker.
       * - Reward account id of the worker.
       **/
      WorkerRewardAccountUpdated: AugmentedEvent<ApiType, [u64, AccountId32]>;
      /**
       * Emits on updating the reward amount of the worker.
       * Params:
       * - Id of the worker.
       * - Reward per block
       **/
      WorkerRewardAmountUpdated: AugmentedEvent<ApiType, [u64, Option<u128>]>;
      /**
       * Emits on updating the role account of the worker.
       * Params:
       * - Id of the worker.
       * - Role account id of the worker.
       **/
      WorkerRoleAccountUpdated: AugmentedEvent<ApiType, [u64, AccountId32]>;
      /**
       * Emits when worker started leaving their role.
       * Params:
       * - Worker id.
       * - Rationale.
       **/
      WorkerStartedLeaving: AugmentedEvent<ApiType, [u64, Option<Bytes>]>;
      /**
       * Emits on updating the worker storage role.
       * Params:
       * - Id of the worker.
       * - Raw storage field.
       **/
      WorkerStorageUpdated: AugmentedEvent<ApiType, [u64, Bytes]>;
      /**
       * Fund the working group budget.
       * Params:
       * - Member ID
       * - Amount of balance
       * - Rationale
       **/
      WorkingGroupBudgetFunded: AugmentedEvent<ApiType, [u64, u128, Bytes]>;
    };
    offences: {
      /**
       * There is an offence reported of the given `kind` happened at the `session_index` and
       * (kind-specific) time slot. This event is not deposited for duplicate slashes.
       * \[kind, timeslot\].
       **/
      Offence: AugmentedEvent<ApiType, [kind: U8aFixed, timeslot: Bytes], { kind: U8aFixed, timeslot: Bytes }>;
    };
    operationsWorkingGroupAlpha: {
      /**
       * Emits on withdrawing the application for the regular worker/lead opening.
       * Params:
       * - Job application id
       **/
      ApplicationWithdrawn: AugmentedEvent<ApiType, [u64]>;
      /**
       * Emits on adding the application for the worker opening.
       * Params:
       * - Opening parameteres
       * - Application id
       **/
      AppliedOnOpening: AugmentedEvent<ApiType, [PalletWorkingGroupApplyOnOpeningParams, u64]>;
      /**
       * Emits on setting the budget for the working group.
       * Params:
       * - new budget
       **/
      BudgetSet: AugmentedEvent<ApiType, [u128]>;
      /**
       * Emits on budget from the working group being spent
       * Params:
       * - Receiver Account Id.
       * - Balance spent.
       * - Rationale.
       **/
      BudgetSpending: AugmentedEvent<ApiType, [AccountId32, u128, Option<Bytes>]>;
      /**
       * Emits on setting the group leader.
       * Params:
       * - Group worker id.
       **/
      LeaderSet: AugmentedEvent<ApiType, [u64]>;
      /**
       * Emits on un-setting the leader.
       **/
      LeaderUnset: AugmentedEvent<ApiType, []>;
      /**
       * Emits on Lead making a remark message
       * Params:
       * - message
       **/
      LeadRemarked: AugmentedEvent<ApiType, [Bytes]>;
      /**
       * Emits on reaching new missed reward.
       * Params:
       * - Worker ID.
       * - Missed reward (optional). None means 'no missed reward'.
       **/
      NewMissedRewardLevelReached: AugmentedEvent<ApiType, [u64, Option<u128>]>;
      /**
       * Emits on adding new job opening.
       * Params:
       * - Opening id
       * - Description
       * - Opening Type(Lead or Worker)
       * - Stake Policy for the opening
       * - Reward per block
       **/
      OpeningAdded: AugmentedEvent<ApiType, [u64, Bytes, PalletWorkingGroupOpeningType, PalletWorkingGroupStakePolicy, Option<u128>]>;
      /**
       * Emits on canceling the job opening.
       * Params:
       * - Opening id
       **/
      OpeningCanceled: AugmentedEvent<ApiType, [u64]>;
      /**
       * Emits on filling the job opening.
       * Params:
       * - Worker opening id
       * - Worker application id to the worker id dictionary
       * - Applicationd ids used to fill the opening
       **/
      OpeningFilled: AugmentedEvent<ApiType, [u64, BTreeMap<u64, u64>, BTreeSet<u64>]>;
      /**
       * Emits on paying the reward.
       * Params:
       * - Id of the worker.
       * - Receiver Account Id.
       * - Reward
       * - Payment type (missed reward or regular one)
       **/
      RewardPaid: AugmentedEvent<ApiType, [u64, AccountId32, u128, PalletWorkingGroupRewardPaymentType]>;
      /**
       * Emits on decreasing the regular worker/lead stake.
       * Params:
       * - regular worker/lead id.
       * - stake delta amount
       **/
      StakeDecreased: AugmentedEvent<ApiType, [u64, u128]>;
      /**
       * Emits on increasing the regular worker/lead stake.
       * Params:
       * - regular worker/lead id.
       * - stake delta amount
       **/
      StakeIncreased: AugmentedEvent<ApiType, [u64, u128]>;
      /**
       * Emits on slashing the regular worker/lead stake.
       * Params:
       * - regular worker/lead id.
       * - actual slashed balance.
       * - Requested slashed balance.
       * - Rationale.
       **/
      StakeSlashed: AugmentedEvent<ApiType, [u64, u128, u128, Option<Bytes>]>;
      /**
       * Emits on updating the status text of the working group.
       * Params:
       * - status text hash
       * - status text
       **/
      StatusTextChanged: AugmentedEvent<ApiType, [Bytes, Option<Bytes>]>;
      /**
       * Emits on terminating the leader.
       * Params:
       * - leader worker id.
       * - Penalty.
       * - Rationale.
       **/
      TerminatedLeader: AugmentedEvent<ApiType, [u64, Option<u128>, Option<Bytes>]>;
      /**
       * Emits on terminating the worker.
       * Params:
       * - worker id.
       * - Penalty.
       * - Rationale.
       **/
      TerminatedWorker: AugmentedEvent<ApiType, [u64, Option<u128>, Option<Bytes>]>;
      /**
       * Emits on exiting the worker.
       * Params:
       * - worker id.
       * - Rationale.
       **/
      WorkerExited: AugmentedEvent<ApiType, [u64]>;
      /**
       * Emits on Lead making a remark message
       * Params:
       * - worker
       * - message
       **/
      WorkerRemarked: AugmentedEvent<ApiType, [u64, Bytes]>;
      /**
       * Emits on updating the reward account of the worker.
       * Params:
       * - Id of the worker.
       * - Reward account id of the worker.
       **/
      WorkerRewardAccountUpdated: AugmentedEvent<ApiType, [u64, AccountId32]>;
      /**
       * Emits on updating the reward amount of the worker.
       * Params:
       * - Id of the worker.
       * - Reward per block
       **/
      WorkerRewardAmountUpdated: AugmentedEvent<ApiType, [u64, Option<u128>]>;
      /**
       * Emits on updating the role account of the worker.
       * Params:
       * - Id of the worker.
       * - Role account id of the worker.
       **/
      WorkerRoleAccountUpdated: AugmentedEvent<ApiType, [u64, AccountId32]>;
      /**
       * Emits when worker started leaving their role.
       * Params:
       * - Worker id.
       * - Rationale.
       **/
      WorkerStartedLeaving: AugmentedEvent<ApiType, [u64, Option<Bytes>]>;
      /**
       * Emits on updating the worker storage role.
       * Params:
       * - Id of the worker.
       * - Raw storage field.
       **/
      WorkerStorageUpdated: AugmentedEvent<ApiType, [u64, Bytes]>;
      /**
       * Fund the working group budget.
       * Params:
       * - Member ID
       * - Amount of balance
       * - Rationale
       **/
      WorkingGroupBudgetFunded: AugmentedEvent<ApiType, [u64, u128, Bytes]>;
    };
    operationsWorkingGroupBeta: {
      /**
       * Emits on withdrawing the application for the regular worker/lead opening.
       * Params:
       * - Job application id
       **/
      ApplicationWithdrawn: AugmentedEvent<ApiType, [u64]>;
      /**
       * Emits on adding the application for the worker opening.
       * Params:
       * - Opening parameteres
       * - Application id
       **/
      AppliedOnOpening: AugmentedEvent<ApiType, [PalletWorkingGroupApplyOnOpeningParams, u64]>;
      /**
       * Emits on setting the budget for the working group.
       * Params:
       * - new budget
       **/
      BudgetSet: AugmentedEvent<ApiType, [u128]>;
      /**
       * Emits on budget from the working group being spent
       * Params:
       * - Receiver Account Id.
       * - Balance spent.
       * - Rationale.
       **/
      BudgetSpending: AugmentedEvent<ApiType, [AccountId32, u128, Option<Bytes>]>;
      /**
       * Emits on setting the group leader.
       * Params:
       * - Group worker id.
       **/
      LeaderSet: AugmentedEvent<ApiType, [u64]>;
      /**
       * Emits on un-setting the leader.
       **/
      LeaderUnset: AugmentedEvent<ApiType, []>;
      /**
       * Emits on Lead making a remark message
       * Params:
       * - message
       **/
      LeadRemarked: AugmentedEvent<ApiType, [Bytes]>;
      /**
       * Emits on reaching new missed reward.
       * Params:
       * - Worker ID.
       * - Missed reward (optional). None means 'no missed reward'.
       **/
      NewMissedRewardLevelReached: AugmentedEvent<ApiType, [u64, Option<u128>]>;
      /**
       * Emits on adding new job opening.
       * Params:
       * - Opening id
       * - Description
       * - Opening Type(Lead or Worker)
       * - Stake Policy for the opening
       * - Reward per block
       **/
      OpeningAdded: AugmentedEvent<ApiType, [u64, Bytes, PalletWorkingGroupOpeningType, PalletWorkingGroupStakePolicy, Option<u128>]>;
      /**
       * Emits on canceling the job opening.
       * Params:
       * - Opening id
       **/
      OpeningCanceled: AugmentedEvent<ApiType, [u64]>;
      /**
       * Emits on filling the job opening.
       * Params:
       * - Worker opening id
       * - Worker application id to the worker id dictionary
       * - Applicationd ids used to fill the opening
       **/
      OpeningFilled: AugmentedEvent<ApiType, [u64, BTreeMap<u64, u64>, BTreeSet<u64>]>;
      /**
       * Emits on paying the reward.
       * Params:
       * - Id of the worker.
       * - Receiver Account Id.
       * - Reward
       * - Payment type (missed reward or regular one)
       **/
      RewardPaid: AugmentedEvent<ApiType, [u64, AccountId32, u128, PalletWorkingGroupRewardPaymentType]>;
      /**
       * Emits on decreasing the regular worker/lead stake.
       * Params:
       * - regular worker/lead id.
       * - stake delta amount
       **/
      StakeDecreased: AugmentedEvent<ApiType, [u64, u128]>;
      /**
       * Emits on increasing the regular worker/lead stake.
       * Params:
       * - regular worker/lead id.
       * - stake delta amount
       **/
      StakeIncreased: AugmentedEvent<ApiType, [u64, u128]>;
      /**
       * Emits on slashing the regular worker/lead stake.
       * Params:
       * - regular worker/lead id.
       * - actual slashed balance.
       * - Requested slashed balance.
       * - Rationale.
       **/
      StakeSlashed: AugmentedEvent<ApiType, [u64, u128, u128, Option<Bytes>]>;
      /**
       * Emits on updating the status text of the working group.
       * Params:
       * - status text hash
       * - status text
       **/
      StatusTextChanged: AugmentedEvent<ApiType, [Bytes, Option<Bytes>]>;
      /**
       * Emits on terminating the leader.
       * Params:
       * - leader worker id.
       * - Penalty.
       * - Rationale.
       **/
      TerminatedLeader: AugmentedEvent<ApiType, [u64, Option<u128>, Option<Bytes>]>;
      /**
       * Emits on terminating the worker.
       * Params:
       * - worker id.
       * - Penalty.
       * - Rationale.
       **/
      TerminatedWorker: AugmentedEvent<ApiType, [u64, Option<u128>, Option<Bytes>]>;
      /**
       * Emits on exiting the worker.
       * Params:
       * - worker id.
       * - Rationale.
       **/
      WorkerExited: AugmentedEvent<ApiType, [u64]>;
      /**
       * Emits on Lead making a remark message
       * Params:
       * - worker
       * - message
       **/
      WorkerRemarked: AugmentedEvent<ApiType, [u64, Bytes]>;
      /**
       * Emits on updating the reward account of the worker.
       * Params:
       * - Id of the worker.
       * - Reward account id of the worker.
       **/
      WorkerRewardAccountUpdated: AugmentedEvent<ApiType, [u64, AccountId32]>;
      /**
       * Emits on updating the reward amount of the worker.
       * Params:
       * - Id of the worker.
       * - Reward per block
       **/
      WorkerRewardAmountUpdated: AugmentedEvent<ApiType, [u64, Option<u128>]>;
      /**
       * Emits on updating the role account of the worker.
       * Params:
       * - Id of the worker.
       * - Role account id of the worker.
       **/
      WorkerRoleAccountUpdated: AugmentedEvent<ApiType, [u64, AccountId32]>;
      /**
       * Emits when worker started leaving their role.
       * Params:
       * - Worker id.
       * - Rationale.
       **/
      WorkerStartedLeaving: AugmentedEvent<ApiType, [u64, Option<Bytes>]>;
      /**
       * Emits on updating the worker storage role.
       * Params:
       * - Id of the worker.
       * - Raw storage field.
       **/
      WorkerStorageUpdated: AugmentedEvent<ApiType, [u64, Bytes]>;
      /**
       * Fund the working group budget.
       * Params:
       * - Member ID
       * - Amount of balance
       * - Rationale
       **/
      WorkingGroupBudgetFunded: AugmentedEvent<ApiType, [u64, u128, Bytes]>;
    };
    operationsWorkingGroupGamma: {
      /**
       * Emits on withdrawing the application for the regular worker/lead opening.
       * Params:
       * - Job application id
       **/
      ApplicationWithdrawn: AugmentedEvent<ApiType, [u64]>;
      /**
       * Emits on adding the application for the worker opening.
       * Params:
       * - Opening parameteres
       * - Application id
       **/
      AppliedOnOpening: AugmentedEvent<ApiType, [PalletWorkingGroupApplyOnOpeningParams, u64]>;
      /**
       * Emits on setting the budget for the working group.
       * Params:
       * - new budget
       **/
      BudgetSet: AugmentedEvent<ApiType, [u128]>;
      /**
       * Emits on budget from the working group being spent
       * Params:
       * - Receiver Account Id.
       * - Balance spent.
       * - Rationale.
       **/
      BudgetSpending: AugmentedEvent<ApiType, [AccountId32, u128, Option<Bytes>]>;
      /**
       * Emits on setting the group leader.
       * Params:
       * - Group worker id.
       **/
      LeaderSet: AugmentedEvent<ApiType, [u64]>;
      /**
       * Emits on un-setting the leader.
       **/
      LeaderUnset: AugmentedEvent<ApiType, []>;
      /**
       * Emits on Lead making a remark message
       * Params:
       * - message
       **/
      LeadRemarked: AugmentedEvent<ApiType, [Bytes]>;
      /**
       * Emits on reaching new missed reward.
       * Params:
       * - Worker ID.
       * - Missed reward (optional). None means 'no missed reward'.
       **/
      NewMissedRewardLevelReached: AugmentedEvent<ApiType, [u64, Option<u128>]>;
      /**
       * Emits on adding new job opening.
       * Params:
       * - Opening id
       * - Description
       * - Opening Type(Lead or Worker)
       * - Stake Policy for the opening
       * - Reward per block
       **/
      OpeningAdded: AugmentedEvent<ApiType, [u64, Bytes, PalletWorkingGroupOpeningType, PalletWorkingGroupStakePolicy, Option<u128>]>;
      /**
       * Emits on canceling the job opening.
       * Params:
       * - Opening id
       **/
      OpeningCanceled: AugmentedEvent<ApiType, [u64]>;
      /**
       * Emits on filling the job opening.
       * Params:
       * - Worker opening id
       * - Worker application id to the worker id dictionary
       * - Applicationd ids used to fill the opening
       **/
      OpeningFilled: AugmentedEvent<ApiType, [u64, BTreeMap<u64, u64>, BTreeSet<u64>]>;
      /**
       * Emits on paying the reward.
       * Params:
       * - Id of the worker.
       * - Receiver Account Id.
       * - Reward
       * - Payment type (missed reward or regular one)
       **/
      RewardPaid: AugmentedEvent<ApiType, [u64, AccountId32, u128, PalletWorkingGroupRewardPaymentType]>;
      /**
       * Emits on decreasing the regular worker/lead stake.
       * Params:
       * - regular worker/lead id.
       * - stake delta amount
       **/
      StakeDecreased: AugmentedEvent<ApiType, [u64, u128]>;
      /**
       * Emits on increasing the regular worker/lead stake.
       * Params:
       * - regular worker/lead id.
       * - stake delta amount
       **/
      StakeIncreased: AugmentedEvent<ApiType, [u64, u128]>;
      /**
       * Emits on slashing the regular worker/lead stake.
       * Params:
       * - regular worker/lead id.
       * - actual slashed balance.
       * - Requested slashed balance.
       * - Rationale.
       **/
      StakeSlashed: AugmentedEvent<ApiType, [u64, u128, u128, Option<Bytes>]>;
      /**
       * Emits on updating the status text of the working group.
       * Params:
       * - status text hash
       * - status text
       **/
      StatusTextChanged: AugmentedEvent<ApiType, [Bytes, Option<Bytes>]>;
      /**
       * Emits on terminating the leader.
       * Params:
       * - leader worker id.
       * - Penalty.
       * - Rationale.
       **/
      TerminatedLeader: AugmentedEvent<ApiType, [u64, Option<u128>, Option<Bytes>]>;
      /**
       * Emits on terminating the worker.
       * Params:
       * - worker id.
       * - Penalty.
       * - Rationale.
       **/
      TerminatedWorker: AugmentedEvent<ApiType, [u64, Option<u128>, Option<Bytes>]>;
      /**
       * Emits on exiting the worker.
       * Params:
       * - worker id.
       * - Rationale.
       **/
      WorkerExited: AugmentedEvent<ApiType, [u64]>;
      /**
       * Emits on Lead making a remark message
       * Params:
       * - worker
       * - message
       **/
      WorkerRemarked: AugmentedEvent<ApiType, [u64, Bytes]>;
      /**
       * Emits on updating the reward account of the worker.
       * Params:
       * - Id of the worker.
       * - Reward account id of the worker.
       **/
      WorkerRewardAccountUpdated: AugmentedEvent<ApiType, [u64, AccountId32]>;
      /**
       * Emits on updating the reward amount of the worker.
       * Params:
       * - Id of the worker.
       * - Reward per block
       **/
      WorkerRewardAmountUpdated: AugmentedEvent<ApiType, [u64, Option<u128>]>;
      /**
       * Emits on updating the role account of the worker.
       * Params:
       * - Id of the worker.
       * - Role account id of the worker.
       **/
      WorkerRoleAccountUpdated: AugmentedEvent<ApiType, [u64, AccountId32]>;
      /**
       * Emits when worker started leaving their role.
       * Params:
       * - Worker id.
       * - Rationale.
       **/
      WorkerStartedLeaving: AugmentedEvent<ApiType, [u64, Option<Bytes>]>;
      /**
       * Emits on updating the worker storage role.
       * Params:
       * - Id of the worker.
       * - Raw storage field.
       **/
      WorkerStorageUpdated: AugmentedEvent<ApiType, [u64, Bytes]>;
      /**
       * Fund the working group budget.
       * Params:
       * - Member ID
       * - Amount of balance
       * - Rationale
       **/
      WorkingGroupBudgetFunded: AugmentedEvent<ApiType, [u64, u128, Bytes]>;
    };
    projectToken: {
      /**
       * Account Dusted
       * Params:
       * - token identifier
       * - id of the dusted account owner member
       * - account that called the extrinsic
       * - ongoing policy
       **/
      AccountDustedBy: AugmentedEvent<ApiType, [u64, u64, AccountId32, PalletProjectTokenTransferPolicy]>;
      /**
       * Member joined whitelist
       * Params:
       * - token identifier
       * - member id
       * - ongoing transfer policy
       **/
      MemberJoinedWhitelist: AugmentedEvent<ApiType, [u64, u64, PalletProjectTokenTransferPolicy]>;
      /**
       * Patronage credit claimed by creator
       * Params:
       * - token identifier
       * - credit amount
       * - member id
       **/
      PatronageCreditClaimed: AugmentedEvent<ApiType, [u64, u128, u64]>;
      /**
       * Patronage rate decreased
       * Params:
       * - token identifier
       * - new patronage rate
       **/
      PatronageRateDecreasedTo: AugmentedEvent<ApiType, [u64, Perquintill]>;
      /**
       * Revenue Split finalized
       * Params:
       * - token identifier
       * - recovery account for the leftover funds
       * - leftover funds
       **/
      RevenueSplitFinalized: AugmentedEvent<ApiType, [u64, AccountId32, u128]>;
      /**
       * Revenue Split issued
       * Params:
       * - token identifier
       * - starting block for the split
       * - duration of the split
       * - JOY allocated for the split
       **/
      RevenueSplitIssued: AugmentedEvent<ApiType, [u64, u32, u32, u128]>;
      /**
       * User left revenue split
       * Params:
       * - token identifier
       * - ex-participant's member id
       * - amount unstaked
       **/
      RevenueSplitLeft: AugmentedEvent<ApiType, [u64, u64, u128]>;
      /**
       * Token amount is transferred from src to dst
       * Params:
       * - token identifier
       * - source member id
       * - map containing validated outputs (amount, remark) data indexed by
       * (member_id + account existance)
       **/
      TokenAmountTransferred: AugmentedEvent<ApiType, [u64, u64, BTreeMap<PalletProjectTokenValidated, PalletProjectTokenValidatedPayment>]>;
      /**
       * Token amount transferred by issuer
       * Params:
       * - token identifier
       * - source (issuer) member id
       * - map containing validated outputs
       * (amount, opt. vesting schedule, opt. vesting cleanup key, remark) data indexed by
       * (account_id + account existance)
       **/
      TokenAmountTransferredByIssuer: AugmentedEvent<ApiType, [u64, u64, BTreeMap<PalletProjectTokenValidated, PalletProjectTokenValidatedPayment>]>;
      /**
       * Token Deissued
       * Params:
       * - token id
       **/
      TokenDeissued: AugmentedEvent<ApiType, [u64]>;
      /**
       * Token Issued
       * Params:
       * - token id
       * - token issuance parameters
       **/
      TokenIssued: AugmentedEvent<ApiType, [u64, PalletProjectTokenTokenIssuanceParameters]>;
      /**
       * Token Sale Finalized
       * Params:
       * - token id
       * - token sale id
       * - amount of unsold tokens recovered
       * - amount of JOY collected
       **/
      TokenSaleFinalized: AugmentedEvent<ApiType, [u64, u32, u128, u128]>;
      /**
       * Toke Sale was Initialized
       * Params:
       * - token id
       * - token sale id
       * - token sale data
       * - token sale metadata
       **/
      TokenSaleInitialized: AugmentedEvent<ApiType, [u64, u32, PalletProjectTokenTokenSale, Option<Bytes>]>;
      /**
       * Tokens Purchased On Sale
       * Params:
       * - token id
       * - token sale id
       * - amount of tokens purchased
       * - buyer's member id
       **/
      TokensPurchasedOnSale: AugmentedEvent<ApiType, [u64, u32, u128, u64]>;
      /**
       * Transfer Policy Changed To Permissionless
       * Params:
       * - token id
       **/
      TransferPolicyChangedToPermissionless: AugmentedEvent<ApiType, [u64]>;
      /**
       * Upcoming Token Sale was Updated
       * Params:
       * - token id
       * - token sale id
       * - new sale start block
       * - new sale duration
       **/
      UpcomingTokenSaleUpdated: AugmentedEvent<ApiType, [u64, u32, Option<u32>, Option<u32>]>;
      /**
       * User partipated in a revenue split
       * Params:
       * - token identifier
       * - participant's member id
       * - user allocated staked balance
       * - dividend amount (JOY) granted
       * - revenue split identifier
       **/
      UserParticipatedInSplit: AugmentedEvent<ApiType, [u64, u64, u128, u128, u32]>;
    };
    proposalsCodex: {
      /**
       * A proposal was created
       * Params:
       * - Id of a newly created proposal after it was saved in storage.
       * - General proposal parameter. Parameters shared by all proposals
       * - Proposal Details. Parameter of proposal with a variant for each kind of proposal
       * - Id of a newly created proposal thread
       **/
      ProposalCreated: AugmentedEvent<ApiType, [u32, PalletProposalsCodexGeneralProposalParams, PalletProposalsCodexProposalDetails, u64]>;
    };
    proposalsDiscussion: {
      /**
       * Emits on post creation.
       **/
      PostCreated: AugmentedEvent<ApiType, [u64, u64, u64, Bytes, bool]>;
      /**
       * Emits on post deleted
       **/
      PostDeleted: AugmentedEvent<ApiType, [u64, u64, u64, bool]>;
      /**
       * Emits on post update.
       **/
      PostUpdated: AugmentedEvent<ApiType, [u64, u64, u64, Bytes]>;
      /**
       * Emits on thread creation.
       **/
      ThreadCreated: AugmentedEvent<ApiType, [u64, u64]>;
      /**
       * Emits on thread mode change.
       **/
      ThreadModeChanged: AugmentedEvent<ApiType, [u64, PalletProposalsDiscussionThreadMode, u64]>;
    };
    proposalsEngine: {
      /**
       * Emits on a proposal being cancelled
       * Params:
       * - Member Id of the proposer
       * - Id of the proposal
       **/
      ProposalCancelled: AugmentedEvent<ApiType, [u64, u32]>;
      /**
       * Emits on getting a proposal status decision.
       * Params:
       * - Id of a proposal.
       * - Proposal decision
       **/
      ProposalDecisionMade: AugmentedEvent<ApiType, [u32, PalletProposalsEngineProposalStatusesProposalDecision]>;
      /**
       * Emits on proposal execution.
       * Params:
       * - Id of a updated proposal.
       * - Proposal execution status.
       **/
      ProposalExecuted: AugmentedEvent<ApiType, [u32, PalletProposalsEngineProposalStatusesExecutionStatus]>;
      /**
       * Emits on proposal creation.
       * Params:
       * - Id of a proposal.
       * - New proposal status.
       **/
      ProposalStatusUpdated: AugmentedEvent<ApiType, [u32, PalletProposalsEngineProposalStatusesProposalStatus]>;
      /**
       * Emits on proposer making a remark
       * - proposer id
       * - proposal id
       * - message
       **/
      ProposerRemarked: AugmentedEvent<ApiType, [u64, u32, Bytes]>;
      /**
       * Emits on voting for the proposal
       * Params:
       * - Voter - member id of a voter.
       * - Id of a proposal.
       * - Kind of vote.
       * - Rationale.
       **/
      Voted: AugmentedEvent<ApiType, [u64, u32, PalletProposalsEngineVoteKind, Bytes]>;
    };
    referendum: {
      /**
       * Referendum ended and winning option was selected
       **/
      ReferendumFinished: AugmentedEvent<ApiType, [Vec<PalletReferendumOptionResult>]>;
      /**
       * Referendum started
       **/
      ReferendumStarted: AugmentedEvent<ApiType, [u64]>;
      /**
       * Referendum started
       **/
      ReferendumStartedForcefully: AugmentedEvent<ApiType, [u64]>;
      /**
       * Revealing phase has begun
       **/
      RevealingStageStarted: AugmentedEvent<ApiType, []>;
      /**
       * User released his stake
       **/
      StakeReleased: AugmentedEvent<ApiType, [AccountId32]>;
      /**
       * User cast a vote in referendum
       **/
      VoteCast: AugmentedEvent<ApiType, [AccountId32, H256, u128]>;
      /**
       * User revealed his vote
       **/
      VoteRevealed: AugmentedEvent<ApiType, [AccountId32, u64, Bytes]>;
    };
    session: {
      /**
       * New session has happened. Note that the argument is the session index, not the
       * block number as the type might suggest.
       **/
      NewSession: AugmentedEvent<ApiType, [sessionIndex: u32], { sessionIndex: u32 }>;
    };
    staking: {
      /**
       * An account has bonded this amount. \[stash, amount\]
       * 
       * NOTE: This event is only emitted when funds are bonded via a dispatchable. Notably,
       * it will not be emitted for staking rewards when they are added to stake.
       **/
      Bonded: AugmentedEvent<ApiType, [AccountId32, u128]>;
      /**
       * The era payout has been set; the first balance is the validator-payout; the second is
       * the remainder from the maximum amount of reward.
       * \[era_index, validator_payout, remainder\]
       **/
      EraPaid: AugmentedEvent<ApiType, [u32, u128, u128]>;
      /**
       * An account has stopped participating as either a validator or nominator.
       * \[stash\]
       **/
      Chilled: AugmentedEvent<ApiType, [AccountId32]>;
      /**
       * A nominator has been kicked from a validator. \[nominator, stash\]
       **/
      Kicked: AugmentedEvent<ApiType, [AccountId32, AccountId32]>;
      /**
       * An old slashing report from a prior era was discarded because it could
       * not be processed. \[session_index\]
       **/
      OldSlashingReportDiscarded: AugmentedEvent<ApiType, [u32]>;
      /**
       * The stakers' rewards are getting paid. \[era_index, validator_stash\]
       **/
      PayoutStarted: AugmentedEvent<ApiType, [u32, AccountId32]>;
      /**
       * The nominator has been rewarded by this amount. \[stash, amount\]
       **/
      Rewarded: AugmentedEvent<ApiType, [AccountId32, u128]>;
      /**
       * One validator (and its nominators) has been slashed by the given amount.
       * \[validator, amount\]
       **/
      Slashed: AugmentedEvent<ApiType, [AccountId32, u128]>;
      /**
       * A new set of stakers was elected.
       **/
      StakersElected: AugmentedEvent<ApiType, []>;
      /**
       * The election failed. No new era is planned.
       **/
      StakingElectionFailed: AugmentedEvent<ApiType, []>;
      /**
       * An account has unbonded this amount. \[stash, amount\]
       **/
      Unbonded: AugmentedEvent<ApiType, [AccountId32, u128]>;
      /**
       * A validator has set their preferences.
       **/
      ValidatorPrefsSet: AugmentedEvent<ApiType, [AccountId32, PalletStakingValidatorPrefs]>;
      /**
       * An account has called `withdraw_unbonded` and removed unbonding chunks worth `Balance`
       * from the unlocking queue. \[stash, amount\]
       **/
      Withdrawn: AugmentedEvent<ApiType, [AccountId32, u128]>;
    };
    storage: {
      /**
       * Bag objects changed.
       * Params
       * - bag id
       * - new total objects size
       * - new total objects number
       **/
      BagObjectsChanged: AugmentedEvent<ApiType, [PalletStorageBagIdType, u64, u64]>;
      /**
       * Emits on changing the size-based pricing of new objects uploaded.
       * Params
       * - new data size fee
       **/
      DataObjectPerMegabyteFeeUpdated: AugmentedEvent<ApiType, [u128]>;
      /**
       * Emits on data objects deletion from bags.
       * Params
       * - account ID for the state bloat bond
       * - bag ID
       * - data object IDs
       **/
      DataObjectsDeleted: AugmentedEvent<ApiType, [AccountId32, PalletStorageBagIdType, BTreeSet<u64>]>;
      /**
       * Emits on moving data objects between bags.
       * Params
       * - source bag ID
       * - destination bag ID
       * - data object IDs
       **/
      DataObjectsMoved: AugmentedEvent<ApiType, [PalletStorageBagIdType, PalletStorageBagIdType, BTreeSet<u64>]>;
      /**
       * Emits on updating the data object state bloat bond.
       * Params
       * - state bloat bond value
       **/
      DataObjectStateBloatBondValueUpdated: AugmentedEvent<ApiType, [u128]>;
      /**
       * Emits on storage assets being uploaded and deleted at the same time
       * Params
       * - UploadParameters
       * - Objects Id of assets to be removed
       **/
      DataObjectsUpdated: AugmentedEvent<ApiType, [PalletStorageUploadParametersRecord, BTreeSet<u64>]>;
      /**
       * Emits on uploading data objects.
       * Params
       * - data objects IDs
       * - initial uploading parameters
       * - state bloat bond for objects
       **/
      DataObjectsUploaded: AugmentedEvent<ApiType, [Vec<u64>, PalletStorageUploadParametersRecord, u128]>;
      /**
       * Emits on creating distribution bucket.
       * Params
       * - distribution bucket family ID
       * - accepting new bags
       * - distribution bucket ID
       **/
      DistributionBucketCreated: AugmentedEvent<ApiType, [u64, bool, PalletStorageDistributionBucketIdRecord]>;
      /**
       * Emits on deleting distribution bucket.
       * Params
       * - distribution bucket ID
       **/
      DistributionBucketDeleted: AugmentedEvent<ApiType, [PalletStorageDistributionBucketIdRecord]>;
      /**
       * Emits on creating distribution bucket family.
       * Params
       * - distribution family bucket ID
       **/
      DistributionBucketFamilyCreated: AugmentedEvent<ApiType, [u64]>;
      /**
       * Emits on deleting distribution bucket family.
       * Params
       * - distribution family bucket ID
       **/
      DistributionBucketFamilyDeleted: AugmentedEvent<ApiType, [u64]>;
      /**
       * Emits on setting the metadata by a distribution bucket family.
       * Params
       * - distribution bucket family ID
       * - metadata
       **/
      DistributionBucketFamilyMetadataSet: AugmentedEvent<ApiType, [u64, Bytes]>;
      /**
       * Emits on accepting a distribution bucket invitation for the operator.
       * Params
       * - worker ID
       * - distribution bucket ID
       **/
      DistributionBucketInvitationAccepted: AugmentedEvent<ApiType, [u64, PalletStorageDistributionBucketIdRecord]>;
      /**
       * Emits on canceling a distribution bucket invitation for the operator.
       * Params
       * - distribution bucket ID
       * - operator worker ID
       **/
      DistributionBucketInvitationCancelled: AugmentedEvent<ApiType, [PalletStorageDistributionBucketIdRecord, u64]>;
      /**
       * Emits on setting the metadata by a distribution bucket operator.
       * Params
       * - worker ID
       * - distribution bucket ID
       * - metadata
       **/
      DistributionBucketMetadataSet: AugmentedEvent<ApiType, [u64, PalletStorageDistributionBucketIdRecord, Bytes]>;
      /**
       * Emits on storage bucket mode update (distributing flag).
       * Params
       * - distribution bucket ID
       * - distributing
       **/
      DistributionBucketModeUpdated: AugmentedEvent<ApiType, [PalletStorageDistributionBucketIdRecord, bool]>;
      /**
       * Emits on creating a distribution bucket invitation for the operator.
       * Params
       * - distribution bucket ID
       * - worker ID
       **/
      DistributionBucketOperatorInvited: AugmentedEvent<ApiType, [PalletStorageDistributionBucketIdRecord, u64]>;
      /**
       * Emits on the distribution bucket operator removal.
       * Params
       * - distribution bucket ID
       * - distribution bucket operator ID
       **/
      DistributionBucketOperatorRemoved: AugmentedEvent<ApiType, [PalletStorageDistributionBucketIdRecord, u64]>;
      /**
       * Emits on changing the "Distribution buckets per bag" number limit.
       * Params
       * - new limit
       **/
      DistributionBucketsPerBagLimitUpdated: AugmentedEvent<ApiType, [u64]>;
      /**
       * Emits on storage bucket status update (accepting new bags).
       * Params
       * - distribution bucket ID
       * - new status (accepting new bags)
       **/
      DistributionBucketStatusUpdated: AugmentedEvent<ApiType, [PalletStorageDistributionBucketIdRecord, bool]>;
      /**
       * Emits on updating distribution buckets for bag.
       * Params
       * - bag ID
       * - storage buckets to add ID collection
       * - storage buckets to remove ID collection
       **/
      DistributionBucketsUpdatedForBag: AugmentedEvent<ApiType, [PalletStorageBagIdType, u64, BTreeSet<u64>, BTreeSet<u64>]>;
      /**
       * Emits on Distribution Operator making a remark
       * Params
       * - operator's worker id
       * - distribution bucket id
       * - remark message
       **/
      DistributionOperatorRemarked: AugmentedEvent<ApiType, [u64, PalletStorageDistributionBucketIdRecord, Bytes]>;
      /**
       * Emits on creating a dynamic bag.
       * Params
       * - dynamic bag ID
       * - assigned storage buckets' IDs
       * - assigned distribution buckets' IDs
       **/
      DynamicBagCreated: AugmentedEvent<ApiType, [PalletStorageDynamicBagIdType, BTreeSet<u64>, BTreeSet<PalletStorageDistributionBucketIdRecord>]>;
      /**
       * Emits on deleting a dynamic bag.
       * Params
       * - account ID for the state bloat bond
       * - dynamic bag ID
       **/
      DynamicBagDeleted: AugmentedEvent<ApiType, [AccountId32, PalletStorageDynamicBagIdType]>;
      /**
       * Emits on dynamic bag creation policy update (distribution bucket families).
       * Params
       * - dynamic bag type
       * - families and bucket numbers
       **/
      FamiliesInDynamicBagCreationPolicyUpdated: AugmentedEvent<ApiType, [PalletStorageDynamicBagType, BTreeMap<u64, u32>]>;
      /**
       * Emits on updating the number of storage buckets in dynamic bag creation policy.
       * Params
       * - dynamic bag type
       * - new number of storage buckets
       **/
      NumberOfStorageBucketsInDynamicBagCreationPolicyUpdated: AugmentedEvent<ApiType, [PalletStorageDynamicBagType, u64]>;
      /**
       * Emits on accepting pending data objects.
       * Params
       * - storage bucket ID
       * - worker ID (storage provider ID)
       * - bag ID
       * - pending data objects
       **/
      PendingDataObjectsAccepted: AugmentedEvent<ApiType, [u64, u64, PalletStorageBagIdType, BTreeSet<u64>]>;
      /**
       * Emits on creating the storage bucket.
       * Params
       * - storage bucket ID
       * - invited worker
       * - flag "accepting_new_bags"
       * - size limit for voucher,
       * - objects limit for voucher,
       **/
      StorageBucketCreated: AugmentedEvent<ApiType, [u64, Option<u64>, bool, u64, u64]>;
      /**
       * Emits on storage bucket deleting.
       * Params
       * - storage bucket ID
       **/
      StorageBucketDeleted: AugmentedEvent<ApiType, [u64]>;
      /**
       * Emits on accepting the storage bucket invitation.
       * Params
       * - storage bucket ID
       * - invited worker ID
       * - transactor account ID
       **/
      StorageBucketInvitationAccepted: AugmentedEvent<ApiType, [u64, u64, AccountId32]>;
      /**
       * Emits on cancelling the storage bucket invitation.
       * Params
       * - storage bucket ID
       **/
      StorageBucketInvitationCancelled: AugmentedEvent<ApiType, [u64]>;
      /**
       * Emits on the storage bucket operator invitation.
       * Params
       * - storage bucket ID
       * - operator worker ID (storage provider ID)
       **/
      StorageBucketOperatorInvited: AugmentedEvent<ApiType, [u64, u64]>;
      /**
       * Emits on the storage bucket operator removal.
       * Params
       * - storage bucket ID
       **/
      StorageBucketOperatorRemoved: AugmentedEvent<ApiType, [u64]>;
      /**
       * Emits on changing the "Storage buckets per bag" number limit.
       * Params
       * - new limit
       **/
      StorageBucketsPerBagLimitUpdated: AugmentedEvent<ApiType, [u64]>;
      /**
       * Emits on storage bucket status update.
       * Params
       * - storage bucket ID
       * - new status
       **/
      StorageBucketStatusUpdated: AugmentedEvent<ApiType, [u64, bool]>;
      /**
       * Emits on updating storage buckets for bag.
       * Params
       * - bag ID
       * - storage buckets to add ID collection
       * - storage buckets to remove ID collection
       **/
      StorageBucketsUpdatedForBag: AugmentedEvent<ApiType, [PalletStorageBagIdType, BTreeSet<u64>, BTreeSet<u64>]>;
      /**
       * Emits on changing the "Storage buckets voucher max limits".
       * Params
       * - new objects size limit
       * - new objects number limit
       **/
      StorageBucketsVoucherMaxLimitsUpdated: AugmentedEvent<ApiType, [u64, u64]>;
      /**
       * Emits on setting the storage bucket voucher limits.
       * Params
       * - storage bucket ID
       * - new total objects size limit
       * - new total objects number limit
       **/
      StorageBucketVoucherLimitsSet: AugmentedEvent<ApiType, [u64, u64, u64]>;
      /**
       * Emits on setting the storage operator metadata.
       * Params
       * - storage bucket ID
       * - invited worker ID
       * - metadata
       **/
      StorageOperatorMetadataSet: AugmentedEvent<ApiType, [u64, u64, Bytes]>;
      /**
       * Emits on Storage Operator making a remark
       * Params
       * - operator's worker id
       * - storage bucket id
       * - remark message
       **/
      StorageOperatorRemarked: AugmentedEvent<ApiType, [u64, u64, Bytes]>;
      /**
       * Emits on updating the blacklist with data hashes.
       * Params
       * - hashes to remove from the blacklist
       * - hashes to add to the blacklist
       **/
      UpdateBlacklist: AugmentedEvent<ApiType, [BTreeSet<Bytes>, BTreeSet<Bytes>]>;
      /**
       * Emits on changing the size-based pricing of new objects uploaded.
       * Params
       * - new status
       **/
      UploadingBlockStatusUpdated: AugmentedEvent<ApiType, [bool]>;
      /**
       * Emits on changing the voucher for a storage bucket.
       * Params
       * - storage bucket ID
       * - new voucher
       **/
      VoucherChanged: AugmentedEvent<ApiType, [u64, PalletStorageVoucher]>;
    };
    storageWorkingGroup: {
      /**
       * Emits on withdrawing the application for the regular worker/lead opening.
       * Params:
       * - Job application id
       **/
      ApplicationWithdrawn: AugmentedEvent<ApiType, [u64]>;
      /**
       * Emits on adding the application for the worker opening.
       * Params:
       * - Opening parameteres
       * - Application id
       **/
      AppliedOnOpening: AugmentedEvent<ApiType, [PalletWorkingGroupApplyOnOpeningParams, u64]>;
      /**
       * Emits on setting the budget for the working group.
       * Params:
       * - new budget
       **/
      BudgetSet: AugmentedEvent<ApiType, [u128]>;
      /**
       * Emits on budget from the working group being spent
       * Params:
       * - Receiver Account Id.
       * - Balance spent.
       * - Rationale.
       **/
      BudgetSpending: AugmentedEvent<ApiType, [AccountId32, u128, Option<Bytes>]>;
      /**
       * Emits on setting the group leader.
       * Params:
       * - Group worker id.
       **/
      LeaderSet: AugmentedEvent<ApiType, [u64]>;
      /**
       * Emits on un-setting the leader.
       **/
      LeaderUnset: AugmentedEvent<ApiType, []>;
      /**
       * Emits on Lead making a remark message
       * Params:
       * - message
       **/
      LeadRemarked: AugmentedEvent<ApiType, [Bytes]>;
      /**
       * Emits on reaching new missed reward.
       * Params:
       * - Worker ID.
       * - Missed reward (optional). None means 'no missed reward'.
       **/
      NewMissedRewardLevelReached: AugmentedEvent<ApiType, [u64, Option<u128>]>;
      /**
       * Emits on adding new job opening.
       * Params:
       * - Opening id
       * - Description
       * - Opening Type(Lead or Worker)
       * - Stake Policy for the opening
       * - Reward per block
       **/
      OpeningAdded: AugmentedEvent<ApiType, [u64, Bytes, PalletWorkingGroupOpeningType, PalletWorkingGroupStakePolicy, Option<u128>]>;
      /**
       * Emits on canceling the job opening.
       * Params:
       * - Opening id
       **/
      OpeningCanceled: AugmentedEvent<ApiType, [u64]>;
      /**
       * Emits on filling the job opening.
       * Params:
       * - Worker opening id
       * - Worker application id to the worker id dictionary
       * - Applicationd ids used to fill the opening
       **/
      OpeningFilled: AugmentedEvent<ApiType, [u64, BTreeMap<u64, u64>, BTreeSet<u64>]>;
      /**
       * Emits on paying the reward.
       * Params:
       * - Id of the worker.
       * - Receiver Account Id.
       * - Reward
       * - Payment type (missed reward or regular one)
       **/
      RewardPaid: AugmentedEvent<ApiType, [u64, AccountId32, u128, PalletWorkingGroupRewardPaymentType]>;
      /**
       * Emits on decreasing the regular worker/lead stake.
       * Params:
       * - regular worker/lead id.
       * - stake delta amount
       **/
      StakeDecreased: AugmentedEvent<ApiType, [u64, u128]>;
      /**
       * Emits on increasing the regular worker/lead stake.
       * Params:
       * - regular worker/lead id.
       * - stake delta amount
       **/
      StakeIncreased: AugmentedEvent<ApiType, [u64, u128]>;
      /**
       * Emits on slashing the regular worker/lead stake.
       * Params:
       * - regular worker/lead id.
       * - actual slashed balance.
       * - Requested slashed balance.
       * - Rationale.
       **/
      StakeSlashed: AugmentedEvent<ApiType, [u64, u128, u128, Option<Bytes>]>;
      /**
       * Emits on updating the status text of the working group.
       * Params:
       * - status text hash
       * - status text
       **/
      StatusTextChanged: AugmentedEvent<ApiType, [Bytes, Option<Bytes>]>;
      /**
       * Emits on terminating the leader.
       * Params:
       * - leader worker id.
       * - Penalty.
       * - Rationale.
       **/
      TerminatedLeader: AugmentedEvent<ApiType, [u64, Option<u128>, Option<Bytes>]>;
      /**
       * Emits on terminating the worker.
       * Params:
       * - worker id.
       * - Penalty.
       * - Rationale.
       **/
      TerminatedWorker: AugmentedEvent<ApiType, [u64, Option<u128>, Option<Bytes>]>;
      /**
       * Emits on exiting the worker.
       * Params:
       * - worker id.
       * - Rationale.
       **/
      WorkerExited: AugmentedEvent<ApiType, [u64]>;
      /**
       * Emits on Lead making a remark message
       * Params:
       * - worker
       * - message
       **/
      WorkerRemarked: AugmentedEvent<ApiType, [u64, Bytes]>;
      /**
       * Emits on updating the reward account of the worker.
       * Params:
       * - Id of the worker.
       * - Reward account id of the worker.
       **/
      WorkerRewardAccountUpdated: AugmentedEvent<ApiType, [u64, AccountId32]>;
      /**
       * Emits on updating the reward amount of the worker.
       * Params:
       * - Id of the worker.
       * - Reward per block
       **/
      WorkerRewardAmountUpdated: AugmentedEvent<ApiType, [u64, Option<u128>]>;
      /**
       * Emits on updating the role account of the worker.
       * Params:
       * - Id of the worker.
       * - Role account id of the worker.
       **/
      WorkerRoleAccountUpdated: AugmentedEvent<ApiType, [u64, AccountId32]>;
      /**
       * Emits when worker started leaving their role.
       * Params:
       * - Worker id.
       * - Rationale.
       **/
      WorkerStartedLeaving: AugmentedEvent<ApiType, [u64, Option<Bytes>]>;
      /**
       * Emits on updating the worker storage role.
       * Params:
       * - Id of the worker.
       * - Raw storage field.
       **/
      WorkerStorageUpdated: AugmentedEvent<ApiType, [u64, Bytes]>;
      /**
       * Fund the working group budget.
       * Params:
       * - Member ID
       * - Amount of balance
       * - Rationale
       **/
      WorkingGroupBudgetFunded: AugmentedEvent<ApiType, [u64, u128, Bytes]>;
    };
    sudo: {
      /**
       * The \[sudoer\] just switched identity; the old key is supplied if one existed.
       **/
      KeyChanged: AugmentedEvent<ApiType, [oldSudoer: Option<AccountId32>], { oldSudoer: Option<AccountId32> }>;
      /**
       * A sudo just took place. \[result\]
       **/
      Sudid: AugmentedEvent<ApiType, [sudoResult: Result<Null, SpRuntimeDispatchError>], { sudoResult: Result<Null, SpRuntimeDispatchError> }>;
      /**
       * A sudo just took place. \[result\]
       **/
      SudoAsDone: AugmentedEvent<ApiType, [sudoResult: Result<Null, SpRuntimeDispatchError>], { sudoResult: Result<Null, SpRuntimeDispatchError> }>;
    };
    system: {
      /**
       * `:code` was updated.
       **/
      CodeUpdated: AugmentedEvent<ApiType, []>;
      /**
       * An extrinsic failed.
       **/
      ExtrinsicFailed: AugmentedEvent<ApiType, [dispatchError: SpRuntimeDispatchError, dispatchInfo: FrameSupportWeightsDispatchInfo], { dispatchError: SpRuntimeDispatchError, dispatchInfo: FrameSupportWeightsDispatchInfo }>;
      /**
       * An extrinsic completed successfully.
       **/
      ExtrinsicSuccess: AugmentedEvent<ApiType, [dispatchInfo: FrameSupportWeightsDispatchInfo], { dispatchInfo: FrameSupportWeightsDispatchInfo }>;
      /**
       * An account was reaped.
       **/
      KilledAccount: AugmentedEvent<ApiType, [account: AccountId32], { account: AccountId32 }>;
      /**
       * A new account was created.
       **/
      NewAccount: AugmentedEvent<ApiType, [account: AccountId32], { account: AccountId32 }>;
      /**
       * On on-chain remark happened.
       **/
      Remarked: AugmentedEvent<ApiType, [sender: AccountId32, hash_: H256], { sender: AccountId32, hash_: H256 }>;
    };
    utility: {
      /**
       * Batch of dispatches completed fully with no error.
       **/
      BatchCompleted: AugmentedEvent<ApiType, []>;
      /**
       * Batch of dispatches completed but has errors.
       **/
      BatchCompletedWithErrors: AugmentedEvent<ApiType, []>;
      /**
       * Batch of dispatches did not complete fully. Index of first failing dispatch given, as
       * well as the error.
       **/
      BatchInterrupted: AugmentedEvent<ApiType, [index: u32, error: SpRuntimeDispatchError], { index: u32, error: SpRuntimeDispatchError }>;
      /**
       * A call was dispatched.
       **/
      DispatchedAs: AugmentedEvent<ApiType, [result: Result<Null, SpRuntimeDispatchError>], { result: Result<Null, SpRuntimeDispatchError> }>;
      /**
       * A single item within a Batch of dispatches has completed with no error.
       **/
      ItemCompleted: AugmentedEvent<ApiType, []>;
      /**
       * A single item within a Batch of dispatches has completed with error.
       **/
      ItemFailed: AugmentedEvent<ApiType, [error: SpRuntimeDispatchError], { error: SpRuntimeDispatchError }>;
    };
    vesting: {
      /**
       * An \[account\] has become fully vested.
       **/
      VestingCompleted: AugmentedEvent<ApiType, [account: AccountId32], { account: AccountId32 }>;
      /**
       * The amount vested has been updated. This could indicate a change in funds available.
       * The balance given is the amount which is left unvested (and thus locked).
       **/
      VestingUpdated: AugmentedEvent<ApiType, [account: AccountId32, unvested: u128], { account: AccountId32, unvested: u128 }>;
    };
  } // AugmentedEvents
} // declare module<|MERGE_RESOLUTION|>--- conflicted
+++ resolved
@@ -79,7 +79,7 @@
       BidMadeCompletingAuction: AugmentedEvent<ApiType, [u64, u64, Option<u64>]>;
       BuyNowCanceled: AugmentedEvent<ApiType, [u64, PalletContentPermissionsContentActor]>;
       BuyNowPriceUpdated: AugmentedEvent<ApiType, [u64, PalletContentPermissionsContentActor, u128]>;
-<<<<<<< HEAD
+      CancelChannelTransfer: AugmentedEvent<ApiType, [u64, PalletContentPermissionsContentActor]>;
       CouncilRewardClaimed: AugmentedEvent<ApiType, [u64, u128]>;
       CreatorTokenIssued: AugmentedEvent<ApiType, [PalletContentPermissionsContentActor, u64, u64]>;
       CuratorAdded: AugmentedEvent<ApiType, [u64, u64, BTreeSet<PalletContentChannelActionPermission>]>;
@@ -93,9 +93,6 @@
        * Nft limits
        **/
       GlobalNftLimitUpdated: AugmentedEvent<ApiType, [PalletContentNftLimitPeriod, u64]>;
-=======
-      CancelChannelTransfer: AugmentedEvent<ApiType, [u64, PalletContentPermissionsContentActor]>;
->>>>>>> 9a37ad72
       ChannelAgentRemarked: AugmentedEvent<ApiType, [PalletContentPermissionsContentActor, u64, Bytes]>;
       ChannelAssetsDeletedByModerator: AugmentedEvent<ApiType, [PalletContentPermissionsContentActor, u64, BTreeSet<u64>, Bytes]>;
       ChannelAssetsRemoved: AugmentedEvent<ApiType, [PalletContentPermissionsContentActor, u64, BTreeSet<u64>, PalletContentChannelRecord]>;
@@ -117,23 +114,7 @@
       ChannelTransferAccepted: AugmentedEvent<ApiType, [u64, PalletContentTransferCommitmentParameters]>;
       ChannelUpdated: AugmentedEvent<ApiType, [PalletContentPermissionsContentActor, u64, PalletContentChannelUpdateParametersRecord, BTreeSet<u64>]>;
       ChannelVisibilitySetByModerator: AugmentedEvent<ApiType, [PalletContentPermissionsContentActor, u64, bool, Bytes]>;
-<<<<<<< HEAD
-=======
-      CouncilRewardClaimed: AugmentedEvent<ApiType, [u64, u128]>;
-      CreatorTokenIssued: AugmentedEvent<ApiType, [PalletContentPermissionsContentActor, u64, u64]>;
-      CuratorAdded: AugmentedEvent<ApiType, [u64, u64, BTreeSet<PalletContentChannelActionPermission>]>;
-      CuratorGroupCreated: AugmentedEvent<ApiType, [u64]>;
-      CuratorGroupPermissionsUpdated: AugmentedEvent<ApiType, [u64, BTreeMap<u8, BTreeSet<PalletContentPermissionsCuratorGroupContentModerationAction>>]>;
-      CuratorGroupStatusSet: AugmentedEvent<ApiType, [u64, bool]>;
-      CuratorRemoved: AugmentedEvent<ApiType, [u64, u64]>;
-      EnglishAuctionSettled: AugmentedEvent<ApiType, [u64, AccountId32, u64]>;
-      EnglishAuctionStarted: AugmentedEvent<ApiType, [PalletContentPermissionsContentActor, u64, PalletContentNftTypesEnglishAuctionParamsRecord]>;
-      /**
-       * Nft limits
-       **/
-      GlobalNftLimitUpdated: AugmentedEvent<ApiType, [PalletContentNftLimitPeriod, u64]>;
       InitializedChannelTransfer: AugmentedEvent<ApiType, [u64, PalletContentPermissionsContentActor, PalletContentPendingTransfer]>;
->>>>>>> 9a37ad72
       NftBought: AugmentedEvent<ApiType, [u64, u64]>;
       NftDestroyed: AugmentedEvent<ApiType, [PalletContentPermissionsContentActor, u64]>;
       NftIssued: AugmentedEvent<ApiType, [PalletContentPermissionsContentActor, u64, PalletContentNftTypesNftIssuanceParametersRecord]>;
