// Auto-generated via `yarn polkadot-types-from-defs`, do not edit
/* eslint-disable */

// import type lookup before we augment - in some environments
// this is required to allow for ambient/previous definitions
import '@polkadot/types/lookup';

import type { BTreeMap, BTreeSet, Bytes, Compact, Enum, Null, Option, Result, Struct, Text, U8aFixed, Vec, bool, u128, u16, u32, u64, u8 } from '@polkadot/types-codec';
import type { ITuple } from '@polkadot/types-codec/types';
import type { OpaqueMultiaddr, OpaquePeerId } from '@polkadot/types/interfaces/imOnline';
import type { AccountId32, Call, H256, PerU16, Perbill, Percent, Permill } from '@polkadot/types/interfaces/runtime';
import type { Event } from '@polkadot/types/interfaces/system';

declare module '@polkadot/types/lookup' {
  /** @name FrameSystemAccountInfo (3) */
  interface FrameSystemAccountInfo extends Struct {
    readonly nonce: u32;
    readonly consumers: u32;
    readonly providers: u32;
    readonly sufficients: u32;
    readonly data: PalletBalancesAccountData;
  }

  /** @name PalletBalancesAccountData (5) */
  interface PalletBalancesAccountData extends Struct {
    readonly free: u128;
    readonly reserved: u128;
    readonly miscFrozen: u128;
    readonly feeFrozen: u128;
  }

  /** @name FrameSupportDispatchPerDispatchClassWeight (7) */
  interface FrameSupportDispatchPerDispatchClassWeight extends Struct {
    readonly normal: SpWeightsWeightV2Weight;
    readonly operational: SpWeightsWeightV2Weight;
    readonly mandatory: SpWeightsWeightV2Weight;
  }

  /** @name SpWeightsWeightV2Weight (8) */
  interface SpWeightsWeightV2Weight extends Struct {
    readonly refTime: Compact<u64>;
    readonly proofSize: Compact<u64>;
  }

  /** @name SpRuntimeDigest (13) */
  interface SpRuntimeDigest extends Struct {
    readonly logs: Vec<SpRuntimeDigestDigestItem>;
  }

  /** @name SpRuntimeDigestDigestItem (15) */
  interface SpRuntimeDigestDigestItem extends Enum {
    readonly isOther: boolean;
    readonly asOther: Bytes;
    readonly isConsensus: boolean;
    readonly asConsensus: ITuple<[U8aFixed, Bytes]>;
    readonly isSeal: boolean;
    readonly asSeal: ITuple<[U8aFixed, Bytes]>;
    readonly isPreRuntime: boolean;
    readonly asPreRuntime: ITuple<[U8aFixed, Bytes]>;
    readonly isRuntimeEnvironmentUpdated: boolean;
    readonly type: 'Other' | 'Consensus' | 'Seal' | 'PreRuntime' | 'RuntimeEnvironmentUpdated';
  }

  /** @name FrameSystemEventRecord (18) */
  interface FrameSystemEventRecord extends Struct {
    readonly phase: FrameSystemPhase;
    readonly event: Event;
    readonly topics: Vec<H256>;
  }

  /** @name FrameSystemEvent (20) */
  interface FrameSystemEvent extends Enum {
    readonly isExtrinsicSuccess: boolean;
    readonly asExtrinsicSuccess: {
      readonly dispatchInfo: FrameSupportDispatchDispatchInfo;
    } & Struct;
    readonly isExtrinsicFailed: boolean;
    readonly asExtrinsicFailed: {
      readonly dispatchError: SpRuntimeDispatchError;
      readonly dispatchInfo: FrameSupportDispatchDispatchInfo;
    } & Struct;
    readonly isCodeUpdated: boolean;
    readonly isNewAccount: boolean;
    readonly asNewAccount: {
      readonly account: AccountId32;
    } & Struct;
    readonly isKilledAccount: boolean;
    readonly asKilledAccount: {
      readonly account: AccountId32;
    } & Struct;
    readonly isRemarked: boolean;
    readonly asRemarked: {
      readonly sender: AccountId32;
      readonly hash_: H256;
    } & Struct;
    readonly type: 'ExtrinsicSuccess' | 'ExtrinsicFailed' | 'CodeUpdated' | 'NewAccount' | 'KilledAccount' | 'Remarked';
  }

  /** @name FrameSupportDispatchDispatchInfo (21) */
  interface FrameSupportDispatchDispatchInfo extends Struct {
    readonly weight: SpWeightsWeightV2Weight;
    readonly class: FrameSupportDispatchDispatchClass;
    readonly paysFee: FrameSupportDispatchPays;
  }

  /** @name FrameSupportDispatchDispatchClass (22) */
  interface FrameSupportDispatchDispatchClass extends Enum {
    readonly isNormal: boolean;
    readonly isOperational: boolean;
    readonly isMandatory: boolean;
    readonly type: 'Normal' | 'Operational' | 'Mandatory';
  }

  /** @name FrameSupportDispatchPays (23) */
  interface FrameSupportDispatchPays extends Enum {
    readonly isYes: boolean;
    readonly isNo: boolean;
    readonly type: 'Yes' | 'No';
  }

  /** @name SpRuntimeDispatchError (24) */
  interface SpRuntimeDispatchError extends Enum {
    readonly isOther: boolean;
    readonly isCannotLookup: boolean;
    readonly isBadOrigin: boolean;
    readonly isModule: boolean;
    readonly asModule: SpRuntimeModuleError;
    readonly isConsumerRemaining: boolean;
    readonly isNoProviders: boolean;
    readonly isTooManyConsumers: boolean;
    readonly isToken: boolean;
    readonly asToken: SpRuntimeTokenError;
    readonly isArithmetic: boolean;
    readonly asArithmetic: SpArithmeticArithmeticError;
    readonly isTransactional: boolean;
    readonly asTransactional: SpRuntimeTransactionalError;
    readonly isExhausted: boolean;
    readonly isCorruption: boolean;
    readonly isUnavailable: boolean;
    readonly type: 'Other' | 'CannotLookup' | 'BadOrigin' | 'Module' | 'ConsumerRemaining' | 'NoProviders' | 'TooManyConsumers' | 'Token' | 'Arithmetic' | 'Transactional' | 'Exhausted' | 'Corruption' | 'Unavailable';
  }

  /** @name SpRuntimeModuleError (25) */
  interface SpRuntimeModuleError extends Struct {
    readonly index: u8;
    readonly error: U8aFixed;
  }

  /** @name SpRuntimeTokenError (26) */
  interface SpRuntimeTokenError extends Enum {
    readonly isNoFunds: boolean;
    readonly isWouldDie: boolean;
    readonly isBelowMinimum: boolean;
    readonly isCannotCreate: boolean;
    readonly isUnknownAsset: boolean;
    readonly isFrozen: boolean;
    readonly isUnsupported: boolean;
    readonly type: 'NoFunds' | 'WouldDie' | 'BelowMinimum' | 'CannotCreate' | 'UnknownAsset' | 'Frozen' | 'Unsupported';
  }

  /** @name SpArithmeticArithmeticError (27) */
  interface SpArithmeticArithmeticError extends Enum {
    readonly isUnderflow: boolean;
    readonly isOverflow: boolean;
    readonly isDivisionByZero: boolean;
    readonly type: 'Underflow' | 'Overflow' | 'DivisionByZero';
  }

  /** @name SpRuntimeTransactionalError (28) */
  interface SpRuntimeTransactionalError extends Enum {
    readonly isLimitReached: boolean;
    readonly isNoLayer: boolean;
    readonly type: 'LimitReached' | 'NoLayer';
  }

  /** @name PalletUtilityEvent (29) */
  interface PalletUtilityEvent extends Enum {
    readonly isBatchInterrupted: boolean;
    readonly asBatchInterrupted: {
      readonly index: u32;
      readonly error: SpRuntimeDispatchError;
    } & Struct;
    readonly isBatchCompleted: boolean;
    readonly isBatchCompletedWithErrors: boolean;
    readonly isItemCompleted: boolean;
    readonly isItemFailed: boolean;
    readonly asItemFailed: {
      readonly error: SpRuntimeDispatchError;
    } & Struct;
    readonly isDispatchedAs: boolean;
    readonly asDispatchedAs: {
      readonly result: Result<Null, SpRuntimeDispatchError>;
    } & Struct;
    readonly type: 'BatchInterrupted' | 'BatchCompleted' | 'BatchCompletedWithErrors' | 'ItemCompleted' | 'ItemFailed' | 'DispatchedAs';
  }

  /** @name PalletBalancesEvent (32) */
  interface PalletBalancesEvent extends Enum {
    readonly isEndowed: boolean;
    readonly asEndowed: {
      readonly account: AccountId32;
      readonly freeBalance: u128;
    } & Struct;
    readonly isDustLost: boolean;
    readonly asDustLost: {
      readonly account: AccountId32;
      readonly amount: u128;
    } & Struct;
    readonly isTransfer: boolean;
    readonly asTransfer: {
      readonly from: AccountId32;
      readonly to: AccountId32;
      readonly amount: u128;
    } & Struct;
    readonly isBalanceSet: boolean;
    readonly asBalanceSet: {
      readonly who: AccountId32;
      readonly free: u128;
      readonly reserved: u128;
    } & Struct;
    readonly isReserved: boolean;
    readonly asReserved: {
      readonly who: AccountId32;
      readonly amount: u128;
    } & Struct;
    readonly isUnreserved: boolean;
    readonly asUnreserved: {
      readonly who: AccountId32;
      readonly amount: u128;
    } & Struct;
    readonly isReserveRepatriated: boolean;
    readonly asReserveRepatriated: {
      readonly from: AccountId32;
      readonly to: AccountId32;
      readonly amount: u128;
      readonly destinationStatus: FrameSupportTokensMiscBalanceStatus;
    } & Struct;
    readonly isDeposit: boolean;
    readonly asDeposit: {
      readonly who: AccountId32;
      readonly amount: u128;
    } & Struct;
    readonly isWithdraw: boolean;
    readonly asWithdraw: {
      readonly who: AccountId32;
      readonly amount: u128;
    } & Struct;
    readonly isSlashed: boolean;
    readonly asSlashed: {
      readonly who: AccountId32;
      readonly amount: u128;
    } & Struct;
    readonly type: 'Endowed' | 'DustLost' | 'Transfer' | 'BalanceSet' | 'Reserved' | 'Unreserved' | 'ReserveRepatriated' | 'Deposit' | 'Withdraw' | 'Slashed';
  }

  /** @name FrameSupportTokensMiscBalanceStatus (33) */
  interface FrameSupportTokensMiscBalanceStatus extends Enum {
    readonly isFree: boolean;
    readonly isReserved: boolean;
    readonly type: 'Free' | 'Reserved';
  }

  /** @name PalletTransactionPaymentEvent (34) */
  interface PalletTransactionPaymentEvent extends Enum {
    readonly isTransactionFeePaid: boolean;
    readonly asTransactionFeePaid: {
      readonly who: AccountId32;
      readonly actualFee: u128;
      readonly tip: u128;
    } & Struct;
    readonly type: 'TransactionFeePaid';
  }

  /** @name PalletElectionProviderMultiPhaseEvent (35) */
  interface PalletElectionProviderMultiPhaseEvent extends Enum {
    readonly isSolutionStored: boolean;
    readonly asSolutionStored: {
      readonly compute: PalletElectionProviderMultiPhaseElectionCompute;
      readonly origin: Option<AccountId32>;
      readonly prevEjected: bool;
    } & Struct;
    readonly isElectionFinalized: boolean;
    readonly asElectionFinalized: {
      readonly compute: PalletElectionProviderMultiPhaseElectionCompute;
      readonly score: SpNposElectionsElectionScore;
    } & Struct;
    readonly isElectionFailed: boolean;
    readonly isRewarded: boolean;
    readonly asRewarded: {
      readonly account: AccountId32;
      readonly value: u128;
    } & Struct;
    readonly isSlashed: boolean;
    readonly asSlashed: {
      readonly account: AccountId32;
      readonly value: u128;
    } & Struct;
    readonly isPhaseTransitioned: boolean;
    readonly asPhaseTransitioned: {
      readonly from: PalletElectionProviderMultiPhasePhase;
      readonly to: PalletElectionProviderMultiPhasePhase;
      readonly round: u32;
    } & Struct;
    readonly type: 'SolutionStored' | 'ElectionFinalized' | 'ElectionFailed' | 'Rewarded' | 'Slashed' | 'PhaseTransitioned';
  }

  /** @name PalletElectionProviderMultiPhaseElectionCompute (36) */
  interface PalletElectionProviderMultiPhaseElectionCompute extends Enum {
    readonly isOnChain: boolean;
    readonly isSigned: boolean;
    readonly isUnsigned: boolean;
    readonly isFallback: boolean;
    readonly isEmergency: boolean;
    readonly type: 'OnChain' | 'Signed' | 'Unsigned' | 'Fallback' | 'Emergency';
  }

  /** @name SpNposElectionsElectionScore (39) */
  interface SpNposElectionsElectionScore extends Struct {
    readonly minimalStake: u128;
    readonly sumStake: u128;
    readonly sumStakeSquared: u128;
  }

  /** @name PalletElectionProviderMultiPhasePhase (40) */
  interface PalletElectionProviderMultiPhasePhase extends Enum {
    readonly isOff: boolean;
    readonly isSigned: boolean;
    readonly isUnsigned: boolean;
    readonly asUnsigned: ITuple<[bool, u32]>;
    readonly isEmergency: boolean;
    readonly type: 'Off' | 'Signed' | 'Unsigned' | 'Emergency';
  }

  /** @name PalletStakingPalletEvent (42) */
  interface PalletStakingPalletEvent extends Enum {
    readonly isEraPaid: boolean;
    readonly asEraPaid: {
      readonly eraIndex: u32;
      readonly validatorPayout: u128;
      readonly remainder: u128;
    } & Struct;
    readonly isRewarded: boolean;
    readonly asRewarded: {
      readonly stash: AccountId32;
      readonly amount: u128;
    } & Struct;
    readonly isSlashed: boolean;
    readonly asSlashed: {
      readonly staker: AccountId32;
      readonly amount: u128;
    } & Struct;
    readonly isSlashReported: boolean;
    readonly asSlashReported: {
      readonly validator: AccountId32;
      readonly fraction: Perbill;
      readonly slashEra: u32;
    } & Struct;
    readonly isOldSlashingReportDiscarded: boolean;
    readonly asOldSlashingReportDiscarded: {
      readonly sessionIndex: u32;
    } & Struct;
    readonly isStakersElected: boolean;
    readonly isBonded: boolean;
    readonly asBonded: {
      readonly stash: AccountId32;
      readonly amount: u128;
    } & Struct;
    readonly isUnbonded: boolean;
    readonly asUnbonded: {
      readonly stash: AccountId32;
      readonly amount: u128;
    } & Struct;
    readonly isWithdrawn: boolean;
    readonly asWithdrawn: {
      readonly stash: AccountId32;
      readonly amount: u128;
    } & Struct;
    readonly isKicked: boolean;
    readonly asKicked: {
      readonly nominator: AccountId32;
      readonly stash: AccountId32;
    } & Struct;
    readonly isStakingElectionFailed: boolean;
    readonly isChilled: boolean;
    readonly asChilled: {
      readonly stash: AccountId32;
    } & Struct;
    readonly isPayoutStarted: boolean;
    readonly asPayoutStarted: {
      readonly eraIndex: u32;
      readonly validatorStash: AccountId32;
    } & Struct;
    readonly isValidatorPrefsSet: boolean;
    readonly asValidatorPrefsSet: {
      readonly stash: AccountId32;
      readonly prefs: PalletStakingValidatorPrefs;
    } & Struct;
    readonly isForceEra: boolean;
    readonly asForceEra: {
      readonly mode: PalletStakingForcing;
    } & Struct;
    readonly type: 'EraPaid' | 'Rewarded' | 'Slashed' | 'SlashReported' | 'OldSlashingReportDiscarded' | 'StakersElected' | 'Bonded' | 'Unbonded' | 'Withdrawn' | 'Kicked' | 'StakingElectionFailed' | 'Chilled' | 'PayoutStarted' | 'ValidatorPrefsSet' | 'ForceEra';
  }

  /** @name PalletStakingValidatorPrefs (44) */
  interface PalletStakingValidatorPrefs extends Struct {
    readonly commission: Compact<Perbill>;
    readonly blocked: bool;
  }

  /** @name PalletStakingForcing (46) */
  interface PalletStakingForcing extends Enum {
    readonly isNotForcing: boolean;
    readonly isForceNew: boolean;
    readonly isForceNone: boolean;
    readonly isForceAlways: boolean;
    readonly type: 'NotForcing' | 'ForceNew' | 'ForceNone' | 'ForceAlways';
  }

  /** @name PalletSessionEvent (47) */
  interface PalletSessionEvent extends Enum {
    readonly isNewSession: boolean;
    readonly asNewSession: {
      readonly sessionIndex: u32;
    } & Struct;
    readonly type: 'NewSession';
  }

  /** @name PalletGrandpaEvent (48) */
  interface PalletGrandpaEvent extends Enum {
    readonly isNewAuthorities: boolean;
    readonly asNewAuthorities: {
      readonly authoritySet: Vec<ITuple<[SpConsensusGrandpaAppPublic, u64]>>;
    } & Struct;
    readonly isPaused: boolean;
    readonly isResumed: boolean;
    readonly type: 'NewAuthorities' | 'Paused' | 'Resumed';
  }

  /** @name SpConsensusGrandpaAppPublic (51) */
  interface SpConsensusGrandpaAppPublic extends SpCoreEd25519Public {}

  /** @name SpCoreEd25519Public (52) */
  interface SpCoreEd25519Public extends U8aFixed {}

  /** @name PalletImOnlineEvent (53) */
  interface PalletImOnlineEvent extends Enum {
    readonly isHeartbeatReceived: boolean;
    readonly asHeartbeatReceived: {
      readonly authorityId: PalletImOnlineSr25519AppSr25519Public;
    } & Struct;
    readonly isAllGood: boolean;
    readonly isSomeOffline: boolean;
    readonly asSomeOffline: {
      readonly offline: Vec<ITuple<[AccountId32, PalletStakingExposure]>>;
    } & Struct;
    readonly type: 'HeartbeatReceived' | 'AllGood' | 'SomeOffline';
  }

  /** @name PalletImOnlineSr25519AppSr25519Public (54) */
  interface PalletImOnlineSr25519AppSr25519Public extends SpCoreSr25519Public {}

  /** @name SpCoreSr25519Public (55) */
  interface SpCoreSr25519Public extends U8aFixed {}

  /** @name PalletStakingExposure (58) */
  interface PalletStakingExposure extends Struct {
    readonly total: Compact<u128>;
    readonly own: Compact<u128>;
    readonly others: Vec<PalletStakingIndividualExposure>;
  }

  /** @name PalletStakingIndividualExposure (61) */
  interface PalletStakingIndividualExposure extends Struct {
    readonly who: AccountId32;
    readonly value: Compact<u128>;
  }

  /** @name PalletOffencesEvent (62) */
  interface PalletOffencesEvent extends Enum {
    readonly isOffence: boolean;
    readonly asOffence: {
      readonly kind: U8aFixed;
      readonly timeslot: Bytes;
    } & Struct;
    readonly type: 'Offence';
  }

  /** @name PalletBagsListEvent (64) */
  interface PalletBagsListEvent extends Enum {
    readonly isRebagged: boolean;
    readonly asRebagged: {
      readonly who: AccountId32;
      readonly from: u64;
      readonly to: u64;
    } & Struct;
    readonly isScoreUpdated: boolean;
    readonly asScoreUpdated: {
      readonly who: AccountId32;
      readonly newScore: u64;
    } & Struct;
    readonly type: 'Rebagged' | 'ScoreUpdated';
  }

  /** @name PalletVestingEvent (65) */
  interface PalletVestingEvent extends Enum {
    readonly isVestingUpdated: boolean;
    readonly asVestingUpdated: {
      readonly account: AccountId32;
      readonly unvested: u128;
    } & Struct;
    readonly isVestingCompleted: boolean;
    readonly asVestingCompleted: {
      readonly account: AccountId32;
    } & Struct;
    readonly type: 'VestingUpdated' | 'VestingCompleted';
  }

  /** @name PalletMultisigEvent (66) */
  interface PalletMultisigEvent extends Enum {
    readonly isNewMultisig: boolean;
    readonly asNewMultisig: {
      readonly approving: AccountId32;
      readonly multisig: AccountId32;
      readonly callHash: U8aFixed;
    } & Struct;
    readonly isMultisigApproval: boolean;
    readonly asMultisigApproval: {
      readonly approving: AccountId32;
      readonly timepoint: PalletMultisigTimepoint;
      readonly multisig: AccountId32;
      readonly callHash: U8aFixed;
    } & Struct;
    readonly isMultisigExecuted: boolean;
    readonly asMultisigExecuted: {
      readonly approving: AccountId32;
      readonly timepoint: PalletMultisigTimepoint;
      readonly multisig: AccountId32;
      readonly callHash: U8aFixed;
      readonly result: Result<Null, SpRuntimeDispatchError>;
    } & Struct;
    readonly isMultisigCancelled: boolean;
    readonly asMultisigCancelled: {
      readonly cancelling: AccountId32;
      readonly timepoint: PalletMultisigTimepoint;
      readonly multisig: AccountId32;
      readonly callHash: U8aFixed;
    } & Struct;
    readonly type: 'NewMultisig' | 'MultisigApproval' | 'MultisigExecuted' | 'MultisigCancelled';
  }

  /** @name PalletMultisigTimepoint (67) */
  interface PalletMultisigTimepoint extends Struct {
    readonly height: u32;
    readonly index: u32;
  }

  /** @name PalletCouncilRawEvent (68) */
  interface PalletCouncilRawEvent extends Enum {
    readonly isAnnouncingPeriodStarted: boolean;
    readonly asAnnouncingPeriodStarted: u32;
    readonly isNotEnoughCandidates: boolean;
    readonly asNotEnoughCandidates: u32;
    readonly isVotingPeriodStarted: boolean;
    readonly asVotingPeriodStarted: u32;
    readonly isNewCandidate: boolean;
    readonly asNewCandidate: ITuple<[u64, AccountId32, AccountId32, u128]>;
    readonly isNewCouncilElected: boolean;
    readonly asNewCouncilElected: ITuple<[Vec<u64>, u32]>;
    readonly isNewCouncilNotElected: boolean;
    readonly asNewCouncilNotElected: u32;
    readonly isCandidacyStakeRelease: boolean;
    readonly asCandidacyStakeRelease: u64;
    readonly isCandidacyWithdraw: boolean;
    readonly asCandidacyWithdraw: u64;
    readonly isCandidacyNoteSet: boolean;
    readonly asCandidacyNoteSet: ITuple<[u64, Bytes]>;
    readonly isRewardPayment: boolean;
    readonly asRewardPayment: ITuple<[u64, AccountId32, u128, u128]>;
    readonly isBudgetBalanceSet: boolean;
    readonly asBudgetBalanceSet: u128;
    readonly isBudgetRefill: boolean;
    readonly asBudgetRefill: u128;
    readonly isBudgetRefillPlanned: boolean;
    readonly asBudgetRefillPlanned: u32;
    readonly isBudgetIncrementUpdated: boolean;
    readonly asBudgetIncrementUpdated: u128;
    readonly isCouncilorRewardUpdated: boolean;
    readonly asCouncilorRewardUpdated: u128;
    readonly isCouncilBudgetDecreased: boolean;
    readonly asCouncilBudgetDecreased: u128;
    readonly isRequestFunded: boolean;
    readonly asRequestFunded: ITuple<[AccountId32, u128]>;
    readonly isCouncilBudgetFunded: boolean;
    readonly asCouncilBudgetFunded: ITuple<[u64, u128, Bytes]>;
    readonly isCouncilorRemarked: boolean;
    readonly asCouncilorRemarked: ITuple<[u64, Bytes]>;
    readonly isCandidateRemarked: boolean;
    readonly asCandidateRemarked: ITuple<[u64, Bytes]>;
    readonly isEraPayoutDampingFactorSet: boolean;
    readonly asEraPayoutDampingFactorSet: Percent;
    readonly type: 'AnnouncingPeriodStarted' | 'NotEnoughCandidates' | 'VotingPeriodStarted' | 'NewCandidate' | 'NewCouncilElected' | 'NewCouncilNotElected' | 'CandidacyStakeRelease' | 'CandidacyWithdraw' | 'CandidacyNoteSet' | 'RewardPayment' | 'BudgetBalanceSet' | 'BudgetRefill' | 'BudgetRefillPlanned' | 'BudgetIncrementUpdated' | 'CouncilorRewardUpdated' | 'CouncilBudgetDecreased' | 'RequestFunded' | 'CouncilBudgetFunded' | 'CouncilorRemarked' | 'CandidateRemarked' | 'EraPayoutDampingFactorSet';
  }

  /** @name PalletReferendumRawEvent (71) */
  interface PalletReferendumRawEvent extends Enum {
    readonly isReferendumStarted: boolean;
    readonly asReferendumStarted: ITuple<[u32, u32]>;
    readonly isReferendumStartedForcefully: boolean;
    readonly asReferendumStartedForcefully: ITuple<[u32, u32]>;
    readonly isRevealingStageStarted: boolean;
    readonly asRevealingStageStarted: u32;
    readonly isReferendumFinished: boolean;
    readonly asReferendumFinished: Vec<PalletReferendumOptionResult>;
    readonly isVoteCast: boolean;
    readonly asVoteCast: ITuple<[AccountId32, H256, u128]>;
    readonly isVoteRevealed: boolean;
    readonly asVoteRevealed: ITuple<[AccountId32, u64, Bytes]>;
    readonly isStakeReleased: boolean;
    readonly asStakeReleased: AccountId32;
    readonly isAccountOptedOutOfVoting: boolean;
    readonly asAccountOptedOutOfVoting: AccountId32;
    readonly type: 'ReferendumStarted' | 'ReferendumStartedForcefully' | 'RevealingStageStarted' | 'ReferendumFinished' | 'VoteCast' | 'VoteRevealed' | 'StakeReleased' | 'AccountOptedOutOfVoting';
  }

  /** @name PalletReferendumInstance1 (72) */
  type PalletReferendumInstance1 = Null;

  /** @name PalletReferendumOptionResult (74) */
  interface PalletReferendumOptionResult extends Struct {
    readonly optionId: u64;
    readonly votePower: u128;
  }

  /** @name PalletMembershipRawEvent (75) */
  interface PalletMembershipRawEvent extends Enum {
    readonly isMemberInvited: boolean;
    readonly asMemberInvited: ITuple<[u64, PalletMembershipInviteMembershipParameters, u128]>;
    readonly isMembershipGifted: boolean;
    readonly asMembershipGifted: ITuple<[u64, PalletMembershipGiftMembershipParameters]>;
    readonly isMembershipBought: boolean;
    readonly asMembershipBought: ITuple<[u64, PalletMembershipBuyMembershipParameters, u32]>;
    readonly isMemberProfileUpdated: boolean;
    readonly asMemberProfileUpdated: ITuple<[u64, Option<Bytes>, Option<Bytes>]>;
    readonly isMemberAccountsUpdated: boolean;
    readonly asMemberAccountsUpdated: ITuple<[u64, Option<AccountId32>, Option<AccountId32>]>;
    readonly isMemberVerificationStatusUpdated: boolean;
    readonly asMemberVerificationStatusUpdated: ITuple<[u64, bool, u64]>;
    readonly isReferralCutUpdated: boolean;
    readonly asReferralCutUpdated: u8;
    readonly isInvitesTransferred: boolean;
    readonly asInvitesTransferred: ITuple<[u64, u64, u32]>;
    readonly isMembershipPriceUpdated: boolean;
    readonly asMembershipPriceUpdated: u128;
    readonly isInitialInvitationBalanceUpdated: boolean;
    readonly asInitialInvitationBalanceUpdated: u128;
    readonly isLeaderInvitationQuotaUpdated: boolean;
    readonly asLeaderInvitationQuotaUpdated: u32;
    readonly isInitialInvitationCountUpdated: boolean;
    readonly asInitialInvitationCountUpdated: u32;
    readonly isStakingAccountAdded: boolean;
    readonly asStakingAccountAdded: ITuple<[AccountId32, u64]>;
    readonly isStakingAccountRemoved: boolean;
    readonly asStakingAccountRemoved: ITuple<[AccountId32, u64]>;
    readonly isStakingAccountConfirmed: boolean;
    readonly asStakingAccountConfirmed: ITuple<[AccountId32, u64]>;
    readonly isMemberRemarked: boolean;
    readonly asMemberRemarked: ITuple<[u64, Bytes, Option<ITuple<[AccountId32, u128]>>]>;
    readonly isMemberCreated: boolean;
    readonly asMemberCreated: ITuple<[u64, PalletMembershipCreateMemberParameters, u32]>;
    readonly type: 'MemberInvited' | 'MembershipGifted' | 'MembershipBought' | 'MemberProfileUpdated' | 'MemberAccountsUpdated' | 'MemberVerificationStatusUpdated' | 'ReferralCutUpdated' | 'InvitesTransferred' | 'MembershipPriceUpdated' | 'InitialInvitationBalanceUpdated' | 'LeaderInvitationQuotaUpdated' | 'InitialInvitationCountUpdated' | 'StakingAccountAdded' | 'StakingAccountRemoved' | 'StakingAccountConfirmed' | 'MemberRemarked' | 'MemberCreated';
  }

  /** @name PalletMembershipBuyMembershipParameters (76) */
  interface PalletMembershipBuyMembershipParameters extends Struct {
    readonly rootAccount: AccountId32;
    readonly controllerAccount: AccountId32;
    readonly handle: Option<Bytes>;
    readonly metadata: Bytes;
    readonly referrerId: Option<u64>;
  }

  /** @name PalletMembershipInviteMembershipParameters (79) */
  interface PalletMembershipInviteMembershipParameters extends Struct {
    readonly invitingMemberId: u64;
    readonly rootAccount: AccountId32;
    readonly controllerAccount: AccountId32;
    readonly handle: Option<Bytes>;
    readonly metadata: Bytes;
  }

  /** @name PalletMembershipCreateMemberParameters (80) */
  interface PalletMembershipCreateMemberParameters extends Struct {
    readonly rootAccount: AccountId32;
    readonly controllerAccount: AccountId32;
    readonly handle: Bytes;
    readonly metadata: Bytes;
    readonly isFoundingMember: bool;
  }

  /** @name PalletMembershipGiftMembershipParameters (81) */
  interface PalletMembershipGiftMembershipParameters extends Struct {
    readonly rootAccount: AccountId32;
    readonly controllerAccount: AccountId32;
    readonly handle: Option<Bytes>;
    readonly metadata: Bytes;
    readonly creditControllerAccount: u128;
    readonly applyControllerAccountInvitationLock: Option<u128>;
    readonly creditRootAccount: u128;
    readonly applyRootAccountInvitationLock: Option<u128>;
  }

  /** @name PalletForumRawEvent (85) */
  interface PalletForumRawEvent extends Enum {
    readonly isCategoryCreated: boolean;
    readonly asCategoryCreated: ITuple<[u64, Option<u64>, Bytes, Bytes]>;
    readonly isCategoryArchivalStatusUpdated: boolean;
    readonly asCategoryArchivalStatusUpdated: ITuple<[u64, bool, PalletForumPrivilegedActor]>;
    readonly isCategoryTitleUpdated: boolean;
    readonly asCategoryTitleUpdated: ITuple<[u64, H256, PalletForumPrivilegedActor]>;
    readonly isCategoryDescriptionUpdated: boolean;
    readonly asCategoryDescriptionUpdated: ITuple<[u64, H256, PalletForumPrivilegedActor]>;
    readonly isCategoryDeleted: boolean;
    readonly asCategoryDeleted: ITuple<[u64, PalletForumPrivilegedActor]>;
    readonly isThreadCreated: boolean;
    readonly asThreadCreated: ITuple<[u64, u64, u64, u64, Bytes, Bytes]>;
    readonly isThreadModerated: boolean;
    readonly asThreadModerated: ITuple<[u64, Bytes, PalletForumPrivilegedActor, u64]>;
    readonly isThreadUpdated: boolean;
    readonly asThreadUpdated: ITuple<[u64, bool, PalletForumPrivilegedActor, u64]>;
    readonly isThreadMetadataUpdated: boolean;
    readonly asThreadMetadataUpdated: ITuple<[u64, u64, u64, Bytes]>;
    readonly isThreadDeleted: boolean;
    readonly asThreadDeleted: ITuple<[u64, u64, u64, bool]>;
    readonly isThreadMoved: boolean;
    readonly asThreadMoved: ITuple<[u64, u64, PalletForumPrivilegedActor, u64]>;
    readonly isPostAdded: boolean;
    readonly asPostAdded: ITuple<[u64, u64, u64, u64, Bytes, bool]>;
    readonly isPostModerated: boolean;
    readonly asPostModerated: ITuple<[u64, Bytes, PalletForumPrivilegedActor, u64, u64]>;
    readonly isPostDeleted: boolean;
    readonly asPostDeleted: ITuple<[Bytes, u64, BTreeMap<PalletForumExtendedPostIdObject, bool>]>;
    readonly isPostTextUpdated: boolean;
    readonly asPostTextUpdated: ITuple<[u64, u64, u64, u64, Bytes]>;
    readonly isCategoryStickyThreadUpdate: boolean;
    readonly asCategoryStickyThreadUpdate: ITuple<[u64, BTreeSet<u64>, PalletForumPrivilegedActor]>;
    readonly isCategoryMembershipOfModeratorUpdated: boolean;
    readonly asCategoryMembershipOfModeratorUpdated: ITuple<[u64, u64, bool]>;
    readonly type: 'CategoryCreated' | 'CategoryArchivalStatusUpdated' | 'CategoryTitleUpdated' | 'CategoryDescriptionUpdated' | 'CategoryDeleted' | 'ThreadCreated' | 'ThreadModerated' | 'ThreadUpdated' | 'ThreadMetadataUpdated' | 'ThreadDeleted' | 'ThreadMoved' | 'PostAdded' | 'PostModerated' | 'PostDeleted' | 'PostTextUpdated' | 'CategoryStickyThreadUpdate' | 'CategoryMembershipOfModeratorUpdated';
  }

  /** @name PalletForumPrivilegedActor (86) */
  interface PalletForumPrivilegedActor extends Enum {
    readonly isLead: boolean;
    readonly isModerator: boolean;
    readonly asModerator: u64;
    readonly type: 'Lead' | 'Moderator';
  }

  /** @name PalletForumExtendedPostIdObject (87) */
  interface PalletForumExtendedPostIdObject extends Struct {
    readonly categoryId: u64;
    readonly threadId: u64;
    readonly postId: u64;
  }

  /** @name PalletConstitutionRawEvent (92) */
  interface PalletConstitutionRawEvent extends Enum {
    readonly isConstutionAmended: boolean;
    readonly asConstutionAmended: ITuple<[H256, Bytes]>;
    readonly type: 'ConstutionAmended';
  }

  /** @name PalletBountyRawEvent (93) */
  interface PalletBountyRawEvent extends Enum {
    readonly isBountyCreated: boolean;
    readonly asBountyCreated: ITuple<[u64, PalletBountyBountyParametersBTreeSet, Bytes]>;
    readonly isBountyOracleSwitched: boolean;
    readonly asBountyOracleSwitched: ITuple<[u64, PalletBountyBountyActor, PalletBountyBountyActor, PalletBountyBountyActor]>;
    readonly isBountyTerminated: boolean;
    readonly asBountyTerminated: ITuple<[u64, PalletBountyBountyActor, PalletBountyBountyActor, PalletBountyBountyActor]>;
    readonly isBountyFunded: boolean;
    readonly asBountyFunded: ITuple<[u64, PalletBountyBountyActor, u128]>;
    readonly isBountyMaxFundingReached: boolean;
    readonly asBountyMaxFundingReached: u64;
    readonly isBountyFundingWithdrawal: boolean;
    readonly asBountyFundingWithdrawal: ITuple<[u64, PalletBountyBountyActor]>;
    readonly isBountyCreatorCherryWithdrawal: boolean;
    readonly asBountyCreatorCherryWithdrawal: ITuple<[u64, PalletBountyBountyActor]>;
    readonly isBountyCreatorOracleRewardWithdrawal: boolean;
    readonly asBountyCreatorOracleRewardWithdrawal: ITuple<[u64, PalletBountyBountyActor]>;
    readonly isBountyOracleRewardWithdrawal: boolean;
    readonly asBountyOracleRewardWithdrawal: ITuple<[u64, PalletBountyBountyActor, u128]>;
    readonly isBountyRemoved: boolean;
    readonly asBountyRemoved: u64;
    readonly isWorkEntryAnnounced: boolean;
    readonly asWorkEntryAnnounced: ITuple<[u64, u64, u64, AccountId32, Bytes]>;
    readonly isWorkSubmitted: boolean;
    readonly asWorkSubmitted: ITuple<[u64, u64, u64, Bytes]>;
    readonly isOracleJudgmentSubmitted: boolean;
    readonly asOracleJudgmentSubmitted: ITuple<[u64, PalletBountyBountyActor, BTreeMap<u64, PalletBountyOracleWorkEntryJudgment>, Bytes]>;
    readonly isWorkEntrantFundsWithdrawn: boolean;
    readonly asWorkEntrantFundsWithdrawn: ITuple<[u64, u64, u64]>;
    readonly isBountyContributorRemarked: boolean;
    readonly asBountyContributorRemarked: ITuple<[PalletBountyBountyActor, u64, Bytes]>;
    readonly isBountyOracleRemarked: boolean;
    readonly asBountyOracleRemarked: ITuple<[PalletBountyBountyActor, u64, Bytes]>;
    readonly isBountyEntrantRemarked: boolean;
    readonly asBountyEntrantRemarked: ITuple<[u64, u64, u64, Bytes]>;
    readonly isBountyCreatorRemarked: boolean;
    readonly asBountyCreatorRemarked: ITuple<[PalletBountyBountyActor, u64, Bytes]>;
    readonly isWorkSubmissionPeriodEnded: boolean;
    readonly asWorkSubmissionPeriodEnded: ITuple<[u64, PalletBountyBountyActor]>;
    readonly isWorkEntrantStakeUnlocked: boolean;
    readonly asWorkEntrantStakeUnlocked: ITuple<[u64, u64, AccountId32]>;
    readonly isWorkEntrantStakeSlashed: boolean;
    readonly asWorkEntrantStakeSlashed: ITuple<[u64, u64, AccountId32, u128]>;
    readonly isFunderStateBloatBondWithdrawn: boolean;
    readonly asFunderStateBloatBondWithdrawn: ITuple<[u64, PalletBountyBountyActor, u128]>;
    readonly isCreatorStateBloatBondWithdrawn: boolean;
    readonly asCreatorStateBloatBondWithdrawn: ITuple<[u64, PalletBountyBountyActor, u128]>;
    readonly type: 'BountyCreated' | 'BountyOracleSwitched' | 'BountyTerminated' | 'BountyFunded' | 'BountyMaxFundingReached' | 'BountyFundingWithdrawal' | 'BountyCreatorCherryWithdrawal' | 'BountyCreatorOracleRewardWithdrawal' | 'BountyOracleRewardWithdrawal' | 'BountyRemoved' | 'WorkEntryAnnounced' | 'WorkSubmitted' | 'OracleJudgmentSubmitted' | 'WorkEntrantFundsWithdrawn' | 'BountyContributorRemarked' | 'BountyOracleRemarked' | 'BountyEntrantRemarked' | 'BountyCreatorRemarked' | 'WorkSubmissionPeriodEnded' | 'WorkEntrantStakeUnlocked' | 'WorkEntrantStakeSlashed' | 'FunderStateBloatBondWithdrawn' | 'CreatorStateBloatBondWithdrawn';
  }

  /** @name PalletBountyBountyParametersBTreeSet (94) */
  interface PalletBountyBountyParametersBTreeSet extends Struct {
    readonly oracle: PalletBountyBountyActor;
    readonly contractType: PalletBountyAssuranceContractTypeBTreeSet;
    readonly creator: PalletBountyBountyActor;
    readonly cherry: u128;
    readonly oracleReward: u128;
    readonly entrantStake: u128;
    readonly fundingType: PalletBountyFundingType;
  }

  /** @name PalletBountyBountyActor (95) */
  interface PalletBountyBountyActor extends Enum {
    readonly isCouncil: boolean;
    readonly isMember: boolean;
    readonly asMember: u64;
    readonly type: 'Council' | 'Member';
  }

  /** @name PalletBountyAssuranceContractTypeBTreeSet (96) */
  interface PalletBountyAssuranceContractTypeBTreeSet extends Enum {
    readonly isOpen: boolean;
    readonly isClosed: boolean;
    readonly asClosed: BTreeSet<u64>;
    readonly type: 'Open' | 'Closed';
  }

  /** @name PalletBountyFundingType (97) */
  interface PalletBountyFundingType extends Enum {
    readonly isPerpetual: boolean;
    readonly asPerpetual: {
      readonly target: u128;
    } & Struct;
    readonly isLimited: boolean;
    readonly asLimited: {
      readonly target: u128;
      readonly fundingPeriod: u32;
    } & Struct;
    readonly type: 'Perpetual' | 'Limited';
  }

  /** @name PalletBountyOracleWorkEntryJudgment (99) */
  interface PalletBountyOracleWorkEntryJudgment extends Enum {
    readonly isWinner: boolean;
    readonly asWinner: {
      readonly reward: u128;
    } & Struct;
    readonly isRejected: boolean;
    readonly asRejected: {
      readonly slashingShare: Perbill;
      readonly actionJustification: Bytes;
    } & Struct;
    readonly type: 'Winner' | 'Rejected';
  }

  /** @name PalletJoystreamUtilityRawEvent (102) */
  interface PalletJoystreamUtilityRawEvent extends Enum {
    readonly isSignaled: boolean;
    readonly asSignaled: Bytes;
    readonly isRuntimeUpgraded: boolean;
    readonly asRuntimeUpgraded: Bytes;
    readonly isUpdatedWorkingGroupBudget: boolean;
    readonly asUpdatedWorkingGroupBudget: ITuple<[PalletCommonWorkingGroupIterableEnumsWorkingGroup, u128, PalletCommonBalanceKind]>;
    readonly isTokensBurned: boolean;
    readonly asTokensBurned: ITuple<[AccountId32, u128]>;
    readonly type: 'Signaled' | 'RuntimeUpgraded' | 'UpdatedWorkingGroupBudget' | 'TokensBurned';
  }

  /** @name PalletCommonWorkingGroupIterableEnumsWorkingGroup (103) */
  interface PalletCommonWorkingGroupIterableEnumsWorkingGroup extends Enum {
    readonly isForum: boolean;
    readonly isStorage: boolean;
    readonly isContent: boolean;
    readonly isOperationsAlpha: boolean;
    readonly isApp: boolean;
    readonly isDistribution: boolean;
    readonly isOperationsBeta: boolean;
    readonly isOperationsGamma: boolean;
    readonly isMembership: boolean;
    readonly type: 'Forum' | 'Storage' | 'Content' | 'OperationsAlpha' | 'App' | 'Distribution' | 'OperationsBeta' | 'OperationsGamma' | 'Membership';
  }

  /** @name PalletCommonBalanceKind (104) */
  interface PalletCommonBalanceKind extends Enum {
    readonly isPositive: boolean;
    readonly isNegative: boolean;
    readonly type: 'Positive' | 'Negative';
  }

  /** @name PalletContentRawEvent (105) */
  interface PalletContentRawEvent extends Enum {
    readonly isCuratorGroupCreated: boolean;
    readonly asCuratorGroupCreated: u64;
    readonly isCuratorGroupPermissionsUpdated: boolean;
    readonly asCuratorGroupPermissionsUpdated: ITuple<[u64, BTreeMap<u8, BTreeSet<PalletContentPermissionsCuratorGroupIterableEnumsContentModerationAction>>]>;
    readonly isCuratorGroupStatusSet: boolean;
    readonly asCuratorGroupStatusSet: ITuple<[u64, bool]>;
    readonly isCuratorAdded: boolean;
    readonly asCuratorAdded: ITuple<[u64, u64, BTreeSet<PalletContentIterableEnumsChannelActionPermission>]>;
    readonly isCuratorRemoved: boolean;
    readonly asCuratorRemoved: ITuple<[u64, u64]>;
    readonly isChannelCreated: boolean;
    readonly asChannelCreated: ITuple<[u64, PalletContentChannelRecord, PalletContentChannelCreationParametersRecord, AccountId32]>;
    readonly isChannelUpdated: boolean;
    readonly asChannelUpdated: ITuple<[PalletContentPermissionsContentActor, u64, PalletContentChannelUpdateParametersRecord, BTreeSet<u64>]>;
    readonly isChannelPrivilegeLevelUpdated: boolean;
    readonly asChannelPrivilegeLevelUpdated: ITuple<[u64, u8]>;
    readonly isChannelStateBloatBondValueUpdated: boolean;
    readonly asChannelStateBloatBondValueUpdated: u128;
    readonly isVideoStateBloatBondValueUpdated: boolean;
    readonly asVideoStateBloatBondValueUpdated: u128;
    readonly isChannelAssetsRemoved: boolean;
    readonly asChannelAssetsRemoved: ITuple<[PalletContentPermissionsContentActor, u64, BTreeSet<u64>, PalletContentChannelRecord]>;
    readonly isChannelDeleted: boolean;
    readonly asChannelDeleted: ITuple<[PalletContentPermissionsContentActor, u64]>;
    readonly isChannelVisibilitySetByModerator: boolean;
    readonly asChannelVisibilitySetByModerator: ITuple<[PalletContentPermissionsContentActor, u64, bool, Bytes]>;
    readonly isChannelPausedFeaturesUpdatedByModerator: boolean;
    readonly asChannelPausedFeaturesUpdatedByModerator: ITuple<[PalletContentPermissionsContentActor, u64, BTreeSet<PalletContentPermissionsCuratorGroupIterableEnumsPausableChannelFeature>, Bytes]>;
    readonly isChannelAssetsDeletedByModerator: boolean;
    readonly asChannelAssetsDeletedByModerator: ITuple<[PalletContentPermissionsContentActor, u64, BTreeSet<u64>, Bytes]>;
    readonly isChannelFundsWithdrawn: boolean;
    readonly asChannelFundsWithdrawn: ITuple<[PalletContentPermissionsContentActor, u64, u128, PalletContentChannelFundsDestination]>;
    readonly isChannelRewardClaimedAndWithdrawn: boolean;
    readonly asChannelRewardClaimedAndWithdrawn: ITuple<[PalletContentPermissionsContentActor, u64, u128, PalletContentChannelFundsDestination]>;
    readonly isVideoCreated: boolean;
    readonly asVideoCreated: ITuple<[PalletContentPermissionsContentActor, u64, u64, PalletContentVideoCreationParametersRecord, BTreeSet<u64>]>;
    readonly isVideoUpdated: boolean;
    readonly asVideoUpdated: ITuple<[PalletContentPermissionsContentActor, u64, PalletContentVideoUpdateParametersRecord, BTreeSet<u64>]>;
    readonly isVideoDeleted: boolean;
    readonly asVideoDeleted: ITuple<[PalletContentPermissionsContentActor, u64]>;
    readonly isVideoVisibilitySetByModerator: boolean;
    readonly asVideoVisibilitySetByModerator: ITuple<[PalletContentPermissionsContentActor, u64, bool, Bytes]>;
    readonly isVideoAssetsDeletedByModerator: boolean;
    readonly asVideoAssetsDeletedByModerator: ITuple<[PalletContentPermissionsContentActor, u64, BTreeSet<u64>, bool, Bytes]>;
    readonly isChannelPayoutsUpdated: boolean;
    readonly asChannelPayoutsUpdated: ITuple<[PalletContentUpdateChannelPayoutsParametersRecord, Option<u64>, AccountId32]>;
    readonly isChannelRewardUpdated: boolean;
    readonly asChannelRewardUpdated: ITuple<[u128, u128, u64]>;
    readonly isEnglishAuctionStarted: boolean;
    readonly asEnglishAuctionStarted: ITuple<[PalletContentPermissionsContentActor, u64, PalletContentNftTypesEnglishAuctionParamsRecord]>;
    readonly isOpenAuctionStarted: boolean;
    readonly asOpenAuctionStarted: ITuple<[PalletContentPermissionsContentActor, u64, PalletContentNftTypesOpenAuctionParamsRecord, u64]>;
    readonly isNftIssued: boolean;
    readonly asNftIssued: ITuple<[PalletContentPermissionsContentActor, u64, PalletContentNftTypesNftIssuanceParametersRecord]>;
    readonly isNftDestroyed: boolean;
    readonly asNftDestroyed: ITuple<[PalletContentPermissionsContentActor, u64]>;
    readonly isAuctionBidMade: boolean;
    readonly asAuctionBidMade: ITuple<[u64, u64, u128, Option<u64>]>;
    readonly isAuctionBidCanceled: boolean;
    readonly asAuctionBidCanceled: ITuple<[u64, u64]>;
    readonly isAuctionCanceled: boolean;
    readonly asAuctionCanceled: ITuple<[PalletContentPermissionsContentActor, u64]>;
    readonly isEnglishAuctionSettled: boolean;
    readonly asEnglishAuctionSettled: ITuple<[u64, AccountId32, u64]>;
    readonly isBidMadeCompletingAuction: boolean;
    readonly asBidMadeCompletingAuction: ITuple<[u64, u64, Option<u64>]>;
    readonly isOpenAuctionBidAccepted: boolean;
    readonly asOpenAuctionBidAccepted: ITuple<[PalletContentPermissionsContentActor, u64, u64, u128]>;
    readonly isOfferStarted: boolean;
    readonly asOfferStarted: ITuple<[u64, PalletContentPermissionsContentActor, u64, Option<u128>]>;
    readonly isOfferAccepted: boolean;
    readonly asOfferAccepted: u64;
    readonly isOfferCanceled: boolean;
    readonly asOfferCanceled: ITuple<[u64, PalletContentPermissionsContentActor]>;
    readonly isNftSellOrderMade: boolean;
    readonly asNftSellOrderMade: ITuple<[u64, PalletContentPermissionsContentActor, u128]>;
    readonly isNftBought: boolean;
    readonly asNftBought: ITuple<[u64, u64]>;
    readonly isBuyNowCanceled: boolean;
    readonly asBuyNowCanceled: ITuple<[u64, PalletContentPermissionsContentActor]>;
    readonly isBuyNowPriceUpdated: boolean;
    readonly asBuyNowPriceUpdated: ITuple<[u64, PalletContentPermissionsContentActor, u128]>;
    readonly isNftSlingedBackToTheOriginalArtist: boolean;
    readonly asNftSlingedBackToTheOriginalArtist: ITuple<[u64, PalletContentPermissionsContentActor]>;
    readonly isChannelOwnerRemarked: boolean;
    readonly asChannelOwnerRemarked: ITuple<[u64, Bytes]>;
    readonly isChannelAgentRemarked: boolean;
    readonly asChannelAgentRemarked: ITuple<[PalletContentPermissionsContentActor, u64, Bytes]>;
    readonly isNftOwnerRemarked: boolean;
    readonly asNftOwnerRemarked: ITuple<[PalletContentPermissionsContentActor, u64, Bytes]>;
    readonly isInitializedChannelTransfer: boolean;
    readonly asInitializedChannelTransfer: ITuple<[u64, PalletContentPermissionsContentActor, PalletContentPendingTransfer]>;
    readonly isCancelChannelTransfer: boolean;
    readonly asCancelChannelTransfer: ITuple<[u64, PalletContentPermissionsContentActor]>;
    readonly isChannelTransferAccepted: boolean;
    readonly asChannelTransferAccepted: ITuple<[u64, PalletContentTransferCommitmentParametersBTreeMap]>;
    readonly isGlobalNftLimitUpdated: boolean;
    readonly asGlobalNftLimitUpdated: ITuple<[PalletContentNftLimitPeriod, u64]>;
    readonly isChannelNftLimitUpdated: boolean;
    readonly asChannelNftLimitUpdated: ITuple<[PalletContentPermissionsContentActor, PalletContentNftLimitPeriod, u64, u64]>;
    readonly isToggledNftLimits: boolean;
    readonly asToggledNftLimits: bool;
    readonly isCreatorTokenIssued: boolean;
    readonly asCreatorTokenIssued: ITuple<[PalletContentPermissionsContentActor, u64, u64]>;
    readonly isCreatorTokenIssuerRemarked: boolean;
    readonly asCreatorTokenIssuerRemarked: ITuple<[u64, u64, Bytes]>;
    readonly type: 'CuratorGroupCreated' | 'CuratorGroupPermissionsUpdated' | 'CuratorGroupStatusSet' | 'CuratorAdded' | 'CuratorRemoved' | 'ChannelCreated' | 'ChannelUpdated' | 'ChannelPrivilegeLevelUpdated' | 'ChannelStateBloatBondValueUpdated' | 'VideoStateBloatBondValueUpdated' | 'ChannelAssetsRemoved' | 'ChannelDeleted' | 'ChannelVisibilitySetByModerator' | 'ChannelPausedFeaturesUpdatedByModerator' | 'ChannelAssetsDeletedByModerator' | 'ChannelFundsWithdrawn' | 'ChannelRewardClaimedAndWithdrawn' | 'VideoCreated' | 'VideoUpdated' | 'VideoDeleted' | 'VideoVisibilitySetByModerator' | 'VideoAssetsDeletedByModerator' | 'ChannelPayoutsUpdated' | 'ChannelRewardUpdated' | 'EnglishAuctionStarted' | 'OpenAuctionStarted' | 'NftIssued' | 'NftDestroyed' | 'AuctionBidMade' | 'AuctionBidCanceled' | 'AuctionCanceled' | 'EnglishAuctionSettled' | 'BidMadeCompletingAuction' | 'OpenAuctionBidAccepted' | 'OfferStarted' | 'OfferAccepted' | 'OfferCanceled' | 'NftSellOrderMade' | 'NftBought' | 'BuyNowCanceled' | 'BuyNowPriceUpdated' | 'NftSlingedBackToTheOriginalArtist' | 'ChannelOwnerRemarked' | 'ChannelAgentRemarked' | 'NftOwnerRemarked' | 'InitializedChannelTransfer' | 'CancelChannelTransfer' | 'ChannelTransferAccepted' | 'GlobalNftLimitUpdated' | 'ChannelNftLimitUpdated' | 'ToggledNftLimits' | 'CreatorTokenIssued' | 'CreatorTokenIssuerRemarked';
  }

  /** @name PalletContentPermissionsContentActor (106) */
  interface PalletContentPermissionsContentActor extends Enum {
    readonly isCurator: boolean;
    readonly asCurator: ITuple<[u64, u64]>;
    readonly isMember: boolean;
    readonly asMember: u64;
    readonly isLead: boolean;
    readonly type: 'Curator' | 'Member' | 'Lead';
  }

  /** @name PalletContentChannelRecord (107) */
  interface PalletContentChannelRecord extends Struct {
    readonly owner: PalletContentChannelOwner;
    readonly numVideos: u64;
    readonly collaborators: BTreeMap<u64, BTreeSet<PalletContentIterableEnumsChannelActionPermission>>;
    readonly cumulativeRewardClaimed: u128;
    readonly privilegeLevel: u8;
    readonly pausedFeatures: BTreeSet<PalletContentPermissionsCuratorGroupIterableEnumsPausableChannelFeature>;
    readonly transferStatus: PalletContentChannelTransferStatus;
    readonly dataObjects: BTreeSet<u64>;
    readonly dailyNftLimit: PalletContentLimitPerPeriod;
    readonly weeklyNftLimit: PalletContentLimitPerPeriod;
    readonly dailyNftCounter: PalletContentNftCounter;
    readonly weeklyNftCounter: PalletContentNftCounter;
    readonly creatorTokenId: Option<u64>;
    readonly channelStateBloatBond: PalletCommonBloatBondRepayableBloatBond;
  }

  /** @name PalletContentIterableEnumsChannelActionPermission (111) */
  interface PalletContentIterableEnumsChannelActionPermission extends Enum {
    readonly isUpdateChannelMetadata: boolean;
    readonly isManageNonVideoChannelAssets: boolean;
    readonly isManageChannelCollaborators: boolean;
    readonly isUpdateVideoMetadata: boolean;
    readonly isAddVideo: boolean;
    readonly isManageVideoAssets: boolean;
    readonly isDeleteChannel: boolean;
    readonly isDeleteVideo: boolean;
    readonly isManageVideoNfts: boolean;
    readonly isAgentRemark: boolean;
    readonly isTransferChannel: boolean;
    readonly isClaimChannelReward: boolean;
    readonly isWithdrawFromChannelBalance: boolean;
    readonly isIssueCreatorToken: boolean;
    readonly isClaimCreatorTokenPatronage: boolean;
    readonly isInitAndManageCreatorTokenSale: boolean;
    readonly isCreatorTokenIssuerTransfer: boolean;
    readonly isMakeCreatorTokenPermissionless: boolean;
    readonly isReduceCreatorTokenPatronageRate: boolean;
    readonly isManageRevenueSplits: boolean;
    readonly isDeissueCreatorToken: boolean;
    readonly isAmmControl: boolean;
    readonly type: 'UpdateChannelMetadata' | 'ManageNonVideoChannelAssets' | 'ManageChannelCollaborators' | 'UpdateVideoMetadata' | 'AddVideo' | 'ManageVideoAssets' | 'DeleteChannel' | 'DeleteVideo' | 'ManageVideoNfts' | 'AgentRemark' | 'TransferChannel' | 'ClaimChannelReward' | 'WithdrawFromChannelBalance' | 'IssueCreatorToken' | 'ClaimCreatorTokenPatronage' | 'InitAndManageCreatorTokenSale' | 'CreatorTokenIssuerTransfer' | 'MakeCreatorTokenPermissionless' | 'ReduceCreatorTokenPatronageRate' | 'ManageRevenueSplits' | 'DeissueCreatorToken' | 'AmmControl';
  }

  /** @name PalletContentPermissionsCuratorGroupIterableEnumsPausableChannelFeature (118) */
  interface PalletContentPermissionsCuratorGroupIterableEnumsPausableChannelFeature extends Enum {
    readonly isChannelFundsTransfer: boolean;
    readonly isCreatorCashout: boolean;
    readonly isVideoNftIssuance: boolean;
    readonly isVideoCreation: boolean;
    readonly isVideoUpdate: boolean;
    readonly isChannelUpdate: boolean;
    readonly isCreatorTokenIssuance: boolean;
    readonly type: 'ChannelFundsTransfer' | 'CreatorCashout' | 'VideoNftIssuance' | 'VideoCreation' | 'VideoUpdate' | 'ChannelUpdate' | 'CreatorTokenIssuance';
  }

  /** @name PalletCommonBloatBondRepayableBloatBond (121) */
  interface PalletCommonBloatBondRepayableBloatBond extends Struct {
    readonly repaymentRestrictedTo: Option<AccountId32>;
    readonly amount: u128;
  }

  /** @name PalletContentChannelOwner (122) */
  interface PalletContentChannelOwner extends Enum {
    readonly isMember: boolean;
    readonly asMember: u64;
    readonly isCuratorGroup: boolean;
    readonly asCuratorGroup: u64;
    readonly type: 'Member' | 'CuratorGroup';
  }

  /** @name PalletContentChannelTransferStatus (123) */
  interface PalletContentChannelTransferStatus extends Enum {
    readonly isNoActiveTransfer: boolean;
    readonly isPendingTransfer: boolean;
    readonly asPendingTransfer: PalletContentPendingTransfer;
    readonly type: 'NoActiveTransfer' | 'PendingTransfer';
  }

  /** @name PalletContentPendingTransfer (124) */
  interface PalletContentPendingTransfer extends Struct {
    readonly newOwner: PalletContentChannelOwner;
    readonly transferParams: PalletContentTransferCommitmentParametersBoundedBTreeMap;
  }

  /** @name PalletContentTransferCommitmentParametersBoundedBTreeMap (125) */
  interface PalletContentTransferCommitmentParametersBoundedBTreeMap extends Struct {
    readonly newCollaborators: BTreeMap<u64, BTreeSet<PalletContentIterableEnumsChannelActionPermission>>;
    readonly price: u128;
    readonly transferId: u64;
  }

  /** @name PalletContentLimitPerPeriod (126) */
  interface PalletContentLimitPerPeriod extends Struct {
    readonly limit: u64;
    readonly blockNumberPeriod: u32;
  }

  /** @name PalletContentNftCounter (127) */
  interface PalletContentNftCounter extends Struct {
    readonly counter: u64;
    readonly lastUpdated: u32;
  }

  /** @name PalletContentNftTypesEnglishAuctionParamsRecord (128) */
  interface PalletContentNftTypesEnglishAuctionParamsRecord extends Struct {
    readonly startingPrice: u128;
    readonly buyNowPrice: Option<u128>;
    readonly whitelist: BTreeSet<u64>;
    readonly startsAt: Option<u32>;
    readonly duration: u32;
    readonly extensionPeriod: u32;
    readonly minBidStep: u128;
  }

  /** @name PalletContentNftTypesOpenAuctionParamsRecord (130) */
  interface PalletContentNftTypesOpenAuctionParamsRecord extends Struct {
    readonly startingPrice: u128;
    readonly buyNowPrice: Option<u128>;
    readonly startsAt: Option<u32>;
    readonly whitelist: BTreeSet<u64>;
    readonly bidLockDuration: u32;
  }

  /** @name PalletContentNftTypesNftIssuanceParametersRecord (131) */
  interface PalletContentNftTypesNftIssuanceParametersRecord extends Struct {
    readonly royalty: Option<Perbill>;
    readonly nftMetadata: Bytes;
    readonly nonChannelOwner: Option<u64>;
    readonly initTransactionalStatus: PalletContentNftTypesInitTransactionalStatusRecord;
  }

  /** @name PalletContentNftTypesInitTransactionalStatusRecord (132) */
  interface PalletContentNftTypesInitTransactionalStatusRecord extends Enum {
    readonly isIdle: boolean;
    readonly isBuyNow: boolean;
    readonly asBuyNow: u128;
    readonly isInitiatedOfferToMember: boolean;
    readonly asInitiatedOfferToMember: ITuple<[u64, Option<u128>]>;
    readonly isEnglishAuction: boolean;
    readonly asEnglishAuction: PalletContentNftTypesEnglishAuctionParamsRecord;
    readonly isOpenAuction: boolean;
    readonly asOpenAuction: PalletContentNftTypesOpenAuctionParamsRecord;
    readonly type: 'Idle' | 'BuyNow' | 'InitiatedOfferToMember' | 'EnglishAuction' | 'OpenAuction';
  }

  /** @name PalletContentChannelCreationParametersRecord (134) */
  interface PalletContentChannelCreationParametersRecord extends Struct {
    readonly assets: Option<PalletContentStorageAssetsRecord>;
    readonly meta: Option<Bytes>;
    readonly collaborators: BTreeMap<u64, BTreeSet<PalletContentIterableEnumsChannelActionPermission>>;
    readonly storageBuckets: BTreeSet<u64>;
    readonly distributionBuckets: BTreeSet<PalletStorageDistributionBucketIdRecord>;
    readonly expectedChannelStateBloatBond: u128;
    readonly expectedDataObjectStateBloatBond: u128;
  }

  /** @name PalletContentStorageAssetsRecord (135) */
  interface PalletContentStorageAssetsRecord extends Struct {
    readonly objectCreationList: Vec<PalletStorageDataObjectCreationParameters>;
    readonly expectedDataSizeFee: u128;
  }

  /** @name PalletStorageDataObjectCreationParameters (137) */
  interface PalletStorageDataObjectCreationParameters extends Struct {
    readonly size_: u64;
    readonly ipfsContentId: Bytes;
  }

  /** @name PalletStorageDistributionBucketIdRecord (138) */
  interface PalletStorageDistributionBucketIdRecord extends Struct {
    readonly distributionBucketFamilyId: u64;
    readonly distributionBucketIndex: u64;
  }

  /** @name PalletContentChannelUpdateParametersRecord (145) */
  interface PalletContentChannelUpdateParametersRecord extends Struct {
    readonly assetsToUpload: Option<PalletContentStorageAssetsRecord>;
    readonly newMeta: Option<Bytes>;
    readonly assetsToRemove: BTreeSet<u64>;
    readonly collaborators: Option<BTreeMap<u64, BTreeSet<PalletContentIterableEnumsChannelActionPermission>>>;
    readonly expectedDataObjectStateBloatBond: u128;
    readonly storageBucketsNumWitness: Option<u32>;
  }

  /** @name PalletContentVideoCreationParametersRecord (147) */
  interface PalletContentVideoCreationParametersRecord extends Struct {
    readonly assets: Option<PalletContentStorageAssetsRecord>;
    readonly meta: Option<Bytes>;
    readonly autoIssueNft: Option<PalletContentNftTypesNftIssuanceParametersRecord>;
    readonly expectedVideoStateBloatBond: u128;
    readonly expectedDataObjectStateBloatBond: u128;
    readonly storageBucketsNumWitness: u32;
  }

  /** @name PalletContentVideoUpdateParametersRecord (149) */
  interface PalletContentVideoUpdateParametersRecord extends Struct {
    readonly assetsToUpload: Option<PalletContentStorageAssetsRecord>;
    readonly newMeta: Option<Bytes>;
    readonly assetsToRemove: BTreeSet<u64>;
    readonly autoIssueNft: Option<PalletContentNftTypesNftIssuanceParametersRecord>;
    readonly expectedDataObjectStateBloatBond: u128;
    readonly storageBucketsNumWitness: Option<u32>;
  }

  /** @name PalletContentPermissionsCuratorGroupIterableEnumsContentModerationAction (152) */
  interface PalletContentPermissionsCuratorGroupIterableEnumsContentModerationAction extends Enum {
    readonly isHideVideo: boolean;
    readonly isHideChannel: boolean;
    readonly isChangeChannelFeatureStatus: boolean;
    readonly asChangeChannelFeatureStatus: PalletContentPermissionsCuratorGroupIterableEnumsPausableChannelFeature;
    readonly isDeleteVideoAssets: boolean;
    readonly asDeleteVideoAssets: bool;
    readonly isDeleteNonVideoChannelAssets: boolean;
    readonly isUpdateChannelNftLimits: boolean;
    readonly type: 'HideVideo' | 'HideChannel' | 'ChangeChannelFeatureStatus' | 'DeleteVideoAssets' | 'DeleteNonVideoChannelAssets' | 'UpdateChannelNftLimits';
  }

  /** @name PalletContentTransferCommitmentParametersBTreeMap (156) */
  interface PalletContentTransferCommitmentParametersBTreeMap extends Struct {
    readonly newCollaborators: BTreeMap<u64, BTreeSet<PalletContentIterableEnumsChannelActionPermission>>;
    readonly price: u128;
    readonly transferId: u64;
  }

  /** @name PalletContentUpdateChannelPayoutsParametersRecord (157) */
  interface PalletContentUpdateChannelPayoutsParametersRecord extends Struct {
    readonly commitment: Option<H256>;
    readonly payload: Option<PalletContentChannelPayoutsPayloadParametersRecord>;
    readonly minCashoutAllowed: Option<u128>;
    readonly maxCashoutAllowed: Option<u128>;
    readonly channelCashoutsEnabled: Option<bool>;
  }

  /** @name PalletContentChannelPayoutsPayloadParametersRecord (158) */
  interface PalletContentChannelPayoutsPayloadParametersRecord extends Struct {
    readonly objectCreationParams: PalletStorageDataObjectCreationParameters;
    readonly expectedDataSizeFee: u128;
    readonly expectedDataObjectStateBloatBond: u128;
  }

  /** @name PalletContentChannelFundsDestination (162) */
  interface PalletContentChannelFundsDestination extends Enum {
    readonly isAccountId: boolean;
    readonly asAccountId: AccountId32;
    readonly isCouncilBudget: boolean;
    readonly type: 'AccountId' | 'CouncilBudget';
  }

  /** @name PalletContentNftLimitPeriod (163) */
  interface PalletContentNftLimitPeriod extends Enum {
    readonly isDaily: boolean;
    readonly isWeekly: boolean;
    readonly type: 'Daily' | 'Weekly';
  }

  /** @name PalletStorageRawEvent (164) */
  interface PalletStorageRawEvent extends Enum {
    readonly isStorageBucketCreated: boolean;
    readonly asStorageBucketCreated: ITuple<[u64, Option<u64>, bool, u64, u64]>;
    readonly isStorageBucketInvitationAccepted: boolean;
    readonly asStorageBucketInvitationAccepted: ITuple<[u64, u64, AccountId32]>;
    readonly isStorageBucketsUpdatedForBag: boolean;
    readonly asStorageBucketsUpdatedForBag: ITuple<[PalletStorageBagIdType, BTreeSet<u64>, BTreeSet<u64>]>;
    readonly isDataObjectsUploaded: boolean;
    readonly asDataObjectsUploaded: ITuple<[BTreeSet<u64>, PalletStorageUploadParametersRecord, u128]>;
    readonly isStorageOperatorMetadataSet: boolean;
    readonly asStorageOperatorMetadataSet: ITuple<[u64, u64, Bytes]>;
    readonly isStorageBucketVoucherLimitsSet: boolean;
    readonly asStorageBucketVoucherLimitsSet: ITuple<[u64, u64, u64]>;
    readonly isPendingDataObjectsAccepted: boolean;
    readonly asPendingDataObjectsAccepted: ITuple<[u64, u64, PalletStorageBagIdType, BTreeSet<u64>]>;
    readonly isStorageBucketInvitationCancelled: boolean;
    readonly asStorageBucketInvitationCancelled: u64;
    readonly isStorageBucketOperatorInvited: boolean;
    readonly asStorageBucketOperatorInvited: ITuple<[u64, u64]>;
    readonly isStorageBucketOperatorRemoved: boolean;
    readonly asStorageBucketOperatorRemoved: u64;
    readonly isUploadingBlockStatusUpdated: boolean;
    readonly asUploadingBlockStatusUpdated: bool;
    readonly isDataObjectPerMegabyteFeeUpdated: boolean;
    readonly asDataObjectPerMegabyteFeeUpdated: u128;
    readonly isStorageBucketsPerBagLimitUpdated: boolean;
    readonly asStorageBucketsPerBagLimitUpdated: u32;
    readonly isStorageBucketsVoucherMaxLimitsUpdated: boolean;
    readonly asStorageBucketsVoucherMaxLimitsUpdated: ITuple<[u64, u64]>;
    readonly isDataObjectsMoved: boolean;
    readonly asDataObjectsMoved: ITuple<[PalletStorageBagIdType, PalletStorageBagIdType, BTreeSet<u64>]>;
    readonly isDataObjectsDeleted: boolean;
    readonly asDataObjectsDeleted: ITuple<[AccountId32, PalletStorageBagIdType, BTreeSet<u64>]>;
    readonly isStorageBucketStatusUpdated: boolean;
    readonly asStorageBucketStatusUpdated: ITuple<[u64, bool]>;
    readonly isUpdateBlacklist: boolean;
    readonly asUpdateBlacklist: ITuple<[BTreeSet<Bytes>, BTreeSet<Bytes>]>;
    readonly isDynamicBagDeleted: boolean;
    readonly asDynamicBagDeleted: PalletStorageDynamicBagIdType;
    readonly isDynamicBagCreated: boolean;
    readonly asDynamicBagCreated: ITuple<[PalletStorageDynBagCreationParametersRecord, BTreeSet<u64>]>;
    readonly isVoucherChanged: boolean;
    readonly asVoucherChanged: ITuple<[u64, PalletStorageVoucher]>;
    readonly isStorageBucketDeleted: boolean;
    readonly asStorageBucketDeleted: u64;
    readonly isNumberOfStorageBucketsInDynamicBagCreationPolicyUpdated: boolean;
    readonly asNumberOfStorageBucketsInDynamicBagCreationPolicyUpdated: ITuple<[PalletStorageDynamicBagType, u32]>;
    readonly isDistributionBucketFamilyCreated: boolean;
    readonly asDistributionBucketFamilyCreated: u64;
    readonly isDistributionBucketFamilyDeleted: boolean;
    readonly asDistributionBucketFamilyDeleted: u64;
    readonly isDistributionBucketCreated: boolean;
    readonly asDistributionBucketCreated: ITuple<[u64, bool, PalletStorageDistributionBucketIdRecord]>;
    readonly isDistributionBucketStatusUpdated: boolean;
    readonly asDistributionBucketStatusUpdated: ITuple<[PalletStorageDistributionBucketIdRecord, bool]>;
    readonly isDistributionBucketDeleted: boolean;
    readonly asDistributionBucketDeleted: PalletStorageDistributionBucketIdRecord;
    readonly isDistributionBucketsUpdatedForBag: boolean;
    readonly asDistributionBucketsUpdatedForBag: ITuple<[PalletStorageBagIdType, u64, BTreeSet<u64>, BTreeSet<u64>]>;
    readonly isDistributionBucketsPerBagLimitUpdated: boolean;
    readonly asDistributionBucketsPerBagLimitUpdated: u32;
    readonly isDistributionBucketModeUpdated: boolean;
    readonly asDistributionBucketModeUpdated: ITuple<[PalletStorageDistributionBucketIdRecord, bool]>;
    readonly isFamiliesInDynamicBagCreationPolicyUpdated: boolean;
    readonly asFamiliesInDynamicBagCreationPolicyUpdated: ITuple<[PalletStorageDynamicBagType, BTreeMap<u64, u32>]>;
    readonly isDistributionBucketOperatorInvited: boolean;
    readonly asDistributionBucketOperatorInvited: ITuple<[PalletStorageDistributionBucketIdRecord, u64]>;
    readonly isDistributionBucketInvitationCancelled: boolean;
    readonly asDistributionBucketInvitationCancelled: ITuple<[PalletStorageDistributionBucketIdRecord, u64]>;
    readonly isDistributionBucketInvitationAccepted: boolean;
    readonly asDistributionBucketInvitationAccepted: ITuple<[u64, PalletStorageDistributionBucketIdRecord]>;
    readonly isDistributionBucketMetadataSet: boolean;
    readonly asDistributionBucketMetadataSet: ITuple<[u64, PalletStorageDistributionBucketIdRecord, Bytes]>;
    readonly isDistributionBucketOperatorRemoved: boolean;
    readonly asDistributionBucketOperatorRemoved: ITuple<[PalletStorageDistributionBucketIdRecord, u64]>;
    readonly isDistributionBucketFamilyMetadataSet: boolean;
    readonly asDistributionBucketFamilyMetadataSet: ITuple<[u64, Bytes]>;
    readonly isDataObjectStateBloatBondValueUpdated: boolean;
    readonly asDataObjectStateBloatBondValueUpdated: u128;
    readonly isDataObjectsUpdated: boolean;
    readonly asDataObjectsUpdated: ITuple<[PalletStorageUploadParametersRecord, BTreeSet<u64>, BTreeSet<u64>]>;
    readonly isStorageOperatorRemarked: boolean;
    readonly asStorageOperatorRemarked: ITuple<[u64, u64, Bytes]>;
    readonly isDistributionOperatorRemarked: boolean;
    readonly asDistributionOperatorRemarked: ITuple<[u64, PalletStorageDistributionBucketIdRecord, Bytes]>;
    readonly type: 'StorageBucketCreated' | 'StorageBucketInvitationAccepted' | 'StorageBucketsUpdatedForBag' | 'DataObjectsUploaded' | 'StorageOperatorMetadataSet' | 'StorageBucketVoucherLimitsSet' | 'PendingDataObjectsAccepted' | 'StorageBucketInvitationCancelled' | 'StorageBucketOperatorInvited' | 'StorageBucketOperatorRemoved' | 'UploadingBlockStatusUpdated' | 'DataObjectPerMegabyteFeeUpdated' | 'StorageBucketsPerBagLimitUpdated' | 'StorageBucketsVoucherMaxLimitsUpdated' | 'DataObjectsMoved' | 'DataObjectsDeleted' | 'StorageBucketStatusUpdated' | 'UpdateBlacklist' | 'DynamicBagDeleted' | 'DynamicBagCreated' | 'VoucherChanged' | 'StorageBucketDeleted' | 'NumberOfStorageBucketsInDynamicBagCreationPolicyUpdated' | 'DistributionBucketFamilyCreated' | 'DistributionBucketFamilyDeleted' | 'DistributionBucketCreated' | 'DistributionBucketStatusUpdated' | 'DistributionBucketDeleted' | 'DistributionBucketsUpdatedForBag' | 'DistributionBucketsPerBagLimitUpdated' | 'DistributionBucketModeUpdated' | 'FamiliesInDynamicBagCreationPolicyUpdated' | 'DistributionBucketOperatorInvited' | 'DistributionBucketInvitationCancelled' | 'DistributionBucketInvitationAccepted' | 'DistributionBucketMetadataSet' | 'DistributionBucketOperatorRemoved' | 'DistributionBucketFamilyMetadataSet' | 'DataObjectStateBloatBondValueUpdated' | 'DataObjectsUpdated' | 'StorageOperatorRemarked' | 'DistributionOperatorRemarked';
  }

  /** @name PalletStorageUploadParametersRecord (165) */
  interface PalletStorageUploadParametersRecord extends Struct {
    readonly bagId: PalletStorageBagIdType;
    readonly objectCreationList: Vec<PalletStorageDataObjectCreationParameters>;
    readonly stateBloatBondSourceAccountId: AccountId32;
    readonly expectedDataSizeFee: u128;
    readonly expectedDataObjectStateBloatBond: u128;
  }

  /** @name PalletStorageBagIdType (166) */
  interface PalletStorageBagIdType extends Enum {
    readonly isStatic: boolean;
    readonly asStatic: PalletStorageStaticBagId;
    readonly isDynamic: boolean;
    readonly asDynamic: PalletStorageDynamicBagIdType;
    readonly type: 'Static' | 'Dynamic';
  }

  /** @name PalletStorageStaticBagId (167) */
  interface PalletStorageStaticBagId extends Enum {
    readonly isCouncil: boolean;
    readonly isWorkingGroup: boolean;
    readonly asWorkingGroup: PalletCommonWorkingGroupIterableEnumsWorkingGroup;
    readonly type: 'Council' | 'WorkingGroup';
  }

  /** @name PalletStorageDynamicBagIdType (168) */
  interface PalletStorageDynamicBagIdType extends Enum {
    readonly isMember: boolean;
    readonly asMember: u64;
    readonly isChannel: boolean;
    readonly asChannel: u64;
    readonly type: 'Member' | 'Channel';
  }

  /** @name PalletStorageDynBagCreationParametersRecord (169) */
  interface PalletStorageDynBagCreationParametersRecord extends Struct {
    readonly bagId: PalletStorageDynamicBagIdType;
    readonly objectCreationList: Vec<PalletStorageDataObjectCreationParameters>;
    readonly stateBloatBondSourceAccountId: AccountId32;
    readonly expectedDataSizeFee: u128;
    readonly expectedDataObjectStateBloatBond: u128;
    readonly storageBuckets: BTreeSet<u64>;
    readonly distributionBuckets: BTreeSet<PalletStorageDistributionBucketIdRecord>;
  }

  /** @name PalletStorageVoucher (172) */
  interface PalletStorageVoucher extends Struct {
    readonly sizeLimit: u64;
    readonly objectsLimit: u64;
    readonly sizeUsed: u64;
    readonly objectsUsed: u64;
  }

  /** @name PalletStorageDynamicBagType (173) */
  interface PalletStorageDynamicBagType extends Enum {
    readonly isMember: boolean;
    readonly isChannel: boolean;
    readonly type: 'Member' | 'Channel';
  }

  /** @name PalletProjectTokenEventsRawEvent (177) */
  interface PalletProjectTokenEventsRawEvent extends Enum {
    readonly isTokenAmountTransferred: boolean;
    readonly asTokenAmountTransferred: ITuple<[u64, u64, PalletProjectTokenTransfers, Bytes]>;
    readonly isTokenAmountTransferredByIssuer: boolean;
    readonly asTokenAmountTransferredByIssuer: ITuple<[u64, u64, PalletProjectTokenTransfers, Bytes]>;
    readonly isPatronageRateDecreasedTo: boolean;
    readonly asPatronageRateDecreasedTo: ITuple<[u64, Permill]>;
    readonly isPatronageCreditClaimed: boolean;
    readonly asPatronageCreditClaimed: ITuple<[u64, u128, u64]>;
    readonly isRevenueSplitIssued: boolean;
    readonly asRevenueSplitIssued: ITuple<[u64, u32, u32, u128]>;
    readonly isRevenueSplitFinalized: boolean;
    readonly asRevenueSplitFinalized: ITuple<[u64, AccountId32, u128]>;
    readonly isUserParticipatedInSplit: boolean;
    readonly asUserParticipatedInSplit: ITuple<[u64, u64, u128, u128, u32]>;
    readonly isRevenueSplitLeft: boolean;
    readonly asRevenueSplitLeft: ITuple<[u64, u64, u128]>;
    readonly isMemberJoinedWhitelist: boolean;
    readonly asMemberJoinedWhitelist: ITuple<[u64, u64, PalletProjectTokenTransferPolicy]>;
    readonly isAccountDustedBy: boolean;
    readonly asAccountDustedBy: ITuple<[u64, u64, AccountId32, PalletProjectTokenTransferPolicy]>;
    readonly isTokenDeissued: boolean;
    readonly asTokenDeissued: u64;
    readonly isTokenIssued: boolean;
    readonly asTokenIssued: ITuple<[u64, PalletProjectTokenTokenIssuanceParameters]>;
    readonly isTokenSaleInitialized: boolean;
    readonly asTokenSaleInitialized: ITuple<[u64, u32, PalletProjectTokenTokenSale, Option<Bytes>]>;
    readonly isUpcomingTokenSaleUpdated: boolean;
    readonly asUpcomingTokenSaleUpdated: ITuple<[u64, u32, Option<u32>, Option<u32>]>;
    readonly isTokensPurchasedOnSale: boolean;
    readonly asTokensPurchasedOnSale: ITuple<[u64, u32, u128, u64]>;
    readonly isTokenSaleFinalized: boolean;
    readonly asTokenSaleFinalized: ITuple<[u64, u32, u128, u128]>;
    readonly isTransferPolicyChangedToPermissionless: boolean;
    readonly asTransferPolicyChangedToPermissionless: u64;
    readonly isTokensBurned: boolean;
    readonly asTokensBurned: ITuple<[u64, u64, u128]>;
    readonly isAmmActivated: boolean;
    readonly asAmmActivated: ITuple<[u64, u64, PalletProjectTokenAmmCurve]>;
    readonly isTokensBoughtOnAmm: boolean;
    readonly asTokensBoughtOnAmm: ITuple<[u64, u64, u128, u128]>;
    readonly isTokensSoldOnAmm: boolean;
    readonly asTokensSoldOnAmm: ITuple<[u64, u64, u128, u128]>;
    readonly isAmmDeactivated: boolean;
    readonly asAmmDeactivated: ITuple<[u64, u64, u128]>;
    readonly isFrozenStatusUpdated: boolean;
    readonly asFrozenStatusUpdated: bool;
    readonly type: 'TokenAmountTransferred' | 'TokenAmountTransferredByIssuer' | 'PatronageRateDecreasedTo' | 'PatronageCreditClaimed' | 'RevenueSplitIssued' | 'RevenueSplitFinalized' | 'UserParticipatedInSplit' | 'RevenueSplitLeft' | 'MemberJoinedWhitelist' | 'AccountDustedBy' | 'TokenDeissued' | 'TokenIssued' | 'TokenSaleInitialized' | 'UpcomingTokenSaleUpdated' | 'TokensPurchasedOnSale' | 'TokenSaleFinalized' | 'TransferPolicyChangedToPermissionless' | 'TokensBurned' | 'AmmActivated' | 'TokensBoughtOnAmm' | 'TokensSoldOnAmm' | 'AmmDeactivated' | 'FrozenStatusUpdated';
  }

  /** @name PalletProjectTokenTransferPolicy (178) */
  interface PalletProjectTokenTransferPolicy extends Enum {
    readonly isPermissionless: boolean;
    readonly isPermissioned: boolean;
    readonly asPermissioned: H256;
    readonly type: 'Permissionless' | 'Permissioned';
  }

  /** @name PalletProjectTokenTokenIssuanceParameters (179) */
  interface PalletProjectTokenTokenIssuanceParameters extends Struct {
    readonly initialAllocation: BTreeMap<u64, PalletProjectTokenTokenAllocation>;
    readonly transferPolicy: PalletProjectTokenTransferPolicyParams;
    readonly patronageRate: Permill;
    readonly revenueSplitRate: Permill;
    readonly metadata: Bytes;
  }

  /** @name PalletProjectTokenTokenAllocation (180) */
  interface PalletProjectTokenTokenAllocation extends Struct {
    readonly amount: u128;
    readonly vestingScheduleParams: Option<PalletProjectTokenVestingScheduleParams>;
  }

  /** @name PalletProjectTokenVestingScheduleParams (181) */
  interface PalletProjectTokenVestingScheduleParams extends Struct {
    readonly linearVestingDuration: u32;
    readonly blocksBeforeCliff: u32;
    readonly cliffAmountPercentage: Permill;
  }

  /** @name PalletProjectTokenTransferPolicyParams (184) */
  interface PalletProjectTokenTransferPolicyParams extends Enum {
    readonly isPermissionless: boolean;
    readonly isPermissioned: boolean;
    readonly asPermissioned: PalletProjectTokenWhitelistParams;
    readonly type: 'Permissionless' | 'Permissioned';
  }

  /** @name PalletProjectTokenWhitelistParams (185) */
  interface PalletProjectTokenWhitelistParams extends Struct {
    readonly commitment: H256;
    readonly payload: Option<PalletProjectTokenSingleDataObjectUploadParams>;
  }

  /** @name PalletProjectTokenSingleDataObjectUploadParams (186) */
  interface PalletProjectTokenSingleDataObjectUploadParams extends Struct {
    readonly objectCreationParams: PalletStorageDataObjectCreationParameters;
    readonly expectedDataSizeFee: u128;
    readonly expectedDataObjectStateBloatBond: u128;
  }

  /** @name PalletProjectTokenTransfers (192) */
  interface PalletProjectTokenTransfers extends BTreeMap<PalletProjectTokenValidated, PalletProjectTokenValidatedPayment> {}

  /** @name PalletProjectTokenValidated (193) */
  interface PalletProjectTokenValidated extends Enum {
    readonly isExisting: boolean;
    readonly asExisting: u64;
    readonly isNonExisting: boolean;
    readonly asNonExisting: u64;
    readonly type: 'Existing' | 'NonExisting';
  }

  /** @name PalletProjectTokenValidatedPayment (194) */
  interface PalletProjectTokenValidatedPayment extends Struct {
    readonly payment: PalletProjectTokenPaymentWithVesting;
    readonly vestingCleanupCandidate: Option<PalletProjectTokenVestingSource>;
  }

  /** @name PalletProjectTokenPaymentWithVesting (195) */
  interface PalletProjectTokenPaymentWithVesting extends Struct {
    readonly amount: u128;
    readonly vestingSchedule: Option<PalletProjectTokenVestingScheduleParams>;
  }

  /** @name PalletProjectTokenVestingSource (197) */
  interface PalletProjectTokenVestingSource extends Enum {
    readonly isInitialIssuance: boolean;
    readonly isSale: boolean;
    readonly asSale: u32;
    readonly isIssuerTransfer: boolean;
    readonly asIssuerTransfer: u64;
    readonly type: 'InitialIssuance' | 'Sale' | 'IssuerTransfer';
  }

  /** @name PalletProjectTokenTokenSale (201) */
  interface PalletProjectTokenTokenSale extends Struct {
    readonly unitPrice: u128;
    readonly quantityLeft: u128;
    readonly fundsCollected: u128;
    readonly tokensSource: u64;
    readonly earningsDestination: Option<AccountId32>;
    readonly startBlock: u32;
    readonly duration: u32;
    readonly vestingScheduleParams: Option<PalletProjectTokenVestingScheduleParams>;
    readonly capPerMember: Option<u128>;
    readonly autoFinalize: bool;
  }

  /** @name PalletProjectTokenAmmCurve (202) */
  interface PalletProjectTokenAmmCurve extends Struct {
    readonly slope: u128;
    readonly intercept: u128;
    readonly providedSupply: u128;
  }

  /** @name PalletProposalsEngineRawEvent (203) */
  interface PalletProposalsEngineRawEvent extends Enum {
    readonly isProposalStatusUpdated: boolean;
    readonly asProposalStatusUpdated: ITuple<[u32, PalletProposalsEngineProposalStatusesProposalStatus]>;
    readonly isProposalDecisionMade: boolean;
    readonly asProposalDecisionMade: ITuple<[u32, PalletProposalsEngineProposalStatusesProposalDecision]>;
    readonly isProposalExecuted: boolean;
    readonly asProposalExecuted: ITuple<[u32, PalletProposalsEngineProposalStatusesExecutionStatus]>;
    readonly isVoted: boolean;
    readonly asVoted: ITuple<[u64, u32, PalletProposalsEngineVoteKind, Bytes]>;
    readonly isProposalCancelled: boolean;
    readonly asProposalCancelled: ITuple<[u64, u32]>;
    readonly isProposerRemarked: boolean;
    readonly asProposerRemarked: ITuple<[u64, u32, Bytes]>;
    readonly type: 'ProposalStatusUpdated' | 'ProposalDecisionMade' | 'ProposalExecuted' | 'Voted' | 'ProposalCancelled' | 'ProposerRemarked';
  }

  /** @name PalletProposalsEngineProposalStatusesProposalStatus (204) */
  interface PalletProposalsEngineProposalStatusesProposalStatus extends Enum {
    readonly isActive: boolean;
    readonly isPendingExecution: boolean;
    readonly asPendingExecution: u32;
    readonly isPendingConstitutionality: boolean;
    readonly type: 'Active' | 'PendingExecution' | 'PendingConstitutionality';
  }

  /** @name PalletProposalsEngineProposalStatusesProposalDecision (205) */
  interface PalletProposalsEngineProposalStatusesProposalDecision extends Enum {
    readonly isCanceled: boolean;
    readonly isCanceledByRuntime: boolean;
    readonly isVetoed: boolean;
    readonly isRejected: boolean;
    readonly isSlashed: boolean;
    readonly isExpired: boolean;
    readonly isApproved: boolean;
    readonly asApproved: PalletProposalsEngineProposalStatusesApprovedProposalDecision;
    readonly type: 'Canceled' | 'CanceledByRuntime' | 'Vetoed' | 'Rejected' | 'Slashed' | 'Expired' | 'Approved';
  }

  /** @name PalletProposalsEngineProposalStatusesApprovedProposalDecision (206) */
  interface PalletProposalsEngineProposalStatusesApprovedProposalDecision extends Enum {
    readonly isPendingExecution: boolean;
    readonly isPendingConstitutionality: boolean;
    readonly type: 'PendingExecution' | 'PendingConstitutionality';
  }

  /** @name PalletProposalsEngineProposalStatusesExecutionStatus (207) */
  interface PalletProposalsEngineProposalStatusesExecutionStatus extends Enum {
    readonly isExecuted: boolean;
    readonly isExecutionFailed: boolean;
    readonly asExecutionFailed: {
      readonly error: Bytes;
    } & Struct;
    readonly type: 'Executed' | 'ExecutionFailed';
  }

  /** @name PalletProposalsEngineVoteKind (208) */
  interface PalletProposalsEngineVoteKind extends Enum {
    readonly isApprove: boolean;
    readonly isReject: boolean;
    readonly isSlash: boolean;
    readonly isAbstain: boolean;
    readonly type: 'Approve' | 'Reject' | 'Slash' | 'Abstain';
  }

  /** @name PalletProposalsDiscussionRawEvent (209) */
  interface PalletProposalsDiscussionRawEvent extends Enum {
    readonly isThreadCreated: boolean;
    readonly asThreadCreated: ITuple<[u64, u64]>;
    readonly isPostCreated: boolean;
    readonly asPostCreated: ITuple<[u64, u64, u64, Bytes, bool]>;
    readonly isPostUpdated: boolean;
    readonly asPostUpdated: ITuple<[u64, u64, u64, Bytes]>;
    readonly isThreadModeChanged: boolean;
    readonly asThreadModeChanged: ITuple<[u64, PalletProposalsDiscussionThreadModeBTreeSet, u64]>;
    readonly isPostDeleted: boolean;
    readonly asPostDeleted: ITuple<[u64, u64, u64, bool]>;
    readonly type: 'ThreadCreated' | 'PostCreated' | 'PostUpdated' | 'ThreadModeChanged' | 'PostDeleted';
  }

  /** @name PalletProposalsDiscussionThreadModeBTreeSet (210) */
  interface PalletProposalsDiscussionThreadModeBTreeSet extends Enum {
    readonly isOpen: boolean;
    readonly isClosed: boolean;
    readonly asClosed: BTreeSet<u64>;
    readonly type: 'Open' | 'Closed';
  }

  /** @name PalletProposalsCodexRawEvent (211) */
  interface PalletProposalsCodexRawEvent extends Enum {
    readonly isProposalCreated: boolean;
    readonly asProposalCreated: ITuple<[u32, PalletProposalsCodexGeneralProposalParams, PalletProposalsCodexProposalDetails, u64]>;
    readonly type: 'ProposalCreated';
  }

  /** @name PalletProposalsCodexGeneralProposalParams (212) */
  interface PalletProposalsCodexGeneralProposalParams extends Struct {
    readonly memberId: u64;
    readonly title: Bytes;
    readonly description: Bytes;
    readonly stakingAccountId: Option<AccountId32>;
    readonly exactExecutionBlock: Option<u32>;
  }

  /** @name PalletProposalsCodexProposalDetails (213) */
  interface PalletProposalsCodexProposalDetails extends Enum {
    readonly isSignal: boolean;
    readonly asSignal: Bytes;
    readonly isRuntimeUpgrade: boolean;
    readonly asRuntimeUpgrade: Bytes;
    readonly isFundingRequest: boolean;
    readonly asFundingRequest: Vec<PalletCommonFundingRequestParameters>;
    readonly isSetMaxValidatorCount: boolean;
    readonly asSetMaxValidatorCount: u32;
    readonly isCreateWorkingGroupLeadOpening: boolean;
    readonly asCreateWorkingGroupLeadOpening: PalletProposalsCodexCreateOpeningParameters;
    readonly isFillWorkingGroupLeadOpening: boolean;
    readonly asFillWorkingGroupLeadOpening: PalletProposalsCodexFillOpeningParameters;
    readonly isUpdateWorkingGroupBudget: boolean;
    readonly asUpdateWorkingGroupBudget: ITuple<[u128, PalletCommonWorkingGroupIterableEnumsWorkingGroup, PalletCommonBalanceKind]>;
    readonly isDecreaseWorkingGroupLeadStake: boolean;
    readonly asDecreaseWorkingGroupLeadStake: ITuple<[u64, u128, PalletCommonWorkingGroupIterableEnumsWorkingGroup]>;
    readonly isSlashWorkingGroupLead: boolean;
    readonly asSlashWorkingGroupLead: ITuple<[u64, u128, PalletCommonWorkingGroupIterableEnumsWorkingGroup]>;
    readonly isSetWorkingGroupLeadReward: boolean;
    readonly asSetWorkingGroupLeadReward: ITuple<[u64, Option<u128>, PalletCommonWorkingGroupIterableEnumsWorkingGroup]>;
    readonly isTerminateWorkingGroupLead: boolean;
    readonly asTerminateWorkingGroupLead: PalletProposalsCodexTerminateRoleParameters;
    readonly isAmendConstitution: boolean;
    readonly asAmendConstitution: Bytes;
    readonly isCancelWorkingGroupLeadOpening: boolean;
    readonly asCancelWorkingGroupLeadOpening: ITuple<[u64, PalletCommonWorkingGroupIterableEnumsWorkingGroup]>;
    readonly isSetMembershipPrice: boolean;
    readonly asSetMembershipPrice: u128;
    readonly isSetCouncilBudgetIncrement: boolean;
    readonly asSetCouncilBudgetIncrement: u128;
    readonly isSetCouncilorReward: boolean;
    readonly asSetCouncilorReward: u128;
    readonly isSetInitialInvitationBalance: boolean;
    readonly asSetInitialInvitationBalance: u128;
    readonly isSetInitialInvitationCount: boolean;
    readonly asSetInitialInvitationCount: u32;
    readonly isSetMembershipLeadInvitationQuota: boolean;
    readonly asSetMembershipLeadInvitationQuota: u32;
    readonly isSetReferralCut: boolean;
    readonly asSetReferralCut: u8;
    readonly isVetoProposal: boolean;
    readonly asVetoProposal: u32;
    readonly isUpdateGlobalNftLimit: boolean;
    readonly asUpdateGlobalNftLimit: ITuple<[PalletContentNftLimitPeriod, u64]>;
    readonly isUpdateChannelPayouts: boolean;
    readonly asUpdateChannelPayouts: PalletContentUpdateChannelPayoutsParametersRecord;
    readonly isSetPalletFozenStatus: boolean;
    readonly asSetPalletFozenStatus: ITuple<[bool, PalletCommonFreezablePallet]>;
    readonly isSetEraPayoutDampingFactor: boolean;
    readonly asSetEraPayoutDampingFactor: Percent;
    readonly isDecreaseCouncilBudget: boolean;
    readonly asDecreaseCouncilBudget: u128;
    readonly type: 'Signal' | 'RuntimeUpgrade' | 'FundingRequest' | 'SetMaxValidatorCount' | 'CreateWorkingGroupLeadOpening' | 'FillWorkingGroupLeadOpening' | 'UpdateWorkingGroupBudget' | 'DecreaseWorkingGroupLeadStake' | 'SlashWorkingGroupLead' | 'SetWorkingGroupLeadReward' | 'TerminateWorkingGroupLead' | 'AmendConstitution' | 'CancelWorkingGroupLeadOpening' | 'SetMembershipPrice' | 'SetCouncilBudgetIncrement' | 'SetCouncilorReward' | 'SetInitialInvitationBalance' | 'SetInitialInvitationCount' | 'SetMembershipLeadInvitationQuota' | 'SetReferralCut' | 'VetoProposal' | 'UpdateGlobalNftLimit' | 'UpdateChannelPayouts' | 'SetPalletFozenStatus' | 'SetEraPayoutDampingFactor' | 'DecreaseCouncilBudget';
  }

  /** @name PalletCommonFundingRequestParameters (215) */
  interface PalletCommonFundingRequestParameters extends Struct {
    readonly account: AccountId32;
    readonly amount: u128;
  }

  /** @name PalletProposalsCodexCreateOpeningParameters (216) */
  interface PalletProposalsCodexCreateOpeningParameters extends Struct {
    readonly description: Bytes;
    readonly stakePolicy: PalletWorkingGroupStakePolicy;
    readonly rewardPerBlock: Option<u128>;
    readonly group: PalletCommonWorkingGroupIterableEnumsWorkingGroup;
  }

  /** @name PalletWorkingGroupStakePolicy (217) */
  interface PalletWorkingGroupStakePolicy extends Struct {
    readonly stakeAmount: u128;
    readonly leavingUnstakingPeriod: u32;
  }

  /** @name PalletProposalsCodexFillOpeningParameters (218) */
  interface PalletProposalsCodexFillOpeningParameters extends Struct {
    readonly openingId: u64;
    readonly applicationId: u64;
    readonly workingGroup: PalletCommonWorkingGroupIterableEnumsWorkingGroup;
  }

  /** @name PalletProposalsCodexTerminateRoleParameters (219) */
  interface PalletProposalsCodexTerminateRoleParameters extends Struct {
    readonly workerId: u64;
    readonly slashingAmount: Option<u128>;
    readonly group: PalletCommonWorkingGroupIterableEnumsWorkingGroup;
  }

  /** @name PalletCommonFreezablePallet (220) */
  interface PalletCommonFreezablePallet extends Enum {
    readonly isProjectToken: boolean;
    readonly type: 'ProjectToken';
  }

  /** @name PalletWorkingGroupRawEventInstance1 (221) */
  interface PalletWorkingGroupRawEventInstance1 extends Enum {
    readonly isOpeningAdded: boolean;
    readonly asOpeningAdded: ITuple<[u64, Bytes, PalletWorkingGroupOpeningType, PalletWorkingGroupStakePolicy, Option<u128>]>;
    readonly isAppliedOnOpening: boolean;
    readonly asAppliedOnOpening: ITuple<[PalletWorkingGroupApplyOnOpeningParams, u64]>;
    readonly isOpeningFilled: boolean;
    readonly asOpeningFilled: ITuple<[u64, BTreeMap<u64, u64>, BTreeSet<u64>]>;
    readonly isLeaderSet: boolean;
    readonly asLeaderSet: u64;
    readonly isWorkerRoleAccountUpdated: boolean;
    readonly asWorkerRoleAccountUpdated: ITuple<[u64, AccountId32]>;
    readonly isLeaderUnset: boolean;
    readonly isWorkerExited: boolean;
    readonly asWorkerExited: u64;
    readonly isWorkerStartedLeaving: boolean;
    readonly asWorkerStartedLeaving: ITuple<[u64, Option<Bytes>]>;
    readonly isTerminatedWorker: boolean;
    readonly asTerminatedWorker: ITuple<[u64, Option<u128>, Option<Bytes>]>;
    readonly isTerminatedLeader: boolean;
    readonly asTerminatedLeader: ITuple<[u64, Option<u128>, Option<Bytes>]>;
    readonly isStakeSlashed: boolean;
    readonly asStakeSlashed: ITuple<[u64, u128, u128, Option<Bytes>]>;
    readonly isStakeDecreased: boolean;
    readonly asStakeDecreased: ITuple<[u64, u128]>;
    readonly isStakeIncreased: boolean;
    readonly asStakeIncreased: ITuple<[u64, u128]>;
    readonly isApplicationWithdrawn: boolean;
    readonly asApplicationWithdrawn: u64;
    readonly isOpeningCanceled: boolean;
    readonly asOpeningCanceled: u64;
    readonly isBudgetSet: boolean;
    readonly asBudgetSet: u128;
    readonly isWorkerRewardAccountUpdated: boolean;
    readonly asWorkerRewardAccountUpdated: ITuple<[u64, AccountId32]>;
    readonly isWorkerRewardAmountUpdated: boolean;
    readonly asWorkerRewardAmountUpdated: ITuple<[u64, Option<u128>]>;
    readonly isStatusTextChanged: boolean;
    readonly asStatusTextChanged: ITuple<[H256, Option<Bytes>]>;
    readonly isVestedBudgetSpending: boolean;
    readonly asVestedBudgetSpending: ITuple<[AccountId32, PalletVestingVestingInfo, Option<Bytes>]>;
    readonly isBudgetSpending: boolean;
    readonly asBudgetSpending: ITuple<[AccountId32, u128, Option<Bytes>]>;
    readonly isRewardPaid: boolean;
    readonly asRewardPaid: ITuple<[u64, AccountId32, u128, PalletWorkingGroupRewardPaymentType]>;
    readonly isNewMissedRewardLevelReached: boolean;
    readonly asNewMissedRewardLevelReached: ITuple<[u64, Option<u128>]>;
    readonly isWorkingGroupBudgetFunded: boolean;
    readonly asWorkingGroupBudgetFunded: ITuple<[u64, u128, Bytes]>;
    readonly isLeadRemarked: boolean;
    readonly asLeadRemarked: Bytes;
    readonly isWorkerRemarked: boolean;
    readonly asWorkerRemarked: ITuple<[u64, Bytes]>;
    readonly type: 'OpeningAdded' | 'AppliedOnOpening' | 'OpeningFilled' | 'LeaderSet' | 'WorkerRoleAccountUpdated' | 'LeaderUnset' | 'WorkerExited' | 'WorkerStartedLeaving' | 'TerminatedWorker' | 'TerminatedLeader' | 'StakeSlashed' | 'StakeDecreased' | 'StakeIncreased' | 'ApplicationWithdrawn' | 'OpeningCanceled' | 'BudgetSet' | 'WorkerRewardAccountUpdated' | 'WorkerRewardAmountUpdated' | 'StatusTextChanged' | 'VestedBudgetSpending' | 'BudgetSpending' | 'RewardPaid' | 'NewMissedRewardLevelReached' | 'WorkingGroupBudgetFunded' | 'LeadRemarked' | 'WorkerRemarked';
  }

  /** @name PalletWorkingGroupOpeningType (225) */
  interface PalletWorkingGroupOpeningType extends Enum {
    readonly isLeader: boolean;
    readonly isRegular: boolean;
    readonly type: 'Leader' | 'Regular';
  }

  /** @name PalletWorkingGroupApplyOnOpeningParams (226) */
  interface PalletWorkingGroupApplyOnOpeningParams extends Struct {
    readonly memberId: u64;
    readonly openingId: u64;
    readonly roleAccountId: AccountId32;
    readonly rewardAccountId: AccountId32;
    readonly description: Bytes;
    readonly stakeParameters: PalletWorkingGroupStakeParameters;
  }

  /** @name PalletWorkingGroupStakeParameters (227) */
  interface PalletWorkingGroupStakeParameters extends Struct {
    readonly stake: u128;
    readonly stakingAccountId: AccountId32;
  }

<<<<<<< HEAD
=======
  /** @name PalletVestingVestingInfo (227) */
  interface PalletVestingVestingInfo extends Struct {
    readonly locked: u128;
    readonly perBlock: u128;
    readonly startingBlock: u32;
  }

>>>>>>> aed16d0e
  /** @name PalletWorkingGroupInstance1 (228) */
  type PalletWorkingGroupInstance1 = Null;

  /** @name PalletWorkingGroupRewardPaymentType (229) */
  interface PalletWorkingGroupRewardPaymentType extends Enum {
    readonly isMissedReward: boolean;
    readonly isRegularReward: boolean;
    readonly type: 'MissedReward' | 'RegularReward';
  }

  /** @name PalletWorkingGroupRawEventInstance2 (230) */
  interface PalletWorkingGroupRawEventInstance2 extends Enum {
    readonly isOpeningAdded: boolean;
    readonly asOpeningAdded: ITuple<[u64, Bytes, PalletWorkingGroupOpeningType, PalletWorkingGroupStakePolicy, Option<u128>]>;
    readonly isAppliedOnOpening: boolean;
    readonly asAppliedOnOpening: ITuple<[PalletWorkingGroupApplyOnOpeningParams, u64]>;
    readonly isOpeningFilled: boolean;
    readonly asOpeningFilled: ITuple<[u64, BTreeMap<u64, u64>, BTreeSet<u64>]>;
    readonly isLeaderSet: boolean;
    readonly asLeaderSet: u64;
    readonly isWorkerRoleAccountUpdated: boolean;
    readonly asWorkerRoleAccountUpdated: ITuple<[u64, AccountId32]>;
    readonly isLeaderUnset: boolean;
    readonly isWorkerExited: boolean;
    readonly asWorkerExited: u64;
    readonly isWorkerStartedLeaving: boolean;
    readonly asWorkerStartedLeaving: ITuple<[u64, Option<Bytes>]>;
    readonly isTerminatedWorker: boolean;
    readonly asTerminatedWorker: ITuple<[u64, Option<u128>, Option<Bytes>]>;
    readonly isTerminatedLeader: boolean;
    readonly asTerminatedLeader: ITuple<[u64, Option<u128>, Option<Bytes>]>;
    readonly isStakeSlashed: boolean;
    readonly asStakeSlashed: ITuple<[u64, u128, u128, Option<Bytes>]>;
    readonly isStakeDecreased: boolean;
    readonly asStakeDecreased: ITuple<[u64, u128]>;
    readonly isStakeIncreased: boolean;
    readonly asStakeIncreased: ITuple<[u64, u128]>;
    readonly isApplicationWithdrawn: boolean;
    readonly asApplicationWithdrawn: u64;
    readonly isOpeningCanceled: boolean;
    readonly asOpeningCanceled: u64;
    readonly isBudgetSet: boolean;
    readonly asBudgetSet: u128;
    readonly isWorkerRewardAccountUpdated: boolean;
    readonly asWorkerRewardAccountUpdated: ITuple<[u64, AccountId32]>;
    readonly isWorkerRewardAmountUpdated: boolean;
    readonly asWorkerRewardAmountUpdated: ITuple<[u64, Option<u128>]>;
    readonly isStatusTextChanged: boolean;
    readonly asStatusTextChanged: ITuple<[H256, Option<Bytes>]>;
    readonly isVestedBudgetSpending: boolean;
    readonly asVestedBudgetSpending: ITuple<[AccountId32, PalletVestingVestingInfo, Option<Bytes>]>;
    readonly isBudgetSpending: boolean;
    readonly asBudgetSpending: ITuple<[AccountId32, u128, Option<Bytes>]>;
    readonly isRewardPaid: boolean;
    readonly asRewardPaid: ITuple<[u64, AccountId32, u128, PalletWorkingGroupRewardPaymentType]>;
    readonly isNewMissedRewardLevelReached: boolean;
    readonly asNewMissedRewardLevelReached: ITuple<[u64, Option<u128>]>;
    readonly isWorkingGroupBudgetFunded: boolean;
    readonly asWorkingGroupBudgetFunded: ITuple<[u64, u128, Bytes]>;
    readonly isLeadRemarked: boolean;
    readonly asLeadRemarked: Bytes;
    readonly isWorkerRemarked: boolean;
    readonly asWorkerRemarked: ITuple<[u64, Bytes]>;
    readonly type: 'OpeningAdded' | 'AppliedOnOpening' | 'OpeningFilled' | 'LeaderSet' | 'WorkerRoleAccountUpdated' | 'LeaderUnset' | 'WorkerExited' | 'WorkerStartedLeaving' | 'TerminatedWorker' | 'TerminatedLeader' | 'StakeSlashed' | 'StakeDecreased' | 'StakeIncreased' | 'ApplicationWithdrawn' | 'OpeningCanceled' | 'BudgetSet' | 'WorkerRewardAccountUpdated' | 'WorkerRewardAmountUpdated' | 'StatusTextChanged' | 'VestedBudgetSpending' | 'BudgetSpending' | 'RewardPaid' | 'NewMissedRewardLevelReached' | 'WorkingGroupBudgetFunded' | 'LeadRemarked' | 'WorkerRemarked';
  }

  /** @name PalletWorkingGroupInstance2 (231) */
  type PalletWorkingGroupInstance2 = Null;

  /** @name PalletWorkingGroupRawEventInstance3 (232) */
  interface PalletWorkingGroupRawEventInstance3 extends Enum {
    readonly isOpeningAdded: boolean;
    readonly asOpeningAdded: ITuple<[u64, Bytes, PalletWorkingGroupOpeningType, PalletWorkingGroupStakePolicy, Option<u128>]>;
    readonly isAppliedOnOpening: boolean;
    readonly asAppliedOnOpening: ITuple<[PalletWorkingGroupApplyOnOpeningParams, u64]>;
    readonly isOpeningFilled: boolean;
    readonly asOpeningFilled: ITuple<[u64, BTreeMap<u64, u64>, BTreeSet<u64>]>;
    readonly isLeaderSet: boolean;
    readonly asLeaderSet: u64;
    readonly isWorkerRoleAccountUpdated: boolean;
    readonly asWorkerRoleAccountUpdated: ITuple<[u64, AccountId32]>;
    readonly isLeaderUnset: boolean;
    readonly isWorkerExited: boolean;
    readonly asWorkerExited: u64;
    readonly isWorkerStartedLeaving: boolean;
    readonly asWorkerStartedLeaving: ITuple<[u64, Option<Bytes>]>;
    readonly isTerminatedWorker: boolean;
    readonly asTerminatedWorker: ITuple<[u64, Option<u128>, Option<Bytes>]>;
    readonly isTerminatedLeader: boolean;
    readonly asTerminatedLeader: ITuple<[u64, Option<u128>, Option<Bytes>]>;
    readonly isStakeSlashed: boolean;
    readonly asStakeSlashed: ITuple<[u64, u128, u128, Option<Bytes>]>;
    readonly isStakeDecreased: boolean;
    readonly asStakeDecreased: ITuple<[u64, u128]>;
    readonly isStakeIncreased: boolean;
    readonly asStakeIncreased: ITuple<[u64, u128]>;
    readonly isApplicationWithdrawn: boolean;
    readonly asApplicationWithdrawn: u64;
    readonly isOpeningCanceled: boolean;
    readonly asOpeningCanceled: u64;
    readonly isBudgetSet: boolean;
    readonly asBudgetSet: u128;
    readonly isWorkerRewardAccountUpdated: boolean;
    readonly asWorkerRewardAccountUpdated: ITuple<[u64, AccountId32]>;
    readonly isWorkerRewardAmountUpdated: boolean;
    readonly asWorkerRewardAmountUpdated: ITuple<[u64, Option<u128>]>;
    readonly isStatusTextChanged: boolean;
    readonly asStatusTextChanged: ITuple<[H256, Option<Bytes>]>;
    readonly isVestedBudgetSpending: boolean;
    readonly asVestedBudgetSpending: ITuple<[AccountId32, PalletVestingVestingInfo, Option<Bytes>]>;
    readonly isBudgetSpending: boolean;
    readonly asBudgetSpending: ITuple<[AccountId32, u128, Option<Bytes>]>;
    readonly isRewardPaid: boolean;
    readonly asRewardPaid: ITuple<[u64, AccountId32, u128, PalletWorkingGroupRewardPaymentType]>;
    readonly isNewMissedRewardLevelReached: boolean;
    readonly asNewMissedRewardLevelReached: ITuple<[u64, Option<u128>]>;
    readonly isWorkingGroupBudgetFunded: boolean;
    readonly asWorkingGroupBudgetFunded: ITuple<[u64, u128, Bytes]>;
    readonly isLeadRemarked: boolean;
    readonly asLeadRemarked: Bytes;
    readonly isWorkerRemarked: boolean;
    readonly asWorkerRemarked: ITuple<[u64, Bytes]>;
    readonly type: 'OpeningAdded' | 'AppliedOnOpening' | 'OpeningFilled' | 'LeaderSet' | 'WorkerRoleAccountUpdated' | 'LeaderUnset' | 'WorkerExited' | 'WorkerStartedLeaving' | 'TerminatedWorker' | 'TerminatedLeader' | 'StakeSlashed' | 'StakeDecreased' | 'StakeIncreased' | 'ApplicationWithdrawn' | 'OpeningCanceled' | 'BudgetSet' | 'WorkerRewardAccountUpdated' | 'WorkerRewardAmountUpdated' | 'StatusTextChanged' | 'VestedBudgetSpending' | 'BudgetSpending' | 'RewardPaid' | 'NewMissedRewardLevelReached' | 'WorkingGroupBudgetFunded' | 'LeadRemarked' | 'WorkerRemarked';
  }

  /** @name PalletWorkingGroupInstance3 (233) */
  type PalletWorkingGroupInstance3 = Null;

  /** @name PalletWorkingGroupRawEventInstance4 (234) */
  interface PalletWorkingGroupRawEventInstance4 extends Enum {
    readonly isOpeningAdded: boolean;
    readonly asOpeningAdded: ITuple<[u64, Bytes, PalletWorkingGroupOpeningType, PalletWorkingGroupStakePolicy, Option<u128>]>;
    readonly isAppliedOnOpening: boolean;
    readonly asAppliedOnOpening: ITuple<[PalletWorkingGroupApplyOnOpeningParams, u64]>;
    readonly isOpeningFilled: boolean;
    readonly asOpeningFilled: ITuple<[u64, BTreeMap<u64, u64>, BTreeSet<u64>]>;
    readonly isLeaderSet: boolean;
    readonly asLeaderSet: u64;
    readonly isWorkerRoleAccountUpdated: boolean;
    readonly asWorkerRoleAccountUpdated: ITuple<[u64, AccountId32]>;
    readonly isLeaderUnset: boolean;
    readonly isWorkerExited: boolean;
    readonly asWorkerExited: u64;
    readonly isWorkerStartedLeaving: boolean;
    readonly asWorkerStartedLeaving: ITuple<[u64, Option<Bytes>]>;
    readonly isTerminatedWorker: boolean;
    readonly asTerminatedWorker: ITuple<[u64, Option<u128>, Option<Bytes>]>;
    readonly isTerminatedLeader: boolean;
    readonly asTerminatedLeader: ITuple<[u64, Option<u128>, Option<Bytes>]>;
    readonly isStakeSlashed: boolean;
    readonly asStakeSlashed: ITuple<[u64, u128, u128, Option<Bytes>]>;
    readonly isStakeDecreased: boolean;
    readonly asStakeDecreased: ITuple<[u64, u128]>;
    readonly isStakeIncreased: boolean;
    readonly asStakeIncreased: ITuple<[u64, u128]>;
    readonly isApplicationWithdrawn: boolean;
    readonly asApplicationWithdrawn: u64;
    readonly isOpeningCanceled: boolean;
    readonly asOpeningCanceled: u64;
    readonly isBudgetSet: boolean;
    readonly asBudgetSet: u128;
    readonly isWorkerRewardAccountUpdated: boolean;
    readonly asWorkerRewardAccountUpdated: ITuple<[u64, AccountId32]>;
    readonly isWorkerRewardAmountUpdated: boolean;
    readonly asWorkerRewardAmountUpdated: ITuple<[u64, Option<u128>]>;
    readonly isStatusTextChanged: boolean;
    readonly asStatusTextChanged: ITuple<[H256, Option<Bytes>]>;
    readonly isVestedBudgetSpending: boolean;
    readonly asVestedBudgetSpending: ITuple<[AccountId32, PalletVestingVestingInfo, Option<Bytes>]>;
    readonly isBudgetSpending: boolean;
    readonly asBudgetSpending: ITuple<[AccountId32, u128, Option<Bytes>]>;
    readonly isRewardPaid: boolean;
    readonly asRewardPaid: ITuple<[u64, AccountId32, u128, PalletWorkingGroupRewardPaymentType]>;
    readonly isNewMissedRewardLevelReached: boolean;
    readonly asNewMissedRewardLevelReached: ITuple<[u64, Option<u128>]>;
    readonly isWorkingGroupBudgetFunded: boolean;
    readonly asWorkingGroupBudgetFunded: ITuple<[u64, u128, Bytes]>;
    readonly isLeadRemarked: boolean;
    readonly asLeadRemarked: Bytes;
    readonly isWorkerRemarked: boolean;
    readonly asWorkerRemarked: ITuple<[u64, Bytes]>;
    readonly type: 'OpeningAdded' | 'AppliedOnOpening' | 'OpeningFilled' | 'LeaderSet' | 'WorkerRoleAccountUpdated' | 'LeaderUnset' | 'WorkerExited' | 'WorkerStartedLeaving' | 'TerminatedWorker' | 'TerminatedLeader' | 'StakeSlashed' | 'StakeDecreased' | 'StakeIncreased' | 'ApplicationWithdrawn' | 'OpeningCanceled' | 'BudgetSet' | 'WorkerRewardAccountUpdated' | 'WorkerRewardAmountUpdated' | 'StatusTextChanged' | 'VestedBudgetSpending' | 'BudgetSpending' | 'RewardPaid' | 'NewMissedRewardLevelReached' | 'WorkingGroupBudgetFunded' | 'LeadRemarked' | 'WorkerRemarked';
  }

  /** @name PalletWorkingGroupInstance4 (235) */
  type PalletWorkingGroupInstance4 = Null;

  /** @name PalletWorkingGroupRawEventInstance5 (236) */
  interface PalletWorkingGroupRawEventInstance5 extends Enum {
    readonly isOpeningAdded: boolean;
    readonly asOpeningAdded: ITuple<[u64, Bytes, PalletWorkingGroupOpeningType, PalletWorkingGroupStakePolicy, Option<u128>]>;
    readonly isAppliedOnOpening: boolean;
    readonly asAppliedOnOpening: ITuple<[PalletWorkingGroupApplyOnOpeningParams, u64]>;
    readonly isOpeningFilled: boolean;
    readonly asOpeningFilled: ITuple<[u64, BTreeMap<u64, u64>, BTreeSet<u64>]>;
    readonly isLeaderSet: boolean;
    readonly asLeaderSet: u64;
    readonly isWorkerRoleAccountUpdated: boolean;
    readonly asWorkerRoleAccountUpdated: ITuple<[u64, AccountId32]>;
    readonly isLeaderUnset: boolean;
    readonly isWorkerExited: boolean;
    readonly asWorkerExited: u64;
    readonly isWorkerStartedLeaving: boolean;
    readonly asWorkerStartedLeaving: ITuple<[u64, Option<Bytes>]>;
    readonly isTerminatedWorker: boolean;
    readonly asTerminatedWorker: ITuple<[u64, Option<u128>, Option<Bytes>]>;
    readonly isTerminatedLeader: boolean;
    readonly asTerminatedLeader: ITuple<[u64, Option<u128>, Option<Bytes>]>;
    readonly isStakeSlashed: boolean;
    readonly asStakeSlashed: ITuple<[u64, u128, u128, Option<Bytes>]>;
    readonly isStakeDecreased: boolean;
    readonly asStakeDecreased: ITuple<[u64, u128]>;
    readonly isStakeIncreased: boolean;
    readonly asStakeIncreased: ITuple<[u64, u128]>;
    readonly isApplicationWithdrawn: boolean;
    readonly asApplicationWithdrawn: u64;
    readonly isOpeningCanceled: boolean;
    readonly asOpeningCanceled: u64;
    readonly isBudgetSet: boolean;
    readonly asBudgetSet: u128;
    readonly isWorkerRewardAccountUpdated: boolean;
    readonly asWorkerRewardAccountUpdated: ITuple<[u64, AccountId32]>;
    readonly isWorkerRewardAmountUpdated: boolean;
    readonly asWorkerRewardAmountUpdated: ITuple<[u64, Option<u128>]>;
    readonly isStatusTextChanged: boolean;
    readonly asStatusTextChanged: ITuple<[H256, Option<Bytes>]>;
    readonly isVestedBudgetSpending: boolean;
    readonly asVestedBudgetSpending: ITuple<[AccountId32, PalletVestingVestingInfo, Option<Bytes>]>;
    readonly isBudgetSpending: boolean;
    readonly asBudgetSpending: ITuple<[AccountId32, u128, Option<Bytes>]>;
    readonly isRewardPaid: boolean;
    readonly asRewardPaid: ITuple<[u64, AccountId32, u128, PalletWorkingGroupRewardPaymentType]>;
    readonly isNewMissedRewardLevelReached: boolean;
    readonly asNewMissedRewardLevelReached: ITuple<[u64, Option<u128>]>;
    readonly isWorkingGroupBudgetFunded: boolean;
    readonly asWorkingGroupBudgetFunded: ITuple<[u64, u128, Bytes]>;
    readonly isLeadRemarked: boolean;
    readonly asLeadRemarked: Bytes;
    readonly isWorkerRemarked: boolean;
    readonly asWorkerRemarked: ITuple<[u64, Bytes]>;
    readonly type: 'OpeningAdded' | 'AppliedOnOpening' | 'OpeningFilled' | 'LeaderSet' | 'WorkerRoleAccountUpdated' | 'LeaderUnset' | 'WorkerExited' | 'WorkerStartedLeaving' | 'TerminatedWorker' | 'TerminatedLeader' | 'StakeSlashed' | 'StakeDecreased' | 'StakeIncreased' | 'ApplicationWithdrawn' | 'OpeningCanceled' | 'BudgetSet' | 'WorkerRewardAccountUpdated' | 'WorkerRewardAmountUpdated' | 'StatusTextChanged' | 'VestedBudgetSpending' | 'BudgetSpending' | 'RewardPaid' | 'NewMissedRewardLevelReached' | 'WorkingGroupBudgetFunded' | 'LeadRemarked' | 'WorkerRemarked';
  }

  /** @name PalletWorkingGroupInstance5 (237) */
  type PalletWorkingGroupInstance5 = Null;

  /** @name PalletWorkingGroupRawEventInstance6 (238) */
  interface PalletWorkingGroupRawEventInstance6 extends Enum {
    readonly isOpeningAdded: boolean;
    readonly asOpeningAdded: ITuple<[u64, Bytes, PalletWorkingGroupOpeningType, PalletWorkingGroupStakePolicy, Option<u128>]>;
    readonly isAppliedOnOpening: boolean;
    readonly asAppliedOnOpening: ITuple<[PalletWorkingGroupApplyOnOpeningParams, u64]>;
    readonly isOpeningFilled: boolean;
    readonly asOpeningFilled: ITuple<[u64, BTreeMap<u64, u64>, BTreeSet<u64>]>;
    readonly isLeaderSet: boolean;
    readonly asLeaderSet: u64;
    readonly isWorkerRoleAccountUpdated: boolean;
    readonly asWorkerRoleAccountUpdated: ITuple<[u64, AccountId32]>;
    readonly isLeaderUnset: boolean;
    readonly isWorkerExited: boolean;
    readonly asWorkerExited: u64;
    readonly isWorkerStartedLeaving: boolean;
    readonly asWorkerStartedLeaving: ITuple<[u64, Option<Bytes>]>;
    readonly isTerminatedWorker: boolean;
    readonly asTerminatedWorker: ITuple<[u64, Option<u128>, Option<Bytes>]>;
    readonly isTerminatedLeader: boolean;
    readonly asTerminatedLeader: ITuple<[u64, Option<u128>, Option<Bytes>]>;
    readonly isStakeSlashed: boolean;
    readonly asStakeSlashed: ITuple<[u64, u128, u128, Option<Bytes>]>;
    readonly isStakeDecreased: boolean;
    readonly asStakeDecreased: ITuple<[u64, u128]>;
    readonly isStakeIncreased: boolean;
    readonly asStakeIncreased: ITuple<[u64, u128]>;
    readonly isApplicationWithdrawn: boolean;
    readonly asApplicationWithdrawn: u64;
    readonly isOpeningCanceled: boolean;
    readonly asOpeningCanceled: u64;
    readonly isBudgetSet: boolean;
    readonly asBudgetSet: u128;
    readonly isWorkerRewardAccountUpdated: boolean;
    readonly asWorkerRewardAccountUpdated: ITuple<[u64, AccountId32]>;
    readonly isWorkerRewardAmountUpdated: boolean;
    readonly asWorkerRewardAmountUpdated: ITuple<[u64, Option<u128>]>;
    readonly isStatusTextChanged: boolean;
    readonly asStatusTextChanged: ITuple<[H256, Option<Bytes>]>;
    readonly isVestedBudgetSpending: boolean;
    readonly asVestedBudgetSpending: ITuple<[AccountId32, PalletVestingVestingInfo, Option<Bytes>]>;
    readonly isBudgetSpending: boolean;
    readonly asBudgetSpending: ITuple<[AccountId32, u128, Option<Bytes>]>;
    readonly isRewardPaid: boolean;
    readonly asRewardPaid: ITuple<[u64, AccountId32, u128, PalletWorkingGroupRewardPaymentType]>;
    readonly isNewMissedRewardLevelReached: boolean;
    readonly asNewMissedRewardLevelReached: ITuple<[u64, Option<u128>]>;
    readonly isWorkingGroupBudgetFunded: boolean;
    readonly asWorkingGroupBudgetFunded: ITuple<[u64, u128, Bytes]>;
    readonly isLeadRemarked: boolean;
    readonly asLeadRemarked: Bytes;
    readonly isWorkerRemarked: boolean;
    readonly asWorkerRemarked: ITuple<[u64, Bytes]>;
    readonly type: 'OpeningAdded' | 'AppliedOnOpening' | 'OpeningFilled' | 'LeaderSet' | 'WorkerRoleAccountUpdated' | 'LeaderUnset' | 'WorkerExited' | 'WorkerStartedLeaving' | 'TerminatedWorker' | 'TerminatedLeader' | 'StakeSlashed' | 'StakeDecreased' | 'StakeIncreased' | 'ApplicationWithdrawn' | 'OpeningCanceled' | 'BudgetSet' | 'WorkerRewardAccountUpdated' | 'WorkerRewardAmountUpdated' | 'StatusTextChanged' | 'VestedBudgetSpending' | 'BudgetSpending' | 'RewardPaid' | 'NewMissedRewardLevelReached' | 'WorkingGroupBudgetFunded' | 'LeadRemarked' | 'WorkerRemarked';
  }

  /** @name PalletWorkingGroupInstance6 (239) */
  type PalletWorkingGroupInstance6 = Null;

  /** @name PalletWorkingGroupRawEventInstance7 (240) */
  interface PalletWorkingGroupRawEventInstance7 extends Enum {
    readonly isOpeningAdded: boolean;
    readonly asOpeningAdded: ITuple<[u64, Bytes, PalletWorkingGroupOpeningType, PalletWorkingGroupStakePolicy, Option<u128>]>;
    readonly isAppliedOnOpening: boolean;
    readonly asAppliedOnOpening: ITuple<[PalletWorkingGroupApplyOnOpeningParams, u64]>;
    readonly isOpeningFilled: boolean;
    readonly asOpeningFilled: ITuple<[u64, BTreeMap<u64, u64>, BTreeSet<u64>]>;
    readonly isLeaderSet: boolean;
    readonly asLeaderSet: u64;
    readonly isWorkerRoleAccountUpdated: boolean;
    readonly asWorkerRoleAccountUpdated: ITuple<[u64, AccountId32]>;
    readonly isLeaderUnset: boolean;
    readonly isWorkerExited: boolean;
    readonly asWorkerExited: u64;
    readonly isWorkerStartedLeaving: boolean;
    readonly asWorkerStartedLeaving: ITuple<[u64, Option<Bytes>]>;
    readonly isTerminatedWorker: boolean;
    readonly asTerminatedWorker: ITuple<[u64, Option<u128>, Option<Bytes>]>;
    readonly isTerminatedLeader: boolean;
    readonly asTerminatedLeader: ITuple<[u64, Option<u128>, Option<Bytes>]>;
    readonly isStakeSlashed: boolean;
    readonly asStakeSlashed: ITuple<[u64, u128, u128, Option<Bytes>]>;
    readonly isStakeDecreased: boolean;
    readonly asStakeDecreased: ITuple<[u64, u128]>;
    readonly isStakeIncreased: boolean;
    readonly asStakeIncreased: ITuple<[u64, u128]>;
    readonly isApplicationWithdrawn: boolean;
    readonly asApplicationWithdrawn: u64;
    readonly isOpeningCanceled: boolean;
    readonly asOpeningCanceled: u64;
    readonly isBudgetSet: boolean;
    readonly asBudgetSet: u128;
    readonly isWorkerRewardAccountUpdated: boolean;
    readonly asWorkerRewardAccountUpdated: ITuple<[u64, AccountId32]>;
    readonly isWorkerRewardAmountUpdated: boolean;
    readonly asWorkerRewardAmountUpdated: ITuple<[u64, Option<u128>]>;
    readonly isStatusTextChanged: boolean;
    readonly asStatusTextChanged: ITuple<[H256, Option<Bytes>]>;
    readonly isVestedBudgetSpending: boolean;
    readonly asVestedBudgetSpending: ITuple<[AccountId32, PalletVestingVestingInfo, Option<Bytes>]>;
    readonly isBudgetSpending: boolean;
    readonly asBudgetSpending: ITuple<[AccountId32, u128, Option<Bytes>]>;
    readonly isRewardPaid: boolean;
    readonly asRewardPaid: ITuple<[u64, AccountId32, u128, PalletWorkingGroupRewardPaymentType]>;
    readonly isNewMissedRewardLevelReached: boolean;
    readonly asNewMissedRewardLevelReached: ITuple<[u64, Option<u128>]>;
    readonly isWorkingGroupBudgetFunded: boolean;
    readonly asWorkingGroupBudgetFunded: ITuple<[u64, u128, Bytes]>;
    readonly isLeadRemarked: boolean;
    readonly asLeadRemarked: Bytes;
    readonly isWorkerRemarked: boolean;
    readonly asWorkerRemarked: ITuple<[u64, Bytes]>;
    readonly type: 'OpeningAdded' | 'AppliedOnOpening' | 'OpeningFilled' | 'LeaderSet' | 'WorkerRoleAccountUpdated' | 'LeaderUnset' | 'WorkerExited' | 'WorkerStartedLeaving' | 'TerminatedWorker' | 'TerminatedLeader' | 'StakeSlashed' | 'StakeDecreased' | 'StakeIncreased' | 'ApplicationWithdrawn' | 'OpeningCanceled' | 'BudgetSet' | 'WorkerRewardAccountUpdated' | 'WorkerRewardAmountUpdated' | 'StatusTextChanged' | 'VestedBudgetSpending' | 'BudgetSpending' | 'RewardPaid' | 'NewMissedRewardLevelReached' | 'WorkingGroupBudgetFunded' | 'LeadRemarked' | 'WorkerRemarked';
  }

  /** @name PalletWorkingGroupInstance7 (241) */
  type PalletWorkingGroupInstance7 = Null;

  /** @name PalletWorkingGroupRawEventInstance8 (242) */
  interface PalletWorkingGroupRawEventInstance8 extends Enum {
    readonly isOpeningAdded: boolean;
    readonly asOpeningAdded: ITuple<[u64, Bytes, PalletWorkingGroupOpeningType, PalletWorkingGroupStakePolicy, Option<u128>]>;
    readonly isAppliedOnOpening: boolean;
    readonly asAppliedOnOpening: ITuple<[PalletWorkingGroupApplyOnOpeningParams, u64]>;
    readonly isOpeningFilled: boolean;
    readonly asOpeningFilled: ITuple<[u64, BTreeMap<u64, u64>, BTreeSet<u64>]>;
    readonly isLeaderSet: boolean;
    readonly asLeaderSet: u64;
    readonly isWorkerRoleAccountUpdated: boolean;
    readonly asWorkerRoleAccountUpdated: ITuple<[u64, AccountId32]>;
    readonly isLeaderUnset: boolean;
    readonly isWorkerExited: boolean;
    readonly asWorkerExited: u64;
    readonly isWorkerStartedLeaving: boolean;
    readonly asWorkerStartedLeaving: ITuple<[u64, Option<Bytes>]>;
    readonly isTerminatedWorker: boolean;
    readonly asTerminatedWorker: ITuple<[u64, Option<u128>, Option<Bytes>]>;
    readonly isTerminatedLeader: boolean;
    readonly asTerminatedLeader: ITuple<[u64, Option<u128>, Option<Bytes>]>;
    readonly isStakeSlashed: boolean;
    readonly asStakeSlashed: ITuple<[u64, u128, u128, Option<Bytes>]>;
    readonly isStakeDecreased: boolean;
    readonly asStakeDecreased: ITuple<[u64, u128]>;
    readonly isStakeIncreased: boolean;
    readonly asStakeIncreased: ITuple<[u64, u128]>;
    readonly isApplicationWithdrawn: boolean;
    readonly asApplicationWithdrawn: u64;
    readonly isOpeningCanceled: boolean;
    readonly asOpeningCanceled: u64;
    readonly isBudgetSet: boolean;
    readonly asBudgetSet: u128;
    readonly isWorkerRewardAccountUpdated: boolean;
    readonly asWorkerRewardAccountUpdated: ITuple<[u64, AccountId32]>;
    readonly isWorkerRewardAmountUpdated: boolean;
    readonly asWorkerRewardAmountUpdated: ITuple<[u64, Option<u128>]>;
    readonly isStatusTextChanged: boolean;
    readonly asStatusTextChanged: ITuple<[H256, Option<Bytes>]>;
    readonly isVestedBudgetSpending: boolean;
    readonly asVestedBudgetSpending: ITuple<[AccountId32, PalletVestingVestingInfo, Option<Bytes>]>;
    readonly isBudgetSpending: boolean;
    readonly asBudgetSpending: ITuple<[AccountId32, u128, Option<Bytes>]>;
    readonly isRewardPaid: boolean;
    readonly asRewardPaid: ITuple<[u64, AccountId32, u128, PalletWorkingGroupRewardPaymentType]>;
    readonly isNewMissedRewardLevelReached: boolean;
    readonly asNewMissedRewardLevelReached: ITuple<[u64, Option<u128>]>;
    readonly isWorkingGroupBudgetFunded: boolean;
    readonly asWorkingGroupBudgetFunded: ITuple<[u64, u128, Bytes]>;
    readonly isLeadRemarked: boolean;
    readonly asLeadRemarked: Bytes;
    readonly isWorkerRemarked: boolean;
    readonly asWorkerRemarked: ITuple<[u64, Bytes]>;
    readonly type: 'OpeningAdded' | 'AppliedOnOpening' | 'OpeningFilled' | 'LeaderSet' | 'WorkerRoleAccountUpdated' | 'LeaderUnset' | 'WorkerExited' | 'WorkerStartedLeaving' | 'TerminatedWorker' | 'TerminatedLeader' | 'StakeSlashed' | 'StakeDecreased' | 'StakeIncreased' | 'ApplicationWithdrawn' | 'OpeningCanceled' | 'BudgetSet' | 'WorkerRewardAccountUpdated' | 'WorkerRewardAmountUpdated' | 'StatusTextChanged' | 'VestedBudgetSpending' | 'BudgetSpending' | 'RewardPaid' | 'NewMissedRewardLevelReached' | 'WorkingGroupBudgetFunded' | 'LeadRemarked' | 'WorkerRemarked';
  }

  /** @name PalletWorkingGroupInstance8 (243) */
  type PalletWorkingGroupInstance8 = Null;

  /** @name PalletWorkingGroupRawEventInstance9 (244) */
  interface PalletWorkingGroupRawEventInstance9 extends Enum {
    readonly isOpeningAdded: boolean;
    readonly asOpeningAdded: ITuple<[u64, Bytes, PalletWorkingGroupOpeningType, PalletWorkingGroupStakePolicy, Option<u128>]>;
    readonly isAppliedOnOpening: boolean;
    readonly asAppliedOnOpening: ITuple<[PalletWorkingGroupApplyOnOpeningParams, u64]>;
    readonly isOpeningFilled: boolean;
    readonly asOpeningFilled: ITuple<[u64, BTreeMap<u64, u64>, BTreeSet<u64>]>;
    readonly isLeaderSet: boolean;
    readonly asLeaderSet: u64;
    readonly isWorkerRoleAccountUpdated: boolean;
    readonly asWorkerRoleAccountUpdated: ITuple<[u64, AccountId32]>;
    readonly isLeaderUnset: boolean;
    readonly isWorkerExited: boolean;
    readonly asWorkerExited: u64;
    readonly isWorkerStartedLeaving: boolean;
    readonly asWorkerStartedLeaving: ITuple<[u64, Option<Bytes>]>;
    readonly isTerminatedWorker: boolean;
    readonly asTerminatedWorker: ITuple<[u64, Option<u128>, Option<Bytes>]>;
    readonly isTerminatedLeader: boolean;
    readonly asTerminatedLeader: ITuple<[u64, Option<u128>, Option<Bytes>]>;
    readonly isStakeSlashed: boolean;
    readonly asStakeSlashed: ITuple<[u64, u128, u128, Option<Bytes>]>;
    readonly isStakeDecreased: boolean;
    readonly asStakeDecreased: ITuple<[u64, u128]>;
    readonly isStakeIncreased: boolean;
    readonly asStakeIncreased: ITuple<[u64, u128]>;
    readonly isApplicationWithdrawn: boolean;
    readonly asApplicationWithdrawn: u64;
    readonly isOpeningCanceled: boolean;
    readonly asOpeningCanceled: u64;
    readonly isBudgetSet: boolean;
    readonly asBudgetSet: u128;
    readonly isWorkerRewardAccountUpdated: boolean;
    readonly asWorkerRewardAccountUpdated: ITuple<[u64, AccountId32]>;
    readonly isWorkerRewardAmountUpdated: boolean;
    readonly asWorkerRewardAmountUpdated: ITuple<[u64, Option<u128>]>;
    readonly isStatusTextChanged: boolean;
    readonly asStatusTextChanged: ITuple<[H256, Option<Bytes>]>;
    readonly isVestedBudgetSpending: boolean;
    readonly asVestedBudgetSpending: ITuple<[AccountId32, PalletVestingVestingInfo, Option<Bytes>]>;
    readonly isBudgetSpending: boolean;
    readonly asBudgetSpending: ITuple<[AccountId32, u128, Option<Bytes>]>;
    readonly isRewardPaid: boolean;
    readonly asRewardPaid: ITuple<[u64, AccountId32, u128, PalletWorkingGroupRewardPaymentType]>;
    readonly isNewMissedRewardLevelReached: boolean;
    readonly asNewMissedRewardLevelReached: ITuple<[u64, Option<u128>]>;
    readonly isWorkingGroupBudgetFunded: boolean;
    readonly asWorkingGroupBudgetFunded: ITuple<[u64, u128, Bytes]>;
    readonly isLeadRemarked: boolean;
    readonly asLeadRemarked: Bytes;
    readonly isWorkerRemarked: boolean;
    readonly asWorkerRemarked: ITuple<[u64, Bytes]>;
    readonly type: 'OpeningAdded' | 'AppliedOnOpening' | 'OpeningFilled' | 'LeaderSet' | 'WorkerRoleAccountUpdated' | 'LeaderUnset' | 'WorkerExited' | 'WorkerStartedLeaving' | 'TerminatedWorker' | 'TerminatedLeader' | 'StakeSlashed' | 'StakeDecreased' | 'StakeIncreased' | 'ApplicationWithdrawn' | 'OpeningCanceled' | 'BudgetSet' | 'WorkerRewardAccountUpdated' | 'WorkerRewardAmountUpdated' | 'StatusTextChanged' | 'VestedBudgetSpending' | 'BudgetSpending' | 'RewardPaid' | 'NewMissedRewardLevelReached' | 'WorkingGroupBudgetFunded' | 'LeadRemarked' | 'WorkerRemarked';
  }

  /** @name PalletWorkingGroupInstance9 (245) */
  type PalletWorkingGroupInstance9 = Null;

  /** @name FrameSystemPhase (246) */
  interface FrameSystemPhase extends Enum {
    readonly isApplyExtrinsic: boolean;
    readonly asApplyExtrinsic: u32;
    readonly isFinalization: boolean;
    readonly isInitialization: boolean;
    readonly type: 'ApplyExtrinsic' | 'Finalization' | 'Initialization';
  }

  /** @name FrameSystemLastRuntimeUpgradeInfo (250) */
  interface FrameSystemLastRuntimeUpgradeInfo extends Struct {
    readonly specVersion: Compact<u32>;
    readonly specName: Text;
  }

  /** @name FrameSystemCall (253) */
  interface FrameSystemCall extends Enum {
    readonly isRemark: boolean;
    readonly asRemark: {
      readonly remark: Bytes;
    } & Struct;
    readonly isSetHeapPages: boolean;
    readonly asSetHeapPages: {
      readonly pages: u64;
    } & Struct;
    readonly isSetCode: boolean;
    readonly asSetCode: {
      readonly code: Bytes;
    } & Struct;
    readonly isSetCodeWithoutChecks: boolean;
    readonly asSetCodeWithoutChecks: {
      readonly code: Bytes;
    } & Struct;
    readonly isSetStorage: boolean;
    readonly asSetStorage: {
      readonly items: Vec<ITuple<[Bytes, Bytes]>>;
    } & Struct;
    readonly isKillStorage: boolean;
    readonly asKillStorage: {
      readonly keys_: Vec<Bytes>;
    } & Struct;
    readonly isKillPrefix: boolean;
    readonly asKillPrefix: {
      readonly prefix: Bytes;
      readonly subkeys: u32;
    } & Struct;
    readonly isRemarkWithEvent: boolean;
    readonly asRemarkWithEvent: {
      readonly remark: Bytes;
    } & Struct;
    readonly type: 'Remark' | 'SetHeapPages' | 'SetCode' | 'SetCodeWithoutChecks' | 'SetStorage' | 'KillStorage' | 'KillPrefix' | 'RemarkWithEvent';
  }

  /** @name FrameSystemLimitsBlockWeights (256) */
  interface FrameSystemLimitsBlockWeights extends Struct {
    readonly baseBlock: SpWeightsWeightV2Weight;
    readonly maxBlock: SpWeightsWeightV2Weight;
    readonly perClass: FrameSupportDispatchPerDispatchClassWeightsPerClass;
  }

  /** @name FrameSupportDispatchPerDispatchClassWeightsPerClass (257) */
  interface FrameSupportDispatchPerDispatchClassWeightsPerClass extends Struct {
    readonly normal: FrameSystemLimitsWeightsPerClass;
    readonly operational: FrameSystemLimitsWeightsPerClass;
    readonly mandatory: FrameSystemLimitsWeightsPerClass;
  }

  /** @name FrameSystemLimitsWeightsPerClass (258) */
  interface FrameSystemLimitsWeightsPerClass extends Struct {
    readonly baseExtrinsic: SpWeightsWeightV2Weight;
    readonly maxExtrinsic: Option<SpWeightsWeightV2Weight>;
    readonly maxTotal: Option<SpWeightsWeightV2Weight>;
    readonly reserved: Option<SpWeightsWeightV2Weight>;
  }

  /** @name FrameSystemLimitsBlockLength (260) */
  interface FrameSystemLimitsBlockLength extends Struct {
    readonly max: FrameSupportDispatchPerDispatchClassU32;
  }

  /** @name FrameSupportDispatchPerDispatchClassU32 (261) */
  interface FrameSupportDispatchPerDispatchClassU32 extends Struct {
    readonly normal: u32;
    readonly operational: u32;
    readonly mandatory: u32;
  }

  /** @name SpWeightsRuntimeDbWeight (262) */
  interface SpWeightsRuntimeDbWeight extends Struct {
    readonly read: u64;
    readonly write: u64;
  }

  /** @name SpVersionRuntimeVersion (263) */
  interface SpVersionRuntimeVersion extends Struct {
    readonly specName: Text;
    readonly implName: Text;
    readonly authoringVersion: u32;
    readonly specVersion: u32;
    readonly implVersion: u32;
    readonly apis: Vec<ITuple<[U8aFixed, u32]>>;
    readonly transactionVersion: u32;
    readonly stateVersion: u8;
  }

  /** @name FrameSystemError (269) */
  interface FrameSystemError extends Enum {
    readonly isInvalidSpecName: boolean;
    readonly isSpecVersionNeedsToIncrease: boolean;
    readonly isFailedToExtractRuntimeVersion: boolean;
    readonly isNonDefaultComposite: boolean;
    readonly isNonZeroRefCount: boolean;
    readonly isCallFiltered: boolean;
    readonly type: 'InvalidSpecName' | 'SpecVersionNeedsToIncrease' | 'FailedToExtractRuntimeVersion' | 'NonDefaultComposite' | 'NonZeroRefCount' | 'CallFiltered';
  }

  /** @name PalletUtilityCall (270) */
  interface PalletUtilityCall extends Enum {
    readonly isBatch: boolean;
    readonly asBatch: {
      readonly calls: Vec<Call>;
    } & Struct;
    readonly isAsDerivative: boolean;
    readonly asAsDerivative: {
      readonly index: u16;
      readonly call: Call;
    } & Struct;
    readonly isBatchAll: boolean;
    readonly asBatchAll: {
      readonly calls: Vec<Call>;
    } & Struct;
    readonly isDispatchAs: boolean;
    readonly asDispatchAs: {
      readonly asOrigin: JoystreamNodeRuntimeOriginCaller;
      readonly call: Call;
    } & Struct;
    readonly isForceBatch: boolean;
    readonly asForceBatch: {
      readonly calls: Vec<Call>;
    } & Struct;
    readonly isWithWeight: boolean;
    readonly asWithWeight: {
      readonly call: Call;
      readonly weight: SpWeightsWeightV2Weight;
    } & Struct;
    readonly type: 'Batch' | 'AsDerivative' | 'BatchAll' | 'DispatchAs' | 'ForceBatch' | 'WithWeight';
  }

  /** @name PalletBabeCall (273) */
  interface PalletBabeCall extends Enum {
    readonly isReportEquivocation: boolean;
    readonly asReportEquivocation: {
      readonly equivocationProof: SpConsensusSlotsEquivocationProof;
      readonly keyOwnerProof: SpSessionMembershipProof;
    } & Struct;
    readonly isReportEquivocationUnsigned: boolean;
    readonly asReportEquivocationUnsigned: {
      readonly equivocationProof: SpConsensusSlotsEquivocationProof;
      readonly keyOwnerProof: SpSessionMembershipProof;
    } & Struct;
    readonly isPlanConfigChange: boolean;
    readonly asPlanConfigChange: {
      readonly config: SpConsensusBabeDigestsNextConfigDescriptor;
    } & Struct;
    readonly type: 'ReportEquivocation' | 'ReportEquivocationUnsigned' | 'PlanConfigChange';
  }

  /** @name SpConsensusSlotsEquivocationProof (274) */
  interface SpConsensusSlotsEquivocationProof extends Struct {
    readonly offender: SpConsensusBabeAppPublic;
    readonly slot: u64;
    readonly firstHeader: SpRuntimeHeader;
    readonly secondHeader: SpRuntimeHeader;
  }

  /** @name SpRuntimeHeader (275) */
  interface SpRuntimeHeader extends Struct {
    readonly parentHash: H256;
    readonly number: Compact<u32>;
    readonly stateRoot: H256;
    readonly extrinsicsRoot: H256;
    readonly digest: SpRuntimeDigest;
  }

  /** @name SpRuntimeBlakeTwo256 (276) */
  type SpRuntimeBlakeTwo256 = Null;

  /** @name SpConsensusBabeAppPublic (277) */
  interface SpConsensusBabeAppPublic extends SpCoreSr25519Public {}

  /** @name SpSessionMembershipProof (279) */
  interface SpSessionMembershipProof extends Struct {
    readonly session: u32;
    readonly trieNodes: Vec<Bytes>;
    readonly validatorCount: u32;
  }

  /** @name SpConsensusBabeDigestsNextConfigDescriptor (280) */
  interface SpConsensusBabeDigestsNextConfigDescriptor extends Enum {
    readonly isV1: boolean;
    readonly asV1: {
      readonly c: ITuple<[u64, u64]>;
      readonly allowedSlots: SpConsensusBabeAllowedSlots;
    } & Struct;
    readonly type: 'V1';
  }

  /** @name SpConsensusBabeAllowedSlots (281) */
  interface SpConsensusBabeAllowedSlots extends Enum {
    readonly isPrimarySlots: boolean;
    readonly isPrimaryAndSecondaryPlainSlots: boolean;
    readonly isPrimaryAndSecondaryVRFSlots: boolean;
    readonly type: 'PrimarySlots' | 'PrimaryAndSecondaryPlainSlots' | 'PrimaryAndSecondaryVRFSlots';
  }

  /** @name PalletTimestampCall (282) */
  interface PalletTimestampCall extends Enum {
    readonly isSet: boolean;
    readonly asSet: {
      readonly now: Compact<u64>;
    } & Struct;
    readonly type: 'Set';
  }

  /** @name PalletBalancesCall (283) */
  interface PalletBalancesCall extends Enum {
    readonly isTransfer: boolean;
    readonly asTransfer: {
      readonly dest: AccountId32;
      readonly value: Compact<u128>;
    } & Struct;
    readonly isSetBalance: boolean;
    readonly asSetBalance: {
      readonly who: AccountId32;
      readonly newFree: Compact<u128>;
      readonly newReserved: Compact<u128>;
    } & Struct;
    readonly isForceTransfer: boolean;
    readonly asForceTransfer: {
      readonly source: AccountId32;
      readonly dest: AccountId32;
      readonly value: Compact<u128>;
    } & Struct;
    readonly isTransferKeepAlive: boolean;
    readonly asTransferKeepAlive: {
      readonly dest: AccountId32;
      readonly value: Compact<u128>;
    } & Struct;
    readonly isTransferAll: boolean;
    readonly asTransferAll: {
      readonly dest: AccountId32;
      readonly keepAlive: bool;
    } & Struct;
    readonly isForceUnreserve: boolean;
    readonly asForceUnreserve: {
      readonly who: AccountId32;
      readonly amount: u128;
    } & Struct;
    readonly type: 'Transfer' | 'SetBalance' | 'ForceTransfer' | 'TransferKeepAlive' | 'TransferAll' | 'ForceUnreserve';
  }

  /** @name PalletElectionProviderMultiPhaseCall (284) */
  interface PalletElectionProviderMultiPhaseCall extends Enum {
    readonly isSubmitUnsigned: boolean;
    readonly asSubmitUnsigned: {
      readonly rawSolution: PalletElectionProviderMultiPhaseRawSolution;
      readonly witness: PalletElectionProviderMultiPhaseSolutionOrSnapshotSize;
    } & Struct;
    readonly isSetMinimumUntrustedScore: boolean;
    readonly asSetMinimumUntrustedScore: {
      readonly maybeNextScore: Option<SpNposElectionsElectionScore>;
    } & Struct;
    readonly isSetEmergencyElectionResult: boolean;
    readonly asSetEmergencyElectionResult: {
      readonly supports: Vec<ITuple<[AccountId32, SpNposElectionsSupport]>>;
    } & Struct;
    readonly isSubmit: boolean;
    readonly asSubmit: {
      readonly rawSolution: PalletElectionProviderMultiPhaseRawSolution;
    } & Struct;
    readonly isGovernanceFallback: boolean;
    readonly asGovernanceFallback: {
      readonly maybeMaxVoters: Option<u32>;
      readonly maybeMaxTargets: Option<u32>;
    } & Struct;
    readonly type: 'SubmitUnsigned' | 'SetMinimumUntrustedScore' | 'SetEmergencyElectionResult' | 'Submit' | 'GovernanceFallback';
  }

  /** @name PalletElectionProviderMultiPhaseRawSolution (285) */
  interface PalletElectionProviderMultiPhaseRawSolution extends Struct {
    readonly solution: JoystreamNodeRuntimeNposSolution16;
    readonly score: SpNposElectionsElectionScore;
    readonly round: u32;
  }

  /** @name JoystreamNodeRuntimeNposSolution16 (286) */
  interface JoystreamNodeRuntimeNposSolution16 extends Struct {
    readonly votes1: Vec<ITuple<[Compact<u32>, Compact<u16>]>>;
    readonly votes2: Vec<ITuple<[Compact<u32>, ITuple<[Compact<u16>, Compact<PerU16>]>, Compact<u16>]>>;
    readonly votes3: Vec<ITuple<[Compact<u32>, Vec<ITuple<[Compact<u16>, Compact<PerU16>]>>, Compact<u16>]>>;
    readonly votes4: Vec<ITuple<[Compact<u32>, Vec<ITuple<[Compact<u16>, Compact<PerU16>]>>, Compact<u16>]>>;
    readonly votes5: Vec<ITuple<[Compact<u32>, Vec<ITuple<[Compact<u16>, Compact<PerU16>]>>, Compact<u16>]>>;
    readonly votes6: Vec<ITuple<[Compact<u32>, Vec<ITuple<[Compact<u16>, Compact<PerU16>]>>, Compact<u16>]>>;
    readonly votes7: Vec<ITuple<[Compact<u32>, Vec<ITuple<[Compact<u16>, Compact<PerU16>]>>, Compact<u16>]>>;
    readonly votes8: Vec<ITuple<[Compact<u32>, Vec<ITuple<[Compact<u16>, Compact<PerU16>]>>, Compact<u16>]>>;
    readonly votes9: Vec<ITuple<[Compact<u32>, Vec<ITuple<[Compact<u16>, Compact<PerU16>]>>, Compact<u16>]>>;
    readonly votes10: Vec<ITuple<[Compact<u32>, Vec<ITuple<[Compact<u16>, Compact<PerU16>]>>, Compact<u16>]>>;
    readonly votes11: Vec<ITuple<[Compact<u32>, Vec<ITuple<[Compact<u16>, Compact<PerU16>]>>, Compact<u16>]>>;
    readonly votes12: Vec<ITuple<[Compact<u32>, Vec<ITuple<[Compact<u16>, Compact<PerU16>]>>, Compact<u16>]>>;
    readonly votes13: Vec<ITuple<[Compact<u32>, Vec<ITuple<[Compact<u16>, Compact<PerU16>]>>, Compact<u16>]>>;
    readonly votes14: Vec<ITuple<[Compact<u32>, Vec<ITuple<[Compact<u16>, Compact<PerU16>]>>, Compact<u16>]>>;
    readonly votes15: Vec<ITuple<[Compact<u32>, Vec<ITuple<[Compact<u16>, Compact<PerU16>]>>, Compact<u16>]>>;
    readonly votes16: Vec<ITuple<[Compact<u32>, Vec<ITuple<[Compact<u16>, Compact<PerU16>]>>, Compact<u16>]>>;
  }

  /** @name PalletElectionProviderMultiPhaseSolutionOrSnapshotSize (337) */
  interface PalletElectionProviderMultiPhaseSolutionOrSnapshotSize extends Struct {
    readonly voters: Compact<u32>;
    readonly targets: Compact<u32>;
  }

  /** @name SpNposElectionsSupport (341) */
  interface SpNposElectionsSupport extends Struct {
    readonly total: u128;
    readonly voters: Vec<ITuple<[AccountId32, u128]>>;
  }

  /** @name PalletStakingPalletCall (343) */
  interface PalletStakingPalletCall extends Enum {
    readonly isBond: boolean;
    readonly asBond: {
      readonly controller: AccountId32;
      readonly value: Compact<u128>;
      readonly payee: PalletStakingRewardDestination;
    } & Struct;
    readonly isBondExtra: boolean;
    readonly asBondExtra: {
      readonly maxAdditional: Compact<u128>;
    } & Struct;
    readonly isUnbond: boolean;
    readonly asUnbond: {
      readonly value: Compact<u128>;
    } & Struct;
    readonly isWithdrawUnbonded: boolean;
    readonly asWithdrawUnbonded: {
      readonly numSlashingSpans: u32;
    } & Struct;
    readonly isValidate: boolean;
    readonly asValidate: {
      readonly prefs: PalletStakingValidatorPrefs;
    } & Struct;
    readonly isNominate: boolean;
    readonly asNominate: {
      readonly targets: Vec<AccountId32>;
    } & Struct;
    readonly isChill: boolean;
    readonly isSetPayee: boolean;
    readonly asSetPayee: {
      readonly payee: PalletStakingRewardDestination;
    } & Struct;
    readonly isSetController: boolean;
    readonly asSetController: {
      readonly controller: AccountId32;
    } & Struct;
    readonly isSetValidatorCount: boolean;
    readonly asSetValidatorCount: {
      readonly new_: Compact<u32>;
    } & Struct;
    readonly isIncreaseValidatorCount: boolean;
    readonly asIncreaseValidatorCount: {
      readonly additional: Compact<u32>;
    } & Struct;
    readonly isScaleValidatorCount: boolean;
    readonly asScaleValidatorCount: {
      readonly factor: Percent;
    } & Struct;
    readonly isForceNoEras: boolean;
    readonly isForceNewEra: boolean;
    readonly isSetInvulnerables: boolean;
    readonly asSetInvulnerables: {
      readonly invulnerables: Vec<AccountId32>;
    } & Struct;
    readonly isForceUnstake: boolean;
    readonly asForceUnstake: {
      readonly stash: AccountId32;
      readonly numSlashingSpans: u32;
    } & Struct;
    readonly isForceNewEraAlways: boolean;
    readonly isCancelDeferredSlash: boolean;
    readonly asCancelDeferredSlash: {
      readonly era: u32;
      readonly slashIndices: Vec<u32>;
    } & Struct;
    readonly isPayoutStakers: boolean;
    readonly asPayoutStakers: {
      readonly validatorStash: AccountId32;
      readonly era: u32;
    } & Struct;
    readonly isRebond: boolean;
    readonly asRebond: {
      readonly value: Compact<u128>;
    } & Struct;
    readonly isReapStash: boolean;
    readonly asReapStash: {
      readonly stash: AccountId32;
      readonly numSlashingSpans: u32;
    } & Struct;
    readonly isKick: boolean;
    readonly asKick: {
      readonly who: Vec<AccountId32>;
    } & Struct;
    readonly isSetStakingConfigs: boolean;
    readonly asSetStakingConfigs: {
      readonly minNominatorBond: PalletStakingPalletConfigOpU128;
      readonly minValidatorBond: PalletStakingPalletConfigOpU128;
      readonly maxNominatorCount: PalletStakingPalletConfigOpU32;
      readonly maxValidatorCount: PalletStakingPalletConfigOpU32;
      readonly chillThreshold: PalletStakingPalletConfigOpPercent;
      readonly minCommission: PalletStakingPalletConfigOpPerbill;
    } & Struct;
    readonly isChillOther: boolean;
    readonly asChillOther: {
      readonly controller: AccountId32;
    } & Struct;
    readonly isForceApplyMinCommission: boolean;
    readonly asForceApplyMinCommission: {
      readonly validatorStash: AccountId32;
    } & Struct;
    readonly isSetMinCommission: boolean;
    readonly asSetMinCommission: {
      readonly new_: Perbill;
    } & Struct;
    readonly type: 'Bond' | 'BondExtra' | 'Unbond' | 'WithdrawUnbonded' | 'Validate' | 'Nominate' | 'Chill' | 'SetPayee' | 'SetController' | 'SetValidatorCount' | 'IncreaseValidatorCount' | 'ScaleValidatorCount' | 'ForceNoEras' | 'ForceNewEra' | 'SetInvulnerables' | 'ForceUnstake' | 'ForceNewEraAlways' | 'CancelDeferredSlash' | 'PayoutStakers' | 'Rebond' | 'ReapStash' | 'Kick' | 'SetStakingConfigs' | 'ChillOther' | 'ForceApplyMinCommission' | 'SetMinCommission';
  }

  /** @name PalletStakingRewardDestination (344) */
  interface PalletStakingRewardDestination extends Enum {
    readonly isStaked: boolean;
    readonly isStash: boolean;
    readonly isController: boolean;
    readonly isAccount: boolean;
    readonly asAccount: AccountId32;
    readonly isNone: boolean;
    readonly type: 'Staked' | 'Stash' | 'Controller' | 'Account' | 'None';
  }

  /** @name PalletStakingPalletConfigOpU128 (348) */
  interface PalletStakingPalletConfigOpU128 extends Enum {
    readonly isNoop: boolean;
    readonly isSet: boolean;
    readonly asSet: u128;
    readonly isRemove: boolean;
    readonly type: 'Noop' | 'Set' | 'Remove';
  }

  /** @name PalletStakingPalletConfigOpU32 (349) */
  interface PalletStakingPalletConfigOpU32 extends Enum {
    readonly isNoop: boolean;
    readonly isSet: boolean;
    readonly asSet: u32;
    readonly isRemove: boolean;
    readonly type: 'Noop' | 'Set' | 'Remove';
  }

  /** @name PalletStakingPalletConfigOpPercent (350) */
  interface PalletStakingPalletConfigOpPercent extends Enum {
    readonly isNoop: boolean;
    readonly isSet: boolean;
    readonly asSet: Percent;
    readonly isRemove: boolean;
    readonly type: 'Noop' | 'Set' | 'Remove';
  }

  /** @name PalletStakingPalletConfigOpPerbill (351) */
  interface PalletStakingPalletConfigOpPerbill extends Enum {
    readonly isNoop: boolean;
    readonly isSet: boolean;
    readonly asSet: Perbill;
    readonly isRemove: boolean;
    readonly type: 'Noop' | 'Set' | 'Remove';
  }

  /** @name PalletSessionCall (352) */
  interface PalletSessionCall extends Enum {
    readonly isSetKeys: boolean;
    readonly asSetKeys: {
      readonly keys_: JoystreamNodeRuntimeSessionKeys;
      readonly proof: Bytes;
    } & Struct;
    readonly isPurgeKeys: boolean;
    readonly type: 'SetKeys' | 'PurgeKeys';
  }

  /** @name JoystreamNodeRuntimeSessionKeys (353) */
  interface JoystreamNodeRuntimeSessionKeys extends Struct {
    readonly grandpa: SpConsensusGrandpaAppPublic;
    readonly babe: SpConsensusBabeAppPublic;
    readonly imOnline: PalletImOnlineSr25519AppSr25519Public;
    readonly authorityDiscovery: SpAuthorityDiscoveryAppPublic;
  }

  /** @name SpAuthorityDiscoveryAppPublic (354) */
  interface SpAuthorityDiscoveryAppPublic extends SpCoreSr25519Public {}

  /** @name PalletGrandpaCall (355) */
  interface PalletGrandpaCall extends Enum {
    readonly isReportEquivocation: boolean;
    readonly asReportEquivocation: {
      readonly equivocationProof: SpConsensusGrandpaEquivocationProof;
      readonly keyOwnerProof: SpSessionMembershipProof;
    } & Struct;
    readonly isReportEquivocationUnsigned: boolean;
    readonly asReportEquivocationUnsigned: {
      readonly equivocationProof: SpConsensusGrandpaEquivocationProof;
      readonly keyOwnerProof: SpSessionMembershipProof;
    } & Struct;
    readonly isNoteStalled: boolean;
    readonly asNoteStalled: {
      readonly delay: u32;
      readonly bestFinalizedBlockNumber: u32;
    } & Struct;
    readonly type: 'ReportEquivocation' | 'ReportEquivocationUnsigned' | 'NoteStalled';
  }

  /** @name SpConsensusGrandpaEquivocationProof (356) */
  interface SpConsensusGrandpaEquivocationProof extends Struct {
    readonly setId: u64;
    readonly equivocation: SpConsensusGrandpaEquivocation;
  }

  /** @name SpConsensusGrandpaEquivocation (357) */
  interface SpConsensusGrandpaEquivocation extends Enum {
    readonly isPrevote: boolean;
    readonly asPrevote: FinalityGrandpaEquivocationPrevote;
    readonly isPrecommit: boolean;
    readonly asPrecommit: FinalityGrandpaEquivocationPrecommit;
    readonly type: 'Prevote' | 'Precommit';
  }

  /** @name FinalityGrandpaEquivocationPrevote (358) */
  interface FinalityGrandpaEquivocationPrevote extends Struct {
    readonly roundNumber: u64;
    readonly identity: SpConsensusGrandpaAppPublic;
    readonly first: ITuple<[FinalityGrandpaPrevote, SpConsensusGrandpaAppSignature]>;
    readonly second: ITuple<[FinalityGrandpaPrevote, SpConsensusGrandpaAppSignature]>;
  }

  /** @name FinalityGrandpaPrevote (359) */
  interface FinalityGrandpaPrevote extends Struct {
    readonly targetHash: H256;
    readonly targetNumber: u32;
  }

  /** @name SpConsensusGrandpaAppSignature (360) */
  interface SpConsensusGrandpaAppSignature extends SpCoreEd25519Signature {}

  /** @name SpCoreEd25519Signature (361) */
  interface SpCoreEd25519Signature extends U8aFixed {}

  /** @name FinalityGrandpaEquivocationPrecommit (364) */
  interface FinalityGrandpaEquivocationPrecommit extends Struct {
    readonly roundNumber: u64;
    readonly identity: SpConsensusGrandpaAppPublic;
    readonly first: ITuple<[FinalityGrandpaPrecommit, SpConsensusGrandpaAppSignature]>;
    readonly second: ITuple<[FinalityGrandpaPrecommit, SpConsensusGrandpaAppSignature]>;
  }

  /** @name FinalityGrandpaPrecommit (365) */
  interface FinalityGrandpaPrecommit extends Struct {
    readonly targetHash: H256;
    readonly targetNumber: u32;
  }

  /** @name PalletImOnlineCall (367) */
  interface PalletImOnlineCall extends Enum {
    readonly isHeartbeat: boolean;
    readonly asHeartbeat: {
      readonly heartbeat: PalletImOnlineHeartbeat;
      readonly signature: PalletImOnlineSr25519AppSr25519Signature;
    } & Struct;
    readonly type: 'Heartbeat';
  }

  /** @name PalletImOnlineHeartbeat (368) */
  interface PalletImOnlineHeartbeat extends Struct {
    readonly blockNumber: u32;
    readonly networkState: SpCoreOffchainOpaqueNetworkState;
    readonly sessionIndex: u32;
    readonly authorityIndex: u32;
    readonly validatorsLen: u32;
  }

  /** @name SpCoreOffchainOpaqueNetworkState (369) */
  interface SpCoreOffchainOpaqueNetworkState extends Struct {
    readonly peerId: OpaquePeerId;
    readonly externalAddresses: Vec<OpaqueMultiaddr>;
  }

  /** @name PalletImOnlineSr25519AppSr25519Signature (373) */
  interface PalletImOnlineSr25519AppSr25519Signature extends SpCoreSr25519Signature {}

  /** @name SpCoreSr25519Signature (374) */
  interface SpCoreSr25519Signature extends U8aFixed {}

  /** @name PalletBagsListCall (375) */
  interface PalletBagsListCall extends Enum {
    readonly isRebag: boolean;
    readonly asRebag: {
      readonly dislocated: AccountId32;
    } & Struct;
    readonly isPutInFrontOf: boolean;
    readonly asPutInFrontOf: {
      readonly lighter: AccountId32;
    } & Struct;
    readonly type: 'Rebag' | 'PutInFrontOf';
  }

  /** @name PalletVestingCall (376) */
  interface PalletVestingCall extends Enum {
    readonly isVest: boolean;
    readonly isVestOther: boolean;
    readonly asVestOther: {
      readonly target: AccountId32;
    } & Struct;
    readonly isVestedTransfer: boolean;
    readonly asVestedTransfer: {
      readonly target: AccountId32;
      readonly schedule: PalletVestingVestingInfo;
    } & Struct;
    readonly isForceVestedTransfer: boolean;
    readonly asForceVestedTransfer: {
      readonly source: AccountId32;
      readonly target: AccountId32;
      readonly schedule: PalletVestingVestingInfo;
    } & Struct;
    readonly isMergeSchedules: boolean;
    readonly asMergeSchedules: {
      readonly schedule1Index: u32;
      readonly schedule2Index: u32;
    } & Struct;
    readonly type: 'Vest' | 'VestOther' | 'VestedTransfer' | 'ForceVestedTransfer' | 'MergeSchedules';
  }

  /** @name PalletMultisigCall (377) */
  interface PalletMultisigCall extends Enum {
    readonly isAsMultiThreshold1: boolean;
    readonly asAsMultiThreshold1: {
      readonly otherSignatories: Vec<AccountId32>;
      readonly call: Call;
    } & Struct;
    readonly isAsMulti: boolean;
    readonly asAsMulti: {
      readonly threshold: u16;
      readonly otherSignatories: Vec<AccountId32>;
      readonly maybeTimepoint: Option<PalletMultisigTimepoint>;
      readonly call: Call;
      readonly maxWeight: SpWeightsWeightV2Weight;
    } & Struct;
    readonly isApproveAsMulti: boolean;
    readonly asApproveAsMulti: {
      readonly threshold: u16;
      readonly otherSignatories: Vec<AccountId32>;
      readonly maybeTimepoint: Option<PalletMultisigTimepoint>;
      readonly callHash: U8aFixed;
      readonly maxWeight: SpWeightsWeightV2Weight;
    } & Struct;
    readonly isCancelAsMulti: boolean;
    readonly asCancelAsMulti: {
      readonly threshold: u16;
      readonly otherSignatories: Vec<AccountId32>;
      readonly timepoint: PalletMultisigTimepoint;
      readonly callHash: U8aFixed;
    } & Struct;
    readonly type: 'AsMultiThreshold1' | 'AsMulti' | 'ApproveAsMulti' | 'CancelAsMulti';
  }

  /** @name PalletCouncilCall (379) */
  interface PalletCouncilCall extends Enum {
    readonly isAnnounceCandidacy: boolean;
    readonly asAnnounceCandidacy: {
      readonly membershipId: u64;
      readonly stakingAccountId: AccountId32;
      readonly rewardAccountId: AccountId32;
      readonly stake: u128;
    } & Struct;
    readonly isReleaseCandidacyStake: boolean;
    readonly asReleaseCandidacyStake: {
      readonly membershipId: u64;
    } & Struct;
    readonly isWithdrawCandidacy: boolean;
    readonly asWithdrawCandidacy: {
      readonly membershipId: u64;
    } & Struct;
    readonly isSetCandidacyNote: boolean;
    readonly asSetCandidacyNote: {
      readonly membershipId: u64;
      readonly note: Bytes;
    } & Struct;
    readonly isSetBudget: boolean;
    readonly asSetBudget: {
      readonly balance: u128;
    } & Struct;
    readonly isPlanBudgetRefill: boolean;
    readonly asPlanBudgetRefill: {
      readonly nextRefill: u32;
    } & Struct;
    readonly isSetBudgetIncrement: boolean;
    readonly asSetBudgetIncrement: {
      readonly budgetIncrement: u128;
    } & Struct;
    readonly isSetCouncilorReward: boolean;
    readonly asSetCouncilorReward: {
      readonly councilorReward: u128;
    } & Struct;
    readonly isSetEraPayoutDampingFactor: boolean;
    readonly asSetEraPayoutDampingFactor: {
      readonly newParameter: Percent;
    } & Struct;
    readonly isDecreaseCouncilBudget: boolean;
    readonly asDecreaseCouncilBudget: {
      readonly reductionAmount: u128;
    } & Struct;
    readonly isFundingRequest: boolean;
    readonly asFundingRequest: {
      readonly fundingRequests: Vec<PalletCommonFundingRequestParameters>;
    } & Struct;
    readonly isFundCouncilBudget: boolean;
    readonly asFundCouncilBudget: {
      readonly memberId: u64;
      readonly amount: u128;
      readonly rationale: Bytes;
    } & Struct;
    readonly isCouncilorRemark: boolean;
    readonly asCouncilorRemark: {
      readonly councilorId: u64;
      readonly msg: Bytes;
    } & Struct;
    readonly isCandidateRemark: boolean;
    readonly asCandidateRemark: {
      readonly candidateId: u64;
      readonly msg: Bytes;
    } & Struct;
    readonly type: 'AnnounceCandidacy' | 'ReleaseCandidacyStake' | 'WithdrawCandidacy' | 'SetCandidacyNote' | 'SetBudget' | 'PlanBudgetRefill' | 'SetBudgetIncrement' | 'SetCouncilorReward' | 'SetEraPayoutDampingFactor' | 'DecreaseCouncilBudget' | 'FundingRequest' | 'FundCouncilBudget' | 'CouncilorRemark' | 'CandidateRemark';
  }

  /** @name PalletReferendumCall (380) */
  interface PalletReferendumCall extends Enum {
    readonly isVote: boolean;
    readonly asVote: {
      readonly commitment: H256;
      readonly stake: u128;
    } & Struct;
    readonly isRevealVote: boolean;
    readonly asRevealVote: {
      readonly salt: Bytes;
      readonly voteOptionId: u64;
    } & Struct;
    readonly isReleaseVoteStake: boolean;
    readonly isOptOutOfVoting: boolean;
    readonly type: 'Vote' | 'RevealVote' | 'ReleaseVoteStake' | 'OptOutOfVoting';
  }

  /** @name PalletMembershipCall (381) */
  interface PalletMembershipCall extends Enum {
    readonly isBuyMembership: boolean;
    readonly asBuyMembership: {
      readonly params: PalletMembershipBuyMembershipParameters;
    } & Struct;
    readonly isUpdateProfile: boolean;
    readonly asUpdateProfile: {
      readonly memberId: u64;
      readonly handle: Option<Bytes>;
      readonly metadata: Option<Bytes>;
    } & Struct;
    readonly isUpdateAccounts: boolean;
    readonly asUpdateAccounts: {
      readonly memberId: u64;
      readonly newRootAccount: Option<AccountId32>;
      readonly newControllerAccount: Option<AccountId32>;
    } & Struct;
    readonly isUpdateProfileVerification: boolean;
    readonly asUpdateProfileVerification: {
      readonly workerId: u64;
      readonly targetMemberId: u64;
      readonly isVerified: bool;
    } & Struct;
    readonly isSetReferralCut: boolean;
    readonly asSetReferralCut: {
      readonly percentValue: u8;
    } & Struct;
    readonly isTransferInvites: boolean;
    readonly asTransferInvites: {
      readonly sourceMemberId: u64;
      readonly targetMemberId: u64;
      readonly numberOfInvites: u32;
    } & Struct;
    readonly isInviteMember: boolean;
    readonly asInviteMember: {
      readonly params: PalletMembershipInviteMembershipParameters;
    } & Struct;
    readonly isGiftMembership: boolean;
    readonly asGiftMembership: {
      readonly params: PalletMembershipGiftMembershipParameters;
    } & Struct;
    readonly isSetMembershipPrice: boolean;
    readonly asSetMembershipPrice: {
      readonly newPrice: u128;
    } & Struct;
    readonly isSetLeaderInvitationQuota: boolean;
    readonly asSetLeaderInvitationQuota: {
      readonly invitationQuota: u32;
    } & Struct;
    readonly isSetInitialInvitationBalance: boolean;
    readonly asSetInitialInvitationBalance: {
      readonly newInitialBalance: u128;
    } & Struct;
    readonly isSetInitialInvitationCount: boolean;
    readonly asSetInitialInvitationCount: {
      readonly newInvitationCount: u32;
    } & Struct;
    readonly isAddStakingAccountCandidate: boolean;
    readonly asAddStakingAccountCandidate: {
      readonly memberId: u64;
    } & Struct;
    readonly isRemoveStakingAccount: boolean;
    readonly asRemoveStakingAccount: {
      readonly memberId: u64;
    } & Struct;
    readonly isConfirmStakingAccount: boolean;
    readonly asConfirmStakingAccount: {
      readonly memberId: u64;
      readonly stakingAccountId: AccountId32;
    } & Struct;
    readonly isMemberRemark: boolean;
    readonly asMemberRemark: {
      readonly memberId: u64;
      readonly msg: Bytes;
      readonly payment: Option<ITuple<[AccountId32, u128]>>;
    } & Struct;
    readonly isCreateMember: boolean;
    readonly asCreateMember: {
      readonly params: PalletMembershipCreateMemberParameters;
    } & Struct;
    readonly type: 'BuyMembership' | 'UpdateProfile' | 'UpdateAccounts' | 'UpdateProfileVerification' | 'SetReferralCut' | 'TransferInvites' | 'InviteMember' | 'GiftMembership' | 'SetMembershipPrice' | 'SetLeaderInvitationQuota' | 'SetInitialInvitationBalance' | 'SetInitialInvitationCount' | 'AddStakingAccountCandidate' | 'RemoveStakingAccount' | 'ConfirmStakingAccount' | 'MemberRemark' | 'CreateMember';
  }

  /** @name PalletForumCall (382) */
  interface PalletForumCall extends Enum {
    readonly isUpdateCategoryMembershipOfModerator: boolean;
    readonly asUpdateCategoryMembershipOfModerator: {
      readonly moderatorId: u64;
      readonly categoryId: u64;
      readonly newValue: bool;
    } & Struct;
    readonly isCreateCategory: boolean;
    readonly asCreateCategory: {
      readonly parentCategoryId: Option<u64>;
      readonly title: Bytes;
      readonly description: Bytes;
    } & Struct;
    readonly isUpdateCategoryArchivalStatus: boolean;
    readonly asUpdateCategoryArchivalStatus: {
      readonly actor: PalletForumPrivilegedActor;
      readonly categoryId: u64;
      readonly newArchivalStatus: bool;
    } & Struct;
    readonly isUpdateCategoryTitle: boolean;
    readonly asUpdateCategoryTitle: {
      readonly actor: PalletForumPrivilegedActor;
      readonly categoryId: u64;
      readonly title: Bytes;
    } & Struct;
    readonly isUpdateCategoryDescription: boolean;
    readonly asUpdateCategoryDescription: {
      readonly actor: PalletForumPrivilegedActor;
      readonly categoryId: u64;
      readonly description: Bytes;
    } & Struct;
    readonly isDeleteCategory: boolean;
    readonly asDeleteCategory: {
      readonly actor: PalletForumPrivilegedActor;
      readonly categoryId: u64;
    } & Struct;
    readonly isCreateThread: boolean;
    readonly asCreateThread: {
      readonly forumUserId: u64;
      readonly categoryId: u64;
      readonly metadata: Bytes;
      readonly text: Bytes;
    } & Struct;
    readonly isEditThreadMetadata: boolean;
    readonly asEditThreadMetadata: {
      readonly forumUserId: u64;
      readonly categoryId: u64;
      readonly threadId: u64;
      readonly newMetadata: Bytes;
    } & Struct;
    readonly isDeleteThread: boolean;
    readonly asDeleteThread: {
      readonly forumUserId: u64;
      readonly categoryId: u64;
      readonly threadId: u64;
      readonly hide: bool;
    } & Struct;
    readonly isMoveThreadToCategory: boolean;
    readonly asMoveThreadToCategory: {
      readonly actor: PalletForumPrivilegedActor;
      readonly categoryId: u64;
      readonly threadId: u64;
      readonly newCategoryId: u64;
    } & Struct;
    readonly isModerateThread: boolean;
    readonly asModerateThread: {
      readonly actor: PalletForumPrivilegedActor;
      readonly categoryId: u64;
      readonly threadId: u64;
      readonly rationale: Bytes;
    } & Struct;
    readonly isAddPost: boolean;
    readonly asAddPost: {
      readonly forumUserId: u64;
      readonly categoryId: u64;
      readonly threadId: u64;
      readonly text: Bytes;
      readonly editable: bool;
    } & Struct;
    readonly isEditPostText: boolean;
    readonly asEditPostText: {
      readonly forumUserId: u64;
      readonly categoryId: u64;
      readonly threadId: u64;
      readonly postId: u64;
      readonly newText: Bytes;
    } & Struct;
    readonly isModeratePost: boolean;
    readonly asModeratePost: {
      readonly actor: PalletForumPrivilegedActor;
      readonly categoryId: u64;
      readonly threadId: u64;
      readonly postId: u64;
      readonly rationale: Bytes;
    } & Struct;
    readonly isDeletePosts: boolean;
    readonly asDeletePosts: {
      readonly forumUserId: u64;
      readonly posts: BTreeMap<PalletForumExtendedPostIdObject, bool>;
      readonly rationale: Bytes;
    } & Struct;
    readonly isSetStickiedThreads: boolean;
    readonly asSetStickiedThreads: {
      readonly actor: PalletForumPrivilegedActor;
      readonly categoryId: u64;
      readonly stickiedIds: BTreeSet<u64>;
    } & Struct;
    readonly type: 'UpdateCategoryMembershipOfModerator' | 'CreateCategory' | 'UpdateCategoryArchivalStatus' | 'UpdateCategoryTitle' | 'UpdateCategoryDescription' | 'DeleteCategory' | 'CreateThread' | 'EditThreadMetadata' | 'DeleteThread' | 'MoveThreadToCategory' | 'ModerateThread' | 'AddPost' | 'EditPostText' | 'ModeratePost' | 'DeletePosts' | 'SetStickiedThreads';
  }

  /** @name PalletConstitutionCall (383) */
  interface PalletConstitutionCall extends Enum {
    readonly isAmendConstitution: boolean;
    readonly asAmendConstitution: {
      readonly constitutionText: Bytes;
    } & Struct;
    readonly type: 'AmendConstitution';
  }

  /** @name PalletBountyCall (384) */
  interface PalletBountyCall extends Enum {
    readonly isCreateBounty: boolean;
    readonly asCreateBounty: {
      readonly params: PalletBountyBountyParametersBTreeSet;
      readonly metadata: Bytes;
    } & Struct;
    readonly isFundBounty: boolean;
    readonly asFundBounty: {
      readonly funder: PalletBountyBountyActor;
      readonly bountyId: u64;
      readonly amount: u128;
    } & Struct;
    readonly isTerminateBounty: boolean;
    readonly asTerminateBounty: {
      readonly bountyId: u64;
    } & Struct;
    readonly isSwitchOracle: boolean;
    readonly asSwitchOracle: {
      readonly newOracle: PalletBountyBountyActor;
      readonly bountyId: u64;
    } & Struct;
    readonly isWithdrawFunding: boolean;
    readonly asWithdrawFunding: {
      readonly funder: PalletBountyBountyActor;
      readonly bountyId: u64;
    } & Struct;
    readonly isAnnounceWorkEntry: boolean;
    readonly asAnnounceWorkEntry: {
      readonly memberId: u64;
      readonly bountyId: u64;
      readonly stakingAccountId: AccountId32;
      readonly workDescription: Bytes;
    } & Struct;
    readonly isSubmitWork: boolean;
    readonly asSubmitWork: {
      readonly memberId: u64;
      readonly bountyId: u64;
      readonly entryId: u64;
      readonly workData: Bytes;
    } & Struct;
    readonly isEndWorkingPeriod: boolean;
    readonly asEndWorkingPeriod: {
      readonly bountyId: u64;
    } & Struct;
    readonly isSubmitOracleJudgment: boolean;
    readonly asSubmitOracleJudgment: {
      readonly bountyId: u64;
      readonly judgment: BTreeMap<u64, PalletBountyOracleWorkEntryJudgment>;
      readonly rationale: Bytes;
    } & Struct;
    readonly isWithdrawEntrantStake: boolean;
    readonly asWithdrawEntrantStake: {
      readonly memberId: u64;
      readonly bountyId: u64;
      readonly entryId: u64;
    } & Struct;
    readonly isWithdrawOracleReward: boolean;
    readonly asWithdrawOracleReward: {
      readonly bountyId: u64;
    } & Struct;
    readonly isContributorRemark: boolean;
    readonly asContributorRemark: {
      readonly contributor: PalletBountyBountyActor;
      readonly bountyId: u64;
      readonly msg: Bytes;
    } & Struct;
    readonly isOracleRemark: boolean;
    readonly asOracleRemark: {
      readonly oracle: PalletBountyBountyActor;
      readonly bountyId: u64;
      readonly msg: Bytes;
    } & Struct;
    readonly isEntrantRemark: boolean;
    readonly asEntrantRemark: {
      readonly entrantId: u64;
      readonly bountyId: u64;
      readonly entryId: u64;
      readonly msg: Bytes;
    } & Struct;
    readonly isCreatorRemark: boolean;
    readonly asCreatorRemark: {
      readonly creator: PalletBountyBountyActor;
      readonly bountyId: u64;
      readonly msg: Bytes;
    } & Struct;
    readonly type: 'CreateBounty' | 'FundBounty' | 'TerminateBounty' | 'SwitchOracle' | 'WithdrawFunding' | 'AnnounceWorkEntry' | 'SubmitWork' | 'EndWorkingPeriod' | 'SubmitOracleJudgment' | 'WithdrawEntrantStake' | 'WithdrawOracleReward' | 'ContributorRemark' | 'OracleRemark' | 'EntrantRemark' | 'CreatorRemark';
  }

  /** @name PalletJoystreamUtilityCall (385) */
  interface PalletJoystreamUtilityCall extends Enum {
    readonly isExecuteSignalProposal: boolean;
    readonly asExecuteSignalProposal: {
      readonly signal: Bytes;
    } & Struct;
    readonly isExecuteRuntimeUpgradeProposal: boolean;
    readonly asExecuteRuntimeUpgradeProposal: {
      readonly wasm: Bytes;
    } & Struct;
    readonly isUpdateWorkingGroupBudget: boolean;
    readonly asUpdateWorkingGroupBudget: {
      readonly workingGroup: PalletCommonWorkingGroupIterableEnumsWorkingGroup;
      readonly amount: u128;
      readonly balanceKind: PalletCommonBalanceKind;
    } & Struct;
    readonly isBurnAccountTokens: boolean;
    readonly asBurnAccountTokens: {
      readonly amount: u128;
    } & Struct;
    readonly type: 'ExecuteSignalProposal' | 'ExecuteRuntimeUpgradeProposal' | 'UpdateWorkingGroupBudget' | 'BurnAccountTokens';
  }

  /** @name PalletContentCall (386) */
  interface PalletContentCall extends Enum {
    readonly isCreateCuratorGroup: boolean;
    readonly asCreateCuratorGroup: {
      readonly isActive: bool;
      readonly permissionsByLevel: BTreeMap<u8, BTreeSet<PalletContentPermissionsCuratorGroupIterableEnumsContentModerationAction>>;
    } & Struct;
    readonly isUpdateCuratorGroupPermissions: boolean;
    readonly asUpdateCuratorGroupPermissions: {
      readonly curatorGroupId: u64;
      readonly permissionsByLevel: BTreeMap<u8, BTreeSet<PalletContentPermissionsCuratorGroupIterableEnumsContentModerationAction>>;
    } & Struct;
    readonly isSetCuratorGroupStatus: boolean;
    readonly asSetCuratorGroupStatus: {
      readonly curatorGroupId: u64;
      readonly isActive: bool;
    } & Struct;
    readonly isAddCuratorToGroup: boolean;
    readonly asAddCuratorToGroup: {
      readonly curatorGroupId: u64;
      readonly curatorId: u64;
      readonly permissions: BTreeSet<PalletContentIterableEnumsChannelActionPermission>;
    } & Struct;
    readonly isRemoveCuratorFromGroup: boolean;
    readonly asRemoveCuratorFromGroup: {
      readonly curatorGroupId: u64;
      readonly curatorId: u64;
    } & Struct;
    readonly isCreateChannel: boolean;
    readonly asCreateChannel: {
      readonly channelOwner: PalletContentChannelOwner;
      readonly params: PalletContentChannelCreationParametersRecord;
    } & Struct;
    readonly isUpdateChannel: boolean;
    readonly asUpdateChannel: {
      readonly actor: PalletContentPermissionsContentActor;
      readonly channelId: u64;
      readonly params: PalletContentChannelUpdateParametersRecord;
    } & Struct;
    readonly isUpdateChannelPrivilegeLevel: boolean;
    readonly asUpdateChannelPrivilegeLevel: {
      readonly channelId: u64;
      readonly newPrivilegeLevel: u8;
    } & Struct;
    readonly isSetChannelPausedFeaturesAsModerator: boolean;
    readonly asSetChannelPausedFeaturesAsModerator: {
      readonly actor: PalletContentPermissionsContentActor;
      readonly channelId: u64;
      readonly newPausedFeatures: BTreeSet<PalletContentPermissionsCuratorGroupIterableEnumsPausableChannelFeature>;
      readonly rationale: Bytes;
    } & Struct;
    readonly isDeleteChannel: boolean;
    readonly asDeleteChannel: {
      readonly actor: PalletContentPermissionsContentActor;
      readonly channelId: u64;
      readonly channelBagWitness: PalletContentChannelBagWitness;
      readonly numObjectsToDelete: u64;
    } & Struct;
    readonly isDeleteChannelAssetsAsModerator: boolean;
    readonly asDeleteChannelAssetsAsModerator: {
      readonly actor: PalletContentPermissionsContentActor;
      readonly channelId: u64;
      readonly assetsToRemove: BTreeSet<u64>;
      readonly storageBucketsNumWitness: u32;
      readonly rationale: Bytes;
    } & Struct;
    readonly isSetChannelVisibilityAsModerator: boolean;
    readonly asSetChannelVisibilityAsModerator: {
      readonly actor: PalletContentPermissionsContentActor;
      readonly channelId: u64;
      readonly isHidden: bool;
      readonly rationale: Bytes;
    } & Struct;
    readonly isCreateVideo: boolean;
    readonly asCreateVideo: {
      readonly actor: PalletContentPermissionsContentActor;
      readonly channelId: u64;
      readonly params: PalletContentVideoCreationParametersRecord;
    } & Struct;
    readonly isUpdateVideo: boolean;
    readonly asUpdateVideo: {
      readonly actor: PalletContentPermissionsContentActor;
      readonly videoId: u64;
      readonly params: PalletContentVideoUpdateParametersRecord;
    } & Struct;
    readonly isDeleteVideo: boolean;
    readonly asDeleteVideo: {
      readonly actor: PalletContentPermissionsContentActor;
      readonly videoId: u64;
      readonly numObjectsToDelete: u64;
      readonly storageBucketsNumWitness: Option<u32>;
    } & Struct;
    readonly isDeleteVideoAssetsAsModerator: boolean;
    readonly asDeleteVideoAssetsAsModerator: {
      readonly actor: PalletContentPermissionsContentActor;
      readonly videoId: u64;
      readonly storageBucketsNumWitness: u32;
      readonly assetsToRemove: BTreeSet<u64>;
      readonly rationale: Bytes;
    } & Struct;
    readonly isSetVideoVisibilityAsModerator: boolean;
    readonly asSetVideoVisibilityAsModerator: {
      readonly actor: PalletContentPermissionsContentActor;
      readonly videoId: u64;
      readonly isHidden: bool;
      readonly rationale: Bytes;
    } & Struct;
    readonly isUpdateChannelPayouts: boolean;
    readonly asUpdateChannelPayouts: {
      readonly params: PalletContentUpdateChannelPayoutsParametersRecord;
      readonly uploaderAccount: AccountId32;
    } & Struct;
    readonly isClaimChannelReward: boolean;
    readonly asClaimChannelReward: {
      readonly actor: PalletContentPermissionsContentActor;
      readonly proof: Vec<PalletCommonMerkleTreeProofElementRecord>;
      readonly item: PalletContentPullPaymentElement;
    } & Struct;
    readonly isWithdrawFromChannelBalance: boolean;
    readonly asWithdrawFromChannelBalance: {
      readonly actor: PalletContentPermissionsContentActor;
      readonly channelId: u64;
      readonly amount: u128;
    } & Struct;
    readonly isUpdateChannelStateBloatBond: boolean;
    readonly asUpdateChannelStateBloatBond: {
      readonly newChannelStateBloatBond: u128;
    } & Struct;
    readonly isUpdateVideoStateBloatBond: boolean;
    readonly asUpdateVideoStateBloatBond: {
      readonly newVideoStateBloatBond: u128;
    } & Struct;
    readonly isIssueNft: boolean;
    readonly asIssueNft: {
      readonly actor: PalletContentPermissionsContentActor;
      readonly videoId: u64;
      readonly params: PalletContentNftTypesNftIssuanceParametersRecord;
    } & Struct;
    readonly isDestroyNft: boolean;
    readonly asDestroyNft: {
      readonly actor: PalletContentPermissionsContentActor;
      readonly videoId: u64;
    } & Struct;
    readonly isStartOpenAuction: boolean;
    readonly asStartOpenAuction: {
      readonly ownerId: PalletContentPermissionsContentActor;
      readonly videoId: u64;
      readonly auctionParams: PalletContentNftTypesOpenAuctionParamsRecord;
    } & Struct;
    readonly isStartEnglishAuction: boolean;
    readonly asStartEnglishAuction: {
      readonly ownerId: PalletContentPermissionsContentActor;
      readonly videoId: u64;
      readonly auctionParams: PalletContentNftTypesEnglishAuctionParamsRecord;
    } & Struct;
    readonly isCancelEnglishAuction: boolean;
    readonly asCancelEnglishAuction: {
      readonly ownerId: PalletContentPermissionsContentActor;
      readonly videoId: u64;
    } & Struct;
    readonly isCancelOpenAuction: boolean;
    readonly asCancelOpenAuction: {
      readonly ownerId: PalletContentPermissionsContentActor;
      readonly videoId: u64;
    } & Struct;
    readonly isCancelOffer: boolean;
    readonly asCancelOffer: {
      readonly ownerId: PalletContentPermissionsContentActor;
      readonly videoId: u64;
    } & Struct;
    readonly isCancelBuyNow: boolean;
    readonly asCancelBuyNow: {
      readonly ownerId: PalletContentPermissionsContentActor;
      readonly videoId: u64;
    } & Struct;
    readonly isUpdateBuyNowPrice: boolean;
    readonly asUpdateBuyNowPrice: {
      readonly ownerId: PalletContentPermissionsContentActor;
      readonly videoId: u64;
      readonly newPrice: u128;
    } & Struct;
    readonly isMakeOpenAuctionBid: boolean;
    readonly asMakeOpenAuctionBid: {
      readonly participantId: u64;
      readonly videoId: u64;
      readonly bidAmount: u128;
    } & Struct;
    readonly isMakeEnglishAuctionBid: boolean;
    readonly asMakeEnglishAuctionBid: {
      readonly participantId: u64;
      readonly videoId: u64;
      readonly bidAmount: u128;
    } & Struct;
    readonly isCancelOpenAuctionBid: boolean;
    readonly asCancelOpenAuctionBid: {
      readonly participantId: u64;
      readonly videoId: u64;
    } & Struct;
    readonly isSettleEnglishAuction: boolean;
    readonly asSettleEnglishAuction: {
      readonly videoId: u64;
    } & Struct;
    readonly isPickOpenAuctionWinner: boolean;
    readonly asPickOpenAuctionWinner: {
      readonly ownerId: PalletContentPermissionsContentActor;
      readonly videoId: u64;
      readonly winnerId: u64;
      readonly commit: u128;
    } & Struct;
    readonly isOfferNft: boolean;
    readonly asOfferNft: {
      readonly videoId: u64;
      readonly ownerId: PalletContentPermissionsContentActor;
      readonly to: u64;
      readonly price: Option<u128>;
    } & Struct;
    readonly isSlingNftBack: boolean;
    readonly asSlingNftBack: {
      readonly videoId: u64;
      readonly ownerId: PalletContentPermissionsContentActor;
    } & Struct;
    readonly isAcceptIncomingOffer: boolean;
    readonly asAcceptIncomingOffer: {
      readonly videoId: u64;
      readonly witnessPrice: Option<u128>;
    } & Struct;
    readonly isSellNft: boolean;
    readonly asSellNft: {
      readonly videoId: u64;
      readonly ownerId: PalletContentPermissionsContentActor;
      readonly price: u128;
    } & Struct;
    readonly isBuyNft: boolean;
    readonly asBuyNft: {
      readonly videoId: u64;
      readonly participantId: u64;
      readonly witnessPrice: u128;
    } & Struct;
    readonly isToggleNftLimits: boolean;
    readonly asToggleNftLimits: {
      readonly enabled: bool;
    } & Struct;
    readonly isChannelOwnerRemark: boolean;
    readonly asChannelOwnerRemark: {
      readonly channelId: u64;
      readonly msg: Bytes;
    } & Struct;
    readonly isChannelAgentRemark: boolean;
    readonly asChannelAgentRemark: {
      readonly actor: PalletContentPermissionsContentActor;
      readonly channelId: u64;
      readonly msg: Bytes;
    } & Struct;
    readonly isNftOwnerRemark: boolean;
    readonly asNftOwnerRemark: {
      readonly actor: PalletContentPermissionsContentActor;
      readonly videoId: u64;
      readonly msg: Bytes;
    } & Struct;
    readonly isInitializeChannelTransfer: boolean;
    readonly asInitializeChannelTransfer: {
      readonly channelId: u64;
      readonly actor: PalletContentPermissionsContentActor;
      readonly transferParams: PalletContentInitTransferParameters;
    } & Struct;
    readonly isCancelChannelTransfer: boolean;
    readonly asCancelChannelTransfer: {
      readonly channelId: u64;
      readonly actor: PalletContentPermissionsContentActor;
    } & Struct;
    readonly isAcceptChannelTransfer: boolean;
    readonly asAcceptChannelTransfer: {
      readonly channelId: u64;
      readonly commitmentParams: PalletContentTransferCommitmentParametersBTreeMap;
    } & Struct;
    readonly isUpdateGlobalNftLimit: boolean;
    readonly asUpdateGlobalNftLimit: {
      readonly nftLimitPeriod: PalletContentNftLimitPeriod;
      readonly limit: u64;
    } & Struct;
    readonly isUpdateChannelNftLimit: boolean;
    readonly asUpdateChannelNftLimit: {
      readonly actor: PalletContentPermissionsContentActor;
      readonly nftLimitPeriod: PalletContentNftLimitPeriod;
      readonly channelId: u64;
      readonly limit: u64;
    } & Struct;
    readonly isIssueCreatorToken: boolean;
    readonly asIssueCreatorToken: {
      readonly actor: PalletContentPermissionsContentActor;
      readonly channelId: u64;
      readonly params: PalletProjectTokenTokenIssuanceParameters;
    } & Struct;
    readonly isInitCreatorTokenSale: boolean;
    readonly asInitCreatorTokenSale: {
      readonly actor: PalletContentPermissionsContentActor;
      readonly channelId: u64;
      readonly params: PalletProjectTokenTokenSaleParams;
    } & Struct;
    readonly isUpdateUpcomingCreatorTokenSale: boolean;
    readonly asUpdateUpcomingCreatorTokenSale: {
      readonly actor: PalletContentPermissionsContentActor;
      readonly channelId: u64;
      readonly newStartBlock: Option<u32>;
      readonly newDuration: Option<u32>;
    } & Struct;
    readonly isCreatorTokenIssuerTransfer: boolean;
    readonly asCreatorTokenIssuerTransfer: {
      readonly actor: PalletContentPermissionsContentActor;
      readonly channelId: u64;
      readonly outputs: Vec<ITuple<[u64, PalletProjectTokenPaymentWithVesting]>>;
      readonly metadata: Bytes;
    } & Struct;
    readonly isMakeCreatorTokenPermissionless: boolean;
    readonly asMakeCreatorTokenPermissionless: {
      readonly actor: PalletContentPermissionsContentActor;
      readonly channelId: u64;
    } & Struct;
    readonly isReduceCreatorTokenPatronageRateTo: boolean;
    readonly asReduceCreatorTokenPatronageRateTo: {
      readonly actor: PalletContentPermissionsContentActor;
      readonly channelId: u64;
      readonly targetRate: Permill;
    } & Struct;
    readonly isClaimCreatorTokenPatronageCredit: boolean;
    readonly asClaimCreatorTokenPatronageCredit: {
      readonly actor: PalletContentPermissionsContentActor;
      readonly channelId: u64;
    } & Struct;
    readonly isIssueRevenueSplit: boolean;
    readonly asIssueRevenueSplit: {
      readonly actor: PalletContentPermissionsContentActor;
      readonly channelId: u64;
      readonly start: Option<u32>;
      readonly duration: u32;
    } & Struct;
    readonly isFinalizeRevenueSplit: boolean;
    readonly asFinalizeRevenueSplit: {
      readonly actor: PalletContentPermissionsContentActor;
      readonly channelId: u64;
    } & Struct;
    readonly isFinalizeCreatorTokenSale: boolean;
    readonly asFinalizeCreatorTokenSale: {
      readonly actor: PalletContentPermissionsContentActor;
      readonly channelId: u64;
    } & Struct;
    readonly isDeissueCreatorToken: boolean;
    readonly asDeissueCreatorToken: {
      readonly actor: PalletContentPermissionsContentActor;
      readonly channelId: u64;
    } & Struct;
    readonly isActivateAmm: boolean;
    readonly asActivateAmm: {
      readonly actor: PalletContentPermissionsContentActor;
      readonly channelId: u64;
      readonly params: PalletProjectTokenAmmParams;
    } & Struct;
    readonly isDeactivateAmm: boolean;
    readonly asDeactivateAmm: {
      readonly actor: PalletContentPermissionsContentActor;
      readonly channelId: u64;
    } & Struct;
    readonly isCreatorTokenIssuerRemark: boolean;
    readonly asCreatorTokenIssuerRemark: {
      readonly actor: PalletContentPermissionsContentActor;
      readonly channelId: u64;
      readonly remark: Bytes;
    } & Struct;
    readonly type: 'CreateCuratorGroup' | 'UpdateCuratorGroupPermissions' | 'SetCuratorGroupStatus' | 'AddCuratorToGroup' | 'RemoveCuratorFromGroup' | 'CreateChannel' | 'UpdateChannel' | 'UpdateChannelPrivilegeLevel' | 'SetChannelPausedFeaturesAsModerator' | 'DeleteChannel' | 'DeleteChannelAssetsAsModerator' | 'SetChannelVisibilityAsModerator' | 'CreateVideo' | 'UpdateVideo' | 'DeleteVideo' | 'DeleteVideoAssetsAsModerator' | 'SetVideoVisibilityAsModerator' | 'UpdateChannelPayouts' | 'ClaimChannelReward' | 'WithdrawFromChannelBalance' | 'UpdateChannelStateBloatBond' | 'UpdateVideoStateBloatBond' | 'IssueNft' | 'DestroyNft' | 'StartOpenAuction' | 'StartEnglishAuction' | 'CancelEnglishAuction' | 'CancelOpenAuction' | 'CancelOffer' | 'CancelBuyNow' | 'UpdateBuyNowPrice' | 'MakeOpenAuctionBid' | 'MakeEnglishAuctionBid' | 'CancelOpenAuctionBid' | 'SettleEnglishAuction' | 'PickOpenAuctionWinner' | 'OfferNft' | 'SlingNftBack' | 'AcceptIncomingOffer' | 'SellNft' | 'BuyNft' | 'ToggleNftLimits' | 'ChannelOwnerRemark' | 'ChannelAgentRemark' | 'NftOwnerRemark' | 'InitializeChannelTransfer' | 'CancelChannelTransfer' | 'AcceptChannelTransfer' | 'UpdateGlobalNftLimit' | 'UpdateChannelNftLimit' | 'IssueCreatorToken' | 'InitCreatorTokenSale' | 'UpdateUpcomingCreatorTokenSale' | 'CreatorTokenIssuerTransfer' | 'MakeCreatorTokenPermissionless' | 'ReduceCreatorTokenPatronageRateTo' | 'ClaimCreatorTokenPatronageCredit' | 'IssueRevenueSplit' | 'FinalizeRevenueSplit' | 'FinalizeCreatorTokenSale' | 'DeissueCreatorToken' | 'ActivateAmm' | 'DeactivateAmm' | 'CreatorTokenIssuerRemark';
  }

  /** @name PalletContentChannelBagWitness (387) */
  interface PalletContentChannelBagWitness extends Struct {
    readonly storageBucketsNum: u32;
    readonly distributionBucketsNum: u32;
  }

  /** @name PalletCommonMerkleTreeProofElementRecord (389) */
  interface PalletCommonMerkleTreeProofElementRecord extends Struct {
    readonly hash_: H256;
    readonly side: PalletCommonMerkleTreeSide;
  }

  /** @name PalletCommonMerkleTreeSide (390) */
  interface PalletCommonMerkleTreeSide extends Enum {
    readonly isLeft: boolean;
    readonly isRight: boolean;
    readonly type: 'Left' | 'Right';
  }

  /** @name PalletContentPullPaymentElement (391) */
  interface PalletContentPullPaymentElement extends Struct {
    readonly channelId: u64;
    readonly cumulativeRewardEarned: u128;
    readonly reason: H256;
  }

  /** @name PalletContentInitTransferParameters (392) */
  interface PalletContentInitTransferParameters extends Struct {
    readonly newCollaborators: BTreeMap<u64, BTreeSet<PalletContentIterableEnumsChannelActionPermission>>;
    readonly price: u128;
    readonly newOwner: PalletContentChannelOwner;
  }

  /** @name PalletProjectTokenTokenSaleParams (393) */
  interface PalletProjectTokenTokenSaleParams extends Struct {
    readonly unitPrice: u128;
    readonly upperBoundQuantity: u128;
    readonly startsAt: Option<u32>;
    readonly duration: u32;
    readonly vestingScheduleParams: Option<PalletProjectTokenVestingScheduleParams>;
    readonly capPerMember: Option<u128>;
    readonly metadata: Option<Bytes>;
  }

  /** @name PalletProjectTokenAmmParams (397) */
  interface PalletProjectTokenAmmParams extends Struct {
    readonly slope: u128;
    readonly intercept: u128;
  }

  /** @name PalletStorageCall (398) */
  interface PalletStorageCall extends Enum {
    readonly isDeleteStorageBucket: boolean;
    readonly asDeleteStorageBucket: {
      readonly storageBucketId: u64;
    } & Struct;
    readonly isUpdateUploadingBlockedStatus: boolean;
    readonly asUpdateUploadingBlockedStatus: {
      readonly newStatus: bool;
    } & Struct;
    readonly isUpdateDataSizeFee: boolean;
    readonly asUpdateDataSizeFee: {
      readonly newDataSizeFee: u128;
    } & Struct;
    readonly isUpdateStorageBucketsPerBagLimit: boolean;
    readonly asUpdateStorageBucketsPerBagLimit: {
      readonly newLimit: u32;
    } & Struct;
    readonly isUpdateStorageBucketsVoucherMaxLimits: boolean;
    readonly asUpdateStorageBucketsVoucherMaxLimits: {
      readonly newObjectsSize: u64;
      readonly newObjectsNumber: u64;
    } & Struct;
    readonly isUpdateDataObjectStateBloatBond: boolean;
    readonly asUpdateDataObjectStateBloatBond: {
      readonly stateBloatBond: u128;
    } & Struct;
    readonly isUpdateNumberOfStorageBucketsInDynamicBagCreationPolicy: boolean;
    readonly asUpdateNumberOfStorageBucketsInDynamicBagCreationPolicy: {
      readonly dynamicBagType: PalletStorageDynamicBagType;
      readonly numberOfStorageBuckets: u32;
    } & Struct;
    readonly isUpdateBlacklist: boolean;
    readonly asUpdateBlacklist: {
      readonly removeHashes: BTreeSet<Bytes>;
      readonly addHashes: BTreeSet<Bytes>;
    } & Struct;
    readonly isCreateStorageBucket: boolean;
    readonly asCreateStorageBucket: {
      readonly inviteWorker: Option<u64>;
      readonly acceptingNewBags: bool;
      readonly sizeLimit: u64;
      readonly objectsLimit: u64;
    } & Struct;
    readonly isUpdateStorageBucketsForBag: boolean;
    readonly asUpdateStorageBucketsForBag: {
      readonly bagId: PalletStorageBagIdType;
      readonly addBuckets: BTreeSet<u64>;
      readonly removeBuckets: BTreeSet<u64>;
    } & Struct;
    readonly isCancelStorageBucketOperatorInvite: boolean;
    readonly asCancelStorageBucketOperatorInvite: {
      readonly storageBucketId: u64;
    } & Struct;
    readonly isInviteStorageBucketOperator: boolean;
    readonly asInviteStorageBucketOperator: {
      readonly storageBucketId: u64;
      readonly operatorId: u64;
    } & Struct;
    readonly isRemoveStorageBucketOperator: boolean;
    readonly asRemoveStorageBucketOperator: {
      readonly storageBucketId: u64;
    } & Struct;
    readonly isUpdateStorageBucketStatus: boolean;
    readonly asUpdateStorageBucketStatus: {
      readonly storageBucketId: u64;
      readonly acceptingNewBags: bool;
    } & Struct;
    readonly isSetStorageBucketVoucherLimits: boolean;
    readonly asSetStorageBucketVoucherLimits: {
      readonly storageBucketId: u64;
      readonly newObjectsSizeLimit: u64;
      readonly newObjectsNumberLimit: u64;
    } & Struct;
    readonly isAcceptStorageBucketInvitation: boolean;
    readonly asAcceptStorageBucketInvitation: {
      readonly workerId: u64;
      readonly storageBucketId: u64;
      readonly transactorAccountId: AccountId32;
    } & Struct;
    readonly isSetStorageOperatorMetadata: boolean;
    readonly asSetStorageOperatorMetadata: {
      readonly workerId: u64;
      readonly storageBucketId: u64;
      readonly metadata: Bytes;
    } & Struct;
    readonly isAcceptPendingDataObjects: boolean;
    readonly asAcceptPendingDataObjects: {
      readonly workerId: u64;
      readonly storageBucketId: u64;
      readonly bagId: PalletStorageBagIdType;
      readonly dataObjects: BTreeSet<u64>;
    } & Struct;
    readonly isCreateDistributionBucketFamily: boolean;
    readonly isDeleteDistributionBucketFamily: boolean;
    readonly asDeleteDistributionBucketFamily: {
      readonly familyId: u64;
    } & Struct;
    readonly isCreateDistributionBucket: boolean;
    readonly asCreateDistributionBucket: {
      readonly familyId: u64;
      readonly acceptingNewBags: bool;
    } & Struct;
    readonly isUpdateDistributionBucketStatus: boolean;
    readonly asUpdateDistributionBucketStatus: {
      readonly bucketId: PalletStorageDistributionBucketIdRecord;
      readonly acceptingNewBags: bool;
    } & Struct;
    readonly isDeleteDistributionBucket: boolean;
    readonly asDeleteDistributionBucket: {
      readonly bucketId: PalletStorageDistributionBucketIdRecord;
    } & Struct;
    readonly isUpdateDistributionBucketsForBag: boolean;
    readonly asUpdateDistributionBucketsForBag: {
      readonly bagId: PalletStorageBagIdType;
      readonly familyId: u64;
      readonly addBucketsIndices: BTreeSet<u64>;
      readonly removeBucketsIndices: BTreeSet<u64>;
    } & Struct;
    readonly isUpdateDistributionBucketsPerBagLimit: boolean;
    readonly asUpdateDistributionBucketsPerBagLimit: {
      readonly newLimit: u32;
    } & Struct;
    readonly isUpdateDistributionBucketMode: boolean;
    readonly asUpdateDistributionBucketMode: {
      readonly bucketId: PalletStorageDistributionBucketIdRecord;
      readonly distributing: bool;
    } & Struct;
    readonly isUpdateFamiliesInDynamicBagCreationPolicy: boolean;
    readonly asUpdateFamiliesInDynamicBagCreationPolicy: {
      readonly dynamicBagType: PalletStorageDynamicBagType;
      readonly families: BTreeMap<u64, u32>;
    } & Struct;
    readonly isInviteDistributionBucketOperator: boolean;
    readonly asInviteDistributionBucketOperator: {
      readonly bucketId: PalletStorageDistributionBucketIdRecord;
      readonly operatorWorkerId: u64;
    } & Struct;
    readonly isCancelDistributionBucketOperatorInvite: boolean;
    readonly asCancelDistributionBucketOperatorInvite: {
      readonly bucketId: PalletStorageDistributionBucketIdRecord;
      readonly operatorWorkerId: u64;
    } & Struct;
    readonly isRemoveDistributionBucketOperator: boolean;
    readonly asRemoveDistributionBucketOperator: {
      readonly bucketId: PalletStorageDistributionBucketIdRecord;
      readonly operatorWorkerId: u64;
    } & Struct;
    readonly isSetDistributionBucketFamilyMetadata: boolean;
    readonly asSetDistributionBucketFamilyMetadata: {
      readonly familyId: u64;
      readonly metadata: Bytes;
    } & Struct;
    readonly isAcceptDistributionBucketInvitation: boolean;
    readonly asAcceptDistributionBucketInvitation: {
      readonly workerId: u64;
      readonly bucketId: PalletStorageDistributionBucketIdRecord;
    } & Struct;
    readonly isSetDistributionOperatorMetadata: boolean;
    readonly asSetDistributionOperatorMetadata: {
      readonly workerId: u64;
      readonly bucketId: PalletStorageDistributionBucketIdRecord;
      readonly metadata: Bytes;
    } & Struct;
    readonly isStorageOperatorRemark: boolean;
    readonly asStorageOperatorRemark: {
      readonly workerId: u64;
      readonly storageBucketId: u64;
      readonly msg: Bytes;
    } & Struct;
    readonly isDistributionOperatorRemark: boolean;
    readonly asDistributionOperatorRemark: {
      readonly workerId: u64;
      readonly distributionBucketId: PalletStorageDistributionBucketIdRecord;
      readonly msg: Bytes;
    } & Struct;
    readonly type: 'DeleteStorageBucket' | 'UpdateUploadingBlockedStatus' | 'UpdateDataSizeFee' | 'UpdateStorageBucketsPerBagLimit' | 'UpdateStorageBucketsVoucherMaxLimits' | 'UpdateDataObjectStateBloatBond' | 'UpdateNumberOfStorageBucketsInDynamicBagCreationPolicy' | 'UpdateBlacklist' | 'CreateStorageBucket' | 'UpdateStorageBucketsForBag' | 'CancelStorageBucketOperatorInvite' | 'InviteStorageBucketOperator' | 'RemoveStorageBucketOperator' | 'UpdateStorageBucketStatus' | 'SetStorageBucketVoucherLimits' | 'AcceptStorageBucketInvitation' | 'SetStorageOperatorMetadata' | 'AcceptPendingDataObjects' | 'CreateDistributionBucketFamily' | 'DeleteDistributionBucketFamily' | 'CreateDistributionBucket' | 'UpdateDistributionBucketStatus' | 'DeleteDistributionBucket' | 'UpdateDistributionBucketsForBag' | 'UpdateDistributionBucketsPerBagLimit' | 'UpdateDistributionBucketMode' | 'UpdateFamiliesInDynamicBagCreationPolicy' | 'InviteDistributionBucketOperator' | 'CancelDistributionBucketOperatorInvite' | 'RemoveDistributionBucketOperator' | 'SetDistributionBucketFamilyMetadata' | 'AcceptDistributionBucketInvitation' | 'SetDistributionOperatorMetadata' | 'StorageOperatorRemark' | 'DistributionOperatorRemark';
  }

  /** @name PalletProjectTokenCall (399) */
  interface PalletProjectTokenCall extends Enum {
    readonly isTransfer: boolean;
    readonly asTransfer: {
      readonly srcMemberId: u64;
      readonly tokenId: u64;
      readonly outputs: Vec<ITuple<[u64, u128]>>;
      readonly metadata: Bytes;
    } & Struct;
    readonly isBurn: boolean;
    readonly asBurn: {
      readonly tokenId: u64;
      readonly memberId: u64;
      readonly amount: u128;
    } & Struct;
    readonly isDustAccount: boolean;
    readonly asDustAccount: {
      readonly tokenId: u64;
      readonly memberId: u64;
    } & Struct;
    readonly isJoinWhitelist: boolean;
    readonly asJoinWhitelist: {
      readonly memberId: u64;
      readonly tokenId: u64;
      readonly proof: PalletProjectTokenMerkleProof;
    } & Struct;
    readonly isPurchaseTokensOnSale: boolean;
    readonly asPurchaseTokensOnSale: {
      readonly tokenId: u64;
      readonly memberId: u64;
      readonly amount: u128;
    } & Struct;
    readonly isParticipateInSplit: boolean;
    readonly asParticipateInSplit: {
      readonly tokenId: u64;
      readonly memberId: u64;
      readonly amount: u128;
    } & Struct;
    readonly isExitRevenueSplit: boolean;
    readonly asExitRevenueSplit: {
      readonly tokenId: u64;
      readonly memberId: u64;
    } & Struct;
    readonly isBuyOnAmm: boolean;
    readonly asBuyOnAmm: {
      readonly tokenId: u64;
      readonly memberId: u64;
      readonly amount: u128;
      readonly slippageTolerance: Option<ITuple<[Permill, u128]>>;
    } & Struct;
    readonly isSellOnAmm: boolean;
    readonly asSellOnAmm: {
      readonly tokenId: u64;
      readonly memberId: u64;
      readonly amount: u128;
      readonly slippageTolerance: Option<ITuple<[Permill, u128]>>;
    } & Struct;
    readonly isSetFrozenStatus: boolean;
    readonly asSetFrozenStatus: {
      readonly freeze: bool;
    } & Struct;
    readonly type: 'Transfer' | 'Burn' | 'DustAccount' | 'JoinWhitelist' | 'PurchaseTokensOnSale' | 'ParticipateInSplit' | 'ExitRevenueSplit' | 'BuyOnAmm' | 'SellOnAmm' | 'SetFrozenStatus';
  }

  /** @name PalletProjectTokenMerkleProof (403) */
  interface PalletProjectTokenMerkleProof extends Vec<ITuple<[H256, PalletProjectTokenMerkleSide]>> {}

  /** @name PalletProjectTokenMerkleSide (406) */
  interface PalletProjectTokenMerkleSide extends Enum {
    readonly isRight: boolean;
    readonly isLeft: boolean;
    readonly type: 'Right' | 'Left';
  }

  /** @name PalletProposalsEngineCall (409) */
  interface PalletProposalsEngineCall extends Enum {
    readonly isVote: boolean;
    readonly asVote: {
      readonly voterId: u64;
      readonly proposalId: u32;
      readonly vote: PalletProposalsEngineVoteKind;
      readonly rationale: Bytes;
    } & Struct;
    readonly isCancelProposal: boolean;
    readonly asCancelProposal: {
      readonly proposerId: u64;
      readonly proposalId: u32;
    } & Struct;
    readonly isVetoProposal: boolean;
    readonly asVetoProposal: {
      readonly proposalId: u32;
    } & Struct;
    readonly isProposerRemark: boolean;
    readonly asProposerRemark: {
      readonly proposalId: u32;
      readonly proposerId: u64;
      readonly msg: Bytes;
    } & Struct;
    readonly type: 'Vote' | 'CancelProposal' | 'VetoProposal' | 'ProposerRemark';
  }

  /** @name PalletProposalsDiscussionCall (410) */
  interface PalletProposalsDiscussionCall extends Enum {
    readonly isAddPost: boolean;
    readonly asAddPost: {
      readonly postAuthorId: u64;
      readonly threadId: u64;
      readonly text: Bytes;
      readonly editable: bool;
    } & Struct;
    readonly isDeletePost: boolean;
    readonly asDeletePost: {
      readonly deleterId: u64;
      readonly postId: u64;
      readonly threadId: u64;
      readonly hide: bool;
    } & Struct;
    readonly isUpdatePost: boolean;
    readonly asUpdatePost: {
      readonly threadId: u64;
      readonly postId: u64;
      readonly text: Bytes;
    } & Struct;
    readonly isChangeThreadMode: boolean;
    readonly asChangeThreadMode: {
      readonly memberId: u64;
      readonly threadId: u64;
      readonly mode: PalletProposalsDiscussionThreadModeBTreeSet;
    } & Struct;
    readonly type: 'AddPost' | 'DeletePost' | 'UpdatePost' | 'ChangeThreadMode';
  }

  /** @name PalletProposalsCodexCall (411) */
  interface PalletProposalsCodexCall extends Enum {
    readonly isCreateProposal: boolean;
    readonly asCreateProposal: {
      readonly generalProposalParameters: PalletProposalsCodexGeneralProposalParams;
      readonly proposalDetails: PalletProposalsCodexProposalDetails;
    } & Struct;
    readonly type: 'CreateProposal';
  }

  /** @name PalletWorkingGroupCall (412) */
  interface PalletWorkingGroupCall extends Enum {
    readonly isAddOpening: boolean;
    readonly asAddOpening: {
      readonly description: Bytes;
      readonly openingType: PalletWorkingGroupOpeningType;
      readonly stakePolicy: PalletWorkingGroupStakePolicy;
      readonly rewardPerBlock: Option<u128>;
    } & Struct;
    readonly isApplyOnOpening: boolean;
    readonly asApplyOnOpening: {
      readonly p: PalletWorkingGroupApplyOnOpeningParams;
    } & Struct;
    readonly isFillOpening: boolean;
    readonly asFillOpening: {
      readonly openingId: u64;
      readonly successfulApplicationIds: BTreeSet<u64>;
    } & Struct;
    readonly isUpdateRoleAccount: boolean;
    readonly asUpdateRoleAccount: {
      readonly workerId: u64;
      readonly newRoleAccountId: AccountId32;
    } & Struct;
    readonly isLeaveRole: boolean;
    readonly asLeaveRole: {
      readonly workerId: u64;
      readonly rationale: Option<Bytes>;
    } & Struct;
    readonly isTerminateRole: boolean;
    readonly asTerminateRole: {
      readonly workerId: u64;
      readonly penalty: Option<u128>;
      readonly rationale: Option<Bytes>;
    } & Struct;
    readonly isSlashStake: boolean;
    readonly asSlashStake: {
      readonly workerId: u64;
      readonly penalty: u128;
      readonly rationale: Option<Bytes>;
    } & Struct;
    readonly isDecreaseStake: boolean;
    readonly asDecreaseStake: {
      readonly workerId: u64;
      readonly stakeBalanceDelta: u128;
    } & Struct;
    readonly isIncreaseStake: boolean;
    readonly asIncreaseStake: {
      readonly workerId: u64;
      readonly stakeBalanceDelta: u128;
    } & Struct;
    readonly isWithdrawApplication: boolean;
    readonly asWithdrawApplication: {
      readonly applicationId: u64;
    } & Struct;
    readonly isCancelOpening: boolean;
    readonly asCancelOpening: {
      readonly openingId: u64;
    } & Struct;
    readonly isSetBudget: boolean;
    readonly asSetBudget: {
      readonly newBudget: u128;
    } & Struct;
    readonly isUpdateRewardAccount: boolean;
    readonly asUpdateRewardAccount: {
      readonly workerId: u64;
      readonly newRewardAccountId: AccountId32;
    } & Struct;
    readonly isUpdateRewardAmount: boolean;
    readonly asUpdateRewardAmount: {
      readonly workerId: u64;
      readonly rewardPerBlock: Option<u128>;
    } & Struct;
    readonly isSetStatusText: boolean;
    readonly asSetStatusText: {
      readonly statusText: Option<Bytes>;
    } & Struct;
    readonly isSpendFromBudget: boolean;
    readonly asSpendFromBudget: {
      readonly accountId: AccountId32;
      readonly amount: u128;
      readonly rationale: Option<Bytes>;
    } & Struct;
    readonly isVestedSpendFromBudget: boolean;
    readonly asVestedSpendFromBudget: {
      readonly accountId: AccountId32;
      readonly vestingSchedule: PalletVestingVestingInfo;
      readonly rationale: Option<Bytes>;
    } & Struct;
    readonly isFundWorkingGroupBudget: boolean;
    readonly asFundWorkingGroupBudget: {
      readonly memberId: u64;
      readonly amount: u128;
      readonly rationale: Bytes;
    } & Struct;
    readonly isLeadRemark: boolean;
    readonly asLeadRemark: {
      readonly msg: Bytes;
    } & Struct;
    readonly isWorkerRemark: boolean;
    readonly asWorkerRemark: {
      readonly workerId: u64;
      readonly msg: Bytes;
    } & Struct;
    readonly type: 'AddOpening' | 'ApplyOnOpening' | 'FillOpening' | 'UpdateRoleAccount' | 'LeaveRole' | 'TerminateRole' | 'SlashStake' | 'DecreaseStake' | 'IncreaseStake' | 'WithdrawApplication' | 'CancelOpening' | 'SetBudget' | 'UpdateRewardAccount' | 'UpdateRewardAmount' | 'SetStatusText' | 'SpendFromBudget' | 'VestedSpendFromBudget' | 'FundWorkingGroupBudget' | 'LeadRemark' | 'WorkerRemark';
  }

  /** @name JoystreamNodeRuntimeOriginCaller (421) */
  interface JoystreamNodeRuntimeOriginCaller extends Enum {
    readonly isSystem: boolean;
    readonly asSystem: FrameSupportDispatchRawOrigin;
    readonly isVoid: boolean;
    readonly type: 'System' | 'Void';
  }

  /** @name FrameSupportDispatchRawOrigin (422) */
  interface FrameSupportDispatchRawOrigin extends Enum {
    readonly isRoot: boolean;
    readonly isSigned: boolean;
    readonly asSigned: AccountId32;
    readonly isNone: boolean;
    readonly type: 'Root' | 'Signed' | 'None';
  }

  /** @name SpCoreVoid (423) */
  type SpCoreVoid = Null;

  /** @name PalletUtilityError (424) */
  interface PalletUtilityError extends Enum {
    readonly isTooManyCalls: boolean;
    readonly type: 'TooManyCalls';
  }

  /** @name SpConsensusBabeDigestsPreDigest (431) */
  interface SpConsensusBabeDigestsPreDigest extends Enum {
    readonly isPrimary: boolean;
    readonly asPrimary: SpConsensusBabeDigestsPrimaryPreDigest;
    readonly isSecondaryPlain: boolean;
    readonly asSecondaryPlain: SpConsensusBabeDigestsSecondaryPlainPreDigest;
    readonly isSecondaryVRF: boolean;
    readonly asSecondaryVRF: SpConsensusBabeDigestsSecondaryVRFPreDigest;
    readonly type: 'Primary' | 'SecondaryPlain' | 'SecondaryVRF';
  }

  /** @name SpConsensusBabeDigestsPrimaryPreDigest (432) */
  interface SpConsensusBabeDigestsPrimaryPreDigest extends Struct {
    readonly authorityIndex: u32;
    readonly slot: u64;
    readonly vrfOutput: U8aFixed;
    readonly vrfProof: U8aFixed;
  }

  /** @name SpConsensusBabeDigestsSecondaryPlainPreDigest (433) */
  interface SpConsensusBabeDigestsSecondaryPlainPreDigest extends Struct {
    readonly authorityIndex: u32;
    readonly slot: u64;
  }

  /** @name SpConsensusBabeDigestsSecondaryVRFPreDigest (434) */
  interface SpConsensusBabeDigestsSecondaryVRFPreDigest extends Struct {
    readonly authorityIndex: u32;
    readonly slot: u64;
    readonly vrfOutput: U8aFixed;
    readonly vrfProof: U8aFixed;
  }

  /** @name SpConsensusBabeBabeEpochConfiguration (436) */
  interface SpConsensusBabeBabeEpochConfiguration extends Struct {
    readonly c: ITuple<[u64, u64]>;
    readonly allowedSlots: SpConsensusBabeAllowedSlots;
  }

  /** @name PalletBabeError (438) */
  interface PalletBabeError extends Enum {
    readonly isInvalidEquivocationProof: boolean;
    readonly isInvalidKeyOwnershipProof: boolean;
    readonly isDuplicateOffenceReport: boolean;
    readonly isInvalidConfiguration: boolean;
    readonly type: 'InvalidEquivocationProof' | 'InvalidKeyOwnershipProof' | 'DuplicateOffenceReport' | 'InvalidConfiguration';
  }

  /** @name PalletBalancesBalanceLock (440) */
  interface PalletBalancesBalanceLock extends Struct {
    readonly id: U8aFixed;
    readonly amount: u128;
    readonly reasons: PalletBalancesReasons;
  }

  /** @name PalletBalancesReasons (441) */
  interface PalletBalancesReasons extends Enum {
    readonly isFee: boolean;
    readonly isMisc: boolean;
    readonly isAll: boolean;
    readonly type: 'Fee' | 'Misc' | 'All';
  }

  /** @name PalletBalancesReserveData (444) */
  interface PalletBalancesReserveData extends Struct {
    readonly id: U8aFixed;
    readonly amount: u128;
  }

  /** @name PalletBalancesError (446) */
  interface PalletBalancesError extends Enum {
    readonly isVestingBalance: boolean;
    readonly isLiquidityRestrictions: boolean;
    readonly isInsufficientBalance: boolean;
    readonly isExistentialDeposit: boolean;
    readonly isKeepAlive: boolean;
    readonly isExistingVestingSchedule: boolean;
    readonly isDeadAccount: boolean;
    readonly isTooManyReserves: boolean;
    readonly type: 'VestingBalance' | 'LiquidityRestrictions' | 'InsufficientBalance' | 'ExistentialDeposit' | 'KeepAlive' | 'ExistingVestingSchedule' | 'DeadAccount' | 'TooManyReserves';
  }

  /** @name PalletTransactionPaymentReleases (448) */
  interface PalletTransactionPaymentReleases extends Enum {
    readonly isV1Ancient: boolean;
    readonly isV2: boolean;
    readonly type: 'V1Ancient' | 'V2';
  }

  /** @name PalletElectionProviderMultiPhaseReadySolution (449) */
  interface PalletElectionProviderMultiPhaseReadySolution extends Struct {
    readonly supports: Vec<ITuple<[AccountId32, SpNposElectionsSupport]>>;
    readonly score: SpNposElectionsElectionScore;
    readonly compute: PalletElectionProviderMultiPhaseElectionCompute;
  }

  /** @name PalletElectionProviderMultiPhaseRoundSnapshot (451) */
  interface PalletElectionProviderMultiPhaseRoundSnapshot extends Struct {
    readonly voters: Vec<ITuple<[AccountId32, u64, Vec<AccountId32>]>>;
    readonly targets: Vec<AccountId32>;
  }

  /** @name PalletElectionProviderMultiPhaseSignedSignedSubmission (458) */
  interface PalletElectionProviderMultiPhaseSignedSignedSubmission extends Struct {
    readonly who: AccountId32;
    readonly deposit: u128;
    readonly rawSolution: PalletElectionProviderMultiPhaseRawSolution;
    readonly callFee: u128;
  }

  /** @name PalletElectionProviderMultiPhaseError (459) */
  interface PalletElectionProviderMultiPhaseError extends Enum {
    readonly isPreDispatchEarlySubmission: boolean;
    readonly isPreDispatchWrongWinnerCount: boolean;
    readonly isPreDispatchWeakSubmission: boolean;
    readonly isSignedQueueFull: boolean;
    readonly isSignedCannotPayDeposit: boolean;
    readonly isSignedInvalidWitness: boolean;
    readonly isSignedTooMuchWeight: boolean;
    readonly isOcwCallWrongEra: boolean;
    readonly isMissingSnapshotMetadata: boolean;
    readonly isInvalidSubmissionIndex: boolean;
    readonly isCallNotAllowed: boolean;
    readonly isFallbackFailed: boolean;
    readonly isBoundNotMet: boolean;
    readonly isTooManyWinners: boolean;
    readonly type: 'PreDispatchEarlySubmission' | 'PreDispatchWrongWinnerCount' | 'PreDispatchWeakSubmission' | 'SignedQueueFull' | 'SignedCannotPayDeposit' | 'SignedInvalidWitness' | 'SignedTooMuchWeight' | 'OcwCallWrongEra' | 'MissingSnapshotMetadata' | 'InvalidSubmissionIndex' | 'CallNotAllowed' | 'FallbackFailed' | 'BoundNotMet' | 'TooManyWinners';
  }

  /** @name PalletStakingStakingLedger (460) */
  interface PalletStakingStakingLedger extends Struct {
    readonly stash: AccountId32;
    readonly total: Compact<u128>;
    readonly active: Compact<u128>;
    readonly unlocking: Vec<PalletStakingUnlockChunk>;
    readonly claimedRewards: Vec<u32>;
  }

  /** @name PalletStakingUnlockChunk (462) */
  interface PalletStakingUnlockChunk extends Struct {
    readonly value: Compact<u128>;
    readonly era: Compact<u32>;
  }

  /** @name PalletStakingNominations (465) */
  interface PalletStakingNominations extends Struct {
    readonly targets: Vec<AccountId32>;
    readonly submittedIn: u32;
    readonly suppressed: bool;
  }

  /** @name PalletStakingActiveEraInfo (466) */
  interface PalletStakingActiveEraInfo extends Struct {
    readonly index: u32;
    readonly start: Option<u64>;
  }

  /** @name PalletStakingEraRewardPoints (468) */
  interface PalletStakingEraRewardPoints extends Struct {
    readonly total: u32;
    readonly individual: BTreeMap<AccountId32, u32>;
  }

  /** @name PalletStakingUnappliedSlash (473) */
  interface PalletStakingUnappliedSlash extends Struct {
    readonly validator: AccountId32;
    readonly own: u128;
    readonly others: Vec<ITuple<[AccountId32, u128]>>;
    readonly reporters: Vec<AccountId32>;
    readonly payout: u128;
  }

  /** @name PalletStakingSlashingSlashingSpans (475) */
  interface PalletStakingSlashingSlashingSpans extends Struct {
    readonly spanIndex: u32;
    readonly lastStart: u32;
    readonly lastNonzeroSlash: u32;
    readonly prior: Vec<u32>;
  }

  /** @name PalletStakingSlashingSpanRecord (476) */
  interface PalletStakingSlashingSpanRecord extends Struct {
    readonly slashed: u128;
    readonly paidOut: u128;
  }

  /** @name PalletStakingPalletError (479) */
  interface PalletStakingPalletError extends Enum {
    readonly isNotController: boolean;
    readonly isNotStash: boolean;
    readonly isAlreadyBonded: boolean;
    readonly isAlreadyPaired: boolean;
    readonly isEmptyTargets: boolean;
    readonly isDuplicateIndex: boolean;
    readonly isInvalidSlashIndex: boolean;
    readonly isInsufficientBond: boolean;
    readonly isNoMoreChunks: boolean;
    readonly isNoUnlockChunk: boolean;
    readonly isFundedTarget: boolean;
    readonly isInvalidEraToReward: boolean;
    readonly isInvalidNumberOfNominations: boolean;
    readonly isNotSortedAndUnique: boolean;
    readonly isAlreadyClaimed: boolean;
    readonly isIncorrectHistoryDepth: boolean;
    readonly isIncorrectSlashingSpans: boolean;
    readonly isBadState: boolean;
    readonly isTooManyTargets: boolean;
    readonly isBadTarget: boolean;
    readonly isCannotChillOther: boolean;
    readonly isTooManyNominators: boolean;
    readonly isTooManyValidators: boolean;
    readonly isCommissionTooLow: boolean;
    readonly isBoundNotMet: boolean;
    readonly isBondingRestricted: boolean;
    readonly type: 'NotController' | 'NotStash' | 'AlreadyBonded' | 'AlreadyPaired' | 'EmptyTargets' | 'DuplicateIndex' | 'InvalidSlashIndex' | 'InsufficientBond' | 'NoMoreChunks' | 'NoUnlockChunk' | 'FundedTarget' | 'InvalidEraToReward' | 'InvalidNumberOfNominations' | 'NotSortedAndUnique' | 'AlreadyClaimed' | 'IncorrectHistoryDepth' | 'IncorrectSlashingSpans' | 'BadState' | 'TooManyTargets' | 'BadTarget' | 'CannotChillOther' | 'TooManyNominators' | 'TooManyValidators' | 'CommissionTooLow' | 'BoundNotMet' | 'BondingRestricted';
  }

  /** @name SpCoreCryptoKeyTypeId (483) */
  interface SpCoreCryptoKeyTypeId extends U8aFixed {}

  /** @name PalletSessionError (484) */
  interface PalletSessionError extends Enum {
    readonly isInvalidProof: boolean;
    readonly isNoAssociatedValidatorId: boolean;
    readonly isDuplicatedKey: boolean;
    readonly isNoKeys: boolean;
    readonly isNoAccount: boolean;
    readonly type: 'InvalidProof' | 'NoAssociatedValidatorId' | 'DuplicatedKey' | 'NoKeys' | 'NoAccount';
  }

  /** @name PalletGrandpaStoredState (486) */
  interface PalletGrandpaStoredState extends Enum {
    readonly isLive: boolean;
    readonly isPendingPause: boolean;
    readonly asPendingPause: {
      readonly scheduledAt: u32;
      readonly delay: u32;
    } & Struct;
    readonly isPaused: boolean;
    readonly isPendingResume: boolean;
    readonly asPendingResume: {
      readonly scheduledAt: u32;
      readonly delay: u32;
    } & Struct;
    readonly type: 'Live' | 'PendingPause' | 'Paused' | 'PendingResume';
  }

  /** @name PalletGrandpaStoredPendingChange (487) */
  interface PalletGrandpaStoredPendingChange extends Struct {
    readonly scheduledAt: u32;
    readonly delay: u32;
    readonly nextAuthorities: Vec<ITuple<[SpConsensusGrandpaAppPublic, u64]>>;
    readonly forced: Option<u32>;
  }

  /** @name PalletGrandpaError (489) */
  interface PalletGrandpaError extends Enum {
    readonly isPauseFailed: boolean;
    readonly isResumeFailed: boolean;
    readonly isChangePending: boolean;
    readonly isTooSoon: boolean;
    readonly isInvalidKeyOwnershipProof: boolean;
    readonly isInvalidEquivocationProof: boolean;
    readonly isDuplicateOffenceReport: boolean;
    readonly type: 'PauseFailed' | 'ResumeFailed' | 'ChangePending' | 'TooSoon' | 'InvalidKeyOwnershipProof' | 'InvalidEquivocationProof' | 'DuplicateOffenceReport';
  }

  /** @name PalletImOnlineBoundedOpaqueNetworkState (495) */
  interface PalletImOnlineBoundedOpaqueNetworkState extends Struct {
    readonly peerId: Bytes;
    readonly externalAddresses: Vec<Bytes>;
  }

  /** @name PalletImOnlineError (499) */
  interface PalletImOnlineError extends Enum {
    readonly isInvalidKey: boolean;
    readonly isDuplicatedHeartbeat: boolean;
    readonly type: 'InvalidKey' | 'DuplicatedHeartbeat';
  }

  /** @name SpStakingOffenceOffenceDetails (500) */
  interface SpStakingOffenceOffenceDetails extends Struct {
    readonly offender: ITuple<[AccountId32, PalletStakingExposure]>;
    readonly reporters: Vec<AccountId32>;
  }

  /** @name PalletBagsListListNode (503) */
  interface PalletBagsListListNode extends Struct {
    readonly id: AccountId32;
    readonly prev: Option<AccountId32>;
    readonly next: Option<AccountId32>;
    readonly bagUpper: u64;
    readonly score: u64;
  }

  /** @name PalletBagsListListBag (504) */
  interface PalletBagsListListBag extends Struct {
    readonly head: Option<AccountId32>;
    readonly tail: Option<AccountId32>;
  }

  /** @name PalletBagsListError (505) */
  interface PalletBagsListError extends Enum {
    readonly isList: boolean;
    readonly asList: PalletBagsListListListError;
    readonly type: 'List';
  }

  /** @name PalletBagsListListListError (506) */
  interface PalletBagsListListListError extends Enum {
    readonly isDuplicate: boolean;
    readonly isNotHeavier: boolean;
    readonly isNotInSameBag: boolean;
    readonly isNodeNotFound: boolean;
    readonly type: 'Duplicate' | 'NotHeavier' | 'NotInSameBag' | 'NodeNotFound';
  }

  /** @name PalletVestingReleases (509) */
  interface PalletVestingReleases extends Enum {
    readonly isV0: boolean;
    readonly isV1: boolean;
    readonly type: 'V0' | 'V1';
  }

  /** @name PalletVestingError (510) */
  interface PalletVestingError extends Enum {
    readonly isNotVesting: boolean;
    readonly isAtMaxVestingSchedules: boolean;
    readonly isAmountLow: boolean;
    readonly isScheduleIndexOutOfBounds: boolean;
    readonly isInvalidScheduleParams: boolean;
    readonly type: 'NotVesting' | 'AtMaxVestingSchedules' | 'AmountLow' | 'ScheduleIndexOutOfBounds' | 'InvalidScheduleParams';
  }

  /** @name PalletMultisigMultisig (512) */
  interface PalletMultisigMultisig extends Struct {
    readonly when: PalletMultisigTimepoint;
    readonly deposit: u128;
    readonly depositor: AccountId32;
    readonly approvals: Vec<AccountId32>;
  }

  /** @name PalletMultisigError (514) */
  interface PalletMultisigError extends Enum {
    readonly isMinimumThreshold: boolean;
    readonly isAlreadyApproved: boolean;
    readonly isNoApprovalsNeeded: boolean;
    readonly isTooFewSignatories: boolean;
    readonly isTooManySignatories: boolean;
    readonly isSignatoriesOutOfOrder: boolean;
    readonly isSenderInSignatories: boolean;
    readonly isNotFound: boolean;
    readonly isNotOwner: boolean;
    readonly isNoTimepoint: boolean;
    readonly isWrongTimepoint: boolean;
    readonly isUnexpectedTimepoint: boolean;
    readonly isMaxWeightTooLow: boolean;
    readonly isAlreadyStored: boolean;
    readonly type: 'MinimumThreshold' | 'AlreadyApproved' | 'NoApprovalsNeeded' | 'TooFewSignatories' | 'TooManySignatories' | 'SignatoriesOutOfOrder' | 'SenderInSignatories' | 'NotFound' | 'NotOwner' | 'NoTimepoint' | 'WrongTimepoint' | 'UnexpectedTimepoint' | 'MaxWeightTooLow' | 'AlreadyStored';
  }

  /** @name PalletCouncilCouncilStageUpdate (515) */
  interface PalletCouncilCouncilStageUpdate extends Struct {
    readonly stage: PalletCouncilCouncilStage;
    readonly changedAt: u32;
  }

  /** @name PalletCouncilCouncilStage (516) */
  interface PalletCouncilCouncilStage extends Enum {
    readonly isAnnouncing: boolean;
    readonly asAnnouncing: PalletCouncilCouncilStageAnnouncing;
    readonly isElection: boolean;
    readonly asElection: PalletCouncilCouncilStageElection;
    readonly isIdle: boolean;
    readonly asIdle: PalletCouncilCouncilStageIdle;
    readonly type: 'Announcing' | 'Election' | 'Idle';
  }

  /** @name PalletCouncilCouncilStageAnnouncing (517) */
  interface PalletCouncilCouncilStageAnnouncing extends Struct {
    readonly candidatesCount: u32;
    readonly endsAt: u32;
  }

  /** @name PalletCouncilCouncilStageElection (518) */
  interface PalletCouncilCouncilStageElection extends Struct {
    readonly candidatesCount: u32;
  }

  /** @name PalletCouncilCouncilStageIdle (519) */
  interface PalletCouncilCouncilStageIdle extends Struct {
    readonly endsAt: u32;
  }

  /** @name PalletCouncilCouncilMember (521) */
  interface PalletCouncilCouncilMember extends Struct {
    readonly stakingAccountId: AccountId32;
    readonly rewardAccountId: AccountId32;
    readonly membershipId: u64;
    readonly stake: u128;
    readonly lastPaymentBlock: u32;
    readonly unpaidReward: u128;
  }

  /** @name PalletCouncilCandidate (523) */
  interface PalletCouncilCandidate extends Struct {
    readonly stakingAccountId: AccountId32;
    readonly rewardAccountId: AccountId32;
    readonly cycleId: u64;
    readonly stake: u128;
    readonly votePower: u128;
    readonly noteHash: Option<H256>;
  }

  /** @name PalletCouncilError (524) */
  interface PalletCouncilError extends Enum {
    readonly isArithmeticError: boolean;
    readonly isBadOrigin: boolean;
    readonly isCantCandidateNow: boolean;
    readonly isCantReleaseStakeNow: boolean;
    readonly isCandidacyStakeTooLow: boolean;
    readonly isCantCandidateTwice: boolean;
    readonly isConflictingStake: boolean;
    readonly isStakeStillNeeded: boolean;
    readonly isNoStake: boolean;
    readonly isInsufficientBalanceForStaking: boolean;
    readonly isCantVoteForYourself: boolean;
    readonly isMemberIdNotMatchAccount: boolean;
    readonly isInvalidAccountToStakeReuse: boolean;
    readonly isNotCandidatingNow: boolean;
    readonly isCantWithdrawCandidacyNow: boolean;
    readonly isNotCouncilor: boolean;
    readonly isInsufficientFundsForFundingRequest: boolean;
    readonly isZeroBalanceFundRequest: boolean;
    readonly isRepeatedFundRequestAccount: boolean;
    readonly isEmptyFundingRequests: boolean;
    readonly isInsufficientTokensForFunding: boolean;
    readonly isZeroTokensFunding: boolean;
    readonly isCandidateDoesNotExist: boolean;
    readonly isInsufficientBalanceForTransfer: boolean;
    readonly isReductionAmountTooLarge: boolean;
    readonly type: 'ArithmeticError' | 'BadOrigin' | 'CantCandidateNow' | 'CantReleaseStakeNow' | 'CandidacyStakeTooLow' | 'CantCandidateTwice' | 'ConflictingStake' | 'StakeStillNeeded' | 'NoStake' | 'InsufficientBalanceForStaking' | 'CantVoteForYourself' | 'MemberIdNotMatchAccount' | 'InvalidAccountToStakeReuse' | 'NotCandidatingNow' | 'CantWithdrawCandidacyNow' | 'NotCouncilor' | 'InsufficientFundsForFundingRequest' | 'ZeroBalanceFundRequest' | 'RepeatedFundRequestAccount' | 'EmptyFundingRequests' | 'InsufficientTokensForFunding' | 'ZeroTokensFunding' | 'CandidateDoesNotExist' | 'InsufficientBalanceForTransfer' | 'ReductionAmountTooLarge';
  }

  /** @name PalletReferendumReferendumStage (525) */
  interface PalletReferendumReferendumStage extends Enum {
    readonly isInactive: boolean;
    readonly isVoting: boolean;
    readonly asVoting: PalletReferendumReferendumStageVoting;
    readonly isRevealing: boolean;
    readonly asRevealing: PalletReferendumReferendumStageRevealing;
    readonly type: 'Inactive' | 'Voting' | 'Revealing';
  }

  /** @name PalletReferendumReferendumStageVoting (527) */
  interface PalletReferendumReferendumStageVoting extends Struct {
    readonly started: u32;
    readonly winningTargetCount: u32;
    readonly currentCycleId: u64;
    readonly endsAt: u32;
  }

  /** @name PalletReferendumReferendumStageRevealing (528) */
  interface PalletReferendumReferendumStageRevealing extends Struct {
    readonly started: u32;
    readonly winningTargetCount: u32;
    readonly intermediateWinners: Vec<PalletReferendumOptionResult>;
    readonly currentCycleId: u64;
    readonly endsAt: u32;
  }

  /** @name PalletReferendumCastVote (529) */
  interface PalletReferendumCastVote extends Struct {
    readonly commitment: H256;
    readonly cycleId: u64;
    readonly stake: u128;
    readonly voteFor: Option<u64>;
  }

  /** @name PalletReferendumError (530) */
  interface PalletReferendumError extends Enum {
    readonly isBadOrigin: boolean;
    readonly isReferendumNotRunning: boolean;
    readonly isRevealingNotInProgress: boolean;
    readonly isConflictStakesOnAccount: boolean;
    readonly isInsufficientBalanceToStake: boolean;
    readonly isInsufficientStake: boolean;
    readonly isInvalidReveal: boolean;
    readonly isInvalidVote: boolean;
    readonly isVoteNotExisting: boolean;
    readonly isAlreadyVotedThisCycle: boolean;
    readonly isUnstakingVoteInSameCycle: boolean;
    readonly isSaltTooLong: boolean;
    readonly isUnstakingForbidden: boolean;
    readonly isAccountAlreadyOptedOutOfVoting: boolean;
    readonly type: 'BadOrigin' | 'ReferendumNotRunning' | 'RevealingNotInProgress' | 'ConflictStakesOnAccount' | 'InsufficientBalanceToStake' | 'InsufficientStake' | 'InvalidReveal' | 'InvalidVote' | 'VoteNotExisting' | 'AlreadyVotedThisCycle' | 'UnstakingVoteInSameCycle' | 'SaltTooLong' | 'UnstakingForbidden' | 'AccountAlreadyOptedOutOfVoting';
  }

  /** @name PalletMembershipMembershipObject (531) */
  interface PalletMembershipMembershipObject extends Struct {
    readonly handleHash: H256;
    readonly rootAccount: AccountId32;
    readonly controllerAccount: AccountId32;
    readonly verified: bool;
    readonly invites: u32;
  }

  /** @name PalletMembershipStakingAccountMemberBinding (532) */
  interface PalletMembershipStakingAccountMemberBinding extends Struct {
    readonly memberId: u64;
    readonly confirmed: bool;
  }

  /** @name PalletMembershipError (533) */
  interface PalletMembershipError extends Enum {
    readonly isNotEnoughBalanceToBuyMembership: boolean;
    readonly isControllerAccountRequired: boolean;
    readonly isRootAccountRequired: boolean;
    readonly isUnsignedOrigin: boolean;
    readonly isMemberProfileNotFound: boolean;
    readonly isHandleAlreadyRegistered: boolean;
    readonly isHandleMustBeProvidedDuringRegistration: boolean;
    readonly isReferrerIsNotMember: boolean;
    readonly isCannotTransferInvitesForNotMember: boolean;
    readonly isNotEnoughInvites: boolean;
    readonly isWorkingGroupLeaderNotSet: boolean;
    readonly isStakingAccountIsAlreadyRegistered: boolean;
    readonly isStakingAccountDoesntExist: boolean;
    readonly isStakingAccountAlreadyConfirmed: boolean;
    readonly isWorkingGroupBudgetIsNotSufficientForInviting: boolean;
    readonly isConflictingLock: boolean;
    readonly isCannotExceedReferralCutPercentLimit: boolean;
    readonly isConflictStakesOnAccount: boolean;
    readonly isInsufficientBalanceToCoverStake: boolean;
    readonly isGifLockExceedsCredit: boolean;
    readonly isInsufficientBalanceToGift: boolean;
    readonly isInsufficientBalanceToCoverPayment: boolean;
    readonly type: 'NotEnoughBalanceToBuyMembership' | 'ControllerAccountRequired' | 'RootAccountRequired' | 'UnsignedOrigin' | 'MemberProfileNotFound' | 'HandleAlreadyRegistered' | 'HandleMustBeProvidedDuringRegistration' | 'ReferrerIsNotMember' | 'CannotTransferInvitesForNotMember' | 'NotEnoughInvites' | 'WorkingGroupLeaderNotSet' | 'StakingAccountIsAlreadyRegistered' | 'StakingAccountDoesntExist' | 'StakingAccountAlreadyConfirmed' | 'WorkingGroupBudgetIsNotSufficientForInviting' | 'ConflictingLock' | 'CannotExceedReferralCutPercentLimit' | 'ConflictStakesOnAccount' | 'InsufficientBalanceToCoverStake' | 'GifLockExceedsCredit' | 'InsufficientBalanceToGift' | 'InsufficientBalanceToCoverPayment';
  }

  /** @name PalletForumCategory (534) */
  interface PalletForumCategory extends Struct {
    readonly titleHash: H256;
    readonly descriptionHash: H256;
    readonly archived: bool;
    readonly numDirectSubcategories: u32;
    readonly numDirectThreads: u32;
    readonly numDirectModerators: u32;
    readonly parentCategoryId: Option<u64>;
    readonly stickyThreadIds: BTreeSet<u64>;
  }

  /** @name PalletForumThread (536) */
  interface PalletForumThread extends Struct {
    readonly categoryId: u64;
    readonly authorId: u64;
    readonly cleanupPayOff: PalletCommonBloatBondRepayableBloatBond;
    readonly numberOfEditablePosts: u64;
  }

  /** @name PalletForumPost (537) */
  interface PalletForumPost extends Struct {
    readonly threadId: u64;
    readonly textHash: H256;
    readonly authorId: u64;
    readonly cleanupPayOff: PalletCommonBloatBondRepayableBloatBond;
    readonly lastEdited: u32;
  }

  /** @name PalletForumError (538) */
  interface PalletForumError extends Enum {
    readonly isArithmeticError: boolean;
    readonly isOriginNotForumLead: boolean;
    readonly isForumUserIdNotMatchAccount: boolean;
    readonly isModeratorIdNotMatchAccount: boolean;
    readonly isAccountDoesNotMatchThreadAuthor: boolean;
    readonly isThreadDoesNotExist: boolean;
    readonly isModeratorModerateOriginCategory: boolean;
    readonly isModeratorModerateDestinationCategory: boolean;
    readonly isThreadMoveInvalid: boolean;
    readonly isThreadNotBeingUpdated: boolean;
    readonly isInsufficientBalanceForThreadCreation: boolean;
    readonly isCannotDeleteThreadWithOutstandingPosts: boolean;
    readonly isPostDoesNotExist: boolean;
    readonly isAccountDoesNotMatchPostAuthor: boolean;
    readonly isInsufficientBalanceForPost: boolean;
    readonly isCategoryNotBeingUpdated: boolean;
    readonly isAncestorCategoryImmutable: boolean;
    readonly isMaxValidCategoryDepthExceeded: boolean;
    readonly isCategoryDoesNotExist: boolean;
    readonly isCategoryModeratorDoesNotExist: boolean;
    readonly isCategoryNotEmptyThreads: boolean;
    readonly isCategoryNotEmptyCategories: boolean;
    readonly isModeratorCantDeleteCategory: boolean;
    readonly isModeratorCantUpdateCategory: boolean;
    readonly isMapSizeLimit: boolean;
    readonly isPathLengthShouldBeGreaterThanZero: boolean;
    readonly isMaxNumberOfStickiedThreadsExceeded: boolean;
    readonly type: 'ArithmeticError' | 'OriginNotForumLead' | 'ForumUserIdNotMatchAccount' | 'ModeratorIdNotMatchAccount' | 'AccountDoesNotMatchThreadAuthor' | 'ThreadDoesNotExist' | 'ModeratorModerateOriginCategory' | 'ModeratorModerateDestinationCategory' | 'ThreadMoveInvalid' | 'ThreadNotBeingUpdated' | 'InsufficientBalanceForThreadCreation' | 'CannotDeleteThreadWithOutstandingPosts' | 'PostDoesNotExist' | 'AccountDoesNotMatchPostAuthor' | 'InsufficientBalanceForPost' | 'CategoryNotBeingUpdated' | 'AncestorCategoryImmutable' | 'MaxValidCategoryDepthExceeded' | 'CategoryDoesNotExist' | 'CategoryModeratorDoesNotExist' | 'CategoryNotEmptyThreads' | 'CategoryNotEmptyCategories' | 'ModeratorCantDeleteCategory' | 'ModeratorCantUpdateCategory' | 'MapSizeLimit' | 'PathLengthShouldBeGreaterThanZero' | 'MaxNumberOfStickiedThreadsExceeded';
  }

  /** @name PalletConstitutionConstitutionInfo (539) */
  interface PalletConstitutionConstitutionInfo extends Struct {
    readonly textHash: H256;
  }

  /** @name PalletBountyBountyRecord (540) */
  interface PalletBountyBountyRecord extends Struct {
    readonly creationParams: PalletBountyBountyParametersBoundedBTreeSet;
    readonly totalFunding: u128;
    readonly milestone: PalletBountyBountyMilestone;
    readonly activeWorkEntryCount: u32;
    readonly hasUnpaidOracleReward: bool;
  }

  /** @name PalletBountyBountyParametersBoundedBTreeSet (542) */
  interface PalletBountyBountyParametersBoundedBTreeSet extends Struct {
    readonly oracle: PalletBountyBountyActor;
    readonly contractType: PalletBountyAssuranceContractTypeBoundedBTreeSet;
    readonly creator: PalletBountyBountyActor;
    readonly cherry: u128;
    readonly oracleReward: u128;
    readonly entrantStake: u128;
    readonly fundingType: PalletBountyFundingType;
  }

  /** @name PalletBountyAssuranceContractTypeBoundedBTreeSet (543) */
  interface PalletBountyAssuranceContractTypeBoundedBTreeSet extends Enum {
    readonly isOpen: boolean;
    readonly isClosed: boolean;
    readonly asClosed: BTreeSet<u64>;
    readonly type: 'Open' | 'Closed';
  }

  /** @name PalletBountyBountyMilestone (544) */
  interface PalletBountyBountyMilestone extends Enum {
    readonly isCreated: boolean;
    readonly asCreated: {
      readonly createdAt: u32;
      readonly hasContributions: bool;
    } & Struct;
    readonly isBountyMaxFundingReached: boolean;
    readonly isWorkSubmitted: boolean;
    readonly isTerminated: boolean;
    readonly isJudgmentSubmitted: boolean;
    readonly asJudgmentSubmitted: {
      readonly successfulBounty: bool;
    } & Struct;
    readonly type: 'Created' | 'BountyMaxFundingReached' | 'WorkSubmitted' | 'Terminated' | 'JudgmentSubmitted';
  }

  /** @name PalletBountyContribution (546) */
  interface PalletBountyContribution extends Struct {
    readonly amount: u128;
    readonly funderStateBloatBondAmount: u128;
  }

  /** @name PalletBountyEntryRecord (547) */
  interface PalletBountyEntryRecord extends Struct {
    readonly memberId: u64;
    readonly stakingAccountId: AccountId32;
    readonly submittedAt: u32;
    readonly workSubmitted: bool;
  }

  /** @name PalletBountyError (548) */
  interface PalletBountyError extends Enum {
    readonly isArithmeticError: boolean;
    readonly isMinFundingAmountCannotBeGreaterThanMaxAmount: boolean;
    readonly isBountyDoesntExist: boolean;
    readonly isSwitchOracleOriginIsRoot: boolean;
    readonly isInvalidStageUnexpectedFunding: boolean;
    readonly isInvalidStageUnexpectedNoFundingContributed: boolean;
    readonly isInvalidStageUnexpectedCancelled: boolean;
    readonly isInvalidStageUnexpectedWorkSubmission: boolean;
    readonly isInvalidStageUnexpectedJudgment: boolean;
    readonly isInvalidStageUnexpectedSuccessfulBountyWithdrawal: boolean;
    readonly isInvalidStageUnexpectedFailedBountyWithdrawal: boolean;
    readonly isInsufficientBalanceForBounty: boolean;
    readonly isNoBountyContributionFound: boolean;
    readonly isInsufficientBalanceForStake: boolean;
    readonly isConflictingStakes: boolean;
    readonly isWorkEntryDoesntExist: boolean;
    readonly isCherryLessThenMinimumAllowed: boolean;
    readonly isCannotSubmitWorkToClosedContractBounty: boolean;
    readonly isClosedContractMemberListIsEmpty: boolean;
    readonly isClosedContractMemberListIsTooLarge: boolean;
    readonly isClosedContractMemberNotFound: boolean;
    readonly isInvalidOracleMemberId: boolean;
    readonly isInvalidStakingAccountForMember: boolean;
    readonly isZeroWinnerReward: boolean;
    readonly isTotalRewardShouldBeEqualToTotalFunding: boolean;
    readonly isEntrantStakeIsLessThanMininum: boolean;
    readonly isFundingAmountCannotBeZero: boolean;
    readonly isFundingPeriodCannotBeZero: boolean;
    readonly isWinnerShouldHasWorkSubmission: boolean;
    readonly isInvalidContributorActorSpecified: boolean;
    readonly isInvalidOracleActorSpecified: boolean;
    readonly isInvalidEntrantWorkerSpecified: boolean;
    readonly isInvalidCreatorActorSpecified: boolean;
    readonly isWorkEntryDoesntBelongToWorker: boolean;
    readonly isOracleRewardAlreadyWithdrawn: boolean;
    readonly type: 'ArithmeticError' | 'MinFundingAmountCannotBeGreaterThanMaxAmount' | 'BountyDoesntExist' | 'SwitchOracleOriginIsRoot' | 'InvalidStageUnexpectedFunding' | 'InvalidStageUnexpectedNoFundingContributed' | 'InvalidStageUnexpectedCancelled' | 'InvalidStageUnexpectedWorkSubmission' | 'InvalidStageUnexpectedJudgment' | 'InvalidStageUnexpectedSuccessfulBountyWithdrawal' | 'InvalidStageUnexpectedFailedBountyWithdrawal' | 'InsufficientBalanceForBounty' | 'NoBountyContributionFound' | 'InsufficientBalanceForStake' | 'ConflictingStakes' | 'WorkEntryDoesntExist' | 'CherryLessThenMinimumAllowed' | 'CannotSubmitWorkToClosedContractBounty' | 'ClosedContractMemberListIsEmpty' | 'ClosedContractMemberListIsTooLarge' | 'ClosedContractMemberNotFound' | 'InvalidOracleMemberId' | 'InvalidStakingAccountForMember' | 'ZeroWinnerReward' | 'TotalRewardShouldBeEqualToTotalFunding' | 'EntrantStakeIsLessThanMininum' | 'FundingAmountCannotBeZero' | 'FundingPeriodCannotBeZero' | 'WinnerShouldHasWorkSubmission' | 'InvalidContributorActorSpecified' | 'InvalidOracleActorSpecified' | 'InvalidEntrantWorkerSpecified' | 'InvalidCreatorActorSpecified' | 'WorkEntryDoesntBelongToWorker' | 'OracleRewardAlreadyWithdrawn';
  }

  /** @name PalletJoystreamUtilityError (549) */
  interface PalletJoystreamUtilityError extends Enum {
    readonly isInsufficientFundsForBudgetUpdate: boolean;
    readonly isZeroTokensBurn: boolean;
    readonly isInsufficientFundsForBurn: boolean;
    readonly type: 'InsufficientFundsForBudgetUpdate' | 'ZeroTokensBurn' | 'InsufficientFundsForBurn';
  }

  /** @name PalletContentVideoRecord (550) */
  interface PalletContentVideoRecord extends Struct {
    readonly inChannel: u64;
    readonly nftStatus: Option<PalletContentNftTypesOwnedNft>;
    readonly dataObjects: BTreeSet<u64>;
    readonly videoStateBloatBond: PalletCommonBloatBondRepayableBloatBond;
  }

  /** @name PalletContentNftTypesOwnedNft (551) */
  interface PalletContentNftTypesOwnedNft extends Struct {
    readonly owner: PalletContentNftTypesNftOwner;
    readonly transactionalStatus: PalletContentNftTypesTransactionalStatusRecord;
    readonly creatorRoyalty: Option<Perbill>;
    readonly openAuctionsNonce: u64;
  }

  /** @name PalletContentNftTypesTransactionalStatusRecord (552) */
  interface PalletContentNftTypesTransactionalStatusRecord extends Enum {
    readonly isIdle: boolean;
    readonly isInitiatedOfferToMember: boolean;
    readonly asInitiatedOfferToMember: ITuple<[u64, Option<u128>]>;
    readonly isEnglishAuction: boolean;
    readonly asEnglishAuction: PalletContentNftTypesEnglishAuctionRecord;
    readonly isOpenAuction: boolean;
    readonly asOpenAuction: PalletContentNftTypesOpenAuctionRecord;
    readonly isBuyNow: boolean;
    readonly asBuyNow: u128;
    readonly type: 'Idle' | 'InitiatedOfferToMember' | 'EnglishAuction' | 'OpenAuction' | 'BuyNow';
  }

  /** @name PalletContentNftTypesEnglishAuctionRecord (553) */
  interface PalletContentNftTypesEnglishAuctionRecord extends Struct {
    readonly startingPrice: u128;
    readonly buyNowPrice: Option<u128>;
    readonly whitelist: BTreeSet<u64>;
    readonly end: u32;
    readonly start: u32;
    readonly extensionPeriod: u32;
    readonly minBidStep: u128;
    readonly topBid: Option<PalletContentNftTypesEnglishAuctionBid>;
  }

  /** @name PalletContentNftTypesEnglishAuctionBid (556) */
  interface PalletContentNftTypesEnglishAuctionBid extends Struct {
    readonly amount: u128;
    readonly bidderId: u64;
  }

  /** @name PalletContentNftTypesOpenAuctionRecord (557) */
  interface PalletContentNftTypesOpenAuctionRecord extends Struct {
    readonly startingPrice: u128;
    readonly buyNowPrice: Option<u128>;
    readonly whitelist: BTreeSet<u64>;
    readonly bidLockDuration: u32;
    readonly auctionId: u64;
    readonly start: u32;
  }

  /** @name PalletContentNftTypesNftOwner (558) */
  interface PalletContentNftTypesNftOwner extends Enum {
    readonly isChannelOwner: boolean;
    readonly isMember: boolean;
    readonly asMember: u64;
    readonly type: 'ChannelOwner' | 'Member';
  }

  /** @name PalletContentPermissionsCuratorGroupCuratorGroupRecord (561) */
  interface PalletContentPermissionsCuratorGroupCuratorGroupRecord extends Struct {
    readonly curators: BTreeMap<u64, BTreeSet<PalletContentIterableEnumsChannelActionPermission>>;
    readonly active: bool;
    readonly permissionsByLevel: BTreeMap<u8, BTreeSet<PalletContentPermissionsCuratorGroupIterableEnumsContentModerationAction>>;
  }

  /** @name PalletContentNftTypesOpenAuctionBidRecord (568) */
  interface PalletContentNftTypesOpenAuctionBidRecord extends Struct {
    readonly amount: u128;
    readonly madeAtBlock: u32;
    readonly auctionId: u64;
  }

  /** @name PalletContentErrorsError (569) */
  interface PalletContentErrorsError extends Enum {
    readonly isChannelStateBloatBondChanged: boolean;
    readonly isVideoStateBloatBondChanged: boolean;
    readonly isMinCashoutValueTooLow: boolean;
    readonly isMaxCashoutValueTooHigh: boolean;
    readonly isMaxNumberOfChannelCollaboratorsExceeded: boolean;
    readonly isMaxNumberOfChannelAssetsExceeded: boolean;
    readonly isMaxNumberOfVideoAssetsExceeded: boolean;
    readonly isMaxNumberOfChannelAgentPermissionsExceeded: boolean;
    readonly isMaxNumberOfPausedFeaturesPerChannelExceeded: boolean;
    readonly isInvalidChannelBagWitnessProvided: boolean;
    readonly isInvalidStorageBucketsNumWitnessProvided: boolean;
    readonly isMissingStorageBucketsNumWitness: boolean;
    readonly isChannelOwnerMemberDoesNotExist: boolean;
    readonly isChannelOwnerCuratorGroupDoesNotExist: boolean;
    readonly isChannelStateBloatBondBelowExistentialDeposit: boolean;
    readonly isNumberOfAssetsToRemoveIsZero: boolean;
    readonly isCuratorIsNotAMemberOfGivenCuratorGroup: boolean;
    readonly isCuratorIsAlreadyAMemberOfGivenCuratorGroup: boolean;
    readonly isCuratorGroupDoesNotExist: boolean;
    readonly isCuratorsPerGroupLimitReached: boolean;
    readonly isCuratorGroupIsNotActive: boolean;
    readonly isCuratorIdInvalid: boolean;
    readonly isLeadAuthFailed: boolean;
    readonly isMemberAuthFailed: boolean;
    readonly isCuratorAuthFailed: boolean;
    readonly isBadOrigin: boolean;
    readonly isActorNotAuthorized: boolean;
    readonly isCategoryDoesNotExist: boolean;
    readonly isChannelDoesNotExist: boolean;
    readonly isVideoDoesNotExist: boolean;
    readonly isVideoInSeason: boolean;
    readonly isActorCannotBeLead: boolean;
    readonly isActorCannotOwnChannel: boolean;
    readonly isNftAlreadyOwnedByChannel: boolean;
    readonly isNftAlreadyExists: boolean;
    readonly isNftDoesNotExist: boolean;
    readonly isOverflowOrUnderflowHappened: boolean;
    readonly isDoesNotOwnNft: boolean;
    readonly isRoyaltyUpperBoundExceeded: boolean;
    readonly isRoyaltyLowerBoundExceeded: boolean;
    readonly isAuctionDurationUpperBoundExceeded: boolean;
    readonly isAuctionDurationLowerBoundExceeded: boolean;
    readonly isExtensionPeriodUpperBoundExceeded: boolean;
    readonly isExtensionPeriodLowerBoundExceeded: boolean;
    readonly isBidLockDurationUpperBoundExceeded: boolean;
    readonly isBidLockDurationLowerBoundExceeded: boolean;
    readonly isStartingPriceUpperBoundExceeded: boolean;
    readonly isStartingPriceLowerBoundExceeded: boolean;
    readonly isAuctionBidStepUpperBoundExceeded: boolean;
    readonly isAuctionBidStepLowerBoundExceeded: boolean;
    readonly isInsufficientBalance: boolean;
    readonly isBidStepConstraintViolated: boolean;
    readonly isInvalidBidAmountSpecified: boolean;
    readonly isStartingPriceConstraintViolated: boolean;
    readonly isActionHasBidsAlready: boolean;
    readonly isNftIsNotIdle: boolean;
    readonly isPendingOfferDoesNotExist: boolean;
    readonly isRewardAccountIsNotSet: boolean;
    readonly isActorIsNotBidder: boolean;
    readonly isAuctionCannotBeCompleted: boolean;
    readonly isBidDoesNotExist: boolean;
    readonly isBidIsForPastAuction: boolean;
    readonly isStartsAtLowerBoundExceeded: boolean;
    readonly isStartsAtUpperBoundExceeded: boolean;
    readonly isAuctionDidNotStart: boolean;
    readonly isNotInAuctionState: boolean;
    readonly isMemberIsNotAllowedToParticipate: boolean;
    readonly isMemberProfileNotFound: boolean;
    readonly isNftNotInBuyNowState: boolean;
    readonly isInvalidBuyNowWitnessPriceProvided: boolean;
    readonly isIsNotOpenAuctionType: boolean;
    readonly isIsNotEnglishAuctionType: boolean;
    readonly isBidLockDurationIsNotExpired: boolean;
    readonly isNftAuctionIsAlreadyExpired: boolean;
    readonly isBuyNowMustBeGreaterThanStartingPrice: boolean;
    readonly isTargetMemberDoesNotExist: boolean;
    readonly isInvalidNftOfferWitnessPriceProvided: boolean;
    readonly isMaxAuctionWhiteListLengthUpperBoundExceeded: boolean;
    readonly isWhitelistHasOnlyOneMember: boolean;
    readonly isWhitelistedMemberDoesNotExist: boolean;
    readonly isNftNonChannelOwnerDoesNotExist: boolean;
    readonly isExtensionPeriodIsGreaterThenAuctionDuration: boolean;
    readonly isNoAssetsSpecified: boolean;
    readonly isInvalidAssetsProvided: boolean;
    readonly isChannelContainsVideos: boolean;
    readonly isChannelContainsAssets: boolean;
    readonly isInvalidBagSizeSpecified: boolean;
    readonly isMigrationNotFinished: boolean;
    readonly isReplyDoesNotExist: boolean;
    readonly isUnsufficientBalance: boolean;
    readonly isInsufficientTreasuryBalance: boolean;
    readonly isInvalidMemberProvided: boolean;
    readonly isActorNotAMember: boolean;
    readonly isPaymentProofVerificationFailed: boolean;
    readonly isCashoutAmountExceedsMaximumAmount: boolean;
    readonly isCashoutAmountBelowMinimumAmount: boolean;
    readonly isWithdrawalAmountExceedsChannelAccountWithdrawableBalance: boolean;
    readonly isWithdrawFromChannelAmountIsZero: boolean;
    readonly isChannelCashoutsDisabled: boolean;
    readonly isMinCashoutAllowedExceedsMaxCashoutAllowed: boolean;
    readonly isCuratorModerationActionNotAllowed: boolean;
    readonly isMaxCuratorPermissionsPerLevelExceeded: boolean;
    readonly isCuratorGroupMaxPermissionsByLevelMapSizeExceeded: boolean;
    readonly isChannelFeaturePaused: boolean;
    readonly isChannelBagMissing: boolean;
    readonly isAssetsToRemoveBeyondEntityAssetsSet: boolean;
    readonly isInvalidVideoDataObjectsCountProvided: boolean;
    readonly isInvalidChannelTransferStatus: boolean;
    readonly isInvalidChannelTransferAcceptor: boolean;
    readonly isInvalidChannelTransferCommitmentParams: boolean;
    readonly isChannelAgentInsufficientPermissions: boolean;
    readonly isInvalidChannelOwner: boolean;
    readonly isZeroReward: boolean;
    readonly isInsufficientBalanceForTransfer: boolean;
    readonly isInsufficientBalanceForChannelCreation: boolean;
    readonly isInsufficientBalanceForVideoCreation: boolean;
    readonly isInsufficientCouncilBudget: boolean;
    readonly isGlobalNftDailyLimitExceeded: boolean;
    readonly isGlobalNftWeeklyLimitExceeded: boolean;
    readonly isChannelNftDailyLimitExceeded: boolean;
    readonly isChannelNftWeeklyLimitExceeded: boolean;
    readonly isCreatorTokenAlreadyIssued: boolean;
    readonly isCreatorTokenNotIssued: boolean;
    readonly isMemberIdCouldNotBeDerivedFromActor: boolean;
    readonly isCannotWithdrawFromChannelWithCreatorTokenIssued: boolean;
    readonly isPatronageCanOnlyBeClaimedForMemberOwnedChannels: boolean;
    readonly isChannelTransfersBlockedDuringRevenueSplits: boolean;
    readonly isChannelTransfersBlockedDuringTokenSales: boolean;
    readonly isChannelTransfersBlockedDuringActiveAmm: boolean;
    readonly type: 'ChannelStateBloatBondChanged' | 'VideoStateBloatBondChanged' | 'MinCashoutValueTooLow' | 'MaxCashoutValueTooHigh' | 'MaxNumberOfChannelCollaboratorsExceeded' | 'MaxNumberOfChannelAssetsExceeded' | 'MaxNumberOfVideoAssetsExceeded' | 'MaxNumberOfChannelAgentPermissionsExceeded' | 'MaxNumberOfPausedFeaturesPerChannelExceeded' | 'InvalidChannelBagWitnessProvided' | 'InvalidStorageBucketsNumWitnessProvided' | 'MissingStorageBucketsNumWitness' | 'ChannelOwnerMemberDoesNotExist' | 'ChannelOwnerCuratorGroupDoesNotExist' | 'ChannelStateBloatBondBelowExistentialDeposit' | 'NumberOfAssetsToRemoveIsZero' | 'CuratorIsNotAMemberOfGivenCuratorGroup' | 'CuratorIsAlreadyAMemberOfGivenCuratorGroup' | 'CuratorGroupDoesNotExist' | 'CuratorsPerGroupLimitReached' | 'CuratorGroupIsNotActive' | 'CuratorIdInvalid' | 'LeadAuthFailed' | 'MemberAuthFailed' | 'CuratorAuthFailed' | 'BadOrigin' | 'ActorNotAuthorized' | 'CategoryDoesNotExist' | 'ChannelDoesNotExist' | 'VideoDoesNotExist' | 'VideoInSeason' | 'ActorCannotBeLead' | 'ActorCannotOwnChannel' | 'NftAlreadyOwnedByChannel' | 'NftAlreadyExists' | 'NftDoesNotExist' | 'OverflowOrUnderflowHappened' | 'DoesNotOwnNft' | 'RoyaltyUpperBoundExceeded' | 'RoyaltyLowerBoundExceeded' | 'AuctionDurationUpperBoundExceeded' | 'AuctionDurationLowerBoundExceeded' | 'ExtensionPeriodUpperBoundExceeded' | 'ExtensionPeriodLowerBoundExceeded' | 'BidLockDurationUpperBoundExceeded' | 'BidLockDurationLowerBoundExceeded' | 'StartingPriceUpperBoundExceeded' | 'StartingPriceLowerBoundExceeded' | 'AuctionBidStepUpperBoundExceeded' | 'AuctionBidStepLowerBoundExceeded' | 'InsufficientBalance' | 'BidStepConstraintViolated' | 'InvalidBidAmountSpecified' | 'StartingPriceConstraintViolated' | 'ActionHasBidsAlready' | 'NftIsNotIdle' | 'PendingOfferDoesNotExist' | 'RewardAccountIsNotSet' | 'ActorIsNotBidder' | 'AuctionCannotBeCompleted' | 'BidDoesNotExist' | 'BidIsForPastAuction' | 'StartsAtLowerBoundExceeded' | 'StartsAtUpperBoundExceeded' | 'AuctionDidNotStart' | 'NotInAuctionState' | 'MemberIsNotAllowedToParticipate' | 'MemberProfileNotFound' | 'NftNotInBuyNowState' | 'InvalidBuyNowWitnessPriceProvided' | 'IsNotOpenAuctionType' | 'IsNotEnglishAuctionType' | 'BidLockDurationIsNotExpired' | 'NftAuctionIsAlreadyExpired' | 'BuyNowMustBeGreaterThanStartingPrice' | 'TargetMemberDoesNotExist' | 'InvalidNftOfferWitnessPriceProvided' | 'MaxAuctionWhiteListLengthUpperBoundExceeded' | 'WhitelistHasOnlyOneMember' | 'WhitelistedMemberDoesNotExist' | 'NftNonChannelOwnerDoesNotExist' | 'ExtensionPeriodIsGreaterThenAuctionDuration' | 'NoAssetsSpecified' | 'InvalidAssetsProvided' | 'ChannelContainsVideos' | 'ChannelContainsAssets' | 'InvalidBagSizeSpecified' | 'MigrationNotFinished' | 'ReplyDoesNotExist' | 'UnsufficientBalance' | 'InsufficientTreasuryBalance' | 'InvalidMemberProvided' | 'ActorNotAMember' | 'PaymentProofVerificationFailed' | 'CashoutAmountExceedsMaximumAmount' | 'CashoutAmountBelowMinimumAmount' | 'WithdrawalAmountExceedsChannelAccountWithdrawableBalance' | 'WithdrawFromChannelAmountIsZero' | 'ChannelCashoutsDisabled' | 'MinCashoutAllowedExceedsMaxCashoutAllowed' | 'CuratorModerationActionNotAllowed' | 'MaxCuratorPermissionsPerLevelExceeded' | 'CuratorGroupMaxPermissionsByLevelMapSizeExceeded' | 'ChannelFeaturePaused' | 'ChannelBagMissing' | 'AssetsToRemoveBeyondEntityAssetsSet' | 'InvalidVideoDataObjectsCountProvided' | 'InvalidChannelTransferStatus' | 'InvalidChannelTransferAcceptor' | 'InvalidChannelTransferCommitmentParams' | 'ChannelAgentInsufficientPermissions' | 'InvalidChannelOwner' | 'ZeroReward' | 'InsufficientBalanceForTransfer' | 'InsufficientBalanceForChannelCreation' | 'InsufficientBalanceForVideoCreation' | 'InsufficientCouncilBudget' | 'GlobalNftDailyLimitExceeded' | 'GlobalNftWeeklyLimitExceeded' | 'ChannelNftDailyLimitExceeded' | 'ChannelNftWeeklyLimitExceeded' | 'CreatorTokenAlreadyIssued' | 'CreatorTokenNotIssued' | 'MemberIdCouldNotBeDerivedFromActor' | 'CannotWithdrawFromChannelWithCreatorTokenIssued' | 'PatronageCanOnlyBeClaimedForMemberOwnedChannels' | 'ChannelTransfersBlockedDuringRevenueSplits' | 'ChannelTransfersBlockedDuringTokenSales' | 'ChannelTransfersBlockedDuringActiveAmm';
  }

  /** @name PalletStorageBagRecord (570) */
  interface PalletStorageBagRecord extends Struct {
    readonly storedBy: BTreeSet<u64>;
    readonly distributedBy: BTreeSet<PalletStorageDistributionBucketIdRecord>;
    readonly objectsTotalSize: u64;
    readonly objectsNumber: u64;
  }

  /** @name PalletStorageStorageBucketRecord (573) */
  interface PalletStorageStorageBucketRecord extends Struct {
    readonly operatorStatus: PalletStorageStorageBucketOperatorStatus;
    readonly acceptingNewBags: bool;
    readonly voucher: PalletStorageVoucher;
    readonly assignedBags: u64;
  }

  /** @name PalletStorageStorageBucketOperatorStatus (574) */
  interface PalletStorageStorageBucketOperatorStatus extends Enum {
    readonly isMissing: boolean;
    readonly isInvitedStorageWorker: boolean;
    readonly asInvitedStorageWorker: u64;
    readonly isStorageWorker: boolean;
    readonly asStorageWorker: ITuple<[u64, AccountId32]>;
    readonly type: 'Missing' | 'InvitedStorageWorker' | 'StorageWorker';
  }

  /** @name PalletStorageDynamicBagCreationPolicy (576) */
  interface PalletStorageDynamicBagCreationPolicy extends Struct {
    readonly numberOfStorageBuckets: u32;
    readonly families: BTreeMap<u64, u32>;
  }

  /** @name PalletStorageDataObject (579) */
  interface PalletStorageDataObject extends Struct {
    readonly accepted: bool;
    readonly stateBloatBond: PalletCommonBloatBondRepayableBloatBond;
    readonly size_: u64;
    readonly ipfsContentId: Bytes;
  }

  /** @name PalletStorageDistributionBucketFamilyRecord (580) */
  interface PalletStorageDistributionBucketFamilyRecord extends Struct {
    readonly nextDistributionBucketIndex: u64;
  }

  /** @name PalletStorageDistributionBucketRecord (581) */
  interface PalletStorageDistributionBucketRecord extends Struct {
    readonly acceptingNewBags: bool;
    readonly distributing: bool;
    readonly pendingInvitations: BTreeSet<u64>;
    readonly operators: BTreeSet<u64>;
    readonly assignedBags: u64;
  }

  /** @name PalletStorageError (584) */
  interface PalletStorageError extends Enum {
    readonly isArithmeticError: boolean;
    readonly isInvalidCidLength: boolean;
    readonly isNoObjectsOnUpload: boolean;
    readonly isStorageBucketDoesntExist: boolean;
    readonly isStorageBucketIsNotBoundToBag: boolean;
    readonly isStorageBucketIsBoundToBag: boolean;
    readonly isNoStorageBucketInvitation: boolean;
    readonly isStorageProviderAlreadySet: boolean;
    readonly isStorageProviderMustBeSet: boolean;
    readonly isDifferentStorageProviderInvited: boolean;
    readonly isInvitedStorageProvider: boolean;
    readonly isStorageBucketIdCollectionsAreEmpty: boolean;
    readonly isStorageBucketsNumberViolatesDynamicBagCreationPolicy: boolean;
    readonly isDistributionBucketsViolatesDynamicBagCreationPolicy: boolean;
    readonly isEmptyContentId: boolean;
    readonly isZeroObjectSize: boolean;
    readonly isInvalidStateBloatBondSourceAccount: boolean;
    readonly isInvalidStorageProvider: boolean;
    readonly isInsufficientBalance: boolean;
    readonly isDataObjectDoesntExist: boolean;
    readonly isUploadingBlocked: boolean;
    readonly isDataObjectIdCollectionIsEmpty: boolean;
    readonly isSourceAndDestinationBagsAreEqual: boolean;
    readonly isDataObjectBlacklisted: boolean;
    readonly isBlacklistSizeLimitExceeded: boolean;
    readonly isVoucherMaxObjectSizeLimitExceeded: boolean;
    readonly isVoucherMaxObjectNumberLimitExceeded: boolean;
    readonly isStorageBucketObjectNumberLimitReached: boolean;
    readonly isStorageBucketObjectSizeLimitReached: boolean;
    readonly isInsufficientTreasuryBalance: boolean;
    readonly isCannotDeleteNonEmptyStorageBucket: boolean;
    readonly isDataObjectIdParamsAreEmpty: boolean;
    readonly isStorageBucketsPerBagLimitTooLow: boolean;
    readonly isStorageBucketsPerBagLimitTooHigh: boolean;
    readonly isStorageBucketPerBagLimitExceeded: boolean;
    readonly isStorageBucketDoesntAcceptNewBags: boolean;
    readonly isDynamicBagExists: boolean;
    readonly isDynamicBagDoesntExist: boolean;
    readonly isStorageProviderOperatorDoesntExist: boolean;
    readonly isDataSizeFeeChanged: boolean;
    readonly isDataObjectStateBloatBondChanged: boolean;
    readonly isCannotDeleteNonEmptyDynamicBag: boolean;
    readonly isMaxDistributionBucketFamilyNumberLimitExceeded: boolean;
    readonly isDistributionBucketFamilyDoesntExist: boolean;
    readonly isDistributionBucketDoesntExist: boolean;
    readonly isDistributionBucketIdCollectionsAreEmpty: boolean;
    readonly isDistributionBucketDoesntAcceptNewBags: boolean;
    readonly isMaxDistributionBucketNumberPerBagLimitExceeded: boolean;
    readonly isDistributionBucketIsNotBoundToBag: boolean;
    readonly isDistributionBucketIsBoundToBag: boolean;
    readonly isDistributionBucketsPerBagLimitTooLow: boolean;
    readonly isDistributionBucketsPerBagLimitTooHigh: boolean;
    readonly isDistributionProviderOperatorDoesntExist: boolean;
    readonly isDistributionProviderOperatorAlreadyInvited: boolean;
    readonly isDistributionProviderOperatorSet: boolean;
    readonly isNoDistributionBucketInvitation: boolean;
    readonly isMustBeDistributionProviderOperatorForBucket: boolean;
    readonly isMaxNumberOfPendingInvitationsLimitForDistributionBucketReached: boolean;
    readonly isMaxNumberOfOperatorsPerDistributionBucketReached: boolean;
    readonly isDistributionFamilyBoundToBagCreationPolicy: boolean;
    readonly isMaxDataObjectSizeExceeded: boolean;
    readonly isInvalidTransactorAccount: boolean;
    readonly isNumberOfStorageBucketsOutsideOfAllowedContraints: boolean;
    readonly isNumberOfDistributionBucketsOutsideOfAllowedContraints: boolean;
    readonly isCallDisabled: boolean;
    readonly type: 'ArithmeticError' | 'InvalidCidLength' | 'NoObjectsOnUpload' | 'StorageBucketDoesntExist' | 'StorageBucketIsNotBoundToBag' | 'StorageBucketIsBoundToBag' | 'NoStorageBucketInvitation' | 'StorageProviderAlreadySet' | 'StorageProviderMustBeSet' | 'DifferentStorageProviderInvited' | 'InvitedStorageProvider' | 'StorageBucketIdCollectionsAreEmpty' | 'StorageBucketsNumberViolatesDynamicBagCreationPolicy' | 'DistributionBucketsViolatesDynamicBagCreationPolicy' | 'EmptyContentId' | 'ZeroObjectSize' | 'InvalidStateBloatBondSourceAccount' | 'InvalidStorageProvider' | 'InsufficientBalance' | 'DataObjectDoesntExist' | 'UploadingBlocked' | 'DataObjectIdCollectionIsEmpty' | 'SourceAndDestinationBagsAreEqual' | 'DataObjectBlacklisted' | 'BlacklistSizeLimitExceeded' | 'VoucherMaxObjectSizeLimitExceeded' | 'VoucherMaxObjectNumberLimitExceeded' | 'StorageBucketObjectNumberLimitReached' | 'StorageBucketObjectSizeLimitReached' | 'InsufficientTreasuryBalance' | 'CannotDeleteNonEmptyStorageBucket' | 'DataObjectIdParamsAreEmpty' | 'StorageBucketsPerBagLimitTooLow' | 'StorageBucketsPerBagLimitTooHigh' | 'StorageBucketPerBagLimitExceeded' | 'StorageBucketDoesntAcceptNewBags' | 'DynamicBagExists' | 'DynamicBagDoesntExist' | 'StorageProviderOperatorDoesntExist' | 'DataSizeFeeChanged' | 'DataObjectStateBloatBondChanged' | 'CannotDeleteNonEmptyDynamicBag' | 'MaxDistributionBucketFamilyNumberLimitExceeded' | 'DistributionBucketFamilyDoesntExist' | 'DistributionBucketDoesntExist' | 'DistributionBucketIdCollectionsAreEmpty' | 'DistributionBucketDoesntAcceptNewBags' | 'MaxDistributionBucketNumberPerBagLimitExceeded' | 'DistributionBucketIsNotBoundToBag' | 'DistributionBucketIsBoundToBag' | 'DistributionBucketsPerBagLimitTooLow' | 'DistributionBucketsPerBagLimitTooHigh' | 'DistributionProviderOperatorDoesntExist' | 'DistributionProviderOperatorAlreadyInvited' | 'DistributionProviderOperatorSet' | 'NoDistributionBucketInvitation' | 'MustBeDistributionProviderOperatorForBucket' | 'MaxNumberOfPendingInvitationsLimitForDistributionBucketReached' | 'MaxNumberOfOperatorsPerDistributionBucketReached' | 'DistributionFamilyBoundToBagCreationPolicy' | 'MaxDataObjectSizeExceeded' | 'InvalidTransactorAccount' | 'NumberOfStorageBucketsOutsideOfAllowedContraints' | 'NumberOfDistributionBucketsOutsideOfAllowedContraints' | 'CallDisabled';
  }

  /** @name PalletProjectTokenAccountData (585) */
  interface PalletProjectTokenAccountData extends Struct {
    readonly vestingSchedules: BTreeMap<PalletProjectTokenVestingSource, PalletProjectTokenVestingSchedule>;
    readonly amount: u128;
    readonly splitStakingStatus: Option<PalletProjectTokenStakingStatus>;
    readonly bloatBond: PalletCommonBloatBondRepayableBloatBond;
    readonly nextVestingTransferId: u64;
    readonly lastSaleTotalPurchasedAmount: Option<ITuple<[u32, u128]>>;
  }

  /** @name PalletProjectTokenStakingStatus (586) */
  interface PalletProjectTokenStakingStatus extends Struct {
    readonly splitId: u32;
    readonly amount: u128;
  }

  /** @name PalletProjectTokenVestingSchedule (588) */
  interface PalletProjectTokenVestingSchedule extends Struct {
    readonly linearVestingStartBlock: u32;
    readonly linearVestingDuration: u32;
    readonly cliffAmount: u128;
    readonly postCliffTotalAmount: u128;
    readonly burnedAmount: u128;
  }

  /** @name PalletProjectTokenTokenData (595) */
  interface PalletProjectTokenTokenData extends Struct {
    readonly totalSupply: u128;
    readonly tokensIssued: u128;
    readonly nextSaleId: u32;
    readonly sale: Option<PalletProjectTokenTokenSale>;
    readonly transferPolicy: PalletProjectTokenTransferPolicy;
    readonly patronageInfo: PalletProjectTokenPatronageData;
    readonly accountsNumber: u64;
    readonly revenueSplitRate: Permill;
    readonly revenueSplit: PalletProjectTokenRevenueSplitState;
    readonly nextRevenueSplitId: u32;
    readonly ammCurve: Option<PalletProjectTokenAmmCurve>;
  }

  /** @name PalletProjectTokenRevenueSplitState (596) */
  interface PalletProjectTokenRevenueSplitState extends Enum {
    readonly isInactive: boolean;
    readonly isActive: boolean;
    readonly asActive: PalletProjectTokenRevenueSplitInfo;
    readonly type: 'Inactive' | 'Active';
  }

  /** @name PalletProjectTokenRevenueSplitInfo (597) */
  interface PalletProjectTokenRevenueSplitInfo extends Struct {
    readonly allocation: u128;
    readonly timeline: PalletProjectTokenTimeline;
    readonly dividendsClaimed: u128;
  }

  /** @name PalletProjectTokenTimeline (598) */
  interface PalletProjectTokenTimeline extends Struct {
    readonly start: u32;
    readonly duration: u32;
  }

  /** @name PalletProjectTokenPatronageData (600) */
  interface PalletProjectTokenPatronageData extends Struct {
    readonly rate: Permill;
    readonly unclaimedPatronageTallyAmount: u128;
    readonly lastUnclaimedPatronageTallyBlock: u32;
  }

  /** @name PalletProjectTokenErrorsError (602) */
  interface PalletProjectTokenErrorsError extends Enum {
    readonly isArithmeticError: boolean;
    readonly isInsufficientTransferrableBalance: boolean;
    readonly isTokenDoesNotExist: boolean;
    readonly isAccountInformationDoesNotExist: boolean;
    readonly isTransferDestinationMemberDoesNotExist: boolean;
    readonly isMerkleProofVerificationFailure: boolean;
    readonly isTokenSymbolAlreadyInUse: boolean;
    readonly isInitialAllocationToNonExistingMember: boolean;
    readonly isAccountAlreadyExists: boolean;
    readonly isTooManyTransferOutputs: boolean;
    readonly isTokenIssuanceNotInIdleState: boolean;
    readonly isInsufficientJoyBalance: boolean;
    readonly isJoyTransferSubjectToDusting: boolean;
    readonly isAttemptToRemoveNonOwnedAccountUnderPermissionedMode: boolean;
    readonly isAttemptToRemoveNonEmptyAccount: boolean;
    readonly isCannotJoinWhitelistInPermissionlessMode: boolean;
    readonly isCannotDeissueTokenWithOutstandingAccounts: boolean;
    readonly isNoUpcomingSale: boolean;
    readonly isNoActiveSale: boolean;
    readonly isInsufficientBalanceForTokenPurchase: boolean;
    readonly isNotEnoughTokensOnSale: boolean;
    readonly isSaleStartingBlockInThePast: boolean;
    readonly isSaleAccessProofRequired: boolean;
    readonly isSaleAccessProofParticipantIsNotSender: boolean;
    readonly isSalePurchaseCapExceeded: boolean;
    readonly isMaxVestingSchedulesPerAccountPerTokenReached: boolean;
    readonly isPreviousSaleNotFinalized: boolean;
    readonly isNoTokensToRecover: boolean;
    readonly isSaleDurationTooShort: boolean;
    readonly isSaleDurationIsZero: boolean;
    readonly isSaleUpperBoundQuantityIsZero: boolean;
    readonly isSaleCapPerMemberIsZero: boolean;
    readonly isSaleUnitPriceIsZero: boolean;
    readonly isSalePurchaseAmountIsZero: boolean;
    readonly isCannotInitSaleIfAmmIsActive: boolean;
    readonly isRevenueSplitTimeToStartTooShort: boolean;
    readonly isRevenueSplitDurationTooShort: boolean;
    readonly isRevenueSplitAlreadyActiveForToken: boolean;
    readonly isRevenueSplitNotActiveForToken: boolean;
    readonly isRevenueSplitDidNotEnd: boolean;
    readonly isRevenueSplitNotOngoing: boolean;
    readonly isUserAlreadyParticipating: boolean;
    readonly isInsufficientBalanceForSplitParticipation: boolean;
    readonly isUserNotParticipantingInAnySplit: boolean;
    readonly isCannotParticipateInSplitWithZeroAmount: boolean;
    readonly isCannotIssueSplitWithZeroAllocationAmount: boolean;
    readonly isCannotModifySupplyWhenRevenueSplitsAreActive: boolean;
    readonly isRevenueSplitRateIsZero: boolean;
    readonly isBurnAmountIsZero: boolean;
    readonly isBurnAmountGreaterThanAccountTokensAmount: boolean;
    readonly isNotInAmmState: boolean;
    readonly isInvalidCurveParameters: boolean;
    readonly isDeadlineExpired: boolean;
    readonly isSlippageToleranceExceeded: boolean;
    readonly isInsufficientTokenBalance: boolean;
    readonly isOutstandingAmmProvidedSupplyTooLarge: boolean;
    readonly isCurveSlopeParametersTooLow: boolean;
    readonly isNotEnoughTokenMintedByAmmForThisSale: boolean;
    readonly isTargetPatronageRateIsHigherThanCurrentRate: boolean;
    readonly isYearlyPatronageRateLimitExceeded: boolean;
    readonly isPalletFrozen: boolean;
    readonly type: 'ArithmeticError' | 'InsufficientTransferrableBalance' | 'TokenDoesNotExist' | 'AccountInformationDoesNotExist' | 'TransferDestinationMemberDoesNotExist' | 'MerkleProofVerificationFailure' | 'TokenSymbolAlreadyInUse' | 'InitialAllocationToNonExistingMember' | 'AccountAlreadyExists' | 'TooManyTransferOutputs' | 'TokenIssuanceNotInIdleState' | 'InsufficientJoyBalance' | 'JoyTransferSubjectToDusting' | 'AttemptToRemoveNonOwnedAccountUnderPermissionedMode' | 'AttemptToRemoveNonEmptyAccount' | 'CannotJoinWhitelistInPermissionlessMode' | 'CannotDeissueTokenWithOutstandingAccounts' | 'NoUpcomingSale' | 'NoActiveSale' | 'InsufficientBalanceForTokenPurchase' | 'NotEnoughTokensOnSale' | 'SaleStartingBlockInThePast' | 'SaleAccessProofRequired' | 'SaleAccessProofParticipantIsNotSender' | 'SalePurchaseCapExceeded' | 'MaxVestingSchedulesPerAccountPerTokenReached' | 'PreviousSaleNotFinalized' | 'NoTokensToRecover' | 'SaleDurationTooShort' | 'SaleDurationIsZero' | 'SaleUpperBoundQuantityIsZero' | 'SaleCapPerMemberIsZero' | 'SaleUnitPriceIsZero' | 'SalePurchaseAmountIsZero' | 'CannotInitSaleIfAmmIsActive' | 'RevenueSplitTimeToStartTooShort' | 'RevenueSplitDurationTooShort' | 'RevenueSplitAlreadyActiveForToken' | 'RevenueSplitNotActiveForToken' | 'RevenueSplitDidNotEnd' | 'RevenueSplitNotOngoing' | 'UserAlreadyParticipating' | 'InsufficientBalanceForSplitParticipation' | 'UserNotParticipantingInAnySplit' | 'CannotParticipateInSplitWithZeroAmount' | 'CannotIssueSplitWithZeroAllocationAmount' | 'CannotModifySupplyWhenRevenueSplitsAreActive' | 'RevenueSplitRateIsZero' | 'BurnAmountIsZero' | 'BurnAmountGreaterThanAccountTokensAmount' | 'NotInAmmState' | 'InvalidCurveParameters' | 'DeadlineExpired' | 'SlippageToleranceExceeded' | 'InsufficientTokenBalance' | 'OutstandingAmmProvidedSupplyTooLarge' | 'CurveSlopeParametersTooLow' | 'NotEnoughTokenMintedByAmmForThisSale' | 'TargetPatronageRateIsHigherThanCurrentRate' | 'YearlyPatronageRateLimitExceeded' | 'PalletFrozen';
  }

  /** @name PalletProposalsEngineProposal (603) */
  interface PalletProposalsEngineProposal extends Struct {
    readonly parameters: PalletProposalsEngineProposalParameters;
    readonly proposerId: u64;
    readonly activatedAt: u32;
    readonly status: PalletProposalsEngineProposalStatusesProposalStatus;
    readonly votingResults: PalletProposalsEngineVotingResults;
    readonly exactExecutionBlock: Option<u32>;
    readonly nrOfCouncilConfirmations: u32;
    readonly stakingAccountId: Option<AccountId32>;
  }

  /** @name PalletProposalsEngineProposalParameters (604) */
  interface PalletProposalsEngineProposalParameters extends Struct {
    readonly votingPeriod: u32;
    readonly gracePeriod: u32;
    readonly approvalQuorumPercentage: u32;
    readonly approvalThresholdPercentage: u32;
    readonly slashingQuorumPercentage: u32;
    readonly slashingThresholdPercentage: u32;
    readonly requiredStake: Option<u128>;
    readonly constitutionality: u32;
  }

  /** @name PalletProposalsEngineVotingResults (605) */
  interface PalletProposalsEngineVotingResults extends Struct {
    readonly abstentions: u32;
    readonly approvals: u32;
    readonly rejections: u32;
    readonly slashes: u32;
  }

  /** @name PalletProposalsEngineError (608) */
  interface PalletProposalsEngineError extends Enum {
    readonly isArithmeticError: boolean;
    readonly isEmptyTitleProvided: boolean;
    readonly isEmptyDescriptionProvided: boolean;
    readonly isTitleIsTooLong: boolean;
    readonly isDescriptionIsTooLong: boolean;
    readonly isProposalNotFound: boolean;
    readonly isProposalFinalized: boolean;
    readonly isAlreadyVoted: boolean;
    readonly isNotAuthor: boolean;
    readonly isMaxActiveProposalNumberExceeded: boolean;
    readonly isEmptyStake: boolean;
    readonly isStakeShouldBeEmpty: boolean;
    readonly isStakeDiffersFromRequired: boolean;
    readonly isInvalidParameterApprovalThreshold: boolean;
    readonly isInvalidParameterSlashingThreshold: boolean;
    readonly isRequireRootOrigin: boolean;
    readonly isProposalHasVotes: boolean;
    readonly isZeroExactExecutionBlock: boolean;
    readonly isInvalidExactExecutionBlock: boolean;
    readonly isInsufficientBalanceForStake: boolean;
    readonly isConflictingStakes: boolean;
    readonly isInvalidStakingAccountForMember: boolean;
    readonly isMaxDispatchableCallCodeSizeExceeded: boolean;
    readonly type: 'ArithmeticError' | 'EmptyTitleProvided' | 'EmptyDescriptionProvided' | 'TitleIsTooLong' | 'DescriptionIsTooLong' | 'ProposalNotFound' | 'ProposalFinalized' | 'AlreadyVoted' | 'NotAuthor' | 'MaxActiveProposalNumberExceeded' | 'EmptyStake' | 'StakeShouldBeEmpty' | 'StakeDiffersFromRequired' | 'InvalidParameterApprovalThreshold' | 'InvalidParameterSlashingThreshold' | 'RequireRootOrigin' | 'ProposalHasVotes' | 'ZeroExactExecutionBlock' | 'InvalidExactExecutionBlock' | 'InsufficientBalanceForStake' | 'ConflictingStakes' | 'InvalidStakingAccountForMember' | 'MaxDispatchableCallCodeSizeExceeded';
  }

  /** @name PalletProposalsDiscussionDiscussionThread (609) */
  interface PalletProposalsDiscussionDiscussionThread extends Struct {
    readonly activatedAt: u32;
    readonly authorId: u64;
    readonly mode: PalletProposalsDiscussionThreadModeBoundedBTreeSet;
  }

  /** @name PalletProposalsDiscussionThreadModeBoundedBTreeSet (611) */
  interface PalletProposalsDiscussionThreadModeBoundedBTreeSet extends Enum {
    readonly isOpen: boolean;
    readonly isClosed: boolean;
    readonly asClosed: BTreeSet<u64>;
    readonly type: 'Open' | 'Closed';
  }

  /** @name PalletProposalsDiscussionDiscussionPost (612) */
  interface PalletProposalsDiscussionDiscussionPost extends Struct {
    readonly authorId: u64;
    readonly cleanupPayOff: PalletCommonBloatBondRepayableBloatBond;
    readonly lastEdited: u32;
  }

  /** @name PalletProposalsDiscussionError (613) */
  interface PalletProposalsDiscussionError extends Enum {
    readonly isArithmeticError: boolean;
    readonly isThreadDoesntExist: boolean;
    readonly isPostDoesntExist: boolean;
    readonly isRequireRootOrigin: boolean;
    readonly isCannotPostOnClosedThread: boolean;
    readonly isNotAuthorOrCouncilor: boolean;
    readonly isMaxWhiteListSizeExceeded: boolean;
    readonly isWhitelistedMemberDoesNotExist: boolean;
    readonly isInsufficientBalanceForPost: boolean;
    readonly isCannotDeletePost: boolean;
    readonly type: 'ArithmeticError' | 'ThreadDoesntExist' | 'PostDoesntExist' | 'RequireRootOrigin' | 'CannotPostOnClosedThread' | 'NotAuthorOrCouncilor' | 'MaxWhiteListSizeExceeded' | 'WhitelistedMemberDoesNotExist' | 'InsufficientBalanceForPost' | 'CannotDeletePost';
  }

  /** @name PalletProposalsCodexError (614) */
  interface PalletProposalsCodexError extends Enum {
    readonly isSignalProposalIsEmpty: boolean;
    readonly isRuntimeProposalIsEmpty: boolean;
    readonly isInvalidFundingRequestProposalBalance: boolean;
    readonly isInvalidValidatorCount: boolean;
    readonly isRequireRootOrigin: boolean;
    readonly isInvalidCouncilElectionParameterCouncilSize: boolean;
    readonly isInvalidCouncilElectionParameterCandidacyLimit: boolean;
    readonly isInvalidCouncilElectionParameterMinVotingStake: boolean;
    readonly isInvalidCouncilElectionParameterNewTermDuration: boolean;
    readonly isInvalidCouncilElectionParameterMinCouncilStake: boolean;
    readonly isInvalidCouncilElectionParameterRevealingPeriod: boolean;
    readonly isInvalidCouncilElectionParameterVotingPeriod: boolean;
    readonly isInvalidCouncilElectionParameterAnnouncingPeriod: boolean;
    readonly isInvalidWorkingGroupBudgetCapacity: boolean;
    readonly isInvalidSetLeadParameterCannotBeCouncilor: boolean;
    readonly isSlashingStakeIsZero: boolean;
    readonly isDecreasingStakeIsZero: boolean;
    readonly isInsufficientFundsForBudgetUpdate: boolean;
    readonly isInvalidFundingRequestProposalNumberOfAccount: boolean;
    readonly isInvalidFundingRequestProposalRepeatedAccount: boolean;
    readonly isInvalidChannelPayoutsProposalMinCashoutExceedsMaxCashout: boolean;
    readonly isInvalidLeadWorkerId: boolean;
    readonly isInvalidLeadOpeningId: boolean;
    readonly isInvalidLeadApplicationId: boolean;
    readonly isInvalidProposalId: boolean;
    readonly isArithmeticError: boolean;
    readonly isReductionAmountZero: boolean;
    readonly type: 'SignalProposalIsEmpty' | 'RuntimeProposalIsEmpty' | 'InvalidFundingRequestProposalBalance' | 'InvalidValidatorCount' | 'RequireRootOrigin' | 'InvalidCouncilElectionParameterCouncilSize' | 'InvalidCouncilElectionParameterCandidacyLimit' | 'InvalidCouncilElectionParameterMinVotingStake' | 'InvalidCouncilElectionParameterNewTermDuration' | 'InvalidCouncilElectionParameterMinCouncilStake' | 'InvalidCouncilElectionParameterRevealingPeriod' | 'InvalidCouncilElectionParameterVotingPeriod' | 'InvalidCouncilElectionParameterAnnouncingPeriod' | 'InvalidWorkingGroupBudgetCapacity' | 'InvalidSetLeadParameterCannotBeCouncilor' | 'SlashingStakeIsZero' | 'DecreasingStakeIsZero' | 'InsufficientFundsForBudgetUpdate' | 'InvalidFundingRequestProposalNumberOfAccount' | 'InvalidFundingRequestProposalRepeatedAccount' | 'InvalidChannelPayoutsProposalMinCashoutExceedsMaxCashout' | 'InvalidLeadWorkerId' | 'InvalidLeadOpeningId' | 'InvalidLeadApplicationId' | 'InvalidProposalId' | 'ArithmeticError' | 'ReductionAmountZero';
  }

  /** @name PalletWorkingGroupOpening (615) */
  interface PalletWorkingGroupOpening extends Struct {
    readonly openingType: PalletWorkingGroupOpeningType;
    readonly created: u32;
    readonly descriptionHash: H256;
    readonly stakePolicy: PalletWorkingGroupStakePolicy;
    readonly rewardPerBlock: Option<u128>;
    readonly creationStake: u128;
  }

  /** @name PalletWorkingGroupJobApplication (616) */
  interface PalletWorkingGroupJobApplication extends Struct {
    readonly roleAccountId: AccountId32;
    readonly rewardAccountId: AccountId32;
    readonly stakingAccountId: AccountId32;
    readonly memberId: u64;
    readonly descriptionHash: H256;
    readonly openingId: u64;
  }

  /** @name PalletWorkingGroupGroupWorker (617) */
  interface PalletWorkingGroupGroupWorker extends Struct {
    readonly memberId: u64;
    readonly roleAccountId: AccountId32;
    readonly stakingAccountId: AccountId32;
    readonly rewardAccountId: AccountId32;
    readonly startedLeavingAt: Option<u32>;
    readonly jobUnstakingPeriod: u32;
    readonly rewardPerBlock: Option<u128>;
    readonly missedReward: Option<u128>;
    readonly createdAt: u32;
  }

  /** @name PalletWorkingGroupErrorsError (618) */
  interface PalletWorkingGroupErrorsError extends Enum {
    readonly isArithmeticError: boolean;
    readonly isStakeBalanceCannotBeZero: boolean;
    readonly isOpeningDoesNotExist: boolean;
    readonly isCannotHireMultipleLeaders: boolean;
    readonly isWorkerApplicationDoesNotExist: boolean;
    readonly isMaxActiveWorkerNumberExceeded: boolean;
    readonly isSuccessfulWorkerApplicationDoesNotExist: boolean;
    readonly isCannotHireLeaderWhenLeaderExists: boolean;
    readonly isIsNotLeadAccount: boolean;
    readonly isCurrentLeadNotSet: boolean;
    readonly isWorkerDoesNotExist: boolean;
    readonly isInvalidMemberOrigin: boolean;
    readonly isSignerIsNotWorkerRoleAccount: boolean;
    readonly isBelowMinimumStakes: boolean;
    readonly isInsufficientBalanceToCoverStake: boolean;
    readonly isApplicationStakeDoesntMatchOpening: boolean;
    readonly isOriginIsNotApplicant: boolean;
    readonly isWorkerIsLeaving: boolean;
    readonly isCannotRewardWithZero: boolean;
    readonly isInvalidStakingAccountForMember: boolean;
    readonly isConflictStakesOnAccount: boolean;
    readonly isWorkerHasNoReward: boolean;
    readonly isUnstakingPeriodLessThanMinimum: boolean;
    readonly isCannotSpendZero: boolean;
    readonly isInsufficientBudgetForSpending: boolean;
    readonly isNoApplicationsProvided: boolean;
    readonly isCannotDecreaseStakeDeltaGreaterThanStake: boolean;
    readonly isApplicationsNotForOpening: boolean;
    readonly isWorkerStorageValueTooLong: boolean;
    readonly isInsufficientTokensForFunding: boolean;
    readonly isZeroTokensFunding: boolean;
    readonly isInsufficientBalanceForTransfer: boolean;
    readonly type: 'ArithmeticError' | 'StakeBalanceCannotBeZero' | 'OpeningDoesNotExist' | 'CannotHireMultipleLeaders' | 'WorkerApplicationDoesNotExist' | 'MaxActiveWorkerNumberExceeded' | 'SuccessfulWorkerApplicationDoesNotExist' | 'CannotHireLeaderWhenLeaderExists' | 'IsNotLeadAccount' | 'CurrentLeadNotSet' | 'WorkerDoesNotExist' | 'InvalidMemberOrigin' | 'SignerIsNotWorkerRoleAccount' | 'BelowMinimumStakes' | 'InsufficientBalanceToCoverStake' | 'ApplicationStakeDoesntMatchOpening' | 'OriginIsNotApplicant' | 'WorkerIsLeaving' | 'CannotRewardWithZero' | 'InvalidStakingAccountForMember' | 'ConflictStakesOnAccount' | 'WorkerHasNoReward' | 'UnstakingPeriodLessThanMinimum' | 'CannotSpendZero' | 'InsufficientBudgetForSpending' | 'NoApplicationsProvided' | 'CannotDecreaseStakeDeltaGreaterThanStake' | 'ApplicationsNotForOpening' | 'WorkerStorageValueTooLong' | 'InsufficientTokensForFunding' | 'ZeroTokensFunding' | 'InsufficientBalanceForTransfer';
  }

  /** @name SpRuntimeMultiSignature (628) */
  interface SpRuntimeMultiSignature extends Enum {
    readonly isEd25519: boolean;
    readonly asEd25519: SpCoreEd25519Signature;
    readonly isSr25519: boolean;
    readonly asSr25519: SpCoreSr25519Signature;
    readonly isEcdsa: boolean;
    readonly asEcdsa: SpCoreEcdsaSignature;
    readonly type: 'Ed25519' | 'Sr25519' | 'Ecdsa';
  }

  /** @name SpCoreEcdsaSignature (629) */
  interface SpCoreEcdsaSignature extends U8aFixed {}

  /** @name FrameSystemExtensionsCheckNonZeroSender (632) */
  type FrameSystemExtensionsCheckNonZeroSender = Null;

  /** @name FrameSystemExtensionsCheckSpecVersion (633) */
  type FrameSystemExtensionsCheckSpecVersion = Null;

  /** @name FrameSystemExtensionsCheckTxVersion (634) */
  type FrameSystemExtensionsCheckTxVersion = Null;

  /** @name FrameSystemExtensionsCheckGenesis (635) */
  type FrameSystemExtensionsCheckGenesis = Null;

  /** @name FrameSystemExtensionsCheckNonce (638) */
  interface FrameSystemExtensionsCheckNonce extends Compact<u32> {}

  /** @name FrameSystemExtensionsCheckWeight (639) */
  type FrameSystemExtensionsCheckWeight = Null;

  /** @name PalletTransactionPaymentChargeTransactionPayment (640) */
  interface PalletTransactionPaymentChargeTransactionPayment extends Compact<u128> {}

  /** @name JoystreamNodeRuntimeRuntime (641) */
  type JoystreamNodeRuntimeRuntime = Null;

} // declare module<|MERGE_RESOLUTION|>--- conflicted
+++ resolved
@@ -3,438 +3,507 @@
 
 // import type lookup before we augment - in some environments
 // this is required to allow for ambient/previous definitions
-import '@polkadot/types/lookup';
-
-import type { BTreeMap, BTreeSet, Bytes, Compact, Enum, Null, Option, Result, Struct, Text, U8aFixed, Vec, bool, u128, u16, u32, u64, u8 } from '@polkadot/types-codec';
-import type { ITuple } from '@polkadot/types-codec/types';
-import type { OpaqueMultiaddr, OpaquePeerId } from '@polkadot/types/interfaces/imOnline';
-import type { AccountId32, Call, H256, PerU16, Perbill, Percent, Permill } from '@polkadot/types/interfaces/runtime';
-import type { Event } from '@polkadot/types/interfaces/system';
+import '@polkadot/types/lookup'
+
+import type {
+  BTreeMap,
+  BTreeSet,
+  Bytes,
+  Compact,
+  Enum,
+  Null,
+  Option,
+  Result,
+  Struct,
+  Text,
+  U8aFixed,
+  Vec,
+  bool,
+  u128,
+  u16,
+  u32,
+  u64,
+  u8,
+} from '@polkadot/types-codec'
+import type { ITuple } from '@polkadot/types-codec/types'
+import type { OpaqueMultiaddr, OpaquePeerId } from '@polkadot/types/interfaces/imOnline'
+import type { AccountId32, Call, H256, PerU16, Perbill, Percent, Permill } from '@polkadot/types/interfaces/runtime'
+import type { Event } from '@polkadot/types/interfaces/system'
 
 declare module '@polkadot/types/lookup' {
   /** @name FrameSystemAccountInfo (3) */
   interface FrameSystemAccountInfo extends Struct {
-    readonly nonce: u32;
-    readonly consumers: u32;
-    readonly providers: u32;
-    readonly sufficients: u32;
-    readonly data: PalletBalancesAccountData;
+    readonly nonce: u32
+    readonly consumers: u32
+    readonly providers: u32
+    readonly sufficients: u32
+    readonly data: PalletBalancesAccountData
   }
 
   /** @name PalletBalancesAccountData (5) */
   interface PalletBalancesAccountData extends Struct {
-    readonly free: u128;
-    readonly reserved: u128;
-    readonly miscFrozen: u128;
-    readonly feeFrozen: u128;
+    readonly free: u128
+    readonly reserved: u128
+    readonly miscFrozen: u128
+    readonly feeFrozen: u128
   }
 
   /** @name FrameSupportDispatchPerDispatchClassWeight (7) */
   interface FrameSupportDispatchPerDispatchClassWeight extends Struct {
-    readonly normal: SpWeightsWeightV2Weight;
-    readonly operational: SpWeightsWeightV2Weight;
-    readonly mandatory: SpWeightsWeightV2Weight;
+    readonly normal: SpWeightsWeightV2Weight
+    readonly operational: SpWeightsWeightV2Weight
+    readonly mandatory: SpWeightsWeightV2Weight
   }
 
   /** @name SpWeightsWeightV2Weight (8) */
   interface SpWeightsWeightV2Weight extends Struct {
-    readonly refTime: Compact<u64>;
-    readonly proofSize: Compact<u64>;
+    readonly refTime: Compact<u64>
+    readonly proofSize: Compact<u64>
   }
 
   /** @name SpRuntimeDigest (13) */
   interface SpRuntimeDigest extends Struct {
-    readonly logs: Vec<SpRuntimeDigestDigestItem>;
+    readonly logs: Vec<SpRuntimeDigestDigestItem>
   }
 
   /** @name SpRuntimeDigestDigestItem (15) */
   interface SpRuntimeDigestDigestItem extends Enum {
-    readonly isOther: boolean;
-    readonly asOther: Bytes;
-    readonly isConsensus: boolean;
-    readonly asConsensus: ITuple<[U8aFixed, Bytes]>;
-    readonly isSeal: boolean;
-    readonly asSeal: ITuple<[U8aFixed, Bytes]>;
-    readonly isPreRuntime: boolean;
-    readonly asPreRuntime: ITuple<[U8aFixed, Bytes]>;
-    readonly isRuntimeEnvironmentUpdated: boolean;
-    readonly type: 'Other' | 'Consensus' | 'Seal' | 'PreRuntime' | 'RuntimeEnvironmentUpdated';
+    readonly isOther: boolean
+    readonly asOther: Bytes
+    readonly isConsensus: boolean
+    readonly asConsensus: ITuple<[U8aFixed, Bytes]>
+    readonly isSeal: boolean
+    readonly asSeal: ITuple<[U8aFixed, Bytes]>
+    readonly isPreRuntime: boolean
+    readonly asPreRuntime: ITuple<[U8aFixed, Bytes]>
+    readonly isRuntimeEnvironmentUpdated: boolean
+    readonly type: 'Other' | 'Consensus' | 'Seal' | 'PreRuntime' | 'RuntimeEnvironmentUpdated'
   }
 
   /** @name FrameSystemEventRecord (18) */
   interface FrameSystemEventRecord extends Struct {
-    readonly phase: FrameSystemPhase;
-    readonly event: Event;
-    readonly topics: Vec<H256>;
+    readonly phase: FrameSystemPhase
+    readonly event: Event
+    readonly topics: Vec<H256>
   }
 
   /** @name FrameSystemEvent (20) */
   interface FrameSystemEvent extends Enum {
-    readonly isExtrinsicSuccess: boolean;
+    readonly isExtrinsicSuccess: boolean
     readonly asExtrinsicSuccess: {
-      readonly dispatchInfo: FrameSupportDispatchDispatchInfo;
-    } & Struct;
-    readonly isExtrinsicFailed: boolean;
+      readonly dispatchInfo: FrameSupportDispatchDispatchInfo
+    } & Struct
+    readonly isExtrinsicFailed: boolean
     readonly asExtrinsicFailed: {
-      readonly dispatchError: SpRuntimeDispatchError;
-      readonly dispatchInfo: FrameSupportDispatchDispatchInfo;
-    } & Struct;
-    readonly isCodeUpdated: boolean;
-    readonly isNewAccount: boolean;
+      readonly dispatchError: SpRuntimeDispatchError
+      readonly dispatchInfo: FrameSupportDispatchDispatchInfo
+    } & Struct
+    readonly isCodeUpdated: boolean
+    readonly isNewAccount: boolean
     readonly asNewAccount: {
-      readonly account: AccountId32;
-    } & Struct;
-    readonly isKilledAccount: boolean;
+      readonly account: AccountId32
+    } & Struct
+    readonly isKilledAccount: boolean
     readonly asKilledAccount: {
-      readonly account: AccountId32;
-    } & Struct;
-    readonly isRemarked: boolean;
+      readonly account: AccountId32
+    } & Struct
+    readonly isRemarked: boolean
     readonly asRemarked: {
-      readonly sender: AccountId32;
-      readonly hash_: H256;
-    } & Struct;
-    readonly type: 'ExtrinsicSuccess' | 'ExtrinsicFailed' | 'CodeUpdated' | 'NewAccount' | 'KilledAccount' | 'Remarked';
+      readonly sender: AccountId32
+      readonly hash_: H256
+    } & Struct
+    readonly type: 'ExtrinsicSuccess' | 'ExtrinsicFailed' | 'CodeUpdated' | 'NewAccount' | 'KilledAccount' | 'Remarked'
   }
 
   /** @name FrameSupportDispatchDispatchInfo (21) */
   interface FrameSupportDispatchDispatchInfo extends Struct {
-    readonly weight: SpWeightsWeightV2Weight;
-    readonly class: FrameSupportDispatchDispatchClass;
-    readonly paysFee: FrameSupportDispatchPays;
+    readonly weight: SpWeightsWeightV2Weight
+    readonly class: FrameSupportDispatchDispatchClass
+    readonly paysFee: FrameSupportDispatchPays
   }
 
   /** @name FrameSupportDispatchDispatchClass (22) */
   interface FrameSupportDispatchDispatchClass extends Enum {
-    readonly isNormal: boolean;
-    readonly isOperational: boolean;
-    readonly isMandatory: boolean;
-    readonly type: 'Normal' | 'Operational' | 'Mandatory';
+    readonly isNormal: boolean
+    readonly isOperational: boolean
+    readonly isMandatory: boolean
+    readonly type: 'Normal' | 'Operational' | 'Mandatory'
   }
 
   /** @name FrameSupportDispatchPays (23) */
   interface FrameSupportDispatchPays extends Enum {
-    readonly isYes: boolean;
-    readonly isNo: boolean;
-    readonly type: 'Yes' | 'No';
+    readonly isYes: boolean
+    readonly isNo: boolean
+    readonly type: 'Yes' | 'No'
   }
 
   /** @name SpRuntimeDispatchError (24) */
   interface SpRuntimeDispatchError extends Enum {
-    readonly isOther: boolean;
-    readonly isCannotLookup: boolean;
-    readonly isBadOrigin: boolean;
-    readonly isModule: boolean;
-    readonly asModule: SpRuntimeModuleError;
-    readonly isConsumerRemaining: boolean;
-    readonly isNoProviders: boolean;
-    readonly isTooManyConsumers: boolean;
-    readonly isToken: boolean;
-    readonly asToken: SpRuntimeTokenError;
-    readonly isArithmetic: boolean;
-    readonly asArithmetic: SpArithmeticArithmeticError;
-    readonly isTransactional: boolean;
-    readonly asTransactional: SpRuntimeTransactionalError;
-    readonly isExhausted: boolean;
-    readonly isCorruption: boolean;
-    readonly isUnavailable: boolean;
-    readonly type: 'Other' | 'CannotLookup' | 'BadOrigin' | 'Module' | 'ConsumerRemaining' | 'NoProviders' | 'TooManyConsumers' | 'Token' | 'Arithmetic' | 'Transactional' | 'Exhausted' | 'Corruption' | 'Unavailable';
+    readonly isOther: boolean
+    readonly isCannotLookup: boolean
+    readonly isBadOrigin: boolean
+    readonly isModule: boolean
+    readonly asModule: SpRuntimeModuleError
+    readonly isConsumerRemaining: boolean
+    readonly isNoProviders: boolean
+    readonly isTooManyConsumers: boolean
+    readonly isToken: boolean
+    readonly asToken: SpRuntimeTokenError
+    readonly isArithmetic: boolean
+    readonly asArithmetic: SpArithmeticArithmeticError
+    readonly isTransactional: boolean
+    readonly asTransactional: SpRuntimeTransactionalError
+    readonly isExhausted: boolean
+    readonly isCorruption: boolean
+    readonly isUnavailable: boolean
+    readonly type:
+      | 'Other'
+      | 'CannotLookup'
+      | 'BadOrigin'
+      | 'Module'
+      | 'ConsumerRemaining'
+      | 'NoProviders'
+      | 'TooManyConsumers'
+      | 'Token'
+      | 'Arithmetic'
+      | 'Transactional'
+      | 'Exhausted'
+      | 'Corruption'
+      | 'Unavailable'
   }
 
   /** @name SpRuntimeModuleError (25) */
   interface SpRuntimeModuleError extends Struct {
-    readonly index: u8;
-    readonly error: U8aFixed;
+    readonly index: u8
+    readonly error: U8aFixed
   }
 
   /** @name SpRuntimeTokenError (26) */
   interface SpRuntimeTokenError extends Enum {
-    readonly isNoFunds: boolean;
-    readonly isWouldDie: boolean;
-    readonly isBelowMinimum: boolean;
-    readonly isCannotCreate: boolean;
-    readonly isUnknownAsset: boolean;
-    readonly isFrozen: boolean;
-    readonly isUnsupported: boolean;
-    readonly type: 'NoFunds' | 'WouldDie' | 'BelowMinimum' | 'CannotCreate' | 'UnknownAsset' | 'Frozen' | 'Unsupported';
+    readonly isNoFunds: boolean
+    readonly isWouldDie: boolean
+    readonly isBelowMinimum: boolean
+    readonly isCannotCreate: boolean
+    readonly isUnknownAsset: boolean
+    readonly isFrozen: boolean
+    readonly isUnsupported: boolean
+    readonly type: 'NoFunds' | 'WouldDie' | 'BelowMinimum' | 'CannotCreate' | 'UnknownAsset' | 'Frozen' | 'Unsupported'
   }
 
   /** @name SpArithmeticArithmeticError (27) */
   interface SpArithmeticArithmeticError extends Enum {
-    readonly isUnderflow: boolean;
-    readonly isOverflow: boolean;
-    readonly isDivisionByZero: boolean;
-    readonly type: 'Underflow' | 'Overflow' | 'DivisionByZero';
+    readonly isUnderflow: boolean
+    readonly isOverflow: boolean
+    readonly isDivisionByZero: boolean
+    readonly type: 'Underflow' | 'Overflow' | 'DivisionByZero'
   }
 
   /** @name SpRuntimeTransactionalError (28) */
   interface SpRuntimeTransactionalError extends Enum {
-    readonly isLimitReached: boolean;
-    readonly isNoLayer: boolean;
-    readonly type: 'LimitReached' | 'NoLayer';
+    readonly isLimitReached: boolean
+    readonly isNoLayer: boolean
+    readonly type: 'LimitReached' | 'NoLayer'
   }
 
   /** @name PalletUtilityEvent (29) */
   interface PalletUtilityEvent extends Enum {
-    readonly isBatchInterrupted: boolean;
+    readonly isBatchInterrupted: boolean
     readonly asBatchInterrupted: {
-      readonly index: u32;
-      readonly error: SpRuntimeDispatchError;
-    } & Struct;
-    readonly isBatchCompleted: boolean;
-    readonly isBatchCompletedWithErrors: boolean;
-    readonly isItemCompleted: boolean;
-    readonly isItemFailed: boolean;
+      readonly index: u32
+      readonly error: SpRuntimeDispatchError
+    } & Struct
+    readonly isBatchCompleted: boolean
+    readonly isBatchCompletedWithErrors: boolean
+    readonly isItemCompleted: boolean
+    readonly isItemFailed: boolean
     readonly asItemFailed: {
-      readonly error: SpRuntimeDispatchError;
-    } & Struct;
-    readonly isDispatchedAs: boolean;
+      readonly error: SpRuntimeDispatchError
+    } & Struct
+    readonly isDispatchedAs: boolean
     readonly asDispatchedAs: {
-      readonly result: Result<Null, SpRuntimeDispatchError>;
-    } & Struct;
-    readonly type: 'BatchInterrupted' | 'BatchCompleted' | 'BatchCompletedWithErrors' | 'ItemCompleted' | 'ItemFailed' | 'DispatchedAs';
+      readonly result: Result<Null, SpRuntimeDispatchError>
+    } & Struct
+    readonly type:
+      | 'BatchInterrupted'
+      | 'BatchCompleted'
+      | 'BatchCompletedWithErrors'
+      | 'ItemCompleted'
+      | 'ItemFailed'
+      | 'DispatchedAs'
   }
 
   /** @name PalletBalancesEvent (32) */
   interface PalletBalancesEvent extends Enum {
-    readonly isEndowed: boolean;
+    readonly isEndowed: boolean
     readonly asEndowed: {
-      readonly account: AccountId32;
-      readonly freeBalance: u128;
-    } & Struct;
-    readonly isDustLost: boolean;
+      readonly account: AccountId32
+      readonly freeBalance: u128
+    } & Struct
+    readonly isDustLost: boolean
     readonly asDustLost: {
-      readonly account: AccountId32;
-      readonly amount: u128;
-    } & Struct;
-    readonly isTransfer: boolean;
+      readonly account: AccountId32
+      readonly amount: u128
+    } & Struct
+    readonly isTransfer: boolean
     readonly asTransfer: {
-      readonly from: AccountId32;
-      readonly to: AccountId32;
-      readonly amount: u128;
-    } & Struct;
-    readonly isBalanceSet: boolean;
+      readonly from: AccountId32
+      readonly to: AccountId32
+      readonly amount: u128
+    } & Struct
+    readonly isBalanceSet: boolean
     readonly asBalanceSet: {
-      readonly who: AccountId32;
-      readonly free: u128;
-      readonly reserved: u128;
-    } & Struct;
-    readonly isReserved: boolean;
+      readonly who: AccountId32
+      readonly free: u128
+      readonly reserved: u128
+    } & Struct
+    readonly isReserved: boolean
     readonly asReserved: {
-      readonly who: AccountId32;
-      readonly amount: u128;
-    } & Struct;
-    readonly isUnreserved: boolean;
+      readonly who: AccountId32
+      readonly amount: u128
+    } & Struct
+    readonly isUnreserved: boolean
     readonly asUnreserved: {
-      readonly who: AccountId32;
-      readonly amount: u128;
-    } & Struct;
-    readonly isReserveRepatriated: boolean;
+      readonly who: AccountId32
+      readonly amount: u128
+    } & Struct
+    readonly isReserveRepatriated: boolean
     readonly asReserveRepatriated: {
-      readonly from: AccountId32;
-      readonly to: AccountId32;
-      readonly amount: u128;
-      readonly destinationStatus: FrameSupportTokensMiscBalanceStatus;
-    } & Struct;
-    readonly isDeposit: boolean;
+      readonly from: AccountId32
+      readonly to: AccountId32
+      readonly amount: u128
+      readonly destinationStatus: FrameSupportTokensMiscBalanceStatus
+    } & Struct
+    readonly isDeposit: boolean
     readonly asDeposit: {
-      readonly who: AccountId32;
-      readonly amount: u128;
-    } & Struct;
-    readonly isWithdraw: boolean;
+      readonly who: AccountId32
+      readonly amount: u128
+    } & Struct
+    readonly isWithdraw: boolean
     readonly asWithdraw: {
-      readonly who: AccountId32;
-      readonly amount: u128;
-    } & Struct;
-    readonly isSlashed: boolean;
+      readonly who: AccountId32
+      readonly amount: u128
+    } & Struct
+    readonly isSlashed: boolean
     readonly asSlashed: {
-      readonly who: AccountId32;
-      readonly amount: u128;
-    } & Struct;
-    readonly type: 'Endowed' | 'DustLost' | 'Transfer' | 'BalanceSet' | 'Reserved' | 'Unreserved' | 'ReserveRepatriated' | 'Deposit' | 'Withdraw' | 'Slashed';
+      readonly who: AccountId32
+      readonly amount: u128
+    } & Struct
+    readonly type:
+      | 'Endowed'
+      | 'DustLost'
+      | 'Transfer'
+      | 'BalanceSet'
+      | 'Reserved'
+      | 'Unreserved'
+      | 'ReserveRepatriated'
+      | 'Deposit'
+      | 'Withdraw'
+      | 'Slashed'
   }
 
   /** @name FrameSupportTokensMiscBalanceStatus (33) */
   interface FrameSupportTokensMiscBalanceStatus extends Enum {
-    readonly isFree: boolean;
-    readonly isReserved: boolean;
-    readonly type: 'Free' | 'Reserved';
+    readonly isFree: boolean
+    readonly isReserved: boolean
+    readonly type: 'Free' | 'Reserved'
   }
 
   /** @name PalletTransactionPaymentEvent (34) */
   interface PalletTransactionPaymentEvent extends Enum {
-    readonly isTransactionFeePaid: boolean;
+    readonly isTransactionFeePaid: boolean
     readonly asTransactionFeePaid: {
-      readonly who: AccountId32;
-      readonly actualFee: u128;
-      readonly tip: u128;
-    } & Struct;
-    readonly type: 'TransactionFeePaid';
+      readonly who: AccountId32
+      readonly actualFee: u128
+      readonly tip: u128
+    } & Struct
+    readonly type: 'TransactionFeePaid'
   }
 
   /** @name PalletElectionProviderMultiPhaseEvent (35) */
   interface PalletElectionProviderMultiPhaseEvent extends Enum {
-    readonly isSolutionStored: boolean;
+    readonly isSolutionStored: boolean
     readonly asSolutionStored: {
-      readonly compute: PalletElectionProviderMultiPhaseElectionCompute;
-      readonly origin: Option<AccountId32>;
-      readonly prevEjected: bool;
-    } & Struct;
-    readonly isElectionFinalized: boolean;
+      readonly compute: PalletElectionProviderMultiPhaseElectionCompute
+      readonly origin: Option<AccountId32>
+      readonly prevEjected: bool
+    } & Struct
+    readonly isElectionFinalized: boolean
     readonly asElectionFinalized: {
-      readonly compute: PalletElectionProviderMultiPhaseElectionCompute;
-      readonly score: SpNposElectionsElectionScore;
-    } & Struct;
-    readonly isElectionFailed: boolean;
-    readonly isRewarded: boolean;
+      readonly compute: PalletElectionProviderMultiPhaseElectionCompute
+      readonly score: SpNposElectionsElectionScore
+    } & Struct
+    readonly isElectionFailed: boolean
+    readonly isRewarded: boolean
     readonly asRewarded: {
-      readonly account: AccountId32;
-      readonly value: u128;
-    } & Struct;
-    readonly isSlashed: boolean;
+      readonly account: AccountId32
+      readonly value: u128
+    } & Struct
+    readonly isSlashed: boolean
     readonly asSlashed: {
-      readonly account: AccountId32;
-      readonly value: u128;
-    } & Struct;
-    readonly isPhaseTransitioned: boolean;
+      readonly account: AccountId32
+      readonly value: u128
+    } & Struct
+    readonly isPhaseTransitioned: boolean
     readonly asPhaseTransitioned: {
-      readonly from: PalletElectionProviderMultiPhasePhase;
-      readonly to: PalletElectionProviderMultiPhasePhase;
-      readonly round: u32;
-    } & Struct;
-    readonly type: 'SolutionStored' | 'ElectionFinalized' | 'ElectionFailed' | 'Rewarded' | 'Slashed' | 'PhaseTransitioned';
+      readonly from: PalletElectionProviderMultiPhasePhase
+      readonly to: PalletElectionProviderMultiPhasePhase
+      readonly round: u32
+    } & Struct
+    readonly type:
+      | 'SolutionStored'
+      | 'ElectionFinalized'
+      | 'ElectionFailed'
+      | 'Rewarded'
+      | 'Slashed'
+      | 'PhaseTransitioned'
   }
 
   /** @name PalletElectionProviderMultiPhaseElectionCompute (36) */
   interface PalletElectionProviderMultiPhaseElectionCompute extends Enum {
-    readonly isOnChain: boolean;
-    readonly isSigned: boolean;
-    readonly isUnsigned: boolean;
-    readonly isFallback: boolean;
-    readonly isEmergency: boolean;
-    readonly type: 'OnChain' | 'Signed' | 'Unsigned' | 'Fallback' | 'Emergency';
+    readonly isOnChain: boolean
+    readonly isSigned: boolean
+    readonly isUnsigned: boolean
+    readonly isFallback: boolean
+    readonly isEmergency: boolean
+    readonly type: 'OnChain' | 'Signed' | 'Unsigned' | 'Fallback' | 'Emergency'
   }
 
   /** @name SpNposElectionsElectionScore (39) */
   interface SpNposElectionsElectionScore extends Struct {
-    readonly minimalStake: u128;
-    readonly sumStake: u128;
-    readonly sumStakeSquared: u128;
+    readonly minimalStake: u128
+    readonly sumStake: u128
+    readonly sumStakeSquared: u128
   }
 
   /** @name PalletElectionProviderMultiPhasePhase (40) */
   interface PalletElectionProviderMultiPhasePhase extends Enum {
-    readonly isOff: boolean;
-    readonly isSigned: boolean;
-    readonly isUnsigned: boolean;
-    readonly asUnsigned: ITuple<[bool, u32]>;
-    readonly isEmergency: boolean;
-    readonly type: 'Off' | 'Signed' | 'Unsigned' | 'Emergency';
+    readonly isOff: boolean
+    readonly isSigned: boolean
+    readonly isUnsigned: boolean
+    readonly asUnsigned: ITuple<[bool, u32]>
+    readonly isEmergency: boolean
+    readonly type: 'Off' | 'Signed' | 'Unsigned' | 'Emergency'
   }
 
   /** @name PalletStakingPalletEvent (42) */
   interface PalletStakingPalletEvent extends Enum {
-    readonly isEraPaid: boolean;
+    readonly isEraPaid: boolean
     readonly asEraPaid: {
-      readonly eraIndex: u32;
-      readonly validatorPayout: u128;
-      readonly remainder: u128;
-    } & Struct;
-    readonly isRewarded: boolean;
+      readonly eraIndex: u32
+      readonly validatorPayout: u128
+      readonly remainder: u128
+    } & Struct
+    readonly isRewarded: boolean
     readonly asRewarded: {
-      readonly stash: AccountId32;
-      readonly amount: u128;
-    } & Struct;
-    readonly isSlashed: boolean;
+      readonly stash: AccountId32
+      readonly amount: u128
+    } & Struct
+    readonly isSlashed: boolean
     readonly asSlashed: {
-      readonly staker: AccountId32;
-      readonly amount: u128;
-    } & Struct;
-    readonly isSlashReported: boolean;
+      readonly staker: AccountId32
+      readonly amount: u128
+    } & Struct
+    readonly isSlashReported: boolean
     readonly asSlashReported: {
-      readonly validator: AccountId32;
-      readonly fraction: Perbill;
-      readonly slashEra: u32;
-    } & Struct;
-    readonly isOldSlashingReportDiscarded: boolean;
+      readonly validator: AccountId32
+      readonly fraction: Perbill
+      readonly slashEra: u32
+    } & Struct
+    readonly isOldSlashingReportDiscarded: boolean
     readonly asOldSlashingReportDiscarded: {
-      readonly sessionIndex: u32;
-    } & Struct;
-    readonly isStakersElected: boolean;
-    readonly isBonded: boolean;
+      readonly sessionIndex: u32
+    } & Struct
+    readonly isStakersElected: boolean
+    readonly isBonded: boolean
     readonly asBonded: {
-      readonly stash: AccountId32;
-      readonly amount: u128;
-    } & Struct;
-    readonly isUnbonded: boolean;
+      readonly stash: AccountId32
+      readonly amount: u128
+    } & Struct
+    readonly isUnbonded: boolean
     readonly asUnbonded: {
-      readonly stash: AccountId32;
-      readonly amount: u128;
-    } & Struct;
-    readonly isWithdrawn: boolean;
+      readonly stash: AccountId32
+      readonly amount: u128
+    } & Struct
+    readonly isWithdrawn: boolean
     readonly asWithdrawn: {
-      readonly stash: AccountId32;
-      readonly amount: u128;
-    } & Struct;
-    readonly isKicked: boolean;
+      readonly stash: AccountId32
+      readonly amount: u128
+    } & Struct
+    readonly isKicked: boolean
     readonly asKicked: {
-      readonly nominator: AccountId32;
-      readonly stash: AccountId32;
-    } & Struct;
-    readonly isStakingElectionFailed: boolean;
-    readonly isChilled: boolean;
+      readonly nominator: AccountId32
+      readonly stash: AccountId32
+    } & Struct
+    readonly isStakingElectionFailed: boolean
+    readonly isChilled: boolean
     readonly asChilled: {
-      readonly stash: AccountId32;
-    } & Struct;
-    readonly isPayoutStarted: boolean;
+      readonly stash: AccountId32
+    } & Struct
+    readonly isPayoutStarted: boolean
     readonly asPayoutStarted: {
-      readonly eraIndex: u32;
-      readonly validatorStash: AccountId32;
-    } & Struct;
-    readonly isValidatorPrefsSet: boolean;
+      readonly eraIndex: u32
+      readonly validatorStash: AccountId32
+    } & Struct
+    readonly isValidatorPrefsSet: boolean
     readonly asValidatorPrefsSet: {
-      readonly stash: AccountId32;
-      readonly prefs: PalletStakingValidatorPrefs;
-    } & Struct;
-    readonly isForceEra: boolean;
+      readonly stash: AccountId32
+      readonly prefs: PalletStakingValidatorPrefs
+    } & Struct
+    readonly isForceEra: boolean
     readonly asForceEra: {
-      readonly mode: PalletStakingForcing;
-    } & Struct;
-    readonly type: 'EraPaid' | 'Rewarded' | 'Slashed' | 'SlashReported' | 'OldSlashingReportDiscarded' | 'StakersElected' | 'Bonded' | 'Unbonded' | 'Withdrawn' | 'Kicked' | 'StakingElectionFailed' | 'Chilled' | 'PayoutStarted' | 'ValidatorPrefsSet' | 'ForceEra';
+      readonly mode: PalletStakingForcing
+    } & Struct
+    readonly type:
+      | 'EraPaid'
+      | 'Rewarded'
+      | 'Slashed'
+      | 'SlashReported'
+      | 'OldSlashingReportDiscarded'
+      | 'StakersElected'
+      | 'Bonded'
+      | 'Unbonded'
+      | 'Withdrawn'
+      | 'Kicked'
+      | 'StakingElectionFailed'
+      | 'Chilled'
+      | 'PayoutStarted'
+      | 'ValidatorPrefsSet'
+      | 'ForceEra'
   }
 
   /** @name PalletStakingValidatorPrefs (44) */
   interface PalletStakingValidatorPrefs extends Struct {
-    readonly commission: Compact<Perbill>;
-    readonly blocked: bool;
+    readonly commission: Compact<Perbill>
+    readonly blocked: bool
   }
 
   /** @name PalletStakingForcing (46) */
   interface PalletStakingForcing extends Enum {
-    readonly isNotForcing: boolean;
-    readonly isForceNew: boolean;
-    readonly isForceNone: boolean;
-    readonly isForceAlways: boolean;
-    readonly type: 'NotForcing' | 'ForceNew' | 'ForceNone' | 'ForceAlways';
+    readonly isNotForcing: boolean
+    readonly isForceNew: boolean
+    readonly isForceNone: boolean
+    readonly isForceAlways: boolean
+    readonly type: 'NotForcing' | 'ForceNew' | 'ForceNone' | 'ForceAlways'
   }
 
   /** @name PalletSessionEvent (47) */
   interface PalletSessionEvent extends Enum {
-    readonly isNewSession: boolean;
+    readonly isNewSession: boolean
     readonly asNewSession: {
-      readonly sessionIndex: u32;
-    } & Struct;
-    readonly type: 'NewSession';
+      readonly sessionIndex: u32
+    } & Struct
+    readonly type: 'NewSession'
   }
 
   /** @name PalletGrandpaEvent (48) */
   interface PalletGrandpaEvent extends Enum {
-    readonly isNewAuthorities: boolean;
+    readonly isNewAuthorities: boolean
     readonly asNewAuthorities: {
-      readonly authoritySet: Vec<ITuple<[SpConsensusGrandpaAppPublic, u64]>>;
-    } & Struct;
-    readonly isPaused: boolean;
-    readonly isResumed: boolean;
-    readonly type: 'NewAuthorities' | 'Paused' | 'Resumed';
+      readonly authoritySet: Vec<ITuple<[SpConsensusGrandpaAppPublic, u64]>>
+    } & Struct
+    readonly isPaused: boolean
+    readonly isResumed: boolean
+    readonly type: 'NewAuthorities' | 'Paused' | 'Resumed'
   }
 
   /** @name SpConsensusGrandpaAppPublic (51) */
@@ -445,16 +514,16 @@
 
   /** @name PalletImOnlineEvent (53) */
   interface PalletImOnlineEvent extends Enum {
-    readonly isHeartbeatReceived: boolean;
+    readonly isHeartbeatReceived: boolean
     readonly asHeartbeatReceived: {
-      readonly authorityId: PalletImOnlineSr25519AppSr25519Public;
-    } & Struct;
-    readonly isAllGood: boolean;
-    readonly isSomeOffline: boolean;
+      readonly authorityId: PalletImOnlineSr25519AppSr25519Public
+    } & Struct
+    readonly isAllGood: boolean
+    readonly isSomeOffline: boolean
     readonly asSomeOffline: {
-      readonly offline: Vec<ITuple<[AccountId32, PalletStakingExposure]>>;
-    } & Struct;
-    readonly type: 'HeartbeatReceived' | 'AllGood' | 'SomeOffline';
+      readonly offline: Vec<ITuple<[AccountId32, PalletStakingExposure]>>
+    } & Struct
+    readonly type: 'HeartbeatReceived' | 'AllGood' | 'SomeOffline'
   }
 
   /** @name PalletImOnlineSr25519AppSr25519Public (54) */
@@ -465,2408 +534,3034 @@
 
   /** @name PalletStakingExposure (58) */
   interface PalletStakingExposure extends Struct {
-    readonly total: Compact<u128>;
-    readonly own: Compact<u128>;
-    readonly others: Vec<PalletStakingIndividualExposure>;
+    readonly total: Compact<u128>
+    readonly own: Compact<u128>
+    readonly others: Vec<PalletStakingIndividualExposure>
   }
 
   /** @name PalletStakingIndividualExposure (61) */
   interface PalletStakingIndividualExposure extends Struct {
-    readonly who: AccountId32;
-    readonly value: Compact<u128>;
+    readonly who: AccountId32
+    readonly value: Compact<u128>
   }
 
   /** @name PalletOffencesEvent (62) */
   interface PalletOffencesEvent extends Enum {
-    readonly isOffence: boolean;
+    readonly isOffence: boolean
     readonly asOffence: {
-      readonly kind: U8aFixed;
-      readonly timeslot: Bytes;
-    } & Struct;
-    readonly type: 'Offence';
+      readonly kind: U8aFixed
+      readonly timeslot: Bytes
+    } & Struct
+    readonly type: 'Offence'
   }
 
   /** @name PalletBagsListEvent (64) */
   interface PalletBagsListEvent extends Enum {
-    readonly isRebagged: boolean;
+    readonly isRebagged: boolean
     readonly asRebagged: {
-      readonly who: AccountId32;
-      readonly from: u64;
-      readonly to: u64;
-    } & Struct;
-    readonly isScoreUpdated: boolean;
+      readonly who: AccountId32
+      readonly from: u64
+      readonly to: u64
+    } & Struct
+    readonly isScoreUpdated: boolean
     readonly asScoreUpdated: {
-      readonly who: AccountId32;
-      readonly newScore: u64;
-    } & Struct;
-    readonly type: 'Rebagged' | 'ScoreUpdated';
+      readonly who: AccountId32
+      readonly newScore: u64
+    } & Struct
+    readonly type: 'Rebagged' | 'ScoreUpdated'
   }
 
   /** @name PalletVestingEvent (65) */
   interface PalletVestingEvent extends Enum {
-    readonly isVestingUpdated: boolean;
+    readonly isVestingUpdated: boolean
     readonly asVestingUpdated: {
-      readonly account: AccountId32;
-      readonly unvested: u128;
-    } & Struct;
-    readonly isVestingCompleted: boolean;
+      readonly account: AccountId32
+      readonly unvested: u128
+    } & Struct
+    readonly isVestingCompleted: boolean
     readonly asVestingCompleted: {
-      readonly account: AccountId32;
-    } & Struct;
-    readonly type: 'VestingUpdated' | 'VestingCompleted';
+      readonly account: AccountId32
+    } & Struct
+    readonly type: 'VestingUpdated' | 'VestingCompleted'
   }
 
   /** @name PalletMultisigEvent (66) */
   interface PalletMultisigEvent extends Enum {
-    readonly isNewMultisig: boolean;
+    readonly isNewMultisig: boolean
     readonly asNewMultisig: {
-      readonly approving: AccountId32;
-      readonly multisig: AccountId32;
-      readonly callHash: U8aFixed;
-    } & Struct;
-    readonly isMultisigApproval: boolean;
+      readonly approving: AccountId32
+      readonly multisig: AccountId32
+      readonly callHash: U8aFixed
+    } & Struct
+    readonly isMultisigApproval: boolean
     readonly asMultisigApproval: {
-      readonly approving: AccountId32;
-      readonly timepoint: PalletMultisigTimepoint;
-      readonly multisig: AccountId32;
-      readonly callHash: U8aFixed;
-    } & Struct;
-    readonly isMultisigExecuted: boolean;
+      readonly approving: AccountId32
+      readonly timepoint: PalletMultisigTimepoint
+      readonly multisig: AccountId32
+      readonly callHash: U8aFixed
+    } & Struct
+    readonly isMultisigExecuted: boolean
     readonly asMultisigExecuted: {
-      readonly approving: AccountId32;
-      readonly timepoint: PalletMultisigTimepoint;
-      readonly multisig: AccountId32;
-      readonly callHash: U8aFixed;
-      readonly result: Result<Null, SpRuntimeDispatchError>;
-    } & Struct;
-    readonly isMultisigCancelled: boolean;
+      readonly approving: AccountId32
+      readonly timepoint: PalletMultisigTimepoint
+      readonly multisig: AccountId32
+      readonly callHash: U8aFixed
+      readonly result: Result<Null, SpRuntimeDispatchError>
+    } & Struct
+    readonly isMultisigCancelled: boolean
     readonly asMultisigCancelled: {
-      readonly cancelling: AccountId32;
-      readonly timepoint: PalletMultisigTimepoint;
-      readonly multisig: AccountId32;
-      readonly callHash: U8aFixed;
-    } & Struct;
-    readonly type: 'NewMultisig' | 'MultisigApproval' | 'MultisigExecuted' | 'MultisigCancelled';
+      readonly cancelling: AccountId32
+      readonly timepoint: PalletMultisigTimepoint
+      readonly multisig: AccountId32
+      readonly callHash: U8aFixed
+    } & Struct
+    readonly type: 'NewMultisig' | 'MultisigApproval' | 'MultisigExecuted' | 'MultisigCancelled'
   }
 
   /** @name PalletMultisigTimepoint (67) */
   interface PalletMultisigTimepoint extends Struct {
-    readonly height: u32;
-    readonly index: u32;
+    readonly height: u32
+    readonly index: u32
   }
 
   /** @name PalletCouncilRawEvent (68) */
   interface PalletCouncilRawEvent extends Enum {
-    readonly isAnnouncingPeriodStarted: boolean;
-    readonly asAnnouncingPeriodStarted: u32;
-    readonly isNotEnoughCandidates: boolean;
-    readonly asNotEnoughCandidates: u32;
-    readonly isVotingPeriodStarted: boolean;
-    readonly asVotingPeriodStarted: u32;
-    readonly isNewCandidate: boolean;
-    readonly asNewCandidate: ITuple<[u64, AccountId32, AccountId32, u128]>;
-    readonly isNewCouncilElected: boolean;
-    readonly asNewCouncilElected: ITuple<[Vec<u64>, u32]>;
-    readonly isNewCouncilNotElected: boolean;
-    readonly asNewCouncilNotElected: u32;
-    readonly isCandidacyStakeRelease: boolean;
-    readonly asCandidacyStakeRelease: u64;
-    readonly isCandidacyWithdraw: boolean;
-    readonly asCandidacyWithdraw: u64;
-    readonly isCandidacyNoteSet: boolean;
-    readonly asCandidacyNoteSet: ITuple<[u64, Bytes]>;
-    readonly isRewardPayment: boolean;
-    readonly asRewardPayment: ITuple<[u64, AccountId32, u128, u128]>;
-    readonly isBudgetBalanceSet: boolean;
-    readonly asBudgetBalanceSet: u128;
-    readonly isBudgetRefill: boolean;
-    readonly asBudgetRefill: u128;
-    readonly isBudgetRefillPlanned: boolean;
-    readonly asBudgetRefillPlanned: u32;
-    readonly isBudgetIncrementUpdated: boolean;
-    readonly asBudgetIncrementUpdated: u128;
-    readonly isCouncilorRewardUpdated: boolean;
-    readonly asCouncilorRewardUpdated: u128;
-    readonly isCouncilBudgetDecreased: boolean;
-    readonly asCouncilBudgetDecreased: u128;
-    readonly isRequestFunded: boolean;
-    readonly asRequestFunded: ITuple<[AccountId32, u128]>;
-    readonly isCouncilBudgetFunded: boolean;
-    readonly asCouncilBudgetFunded: ITuple<[u64, u128, Bytes]>;
-    readonly isCouncilorRemarked: boolean;
-    readonly asCouncilorRemarked: ITuple<[u64, Bytes]>;
-    readonly isCandidateRemarked: boolean;
-    readonly asCandidateRemarked: ITuple<[u64, Bytes]>;
-    readonly isEraPayoutDampingFactorSet: boolean;
-    readonly asEraPayoutDampingFactorSet: Percent;
-    readonly type: 'AnnouncingPeriodStarted' | 'NotEnoughCandidates' | 'VotingPeriodStarted' | 'NewCandidate' | 'NewCouncilElected' | 'NewCouncilNotElected' | 'CandidacyStakeRelease' | 'CandidacyWithdraw' | 'CandidacyNoteSet' | 'RewardPayment' | 'BudgetBalanceSet' | 'BudgetRefill' | 'BudgetRefillPlanned' | 'BudgetIncrementUpdated' | 'CouncilorRewardUpdated' | 'CouncilBudgetDecreased' | 'RequestFunded' | 'CouncilBudgetFunded' | 'CouncilorRemarked' | 'CandidateRemarked' | 'EraPayoutDampingFactorSet';
+    readonly isAnnouncingPeriodStarted: boolean
+    readonly asAnnouncingPeriodStarted: u32
+    readonly isNotEnoughCandidates: boolean
+    readonly asNotEnoughCandidates: u32
+    readonly isVotingPeriodStarted: boolean
+    readonly asVotingPeriodStarted: u32
+    readonly isNewCandidate: boolean
+    readonly asNewCandidate: ITuple<[u64, AccountId32, AccountId32, u128]>
+    readonly isNewCouncilElected: boolean
+    readonly asNewCouncilElected: ITuple<[Vec<u64>, u32]>
+    readonly isNewCouncilNotElected: boolean
+    readonly asNewCouncilNotElected: u32
+    readonly isCandidacyStakeRelease: boolean
+    readonly asCandidacyStakeRelease: u64
+    readonly isCandidacyWithdraw: boolean
+    readonly asCandidacyWithdraw: u64
+    readonly isCandidacyNoteSet: boolean
+    readonly asCandidacyNoteSet: ITuple<[u64, Bytes]>
+    readonly isRewardPayment: boolean
+    readonly asRewardPayment: ITuple<[u64, AccountId32, u128, u128]>
+    readonly isBudgetBalanceSet: boolean
+    readonly asBudgetBalanceSet: u128
+    readonly isBudgetRefill: boolean
+    readonly asBudgetRefill: u128
+    readonly isBudgetRefillPlanned: boolean
+    readonly asBudgetRefillPlanned: u32
+    readonly isBudgetIncrementUpdated: boolean
+    readonly asBudgetIncrementUpdated: u128
+    readonly isCouncilorRewardUpdated: boolean
+    readonly asCouncilorRewardUpdated: u128
+    readonly isCouncilBudgetDecreased: boolean
+    readonly asCouncilBudgetDecreased: u128
+    readonly isRequestFunded: boolean
+    readonly asRequestFunded: ITuple<[AccountId32, u128]>
+    readonly isCouncilBudgetFunded: boolean
+    readonly asCouncilBudgetFunded: ITuple<[u64, u128, Bytes]>
+    readonly isCouncilorRemarked: boolean
+    readonly asCouncilorRemarked: ITuple<[u64, Bytes]>
+    readonly isCandidateRemarked: boolean
+    readonly asCandidateRemarked: ITuple<[u64, Bytes]>
+    readonly isEraPayoutDampingFactorSet: boolean
+    readonly asEraPayoutDampingFactorSet: Percent
+    readonly type:
+      | 'AnnouncingPeriodStarted'
+      | 'NotEnoughCandidates'
+      | 'VotingPeriodStarted'
+      | 'NewCandidate'
+      | 'NewCouncilElected'
+      | 'NewCouncilNotElected'
+      | 'CandidacyStakeRelease'
+      | 'CandidacyWithdraw'
+      | 'CandidacyNoteSet'
+      | 'RewardPayment'
+      | 'BudgetBalanceSet'
+      | 'BudgetRefill'
+      | 'BudgetRefillPlanned'
+      | 'BudgetIncrementUpdated'
+      | 'CouncilorRewardUpdated'
+      | 'CouncilBudgetDecreased'
+      | 'RequestFunded'
+      | 'CouncilBudgetFunded'
+      | 'CouncilorRemarked'
+      | 'CandidateRemarked'
+      | 'EraPayoutDampingFactorSet'
   }
 
   /** @name PalletReferendumRawEvent (71) */
   interface PalletReferendumRawEvent extends Enum {
-    readonly isReferendumStarted: boolean;
-    readonly asReferendumStarted: ITuple<[u32, u32]>;
-    readonly isReferendumStartedForcefully: boolean;
-    readonly asReferendumStartedForcefully: ITuple<[u32, u32]>;
-    readonly isRevealingStageStarted: boolean;
-    readonly asRevealingStageStarted: u32;
-    readonly isReferendumFinished: boolean;
-    readonly asReferendumFinished: Vec<PalletReferendumOptionResult>;
-    readonly isVoteCast: boolean;
-    readonly asVoteCast: ITuple<[AccountId32, H256, u128]>;
-    readonly isVoteRevealed: boolean;
-    readonly asVoteRevealed: ITuple<[AccountId32, u64, Bytes]>;
-    readonly isStakeReleased: boolean;
-    readonly asStakeReleased: AccountId32;
-    readonly isAccountOptedOutOfVoting: boolean;
-    readonly asAccountOptedOutOfVoting: AccountId32;
-    readonly type: 'ReferendumStarted' | 'ReferendumStartedForcefully' | 'RevealingStageStarted' | 'ReferendumFinished' | 'VoteCast' | 'VoteRevealed' | 'StakeReleased' | 'AccountOptedOutOfVoting';
+    readonly isReferendumStarted: boolean
+    readonly asReferendumStarted: ITuple<[u32, u32]>
+    readonly isReferendumStartedForcefully: boolean
+    readonly asReferendumStartedForcefully: ITuple<[u32, u32]>
+    readonly isRevealingStageStarted: boolean
+    readonly asRevealingStageStarted: u32
+    readonly isReferendumFinished: boolean
+    readonly asReferendumFinished: Vec<PalletReferendumOptionResult>
+    readonly isVoteCast: boolean
+    readonly asVoteCast: ITuple<[AccountId32, H256, u128]>
+    readonly isVoteRevealed: boolean
+    readonly asVoteRevealed: ITuple<[AccountId32, u64, Bytes]>
+    readonly isStakeReleased: boolean
+    readonly asStakeReleased: AccountId32
+    readonly isAccountOptedOutOfVoting: boolean
+    readonly asAccountOptedOutOfVoting: AccountId32
+    readonly type:
+      | 'ReferendumStarted'
+      | 'ReferendumStartedForcefully'
+      | 'RevealingStageStarted'
+      | 'ReferendumFinished'
+      | 'VoteCast'
+      | 'VoteRevealed'
+      | 'StakeReleased'
+      | 'AccountOptedOutOfVoting'
   }
 
   /** @name PalletReferendumInstance1 (72) */
-  type PalletReferendumInstance1 = Null;
+  type PalletReferendumInstance1 = Null
 
   /** @name PalletReferendumOptionResult (74) */
   interface PalletReferendumOptionResult extends Struct {
-    readonly optionId: u64;
-    readonly votePower: u128;
+    readonly optionId: u64
+    readonly votePower: u128
   }
 
   /** @name PalletMembershipRawEvent (75) */
   interface PalletMembershipRawEvent extends Enum {
-    readonly isMemberInvited: boolean;
-    readonly asMemberInvited: ITuple<[u64, PalletMembershipInviteMembershipParameters, u128]>;
-    readonly isMembershipGifted: boolean;
-    readonly asMembershipGifted: ITuple<[u64, PalletMembershipGiftMembershipParameters]>;
-    readonly isMembershipBought: boolean;
-    readonly asMembershipBought: ITuple<[u64, PalletMembershipBuyMembershipParameters, u32]>;
-    readonly isMemberProfileUpdated: boolean;
-    readonly asMemberProfileUpdated: ITuple<[u64, Option<Bytes>, Option<Bytes>]>;
-    readonly isMemberAccountsUpdated: boolean;
-    readonly asMemberAccountsUpdated: ITuple<[u64, Option<AccountId32>, Option<AccountId32>]>;
-    readonly isMemberVerificationStatusUpdated: boolean;
-    readonly asMemberVerificationStatusUpdated: ITuple<[u64, bool, u64]>;
-    readonly isReferralCutUpdated: boolean;
-    readonly asReferralCutUpdated: u8;
-    readonly isInvitesTransferred: boolean;
-    readonly asInvitesTransferred: ITuple<[u64, u64, u32]>;
-    readonly isMembershipPriceUpdated: boolean;
-    readonly asMembershipPriceUpdated: u128;
-    readonly isInitialInvitationBalanceUpdated: boolean;
-    readonly asInitialInvitationBalanceUpdated: u128;
-    readonly isLeaderInvitationQuotaUpdated: boolean;
-    readonly asLeaderInvitationQuotaUpdated: u32;
-    readonly isInitialInvitationCountUpdated: boolean;
-    readonly asInitialInvitationCountUpdated: u32;
-    readonly isStakingAccountAdded: boolean;
-    readonly asStakingAccountAdded: ITuple<[AccountId32, u64]>;
-    readonly isStakingAccountRemoved: boolean;
-    readonly asStakingAccountRemoved: ITuple<[AccountId32, u64]>;
-    readonly isStakingAccountConfirmed: boolean;
-    readonly asStakingAccountConfirmed: ITuple<[AccountId32, u64]>;
-    readonly isMemberRemarked: boolean;
-    readonly asMemberRemarked: ITuple<[u64, Bytes, Option<ITuple<[AccountId32, u128]>>]>;
-    readonly isMemberCreated: boolean;
-    readonly asMemberCreated: ITuple<[u64, PalletMembershipCreateMemberParameters, u32]>;
-    readonly type: 'MemberInvited' | 'MembershipGifted' | 'MembershipBought' | 'MemberProfileUpdated' | 'MemberAccountsUpdated' | 'MemberVerificationStatusUpdated' | 'ReferralCutUpdated' | 'InvitesTransferred' | 'MembershipPriceUpdated' | 'InitialInvitationBalanceUpdated' | 'LeaderInvitationQuotaUpdated' | 'InitialInvitationCountUpdated' | 'StakingAccountAdded' | 'StakingAccountRemoved' | 'StakingAccountConfirmed' | 'MemberRemarked' | 'MemberCreated';
+    readonly isMemberInvited: boolean
+    readonly asMemberInvited: ITuple<[u64, PalletMembershipInviteMembershipParameters, u128]>
+    readonly isMembershipGifted: boolean
+    readonly asMembershipGifted: ITuple<[u64, PalletMembershipGiftMembershipParameters]>
+    readonly isMembershipBought: boolean
+    readonly asMembershipBought: ITuple<[u64, PalletMembershipBuyMembershipParameters, u32]>
+    readonly isMemberProfileUpdated: boolean
+    readonly asMemberProfileUpdated: ITuple<[u64, Option<Bytes>, Option<Bytes>]>
+    readonly isMemberAccountsUpdated: boolean
+    readonly asMemberAccountsUpdated: ITuple<[u64, Option<AccountId32>, Option<AccountId32>]>
+    readonly isMemberVerificationStatusUpdated: boolean
+    readonly asMemberVerificationStatusUpdated: ITuple<[u64, bool, u64]>
+    readonly isReferralCutUpdated: boolean
+    readonly asReferralCutUpdated: u8
+    readonly isInvitesTransferred: boolean
+    readonly asInvitesTransferred: ITuple<[u64, u64, u32]>
+    readonly isMembershipPriceUpdated: boolean
+    readonly asMembershipPriceUpdated: u128
+    readonly isInitialInvitationBalanceUpdated: boolean
+    readonly asInitialInvitationBalanceUpdated: u128
+    readonly isLeaderInvitationQuotaUpdated: boolean
+    readonly asLeaderInvitationQuotaUpdated: u32
+    readonly isInitialInvitationCountUpdated: boolean
+    readonly asInitialInvitationCountUpdated: u32
+    readonly isStakingAccountAdded: boolean
+    readonly asStakingAccountAdded: ITuple<[AccountId32, u64]>
+    readonly isStakingAccountRemoved: boolean
+    readonly asStakingAccountRemoved: ITuple<[AccountId32, u64]>
+    readonly isStakingAccountConfirmed: boolean
+    readonly asStakingAccountConfirmed: ITuple<[AccountId32, u64]>
+    readonly isMemberRemarked: boolean
+    readonly asMemberRemarked: ITuple<[u64, Bytes, Option<ITuple<[AccountId32, u128]>>]>
+    readonly isMemberCreated: boolean
+    readonly asMemberCreated: ITuple<[u64, PalletMembershipCreateMemberParameters, u32]>
+    readonly type:
+      | 'MemberInvited'
+      | 'MembershipGifted'
+      | 'MembershipBought'
+      | 'MemberProfileUpdated'
+      | 'MemberAccountsUpdated'
+      | 'MemberVerificationStatusUpdated'
+      | 'ReferralCutUpdated'
+      | 'InvitesTransferred'
+      | 'MembershipPriceUpdated'
+      | 'InitialInvitationBalanceUpdated'
+      | 'LeaderInvitationQuotaUpdated'
+      | 'InitialInvitationCountUpdated'
+      | 'StakingAccountAdded'
+      | 'StakingAccountRemoved'
+      | 'StakingAccountConfirmed'
+      | 'MemberRemarked'
+      | 'MemberCreated'
   }
 
   /** @name PalletMembershipBuyMembershipParameters (76) */
   interface PalletMembershipBuyMembershipParameters extends Struct {
-    readonly rootAccount: AccountId32;
-    readonly controllerAccount: AccountId32;
-    readonly handle: Option<Bytes>;
-    readonly metadata: Bytes;
-    readonly referrerId: Option<u64>;
+    readonly rootAccount: AccountId32
+    readonly controllerAccount: AccountId32
+    readonly handle: Option<Bytes>
+    readonly metadata: Bytes
+    readonly referrerId: Option<u64>
   }
 
   /** @name PalletMembershipInviteMembershipParameters (79) */
   interface PalletMembershipInviteMembershipParameters extends Struct {
-    readonly invitingMemberId: u64;
-    readonly rootAccount: AccountId32;
-    readonly controllerAccount: AccountId32;
-    readonly handle: Option<Bytes>;
-    readonly metadata: Bytes;
+    readonly invitingMemberId: u64
+    readonly rootAccount: AccountId32
+    readonly controllerAccount: AccountId32
+    readonly handle: Option<Bytes>
+    readonly metadata: Bytes
   }
 
   /** @name PalletMembershipCreateMemberParameters (80) */
   interface PalletMembershipCreateMemberParameters extends Struct {
-    readonly rootAccount: AccountId32;
-    readonly controllerAccount: AccountId32;
-    readonly handle: Bytes;
-    readonly metadata: Bytes;
-    readonly isFoundingMember: bool;
+    readonly rootAccount: AccountId32
+    readonly controllerAccount: AccountId32
+    readonly handle: Bytes
+    readonly metadata: Bytes
+    readonly isFoundingMember: bool
   }
 
   /** @name PalletMembershipGiftMembershipParameters (81) */
   interface PalletMembershipGiftMembershipParameters extends Struct {
-    readonly rootAccount: AccountId32;
-    readonly controllerAccount: AccountId32;
-    readonly handle: Option<Bytes>;
-    readonly metadata: Bytes;
-    readonly creditControllerAccount: u128;
-    readonly applyControllerAccountInvitationLock: Option<u128>;
-    readonly creditRootAccount: u128;
-    readonly applyRootAccountInvitationLock: Option<u128>;
+    readonly rootAccount: AccountId32
+    readonly controllerAccount: AccountId32
+    readonly handle: Option<Bytes>
+    readonly metadata: Bytes
+    readonly creditControllerAccount: u128
+    readonly applyControllerAccountInvitationLock: Option<u128>
+    readonly creditRootAccount: u128
+    readonly applyRootAccountInvitationLock: Option<u128>
   }
 
   /** @name PalletForumRawEvent (85) */
   interface PalletForumRawEvent extends Enum {
-    readonly isCategoryCreated: boolean;
-    readonly asCategoryCreated: ITuple<[u64, Option<u64>, Bytes, Bytes]>;
-    readonly isCategoryArchivalStatusUpdated: boolean;
-    readonly asCategoryArchivalStatusUpdated: ITuple<[u64, bool, PalletForumPrivilegedActor]>;
-    readonly isCategoryTitleUpdated: boolean;
-    readonly asCategoryTitleUpdated: ITuple<[u64, H256, PalletForumPrivilegedActor]>;
-    readonly isCategoryDescriptionUpdated: boolean;
-    readonly asCategoryDescriptionUpdated: ITuple<[u64, H256, PalletForumPrivilegedActor]>;
-    readonly isCategoryDeleted: boolean;
-    readonly asCategoryDeleted: ITuple<[u64, PalletForumPrivilegedActor]>;
-    readonly isThreadCreated: boolean;
-    readonly asThreadCreated: ITuple<[u64, u64, u64, u64, Bytes, Bytes]>;
-    readonly isThreadModerated: boolean;
-    readonly asThreadModerated: ITuple<[u64, Bytes, PalletForumPrivilegedActor, u64]>;
-    readonly isThreadUpdated: boolean;
-    readonly asThreadUpdated: ITuple<[u64, bool, PalletForumPrivilegedActor, u64]>;
-    readonly isThreadMetadataUpdated: boolean;
-    readonly asThreadMetadataUpdated: ITuple<[u64, u64, u64, Bytes]>;
-    readonly isThreadDeleted: boolean;
-    readonly asThreadDeleted: ITuple<[u64, u64, u64, bool]>;
-    readonly isThreadMoved: boolean;
-    readonly asThreadMoved: ITuple<[u64, u64, PalletForumPrivilegedActor, u64]>;
-    readonly isPostAdded: boolean;
-    readonly asPostAdded: ITuple<[u64, u64, u64, u64, Bytes, bool]>;
-    readonly isPostModerated: boolean;
-    readonly asPostModerated: ITuple<[u64, Bytes, PalletForumPrivilegedActor, u64, u64]>;
-    readonly isPostDeleted: boolean;
-    readonly asPostDeleted: ITuple<[Bytes, u64, BTreeMap<PalletForumExtendedPostIdObject, bool>]>;
-    readonly isPostTextUpdated: boolean;
-    readonly asPostTextUpdated: ITuple<[u64, u64, u64, u64, Bytes]>;
-    readonly isCategoryStickyThreadUpdate: boolean;
-    readonly asCategoryStickyThreadUpdate: ITuple<[u64, BTreeSet<u64>, PalletForumPrivilegedActor]>;
-    readonly isCategoryMembershipOfModeratorUpdated: boolean;
-    readonly asCategoryMembershipOfModeratorUpdated: ITuple<[u64, u64, bool]>;
-    readonly type: 'CategoryCreated' | 'CategoryArchivalStatusUpdated' | 'CategoryTitleUpdated' | 'CategoryDescriptionUpdated' | 'CategoryDeleted' | 'ThreadCreated' | 'ThreadModerated' | 'ThreadUpdated' | 'ThreadMetadataUpdated' | 'ThreadDeleted' | 'ThreadMoved' | 'PostAdded' | 'PostModerated' | 'PostDeleted' | 'PostTextUpdated' | 'CategoryStickyThreadUpdate' | 'CategoryMembershipOfModeratorUpdated';
+    readonly isCategoryCreated: boolean
+    readonly asCategoryCreated: ITuple<[u64, Option<u64>, Bytes, Bytes]>
+    readonly isCategoryArchivalStatusUpdated: boolean
+    readonly asCategoryArchivalStatusUpdated: ITuple<[u64, bool, PalletForumPrivilegedActor]>
+    readonly isCategoryTitleUpdated: boolean
+    readonly asCategoryTitleUpdated: ITuple<[u64, H256, PalletForumPrivilegedActor]>
+    readonly isCategoryDescriptionUpdated: boolean
+    readonly asCategoryDescriptionUpdated: ITuple<[u64, H256, PalletForumPrivilegedActor]>
+    readonly isCategoryDeleted: boolean
+    readonly asCategoryDeleted: ITuple<[u64, PalletForumPrivilegedActor]>
+    readonly isThreadCreated: boolean
+    readonly asThreadCreated: ITuple<[u64, u64, u64, u64, Bytes, Bytes]>
+    readonly isThreadModerated: boolean
+    readonly asThreadModerated: ITuple<[u64, Bytes, PalletForumPrivilegedActor, u64]>
+    readonly isThreadUpdated: boolean
+    readonly asThreadUpdated: ITuple<[u64, bool, PalletForumPrivilegedActor, u64]>
+    readonly isThreadMetadataUpdated: boolean
+    readonly asThreadMetadataUpdated: ITuple<[u64, u64, u64, Bytes]>
+    readonly isThreadDeleted: boolean
+    readonly asThreadDeleted: ITuple<[u64, u64, u64, bool]>
+    readonly isThreadMoved: boolean
+    readonly asThreadMoved: ITuple<[u64, u64, PalletForumPrivilegedActor, u64]>
+    readonly isPostAdded: boolean
+    readonly asPostAdded: ITuple<[u64, u64, u64, u64, Bytes, bool]>
+    readonly isPostModerated: boolean
+    readonly asPostModerated: ITuple<[u64, Bytes, PalletForumPrivilegedActor, u64, u64]>
+    readonly isPostDeleted: boolean
+    readonly asPostDeleted: ITuple<[Bytes, u64, BTreeMap<PalletForumExtendedPostIdObject, bool>]>
+    readonly isPostTextUpdated: boolean
+    readonly asPostTextUpdated: ITuple<[u64, u64, u64, u64, Bytes]>
+    readonly isCategoryStickyThreadUpdate: boolean
+    readonly asCategoryStickyThreadUpdate: ITuple<[u64, BTreeSet<u64>, PalletForumPrivilegedActor]>
+    readonly isCategoryMembershipOfModeratorUpdated: boolean
+    readonly asCategoryMembershipOfModeratorUpdated: ITuple<[u64, u64, bool]>
+    readonly type:
+      | 'CategoryCreated'
+      | 'CategoryArchivalStatusUpdated'
+      | 'CategoryTitleUpdated'
+      | 'CategoryDescriptionUpdated'
+      | 'CategoryDeleted'
+      | 'ThreadCreated'
+      | 'ThreadModerated'
+      | 'ThreadUpdated'
+      | 'ThreadMetadataUpdated'
+      | 'ThreadDeleted'
+      | 'ThreadMoved'
+      | 'PostAdded'
+      | 'PostModerated'
+      | 'PostDeleted'
+      | 'PostTextUpdated'
+      | 'CategoryStickyThreadUpdate'
+      | 'CategoryMembershipOfModeratorUpdated'
   }
 
   /** @name PalletForumPrivilegedActor (86) */
   interface PalletForumPrivilegedActor extends Enum {
-    readonly isLead: boolean;
-    readonly isModerator: boolean;
-    readonly asModerator: u64;
-    readonly type: 'Lead' | 'Moderator';
+    readonly isLead: boolean
+    readonly isModerator: boolean
+    readonly asModerator: u64
+    readonly type: 'Lead' | 'Moderator'
   }
 
   /** @name PalletForumExtendedPostIdObject (87) */
   interface PalletForumExtendedPostIdObject extends Struct {
-    readonly categoryId: u64;
-    readonly threadId: u64;
-    readonly postId: u64;
+    readonly categoryId: u64
+    readonly threadId: u64
+    readonly postId: u64
   }
 
   /** @name PalletConstitutionRawEvent (92) */
   interface PalletConstitutionRawEvent extends Enum {
-    readonly isConstutionAmended: boolean;
-    readonly asConstutionAmended: ITuple<[H256, Bytes]>;
-    readonly type: 'ConstutionAmended';
+    readonly isConstutionAmended: boolean
+    readonly asConstutionAmended: ITuple<[H256, Bytes]>
+    readonly type: 'ConstutionAmended'
   }
 
   /** @name PalletBountyRawEvent (93) */
   interface PalletBountyRawEvent extends Enum {
-    readonly isBountyCreated: boolean;
-    readonly asBountyCreated: ITuple<[u64, PalletBountyBountyParametersBTreeSet, Bytes]>;
-    readonly isBountyOracleSwitched: boolean;
-    readonly asBountyOracleSwitched: ITuple<[u64, PalletBountyBountyActor, PalletBountyBountyActor, PalletBountyBountyActor]>;
-    readonly isBountyTerminated: boolean;
-    readonly asBountyTerminated: ITuple<[u64, PalletBountyBountyActor, PalletBountyBountyActor, PalletBountyBountyActor]>;
-    readonly isBountyFunded: boolean;
-    readonly asBountyFunded: ITuple<[u64, PalletBountyBountyActor, u128]>;
-    readonly isBountyMaxFundingReached: boolean;
-    readonly asBountyMaxFundingReached: u64;
-    readonly isBountyFundingWithdrawal: boolean;
-    readonly asBountyFundingWithdrawal: ITuple<[u64, PalletBountyBountyActor]>;
-    readonly isBountyCreatorCherryWithdrawal: boolean;
-    readonly asBountyCreatorCherryWithdrawal: ITuple<[u64, PalletBountyBountyActor]>;
-    readonly isBountyCreatorOracleRewardWithdrawal: boolean;
-    readonly asBountyCreatorOracleRewardWithdrawal: ITuple<[u64, PalletBountyBountyActor]>;
-    readonly isBountyOracleRewardWithdrawal: boolean;
-    readonly asBountyOracleRewardWithdrawal: ITuple<[u64, PalletBountyBountyActor, u128]>;
-    readonly isBountyRemoved: boolean;
-    readonly asBountyRemoved: u64;
-    readonly isWorkEntryAnnounced: boolean;
-    readonly asWorkEntryAnnounced: ITuple<[u64, u64, u64, AccountId32, Bytes]>;
-    readonly isWorkSubmitted: boolean;
-    readonly asWorkSubmitted: ITuple<[u64, u64, u64, Bytes]>;
-    readonly isOracleJudgmentSubmitted: boolean;
-    readonly asOracleJudgmentSubmitted: ITuple<[u64, PalletBountyBountyActor, BTreeMap<u64, PalletBountyOracleWorkEntryJudgment>, Bytes]>;
-    readonly isWorkEntrantFundsWithdrawn: boolean;
-    readonly asWorkEntrantFundsWithdrawn: ITuple<[u64, u64, u64]>;
-    readonly isBountyContributorRemarked: boolean;
-    readonly asBountyContributorRemarked: ITuple<[PalletBountyBountyActor, u64, Bytes]>;
-    readonly isBountyOracleRemarked: boolean;
-    readonly asBountyOracleRemarked: ITuple<[PalletBountyBountyActor, u64, Bytes]>;
-    readonly isBountyEntrantRemarked: boolean;
-    readonly asBountyEntrantRemarked: ITuple<[u64, u64, u64, Bytes]>;
-    readonly isBountyCreatorRemarked: boolean;
-    readonly asBountyCreatorRemarked: ITuple<[PalletBountyBountyActor, u64, Bytes]>;
-    readonly isWorkSubmissionPeriodEnded: boolean;
-    readonly asWorkSubmissionPeriodEnded: ITuple<[u64, PalletBountyBountyActor]>;
-    readonly isWorkEntrantStakeUnlocked: boolean;
-    readonly asWorkEntrantStakeUnlocked: ITuple<[u64, u64, AccountId32]>;
-    readonly isWorkEntrantStakeSlashed: boolean;
-    readonly asWorkEntrantStakeSlashed: ITuple<[u64, u64, AccountId32, u128]>;
-    readonly isFunderStateBloatBondWithdrawn: boolean;
-    readonly asFunderStateBloatBondWithdrawn: ITuple<[u64, PalletBountyBountyActor, u128]>;
-    readonly isCreatorStateBloatBondWithdrawn: boolean;
-    readonly asCreatorStateBloatBondWithdrawn: ITuple<[u64, PalletBountyBountyActor, u128]>;
-    readonly type: 'BountyCreated' | 'BountyOracleSwitched' | 'BountyTerminated' | 'BountyFunded' | 'BountyMaxFundingReached' | 'BountyFundingWithdrawal' | 'BountyCreatorCherryWithdrawal' | 'BountyCreatorOracleRewardWithdrawal' | 'BountyOracleRewardWithdrawal' | 'BountyRemoved' | 'WorkEntryAnnounced' | 'WorkSubmitted' | 'OracleJudgmentSubmitted' | 'WorkEntrantFundsWithdrawn' | 'BountyContributorRemarked' | 'BountyOracleRemarked' | 'BountyEntrantRemarked' | 'BountyCreatorRemarked' | 'WorkSubmissionPeriodEnded' | 'WorkEntrantStakeUnlocked' | 'WorkEntrantStakeSlashed' | 'FunderStateBloatBondWithdrawn' | 'CreatorStateBloatBondWithdrawn';
+    readonly isBountyCreated: boolean
+    readonly asBountyCreated: ITuple<[u64, PalletBountyBountyParametersBTreeSet, Bytes]>
+    readonly isBountyOracleSwitched: boolean
+    readonly asBountyOracleSwitched: ITuple<
+      [u64, PalletBountyBountyActor, PalletBountyBountyActor, PalletBountyBountyActor]
+    >
+    readonly isBountyTerminated: boolean
+    readonly asBountyTerminated: ITuple<
+      [u64, PalletBountyBountyActor, PalletBountyBountyActor, PalletBountyBountyActor]
+    >
+    readonly isBountyFunded: boolean
+    readonly asBountyFunded: ITuple<[u64, PalletBountyBountyActor, u128]>
+    readonly isBountyMaxFundingReached: boolean
+    readonly asBountyMaxFundingReached: u64
+    readonly isBountyFundingWithdrawal: boolean
+    readonly asBountyFundingWithdrawal: ITuple<[u64, PalletBountyBountyActor]>
+    readonly isBountyCreatorCherryWithdrawal: boolean
+    readonly asBountyCreatorCherryWithdrawal: ITuple<[u64, PalletBountyBountyActor]>
+    readonly isBountyCreatorOracleRewardWithdrawal: boolean
+    readonly asBountyCreatorOracleRewardWithdrawal: ITuple<[u64, PalletBountyBountyActor]>
+    readonly isBountyOracleRewardWithdrawal: boolean
+    readonly asBountyOracleRewardWithdrawal: ITuple<[u64, PalletBountyBountyActor, u128]>
+    readonly isBountyRemoved: boolean
+    readonly asBountyRemoved: u64
+    readonly isWorkEntryAnnounced: boolean
+    readonly asWorkEntryAnnounced: ITuple<[u64, u64, u64, AccountId32, Bytes]>
+    readonly isWorkSubmitted: boolean
+    readonly asWorkSubmitted: ITuple<[u64, u64, u64, Bytes]>
+    readonly isOracleJudgmentSubmitted: boolean
+    readonly asOracleJudgmentSubmitted: ITuple<
+      [u64, PalletBountyBountyActor, BTreeMap<u64, PalletBountyOracleWorkEntryJudgment>, Bytes]
+    >
+    readonly isWorkEntrantFundsWithdrawn: boolean
+    readonly asWorkEntrantFundsWithdrawn: ITuple<[u64, u64, u64]>
+    readonly isBountyContributorRemarked: boolean
+    readonly asBountyContributorRemarked: ITuple<[PalletBountyBountyActor, u64, Bytes]>
+    readonly isBountyOracleRemarked: boolean
+    readonly asBountyOracleRemarked: ITuple<[PalletBountyBountyActor, u64, Bytes]>
+    readonly isBountyEntrantRemarked: boolean
+    readonly asBountyEntrantRemarked: ITuple<[u64, u64, u64, Bytes]>
+    readonly isBountyCreatorRemarked: boolean
+    readonly asBountyCreatorRemarked: ITuple<[PalletBountyBountyActor, u64, Bytes]>
+    readonly isWorkSubmissionPeriodEnded: boolean
+    readonly asWorkSubmissionPeriodEnded: ITuple<[u64, PalletBountyBountyActor]>
+    readonly isWorkEntrantStakeUnlocked: boolean
+    readonly asWorkEntrantStakeUnlocked: ITuple<[u64, u64, AccountId32]>
+    readonly isWorkEntrantStakeSlashed: boolean
+    readonly asWorkEntrantStakeSlashed: ITuple<[u64, u64, AccountId32, u128]>
+    readonly isFunderStateBloatBondWithdrawn: boolean
+    readonly asFunderStateBloatBondWithdrawn: ITuple<[u64, PalletBountyBountyActor, u128]>
+    readonly isCreatorStateBloatBondWithdrawn: boolean
+    readonly asCreatorStateBloatBondWithdrawn: ITuple<[u64, PalletBountyBountyActor, u128]>
+    readonly type:
+      | 'BountyCreated'
+      | 'BountyOracleSwitched'
+      | 'BountyTerminated'
+      | 'BountyFunded'
+      | 'BountyMaxFundingReached'
+      | 'BountyFundingWithdrawal'
+      | 'BountyCreatorCherryWithdrawal'
+      | 'BountyCreatorOracleRewardWithdrawal'
+      | 'BountyOracleRewardWithdrawal'
+      | 'BountyRemoved'
+      | 'WorkEntryAnnounced'
+      | 'WorkSubmitted'
+      | 'OracleJudgmentSubmitted'
+      | 'WorkEntrantFundsWithdrawn'
+      | 'BountyContributorRemarked'
+      | 'BountyOracleRemarked'
+      | 'BountyEntrantRemarked'
+      | 'BountyCreatorRemarked'
+      | 'WorkSubmissionPeriodEnded'
+      | 'WorkEntrantStakeUnlocked'
+      | 'WorkEntrantStakeSlashed'
+      | 'FunderStateBloatBondWithdrawn'
+      | 'CreatorStateBloatBondWithdrawn'
   }
 
   /** @name PalletBountyBountyParametersBTreeSet (94) */
   interface PalletBountyBountyParametersBTreeSet extends Struct {
-    readonly oracle: PalletBountyBountyActor;
-    readonly contractType: PalletBountyAssuranceContractTypeBTreeSet;
-    readonly creator: PalletBountyBountyActor;
-    readonly cherry: u128;
-    readonly oracleReward: u128;
-    readonly entrantStake: u128;
-    readonly fundingType: PalletBountyFundingType;
+    readonly oracle: PalletBountyBountyActor
+    readonly contractType: PalletBountyAssuranceContractTypeBTreeSet
+    readonly creator: PalletBountyBountyActor
+    readonly cherry: u128
+    readonly oracleReward: u128
+    readonly entrantStake: u128
+    readonly fundingType: PalletBountyFundingType
   }
 
   /** @name PalletBountyBountyActor (95) */
   interface PalletBountyBountyActor extends Enum {
-    readonly isCouncil: boolean;
-    readonly isMember: boolean;
-    readonly asMember: u64;
-    readonly type: 'Council' | 'Member';
+    readonly isCouncil: boolean
+    readonly isMember: boolean
+    readonly asMember: u64
+    readonly type: 'Council' | 'Member'
   }
 
   /** @name PalletBountyAssuranceContractTypeBTreeSet (96) */
   interface PalletBountyAssuranceContractTypeBTreeSet extends Enum {
-    readonly isOpen: boolean;
-    readonly isClosed: boolean;
-    readonly asClosed: BTreeSet<u64>;
-    readonly type: 'Open' | 'Closed';
+    readonly isOpen: boolean
+    readonly isClosed: boolean
+    readonly asClosed: BTreeSet<u64>
+    readonly type: 'Open' | 'Closed'
   }
 
   /** @name PalletBountyFundingType (97) */
   interface PalletBountyFundingType extends Enum {
-    readonly isPerpetual: boolean;
+    readonly isPerpetual: boolean
     readonly asPerpetual: {
-      readonly target: u128;
-    } & Struct;
-    readonly isLimited: boolean;
+      readonly target: u128
+    } & Struct
+    readonly isLimited: boolean
     readonly asLimited: {
-      readonly target: u128;
-      readonly fundingPeriod: u32;
-    } & Struct;
-    readonly type: 'Perpetual' | 'Limited';
+      readonly target: u128
+      readonly fundingPeriod: u32
+    } & Struct
+    readonly type: 'Perpetual' | 'Limited'
   }
 
   /** @name PalletBountyOracleWorkEntryJudgment (99) */
   interface PalletBountyOracleWorkEntryJudgment extends Enum {
-    readonly isWinner: boolean;
+    readonly isWinner: boolean
     readonly asWinner: {
-      readonly reward: u128;
-    } & Struct;
-    readonly isRejected: boolean;
+      readonly reward: u128
+    } & Struct
+    readonly isRejected: boolean
     readonly asRejected: {
-      readonly slashingShare: Perbill;
-      readonly actionJustification: Bytes;
-    } & Struct;
-    readonly type: 'Winner' | 'Rejected';
+      readonly slashingShare: Perbill
+      readonly actionJustification: Bytes
+    } & Struct
+    readonly type: 'Winner' | 'Rejected'
   }
 
   /** @name PalletJoystreamUtilityRawEvent (102) */
   interface PalletJoystreamUtilityRawEvent extends Enum {
-    readonly isSignaled: boolean;
-    readonly asSignaled: Bytes;
-    readonly isRuntimeUpgraded: boolean;
-    readonly asRuntimeUpgraded: Bytes;
-    readonly isUpdatedWorkingGroupBudget: boolean;
-    readonly asUpdatedWorkingGroupBudget: ITuple<[PalletCommonWorkingGroupIterableEnumsWorkingGroup, u128, PalletCommonBalanceKind]>;
-    readonly isTokensBurned: boolean;
-    readonly asTokensBurned: ITuple<[AccountId32, u128]>;
-    readonly type: 'Signaled' | 'RuntimeUpgraded' | 'UpdatedWorkingGroupBudget' | 'TokensBurned';
+    readonly isSignaled: boolean
+    readonly asSignaled: Bytes
+    readonly isRuntimeUpgraded: boolean
+    readonly asRuntimeUpgraded: Bytes
+    readonly isUpdatedWorkingGroupBudget: boolean
+    readonly asUpdatedWorkingGroupBudget: ITuple<
+      [PalletCommonWorkingGroupIterableEnumsWorkingGroup, u128, PalletCommonBalanceKind]
+    >
+    readonly isTokensBurned: boolean
+    readonly asTokensBurned: ITuple<[AccountId32, u128]>
+    readonly type: 'Signaled' | 'RuntimeUpgraded' | 'UpdatedWorkingGroupBudget' | 'TokensBurned'
   }
 
   /** @name PalletCommonWorkingGroupIterableEnumsWorkingGroup (103) */
   interface PalletCommonWorkingGroupIterableEnumsWorkingGroup extends Enum {
-    readonly isForum: boolean;
-    readonly isStorage: boolean;
-    readonly isContent: boolean;
-    readonly isOperationsAlpha: boolean;
-    readonly isApp: boolean;
-    readonly isDistribution: boolean;
-    readonly isOperationsBeta: boolean;
-    readonly isOperationsGamma: boolean;
-    readonly isMembership: boolean;
-    readonly type: 'Forum' | 'Storage' | 'Content' | 'OperationsAlpha' | 'App' | 'Distribution' | 'OperationsBeta' | 'OperationsGamma' | 'Membership';
+    readonly isForum: boolean
+    readonly isStorage: boolean
+    readonly isContent: boolean
+    readonly isOperationsAlpha: boolean
+    readonly isApp: boolean
+    readonly isDistribution: boolean
+    readonly isOperationsBeta: boolean
+    readonly isOperationsGamma: boolean
+    readonly isMembership: boolean
+    readonly type:
+      | 'Forum'
+      | 'Storage'
+      | 'Content'
+      | 'OperationsAlpha'
+      | 'App'
+      | 'Distribution'
+      | 'OperationsBeta'
+      | 'OperationsGamma'
+      | 'Membership'
   }
 
   /** @name PalletCommonBalanceKind (104) */
   interface PalletCommonBalanceKind extends Enum {
-    readonly isPositive: boolean;
-    readonly isNegative: boolean;
-    readonly type: 'Positive' | 'Negative';
+    readonly isPositive: boolean
+    readonly isNegative: boolean
+    readonly type: 'Positive' | 'Negative'
   }
 
   /** @name PalletContentRawEvent (105) */
   interface PalletContentRawEvent extends Enum {
-    readonly isCuratorGroupCreated: boolean;
-    readonly asCuratorGroupCreated: u64;
-    readonly isCuratorGroupPermissionsUpdated: boolean;
-    readonly asCuratorGroupPermissionsUpdated: ITuple<[u64, BTreeMap<u8, BTreeSet<PalletContentPermissionsCuratorGroupIterableEnumsContentModerationAction>>]>;
-    readonly isCuratorGroupStatusSet: boolean;
-    readonly asCuratorGroupStatusSet: ITuple<[u64, bool]>;
-    readonly isCuratorAdded: boolean;
-    readonly asCuratorAdded: ITuple<[u64, u64, BTreeSet<PalletContentIterableEnumsChannelActionPermission>]>;
-    readonly isCuratorRemoved: boolean;
-    readonly asCuratorRemoved: ITuple<[u64, u64]>;
-    readonly isChannelCreated: boolean;
-    readonly asChannelCreated: ITuple<[u64, PalletContentChannelRecord, PalletContentChannelCreationParametersRecord, AccountId32]>;
-    readonly isChannelUpdated: boolean;
-    readonly asChannelUpdated: ITuple<[PalletContentPermissionsContentActor, u64, PalletContentChannelUpdateParametersRecord, BTreeSet<u64>]>;
-    readonly isChannelPrivilegeLevelUpdated: boolean;
-    readonly asChannelPrivilegeLevelUpdated: ITuple<[u64, u8]>;
-    readonly isChannelStateBloatBondValueUpdated: boolean;
-    readonly asChannelStateBloatBondValueUpdated: u128;
-    readonly isVideoStateBloatBondValueUpdated: boolean;
-    readonly asVideoStateBloatBondValueUpdated: u128;
-    readonly isChannelAssetsRemoved: boolean;
-    readonly asChannelAssetsRemoved: ITuple<[PalletContentPermissionsContentActor, u64, BTreeSet<u64>, PalletContentChannelRecord]>;
-    readonly isChannelDeleted: boolean;
-    readonly asChannelDeleted: ITuple<[PalletContentPermissionsContentActor, u64]>;
-    readonly isChannelVisibilitySetByModerator: boolean;
-    readonly asChannelVisibilitySetByModerator: ITuple<[PalletContentPermissionsContentActor, u64, bool, Bytes]>;
-    readonly isChannelPausedFeaturesUpdatedByModerator: boolean;
-    readonly asChannelPausedFeaturesUpdatedByModerator: ITuple<[PalletContentPermissionsContentActor, u64, BTreeSet<PalletContentPermissionsCuratorGroupIterableEnumsPausableChannelFeature>, Bytes]>;
-    readonly isChannelAssetsDeletedByModerator: boolean;
-    readonly asChannelAssetsDeletedByModerator: ITuple<[PalletContentPermissionsContentActor, u64, BTreeSet<u64>, Bytes]>;
-    readonly isChannelFundsWithdrawn: boolean;
-    readonly asChannelFundsWithdrawn: ITuple<[PalletContentPermissionsContentActor, u64, u128, PalletContentChannelFundsDestination]>;
-    readonly isChannelRewardClaimedAndWithdrawn: boolean;
-    readonly asChannelRewardClaimedAndWithdrawn: ITuple<[PalletContentPermissionsContentActor, u64, u128, PalletContentChannelFundsDestination]>;
-    readonly isVideoCreated: boolean;
-    readonly asVideoCreated: ITuple<[PalletContentPermissionsContentActor, u64, u64, PalletContentVideoCreationParametersRecord, BTreeSet<u64>]>;
-    readonly isVideoUpdated: boolean;
-    readonly asVideoUpdated: ITuple<[PalletContentPermissionsContentActor, u64, PalletContentVideoUpdateParametersRecord, BTreeSet<u64>]>;
-    readonly isVideoDeleted: boolean;
-    readonly asVideoDeleted: ITuple<[PalletContentPermissionsContentActor, u64]>;
-    readonly isVideoVisibilitySetByModerator: boolean;
-    readonly asVideoVisibilitySetByModerator: ITuple<[PalletContentPermissionsContentActor, u64, bool, Bytes]>;
-    readonly isVideoAssetsDeletedByModerator: boolean;
-    readonly asVideoAssetsDeletedByModerator: ITuple<[PalletContentPermissionsContentActor, u64, BTreeSet<u64>, bool, Bytes]>;
-    readonly isChannelPayoutsUpdated: boolean;
-    readonly asChannelPayoutsUpdated: ITuple<[PalletContentUpdateChannelPayoutsParametersRecord, Option<u64>, AccountId32]>;
-    readonly isChannelRewardUpdated: boolean;
-    readonly asChannelRewardUpdated: ITuple<[u128, u128, u64]>;
-    readonly isEnglishAuctionStarted: boolean;
-    readonly asEnglishAuctionStarted: ITuple<[PalletContentPermissionsContentActor, u64, PalletContentNftTypesEnglishAuctionParamsRecord]>;
-    readonly isOpenAuctionStarted: boolean;
-    readonly asOpenAuctionStarted: ITuple<[PalletContentPermissionsContentActor, u64, PalletContentNftTypesOpenAuctionParamsRecord, u64]>;
-    readonly isNftIssued: boolean;
-    readonly asNftIssued: ITuple<[PalletContentPermissionsContentActor, u64, PalletContentNftTypesNftIssuanceParametersRecord]>;
-    readonly isNftDestroyed: boolean;
-    readonly asNftDestroyed: ITuple<[PalletContentPermissionsContentActor, u64]>;
-    readonly isAuctionBidMade: boolean;
-    readonly asAuctionBidMade: ITuple<[u64, u64, u128, Option<u64>]>;
-    readonly isAuctionBidCanceled: boolean;
-    readonly asAuctionBidCanceled: ITuple<[u64, u64]>;
-    readonly isAuctionCanceled: boolean;
-    readonly asAuctionCanceled: ITuple<[PalletContentPermissionsContentActor, u64]>;
-    readonly isEnglishAuctionSettled: boolean;
-    readonly asEnglishAuctionSettled: ITuple<[u64, AccountId32, u64]>;
-    readonly isBidMadeCompletingAuction: boolean;
-    readonly asBidMadeCompletingAuction: ITuple<[u64, u64, Option<u64>]>;
-    readonly isOpenAuctionBidAccepted: boolean;
-    readonly asOpenAuctionBidAccepted: ITuple<[PalletContentPermissionsContentActor, u64, u64, u128]>;
-    readonly isOfferStarted: boolean;
-    readonly asOfferStarted: ITuple<[u64, PalletContentPermissionsContentActor, u64, Option<u128>]>;
-    readonly isOfferAccepted: boolean;
-    readonly asOfferAccepted: u64;
-    readonly isOfferCanceled: boolean;
-    readonly asOfferCanceled: ITuple<[u64, PalletContentPermissionsContentActor]>;
-    readonly isNftSellOrderMade: boolean;
-    readonly asNftSellOrderMade: ITuple<[u64, PalletContentPermissionsContentActor, u128]>;
-    readonly isNftBought: boolean;
-    readonly asNftBought: ITuple<[u64, u64]>;
-    readonly isBuyNowCanceled: boolean;
-    readonly asBuyNowCanceled: ITuple<[u64, PalletContentPermissionsContentActor]>;
-    readonly isBuyNowPriceUpdated: boolean;
-    readonly asBuyNowPriceUpdated: ITuple<[u64, PalletContentPermissionsContentActor, u128]>;
-    readonly isNftSlingedBackToTheOriginalArtist: boolean;
-    readonly asNftSlingedBackToTheOriginalArtist: ITuple<[u64, PalletContentPermissionsContentActor]>;
-    readonly isChannelOwnerRemarked: boolean;
-    readonly asChannelOwnerRemarked: ITuple<[u64, Bytes]>;
-    readonly isChannelAgentRemarked: boolean;
-    readonly asChannelAgentRemarked: ITuple<[PalletContentPermissionsContentActor, u64, Bytes]>;
-    readonly isNftOwnerRemarked: boolean;
-    readonly asNftOwnerRemarked: ITuple<[PalletContentPermissionsContentActor, u64, Bytes]>;
-    readonly isInitializedChannelTransfer: boolean;
-    readonly asInitializedChannelTransfer: ITuple<[u64, PalletContentPermissionsContentActor, PalletContentPendingTransfer]>;
-    readonly isCancelChannelTransfer: boolean;
-    readonly asCancelChannelTransfer: ITuple<[u64, PalletContentPermissionsContentActor]>;
-    readonly isChannelTransferAccepted: boolean;
-    readonly asChannelTransferAccepted: ITuple<[u64, PalletContentTransferCommitmentParametersBTreeMap]>;
-    readonly isGlobalNftLimitUpdated: boolean;
-    readonly asGlobalNftLimitUpdated: ITuple<[PalletContentNftLimitPeriod, u64]>;
-    readonly isChannelNftLimitUpdated: boolean;
-    readonly asChannelNftLimitUpdated: ITuple<[PalletContentPermissionsContentActor, PalletContentNftLimitPeriod, u64, u64]>;
-    readonly isToggledNftLimits: boolean;
-    readonly asToggledNftLimits: bool;
-    readonly isCreatorTokenIssued: boolean;
-    readonly asCreatorTokenIssued: ITuple<[PalletContentPermissionsContentActor, u64, u64]>;
-    readonly isCreatorTokenIssuerRemarked: boolean;
-    readonly asCreatorTokenIssuerRemarked: ITuple<[u64, u64, Bytes]>;
-    readonly type: 'CuratorGroupCreated' | 'CuratorGroupPermissionsUpdated' | 'CuratorGroupStatusSet' | 'CuratorAdded' | 'CuratorRemoved' | 'ChannelCreated' | 'ChannelUpdated' | 'ChannelPrivilegeLevelUpdated' | 'ChannelStateBloatBondValueUpdated' | 'VideoStateBloatBondValueUpdated' | 'ChannelAssetsRemoved' | 'ChannelDeleted' | 'ChannelVisibilitySetByModerator' | 'ChannelPausedFeaturesUpdatedByModerator' | 'ChannelAssetsDeletedByModerator' | 'ChannelFundsWithdrawn' | 'ChannelRewardClaimedAndWithdrawn' | 'VideoCreated' | 'VideoUpdated' | 'VideoDeleted' | 'VideoVisibilitySetByModerator' | 'VideoAssetsDeletedByModerator' | 'ChannelPayoutsUpdated' | 'ChannelRewardUpdated' | 'EnglishAuctionStarted' | 'OpenAuctionStarted' | 'NftIssued' | 'NftDestroyed' | 'AuctionBidMade' | 'AuctionBidCanceled' | 'AuctionCanceled' | 'EnglishAuctionSettled' | 'BidMadeCompletingAuction' | 'OpenAuctionBidAccepted' | 'OfferStarted' | 'OfferAccepted' | 'OfferCanceled' | 'NftSellOrderMade' | 'NftBought' | 'BuyNowCanceled' | 'BuyNowPriceUpdated' | 'NftSlingedBackToTheOriginalArtist' | 'ChannelOwnerRemarked' | 'ChannelAgentRemarked' | 'NftOwnerRemarked' | 'InitializedChannelTransfer' | 'CancelChannelTransfer' | 'ChannelTransferAccepted' | 'GlobalNftLimitUpdated' | 'ChannelNftLimitUpdated' | 'ToggledNftLimits' | 'CreatorTokenIssued' | 'CreatorTokenIssuerRemarked';
+    readonly isCuratorGroupCreated: boolean
+    readonly asCuratorGroupCreated: u64
+    readonly isCuratorGroupPermissionsUpdated: boolean
+    readonly asCuratorGroupPermissionsUpdated: ITuple<
+      [u64, BTreeMap<u8, BTreeSet<PalletContentPermissionsCuratorGroupIterableEnumsContentModerationAction>>]
+    >
+    readonly isCuratorGroupStatusSet: boolean
+    readonly asCuratorGroupStatusSet: ITuple<[u64, bool]>
+    readonly isCuratorAdded: boolean
+    readonly asCuratorAdded: ITuple<[u64, u64, BTreeSet<PalletContentIterableEnumsChannelActionPermission>]>
+    readonly isCuratorRemoved: boolean
+    readonly asCuratorRemoved: ITuple<[u64, u64]>
+    readonly isChannelCreated: boolean
+    readonly asChannelCreated: ITuple<
+      [u64, PalletContentChannelRecord, PalletContentChannelCreationParametersRecord, AccountId32]
+    >
+    readonly isChannelUpdated: boolean
+    readonly asChannelUpdated: ITuple<
+      [PalletContentPermissionsContentActor, u64, PalletContentChannelUpdateParametersRecord, BTreeSet<u64>]
+    >
+    readonly isChannelPrivilegeLevelUpdated: boolean
+    readonly asChannelPrivilegeLevelUpdated: ITuple<[u64, u8]>
+    readonly isChannelStateBloatBondValueUpdated: boolean
+    readonly asChannelStateBloatBondValueUpdated: u128
+    readonly isVideoStateBloatBondValueUpdated: boolean
+    readonly asVideoStateBloatBondValueUpdated: u128
+    readonly isChannelAssetsRemoved: boolean
+    readonly asChannelAssetsRemoved: ITuple<
+      [PalletContentPermissionsContentActor, u64, BTreeSet<u64>, PalletContentChannelRecord]
+    >
+    readonly isChannelDeleted: boolean
+    readonly asChannelDeleted: ITuple<[PalletContentPermissionsContentActor, u64]>
+    readonly isChannelVisibilitySetByModerator: boolean
+    readonly asChannelVisibilitySetByModerator: ITuple<[PalletContentPermissionsContentActor, u64, bool, Bytes]>
+    readonly isChannelPausedFeaturesUpdatedByModerator: boolean
+    readonly asChannelPausedFeaturesUpdatedByModerator: ITuple<
+      [
+        PalletContentPermissionsContentActor,
+        u64,
+        BTreeSet<PalletContentPermissionsCuratorGroupIterableEnumsPausableChannelFeature>,
+        Bytes
+      ]
+    >
+    readonly isChannelAssetsDeletedByModerator: boolean
+    readonly asChannelAssetsDeletedByModerator: ITuple<
+      [PalletContentPermissionsContentActor, u64, BTreeSet<u64>, Bytes]
+    >
+    readonly isChannelFundsWithdrawn: boolean
+    readonly asChannelFundsWithdrawn: ITuple<
+      [PalletContentPermissionsContentActor, u64, u128, PalletContentChannelFundsDestination]
+    >
+    readonly isChannelRewardClaimedAndWithdrawn: boolean
+    readonly asChannelRewardClaimedAndWithdrawn: ITuple<
+      [PalletContentPermissionsContentActor, u64, u128, PalletContentChannelFundsDestination]
+    >
+    readonly isVideoCreated: boolean
+    readonly asVideoCreated: ITuple<
+      [PalletContentPermissionsContentActor, u64, u64, PalletContentVideoCreationParametersRecord, BTreeSet<u64>]
+    >
+    readonly isVideoUpdated: boolean
+    readonly asVideoUpdated: ITuple<
+      [PalletContentPermissionsContentActor, u64, PalletContentVideoUpdateParametersRecord, BTreeSet<u64>]
+    >
+    readonly isVideoDeleted: boolean
+    readonly asVideoDeleted: ITuple<[PalletContentPermissionsContentActor, u64]>
+    readonly isVideoVisibilitySetByModerator: boolean
+    readonly asVideoVisibilitySetByModerator: ITuple<[PalletContentPermissionsContentActor, u64, bool, Bytes]>
+    readonly isVideoAssetsDeletedByModerator: boolean
+    readonly asVideoAssetsDeletedByModerator: ITuple<
+      [PalletContentPermissionsContentActor, u64, BTreeSet<u64>, bool, Bytes]
+    >
+    readonly isChannelPayoutsUpdated: boolean
+    readonly asChannelPayoutsUpdated: ITuple<
+      [PalletContentUpdateChannelPayoutsParametersRecord, Option<u64>, AccountId32]
+    >
+    readonly isChannelRewardUpdated: boolean
+    readonly asChannelRewardUpdated: ITuple<[u128, u128, u64]>
+    readonly isEnglishAuctionStarted: boolean
+    readonly asEnglishAuctionStarted: ITuple<
+      [PalletContentPermissionsContentActor, u64, PalletContentNftTypesEnglishAuctionParamsRecord]
+    >
+    readonly isOpenAuctionStarted: boolean
+    readonly asOpenAuctionStarted: ITuple<
+      [PalletContentPermissionsContentActor, u64, PalletContentNftTypesOpenAuctionParamsRecord, u64]
+    >
+    readonly isNftIssued: boolean
+    readonly asNftIssued: ITuple<
+      [PalletContentPermissionsContentActor, u64, PalletContentNftTypesNftIssuanceParametersRecord]
+    >
+    readonly isNftDestroyed: boolean
+    readonly asNftDestroyed: ITuple<[PalletContentPermissionsContentActor, u64]>
+    readonly isAuctionBidMade: boolean
+    readonly asAuctionBidMade: ITuple<[u64, u64, u128, Option<u64>]>
+    readonly isAuctionBidCanceled: boolean
+    readonly asAuctionBidCanceled: ITuple<[u64, u64]>
+    readonly isAuctionCanceled: boolean
+    readonly asAuctionCanceled: ITuple<[PalletContentPermissionsContentActor, u64]>
+    readonly isEnglishAuctionSettled: boolean
+    readonly asEnglishAuctionSettled: ITuple<[u64, AccountId32, u64]>
+    readonly isBidMadeCompletingAuction: boolean
+    readonly asBidMadeCompletingAuction: ITuple<[u64, u64, Option<u64>]>
+    readonly isOpenAuctionBidAccepted: boolean
+    readonly asOpenAuctionBidAccepted: ITuple<[PalletContentPermissionsContentActor, u64, u64, u128]>
+    readonly isOfferStarted: boolean
+    readonly asOfferStarted: ITuple<[u64, PalletContentPermissionsContentActor, u64, Option<u128>]>
+    readonly isOfferAccepted: boolean
+    readonly asOfferAccepted: u64
+    readonly isOfferCanceled: boolean
+    readonly asOfferCanceled: ITuple<[u64, PalletContentPermissionsContentActor]>
+    readonly isNftSellOrderMade: boolean
+    readonly asNftSellOrderMade: ITuple<[u64, PalletContentPermissionsContentActor, u128]>
+    readonly isNftBought: boolean
+    readonly asNftBought: ITuple<[u64, u64]>
+    readonly isBuyNowCanceled: boolean
+    readonly asBuyNowCanceled: ITuple<[u64, PalletContentPermissionsContentActor]>
+    readonly isBuyNowPriceUpdated: boolean
+    readonly asBuyNowPriceUpdated: ITuple<[u64, PalletContentPermissionsContentActor, u128]>
+    readonly isNftSlingedBackToTheOriginalArtist: boolean
+    readonly asNftSlingedBackToTheOriginalArtist: ITuple<[u64, PalletContentPermissionsContentActor]>
+    readonly isChannelOwnerRemarked: boolean
+    readonly asChannelOwnerRemarked: ITuple<[u64, Bytes]>
+    readonly isChannelAgentRemarked: boolean
+    readonly asChannelAgentRemarked: ITuple<[PalletContentPermissionsContentActor, u64, Bytes]>
+    readonly isNftOwnerRemarked: boolean
+    readonly asNftOwnerRemarked: ITuple<[PalletContentPermissionsContentActor, u64, Bytes]>
+    readonly isInitializedChannelTransfer: boolean
+    readonly asInitializedChannelTransfer: ITuple<
+      [u64, PalletContentPermissionsContentActor, PalletContentPendingTransfer]
+    >
+    readonly isCancelChannelTransfer: boolean
+    readonly asCancelChannelTransfer: ITuple<[u64, PalletContentPermissionsContentActor]>
+    readonly isChannelTransferAccepted: boolean
+    readonly asChannelTransferAccepted: ITuple<[u64, PalletContentTransferCommitmentParametersBTreeMap]>
+    readonly isGlobalNftLimitUpdated: boolean
+    readonly asGlobalNftLimitUpdated: ITuple<[PalletContentNftLimitPeriod, u64]>
+    readonly isChannelNftLimitUpdated: boolean
+    readonly asChannelNftLimitUpdated: ITuple<
+      [PalletContentPermissionsContentActor, PalletContentNftLimitPeriod, u64, u64]
+    >
+    readonly isToggledNftLimits: boolean
+    readonly asToggledNftLimits: bool
+    readonly isCreatorTokenIssued: boolean
+    readonly asCreatorTokenIssued: ITuple<[PalletContentPermissionsContentActor, u64, u64]>
+    readonly isCreatorTokenIssuerRemarked: boolean
+    readonly asCreatorTokenIssuerRemarked: ITuple<[u64, u64, Bytes]>
+    readonly type:
+      | 'CuratorGroupCreated'
+      | 'CuratorGroupPermissionsUpdated'
+      | 'CuratorGroupStatusSet'
+      | 'CuratorAdded'
+      | 'CuratorRemoved'
+      | 'ChannelCreated'
+      | 'ChannelUpdated'
+      | 'ChannelPrivilegeLevelUpdated'
+      | 'ChannelStateBloatBondValueUpdated'
+      | 'VideoStateBloatBondValueUpdated'
+      | 'ChannelAssetsRemoved'
+      | 'ChannelDeleted'
+      | 'ChannelVisibilitySetByModerator'
+      | 'ChannelPausedFeaturesUpdatedByModerator'
+      | 'ChannelAssetsDeletedByModerator'
+      | 'ChannelFundsWithdrawn'
+      | 'ChannelRewardClaimedAndWithdrawn'
+      | 'VideoCreated'
+      | 'VideoUpdated'
+      | 'VideoDeleted'
+      | 'VideoVisibilitySetByModerator'
+      | 'VideoAssetsDeletedByModerator'
+      | 'ChannelPayoutsUpdated'
+      | 'ChannelRewardUpdated'
+      | 'EnglishAuctionStarted'
+      | 'OpenAuctionStarted'
+      | 'NftIssued'
+      | 'NftDestroyed'
+      | 'AuctionBidMade'
+      | 'AuctionBidCanceled'
+      | 'AuctionCanceled'
+      | 'EnglishAuctionSettled'
+      | 'BidMadeCompletingAuction'
+      | 'OpenAuctionBidAccepted'
+      | 'OfferStarted'
+      | 'OfferAccepted'
+      | 'OfferCanceled'
+      | 'NftSellOrderMade'
+      | 'NftBought'
+      | 'BuyNowCanceled'
+      | 'BuyNowPriceUpdated'
+      | 'NftSlingedBackToTheOriginalArtist'
+      | 'ChannelOwnerRemarked'
+      | 'ChannelAgentRemarked'
+      | 'NftOwnerRemarked'
+      | 'InitializedChannelTransfer'
+      | 'CancelChannelTransfer'
+      | 'ChannelTransferAccepted'
+      | 'GlobalNftLimitUpdated'
+      | 'ChannelNftLimitUpdated'
+      | 'ToggledNftLimits'
+      | 'CreatorTokenIssued'
+      | 'CreatorTokenIssuerRemarked'
   }
 
   /** @name PalletContentPermissionsContentActor (106) */
   interface PalletContentPermissionsContentActor extends Enum {
-    readonly isCurator: boolean;
-    readonly asCurator: ITuple<[u64, u64]>;
-    readonly isMember: boolean;
-    readonly asMember: u64;
-    readonly isLead: boolean;
-    readonly type: 'Curator' | 'Member' | 'Lead';
+    readonly isCurator: boolean
+    readonly asCurator: ITuple<[u64, u64]>
+    readonly isMember: boolean
+    readonly asMember: u64
+    readonly isLead: boolean
+    readonly type: 'Curator' | 'Member' | 'Lead'
   }
 
   /** @name PalletContentChannelRecord (107) */
   interface PalletContentChannelRecord extends Struct {
-    readonly owner: PalletContentChannelOwner;
-    readonly numVideos: u64;
-    readonly collaborators: BTreeMap<u64, BTreeSet<PalletContentIterableEnumsChannelActionPermission>>;
-    readonly cumulativeRewardClaimed: u128;
-    readonly privilegeLevel: u8;
-    readonly pausedFeatures: BTreeSet<PalletContentPermissionsCuratorGroupIterableEnumsPausableChannelFeature>;
-    readonly transferStatus: PalletContentChannelTransferStatus;
-    readonly dataObjects: BTreeSet<u64>;
-    readonly dailyNftLimit: PalletContentLimitPerPeriod;
-    readonly weeklyNftLimit: PalletContentLimitPerPeriod;
-    readonly dailyNftCounter: PalletContentNftCounter;
-    readonly weeklyNftCounter: PalletContentNftCounter;
-    readonly creatorTokenId: Option<u64>;
-    readonly channelStateBloatBond: PalletCommonBloatBondRepayableBloatBond;
+    readonly owner: PalletContentChannelOwner
+    readonly numVideos: u64
+    readonly collaborators: BTreeMap<u64, BTreeSet<PalletContentIterableEnumsChannelActionPermission>>
+    readonly cumulativeRewardClaimed: u128
+    readonly privilegeLevel: u8
+    readonly pausedFeatures: BTreeSet<PalletContentPermissionsCuratorGroupIterableEnumsPausableChannelFeature>
+    readonly transferStatus: PalletContentChannelTransferStatus
+    readonly dataObjects: BTreeSet<u64>
+    readonly dailyNftLimit: PalletContentLimitPerPeriod
+    readonly weeklyNftLimit: PalletContentLimitPerPeriod
+    readonly dailyNftCounter: PalletContentNftCounter
+    readonly weeklyNftCounter: PalletContentNftCounter
+    readonly creatorTokenId: Option<u64>
+    readonly channelStateBloatBond: PalletCommonBloatBondRepayableBloatBond
   }
 
   /** @name PalletContentIterableEnumsChannelActionPermission (111) */
   interface PalletContentIterableEnumsChannelActionPermission extends Enum {
-    readonly isUpdateChannelMetadata: boolean;
-    readonly isManageNonVideoChannelAssets: boolean;
-    readonly isManageChannelCollaborators: boolean;
-    readonly isUpdateVideoMetadata: boolean;
-    readonly isAddVideo: boolean;
-    readonly isManageVideoAssets: boolean;
-    readonly isDeleteChannel: boolean;
-    readonly isDeleteVideo: boolean;
-    readonly isManageVideoNfts: boolean;
-    readonly isAgentRemark: boolean;
-    readonly isTransferChannel: boolean;
-    readonly isClaimChannelReward: boolean;
-    readonly isWithdrawFromChannelBalance: boolean;
-    readonly isIssueCreatorToken: boolean;
-    readonly isClaimCreatorTokenPatronage: boolean;
-    readonly isInitAndManageCreatorTokenSale: boolean;
-    readonly isCreatorTokenIssuerTransfer: boolean;
-    readonly isMakeCreatorTokenPermissionless: boolean;
-    readonly isReduceCreatorTokenPatronageRate: boolean;
-    readonly isManageRevenueSplits: boolean;
-    readonly isDeissueCreatorToken: boolean;
-    readonly isAmmControl: boolean;
-    readonly type: 'UpdateChannelMetadata' | 'ManageNonVideoChannelAssets' | 'ManageChannelCollaborators' | 'UpdateVideoMetadata' | 'AddVideo' | 'ManageVideoAssets' | 'DeleteChannel' | 'DeleteVideo' | 'ManageVideoNfts' | 'AgentRemark' | 'TransferChannel' | 'ClaimChannelReward' | 'WithdrawFromChannelBalance' | 'IssueCreatorToken' | 'ClaimCreatorTokenPatronage' | 'InitAndManageCreatorTokenSale' | 'CreatorTokenIssuerTransfer' | 'MakeCreatorTokenPermissionless' | 'ReduceCreatorTokenPatronageRate' | 'ManageRevenueSplits' | 'DeissueCreatorToken' | 'AmmControl';
+    readonly isUpdateChannelMetadata: boolean
+    readonly isManageNonVideoChannelAssets: boolean
+    readonly isManageChannelCollaborators: boolean
+    readonly isUpdateVideoMetadata: boolean
+    readonly isAddVideo: boolean
+    readonly isManageVideoAssets: boolean
+    readonly isDeleteChannel: boolean
+    readonly isDeleteVideo: boolean
+    readonly isManageVideoNfts: boolean
+    readonly isAgentRemark: boolean
+    readonly isTransferChannel: boolean
+    readonly isClaimChannelReward: boolean
+    readonly isWithdrawFromChannelBalance: boolean
+    readonly isIssueCreatorToken: boolean
+    readonly isClaimCreatorTokenPatronage: boolean
+    readonly isInitAndManageCreatorTokenSale: boolean
+    readonly isCreatorTokenIssuerTransfer: boolean
+    readonly isMakeCreatorTokenPermissionless: boolean
+    readonly isReduceCreatorTokenPatronageRate: boolean
+    readonly isManageRevenueSplits: boolean
+    readonly isDeissueCreatorToken: boolean
+    readonly isAmmControl: boolean
+    readonly type:
+      | 'UpdateChannelMetadata'
+      | 'ManageNonVideoChannelAssets'
+      | 'ManageChannelCollaborators'
+      | 'UpdateVideoMetadata'
+      | 'AddVideo'
+      | 'ManageVideoAssets'
+      | 'DeleteChannel'
+      | 'DeleteVideo'
+      | 'ManageVideoNfts'
+      | 'AgentRemark'
+      | 'TransferChannel'
+      | 'ClaimChannelReward'
+      | 'WithdrawFromChannelBalance'
+      | 'IssueCreatorToken'
+      | 'ClaimCreatorTokenPatronage'
+      | 'InitAndManageCreatorTokenSale'
+      | 'CreatorTokenIssuerTransfer'
+      | 'MakeCreatorTokenPermissionless'
+      | 'ReduceCreatorTokenPatronageRate'
+      | 'ManageRevenueSplits'
+      | 'DeissueCreatorToken'
+      | 'AmmControl'
   }
 
   /** @name PalletContentPermissionsCuratorGroupIterableEnumsPausableChannelFeature (118) */
   interface PalletContentPermissionsCuratorGroupIterableEnumsPausableChannelFeature extends Enum {
-    readonly isChannelFundsTransfer: boolean;
-    readonly isCreatorCashout: boolean;
-    readonly isVideoNftIssuance: boolean;
-    readonly isVideoCreation: boolean;
-    readonly isVideoUpdate: boolean;
-    readonly isChannelUpdate: boolean;
-    readonly isCreatorTokenIssuance: boolean;
-    readonly type: 'ChannelFundsTransfer' | 'CreatorCashout' | 'VideoNftIssuance' | 'VideoCreation' | 'VideoUpdate' | 'ChannelUpdate' | 'CreatorTokenIssuance';
+    readonly isChannelFundsTransfer: boolean
+    readonly isCreatorCashout: boolean
+    readonly isVideoNftIssuance: boolean
+    readonly isVideoCreation: boolean
+    readonly isVideoUpdate: boolean
+    readonly isChannelUpdate: boolean
+    readonly isCreatorTokenIssuance: boolean
+    readonly type:
+      | 'ChannelFundsTransfer'
+      | 'CreatorCashout'
+      | 'VideoNftIssuance'
+      | 'VideoCreation'
+      | 'VideoUpdate'
+      | 'ChannelUpdate'
+      | 'CreatorTokenIssuance'
   }
 
   /** @name PalletCommonBloatBondRepayableBloatBond (121) */
   interface PalletCommonBloatBondRepayableBloatBond extends Struct {
-    readonly repaymentRestrictedTo: Option<AccountId32>;
-    readonly amount: u128;
+    readonly repaymentRestrictedTo: Option<AccountId32>
+    readonly amount: u128
   }
 
   /** @name PalletContentChannelOwner (122) */
   interface PalletContentChannelOwner extends Enum {
-    readonly isMember: boolean;
-    readonly asMember: u64;
-    readonly isCuratorGroup: boolean;
-    readonly asCuratorGroup: u64;
-    readonly type: 'Member' | 'CuratorGroup';
+    readonly isMember: boolean
+    readonly asMember: u64
+    readonly isCuratorGroup: boolean
+    readonly asCuratorGroup: u64
+    readonly type: 'Member' | 'CuratorGroup'
   }
 
   /** @name PalletContentChannelTransferStatus (123) */
   interface PalletContentChannelTransferStatus extends Enum {
-    readonly isNoActiveTransfer: boolean;
-    readonly isPendingTransfer: boolean;
-    readonly asPendingTransfer: PalletContentPendingTransfer;
-    readonly type: 'NoActiveTransfer' | 'PendingTransfer';
+    readonly isNoActiveTransfer: boolean
+    readonly isPendingTransfer: boolean
+    readonly asPendingTransfer: PalletContentPendingTransfer
+    readonly type: 'NoActiveTransfer' | 'PendingTransfer'
   }
 
   /** @name PalletContentPendingTransfer (124) */
   interface PalletContentPendingTransfer extends Struct {
-    readonly newOwner: PalletContentChannelOwner;
-    readonly transferParams: PalletContentTransferCommitmentParametersBoundedBTreeMap;
+    readonly newOwner: PalletContentChannelOwner
+    readonly transferParams: PalletContentTransferCommitmentParametersBoundedBTreeMap
   }
 
   /** @name PalletContentTransferCommitmentParametersBoundedBTreeMap (125) */
   interface PalletContentTransferCommitmentParametersBoundedBTreeMap extends Struct {
-    readonly newCollaborators: BTreeMap<u64, BTreeSet<PalletContentIterableEnumsChannelActionPermission>>;
-    readonly price: u128;
-    readonly transferId: u64;
+    readonly newCollaborators: BTreeMap<u64, BTreeSet<PalletContentIterableEnumsChannelActionPermission>>
+    readonly price: u128
+    readonly transferId: u64
   }
 
   /** @name PalletContentLimitPerPeriod (126) */
   interface PalletContentLimitPerPeriod extends Struct {
-    readonly limit: u64;
-    readonly blockNumberPeriod: u32;
+    readonly limit: u64
+    readonly blockNumberPeriod: u32
   }
 
   /** @name PalletContentNftCounter (127) */
   interface PalletContentNftCounter extends Struct {
-    readonly counter: u64;
-    readonly lastUpdated: u32;
+    readonly counter: u64
+    readonly lastUpdated: u32
   }
 
   /** @name PalletContentNftTypesEnglishAuctionParamsRecord (128) */
   interface PalletContentNftTypesEnglishAuctionParamsRecord extends Struct {
-    readonly startingPrice: u128;
-    readonly buyNowPrice: Option<u128>;
-    readonly whitelist: BTreeSet<u64>;
-    readonly startsAt: Option<u32>;
-    readonly duration: u32;
-    readonly extensionPeriod: u32;
-    readonly minBidStep: u128;
+    readonly startingPrice: u128
+    readonly buyNowPrice: Option<u128>
+    readonly whitelist: BTreeSet<u64>
+    readonly startsAt: Option<u32>
+    readonly duration: u32
+    readonly extensionPeriod: u32
+    readonly minBidStep: u128
   }
 
   /** @name PalletContentNftTypesOpenAuctionParamsRecord (130) */
   interface PalletContentNftTypesOpenAuctionParamsRecord extends Struct {
-    readonly startingPrice: u128;
-    readonly buyNowPrice: Option<u128>;
-    readonly startsAt: Option<u32>;
-    readonly whitelist: BTreeSet<u64>;
-    readonly bidLockDuration: u32;
+    readonly startingPrice: u128
+    readonly buyNowPrice: Option<u128>
+    readonly startsAt: Option<u32>
+    readonly whitelist: BTreeSet<u64>
+    readonly bidLockDuration: u32
   }
 
   /** @name PalletContentNftTypesNftIssuanceParametersRecord (131) */
   interface PalletContentNftTypesNftIssuanceParametersRecord extends Struct {
-    readonly royalty: Option<Perbill>;
-    readonly nftMetadata: Bytes;
-    readonly nonChannelOwner: Option<u64>;
-    readonly initTransactionalStatus: PalletContentNftTypesInitTransactionalStatusRecord;
+    readonly royalty: Option<Perbill>
+    readonly nftMetadata: Bytes
+    readonly nonChannelOwner: Option<u64>
+    readonly initTransactionalStatus: PalletContentNftTypesInitTransactionalStatusRecord
   }
 
   /** @name PalletContentNftTypesInitTransactionalStatusRecord (132) */
   interface PalletContentNftTypesInitTransactionalStatusRecord extends Enum {
-    readonly isIdle: boolean;
-    readonly isBuyNow: boolean;
-    readonly asBuyNow: u128;
-    readonly isInitiatedOfferToMember: boolean;
-    readonly asInitiatedOfferToMember: ITuple<[u64, Option<u128>]>;
-    readonly isEnglishAuction: boolean;
-    readonly asEnglishAuction: PalletContentNftTypesEnglishAuctionParamsRecord;
-    readonly isOpenAuction: boolean;
-    readonly asOpenAuction: PalletContentNftTypesOpenAuctionParamsRecord;
-    readonly type: 'Idle' | 'BuyNow' | 'InitiatedOfferToMember' | 'EnglishAuction' | 'OpenAuction';
+    readonly isIdle: boolean
+    readonly isBuyNow: boolean
+    readonly asBuyNow: u128
+    readonly isInitiatedOfferToMember: boolean
+    readonly asInitiatedOfferToMember: ITuple<[u64, Option<u128>]>
+    readonly isEnglishAuction: boolean
+    readonly asEnglishAuction: PalletContentNftTypesEnglishAuctionParamsRecord
+    readonly isOpenAuction: boolean
+    readonly asOpenAuction: PalletContentNftTypesOpenAuctionParamsRecord
+    readonly type: 'Idle' | 'BuyNow' | 'InitiatedOfferToMember' | 'EnglishAuction' | 'OpenAuction'
   }
 
   /** @name PalletContentChannelCreationParametersRecord (134) */
   interface PalletContentChannelCreationParametersRecord extends Struct {
-    readonly assets: Option<PalletContentStorageAssetsRecord>;
-    readonly meta: Option<Bytes>;
-    readonly collaborators: BTreeMap<u64, BTreeSet<PalletContentIterableEnumsChannelActionPermission>>;
-    readonly storageBuckets: BTreeSet<u64>;
-    readonly distributionBuckets: BTreeSet<PalletStorageDistributionBucketIdRecord>;
-    readonly expectedChannelStateBloatBond: u128;
-    readonly expectedDataObjectStateBloatBond: u128;
+    readonly assets: Option<PalletContentStorageAssetsRecord>
+    readonly meta: Option<Bytes>
+    readonly collaborators: BTreeMap<u64, BTreeSet<PalletContentIterableEnumsChannelActionPermission>>
+    readonly storageBuckets: BTreeSet<u64>
+    readonly distributionBuckets: BTreeSet<PalletStorageDistributionBucketIdRecord>
+    readonly expectedChannelStateBloatBond: u128
+    readonly expectedDataObjectStateBloatBond: u128
   }
 
   /** @name PalletContentStorageAssetsRecord (135) */
   interface PalletContentStorageAssetsRecord extends Struct {
-    readonly objectCreationList: Vec<PalletStorageDataObjectCreationParameters>;
-    readonly expectedDataSizeFee: u128;
+    readonly objectCreationList: Vec<PalletStorageDataObjectCreationParameters>
+    readonly expectedDataSizeFee: u128
   }
 
   /** @name PalletStorageDataObjectCreationParameters (137) */
   interface PalletStorageDataObjectCreationParameters extends Struct {
-    readonly size_: u64;
-    readonly ipfsContentId: Bytes;
+    readonly size_: u64
+    readonly ipfsContentId: Bytes
   }
 
   /** @name PalletStorageDistributionBucketIdRecord (138) */
   interface PalletStorageDistributionBucketIdRecord extends Struct {
-    readonly distributionBucketFamilyId: u64;
-    readonly distributionBucketIndex: u64;
+    readonly distributionBucketFamilyId: u64
+    readonly distributionBucketIndex: u64
   }
 
   /** @name PalletContentChannelUpdateParametersRecord (145) */
   interface PalletContentChannelUpdateParametersRecord extends Struct {
-    readonly assetsToUpload: Option<PalletContentStorageAssetsRecord>;
-    readonly newMeta: Option<Bytes>;
-    readonly assetsToRemove: BTreeSet<u64>;
-    readonly collaborators: Option<BTreeMap<u64, BTreeSet<PalletContentIterableEnumsChannelActionPermission>>>;
-    readonly expectedDataObjectStateBloatBond: u128;
-    readonly storageBucketsNumWitness: Option<u32>;
+    readonly assetsToUpload: Option<PalletContentStorageAssetsRecord>
+    readonly newMeta: Option<Bytes>
+    readonly assetsToRemove: BTreeSet<u64>
+    readonly collaborators: Option<BTreeMap<u64, BTreeSet<PalletContentIterableEnumsChannelActionPermission>>>
+    readonly expectedDataObjectStateBloatBond: u128
+    readonly storageBucketsNumWitness: Option<u32>
   }
 
   /** @name PalletContentVideoCreationParametersRecord (147) */
   interface PalletContentVideoCreationParametersRecord extends Struct {
-    readonly assets: Option<PalletContentStorageAssetsRecord>;
-    readonly meta: Option<Bytes>;
-    readonly autoIssueNft: Option<PalletContentNftTypesNftIssuanceParametersRecord>;
-    readonly expectedVideoStateBloatBond: u128;
-    readonly expectedDataObjectStateBloatBond: u128;
-    readonly storageBucketsNumWitness: u32;
+    readonly assets: Option<PalletContentStorageAssetsRecord>
+    readonly meta: Option<Bytes>
+    readonly autoIssueNft: Option<PalletContentNftTypesNftIssuanceParametersRecord>
+    readonly expectedVideoStateBloatBond: u128
+    readonly expectedDataObjectStateBloatBond: u128
+    readonly storageBucketsNumWitness: u32
   }
 
   /** @name PalletContentVideoUpdateParametersRecord (149) */
   interface PalletContentVideoUpdateParametersRecord extends Struct {
-    readonly assetsToUpload: Option<PalletContentStorageAssetsRecord>;
-    readonly newMeta: Option<Bytes>;
-    readonly assetsToRemove: BTreeSet<u64>;
-    readonly autoIssueNft: Option<PalletContentNftTypesNftIssuanceParametersRecord>;
-    readonly expectedDataObjectStateBloatBond: u128;
-    readonly storageBucketsNumWitness: Option<u32>;
+    readonly assetsToUpload: Option<PalletContentStorageAssetsRecord>
+    readonly newMeta: Option<Bytes>
+    readonly assetsToRemove: BTreeSet<u64>
+    readonly autoIssueNft: Option<PalletContentNftTypesNftIssuanceParametersRecord>
+    readonly expectedDataObjectStateBloatBond: u128
+    readonly storageBucketsNumWitness: Option<u32>
   }
 
   /** @name PalletContentPermissionsCuratorGroupIterableEnumsContentModerationAction (152) */
   interface PalletContentPermissionsCuratorGroupIterableEnumsContentModerationAction extends Enum {
-    readonly isHideVideo: boolean;
-    readonly isHideChannel: boolean;
-    readonly isChangeChannelFeatureStatus: boolean;
-    readonly asChangeChannelFeatureStatus: PalletContentPermissionsCuratorGroupIterableEnumsPausableChannelFeature;
-    readonly isDeleteVideoAssets: boolean;
-    readonly asDeleteVideoAssets: bool;
-    readonly isDeleteNonVideoChannelAssets: boolean;
-    readonly isUpdateChannelNftLimits: boolean;
-    readonly type: 'HideVideo' | 'HideChannel' | 'ChangeChannelFeatureStatus' | 'DeleteVideoAssets' | 'DeleteNonVideoChannelAssets' | 'UpdateChannelNftLimits';
+    readonly isHideVideo: boolean
+    readonly isHideChannel: boolean
+    readonly isChangeChannelFeatureStatus: boolean
+    readonly asChangeChannelFeatureStatus: PalletContentPermissionsCuratorGroupIterableEnumsPausableChannelFeature
+    readonly isDeleteVideoAssets: boolean
+    readonly asDeleteVideoAssets: bool
+    readonly isDeleteNonVideoChannelAssets: boolean
+    readonly isUpdateChannelNftLimits: boolean
+    readonly type:
+      | 'HideVideo'
+      | 'HideChannel'
+      | 'ChangeChannelFeatureStatus'
+      | 'DeleteVideoAssets'
+      | 'DeleteNonVideoChannelAssets'
+      | 'UpdateChannelNftLimits'
   }
 
   /** @name PalletContentTransferCommitmentParametersBTreeMap (156) */
   interface PalletContentTransferCommitmentParametersBTreeMap extends Struct {
-    readonly newCollaborators: BTreeMap<u64, BTreeSet<PalletContentIterableEnumsChannelActionPermission>>;
-    readonly price: u128;
-    readonly transferId: u64;
+    readonly newCollaborators: BTreeMap<u64, BTreeSet<PalletContentIterableEnumsChannelActionPermission>>
+    readonly price: u128
+    readonly transferId: u64
   }
 
   /** @name PalletContentUpdateChannelPayoutsParametersRecord (157) */
   interface PalletContentUpdateChannelPayoutsParametersRecord extends Struct {
-    readonly commitment: Option<H256>;
-    readonly payload: Option<PalletContentChannelPayoutsPayloadParametersRecord>;
-    readonly minCashoutAllowed: Option<u128>;
-    readonly maxCashoutAllowed: Option<u128>;
-    readonly channelCashoutsEnabled: Option<bool>;
+    readonly commitment: Option<H256>
+    readonly payload: Option<PalletContentChannelPayoutsPayloadParametersRecord>
+    readonly minCashoutAllowed: Option<u128>
+    readonly maxCashoutAllowed: Option<u128>
+    readonly channelCashoutsEnabled: Option<bool>
   }
 
   /** @name PalletContentChannelPayoutsPayloadParametersRecord (158) */
   interface PalletContentChannelPayoutsPayloadParametersRecord extends Struct {
-    readonly objectCreationParams: PalletStorageDataObjectCreationParameters;
-    readonly expectedDataSizeFee: u128;
-    readonly expectedDataObjectStateBloatBond: u128;
+    readonly objectCreationParams: PalletStorageDataObjectCreationParameters
+    readonly expectedDataSizeFee: u128
+    readonly expectedDataObjectStateBloatBond: u128
   }
 
   /** @name PalletContentChannelFundsDestination (162) */
   interface PalletContentChannelFundsDestination extends Enum {
-    readonly isAccountId: boolean;
-    readonly asAccountId: AccountId32;
-    readonly isCouncilBudget: boolean;
-    readonly type: 'AccountId' | 'CouncilBudget';
+    readonly isAccountId: boolean
+    readonly asAccountId: AccountId32
+    readonly isCouncilBudget: boolean
+    readonly type: 'AccountId' | 'CouncilBudget'
   }
 
   /** @name PalletContentNftLimitPeriod (163) */
   interface PalletContentNftLimitPeriod extends Enum {
-    readonly isDaily: boolean;
-    readonly isWeekly: boolean;
-    readonly type: 'Daily' | 'Weekly';
+    readonly isDaily: boolean
+    readonly isWeekly: boolean
+    readonly type: 'Daily' | 'Weekly'
   }
 
   /** @name PalletStorageRawEvent (164) */
   interface PalletStorageRawEvent extends Enum {
-    readonly isStorageBucketCreated: boolean;
-    readonly asStorageBucketCreated: ITuple<[u64, Option<u64>, bool, u64, u64]>;
-    readonly isStorageBucketInvitationAccepted: boolean;
-    readonly asStorageBucketInvitationAccepted: ITuple<[u64, u64, AccountId32]>;
-    readonly isStorageBucketsUpdatedForBag: boolean;
-    readonly asStorageBucketsUpdatedForBag: ITuple<[PalletStorageBagIdType, BTreeSet<u64>, BTreeSet<u64>]>;
-    readonly isDataObjectsUploaded: boolean;
-    readonly asDataObjectsUploaded: ITuple<[BTreeSet<u64>, PalletStorageUploadParametersRecord, u128]>;
-    readonly isStorageOperatorMetadataSet: boolean;
-    readonly asStorageOperatorMetadataSet: ITuple<[u64, u64, Bytes]>;
-    readonly isStorageBucketVoucherLimitsSet: boolean;
-    readonly asStorageBucketVoucherLimitsSet: ITuple<[u64, u64, u64]>;
-    readonly isPendingDataObjectsAccepted: boolean;
-    readonly asPendingDataObjectsAccepted: ITuple<[u64, u64, PalletStorageBagIdType, BTreeSet<u64>]>;
-    readonly isStorageBucketInvitationCancelled: boolean;
-    readonly asStorageBucketInvitationCancelled: u64;
-    readonly isStorageBucketOperatorInvited: boolean;
-    readonly asStorageBucketOperatorInvited: ITuple<[u64, u64]>;
-    readonly isStorageBucketOperatorRemoved: boolean;
-    readonly asStorageBucketOperatorRemoved: u64;
-    readonly isUploadingBlockStatusUpdated: boolean;
-    readonly asUploadingBlockStatusUpdated: bool;
-    readonly isDataObjectPerMegabyteFeeUpdated: boolean;
-    readonly asDataObjectPerMegabyteFeeUpdated: u128;
-    readonly isStorageBucketsPerBagLimitUpdated: boolean;
-    readonly asStorageBucketsPerBagLimitUpdated: u32;
-    readonly isStorageBucketsVoucherMaxLimitsUpdated: boolean;
-    readonly asStorageBucketsVoucherMaxLimitsUpdated: ITuple<[u64, u64]>;
-    readonly isDataObjectsMoved: boolean;
-    readonly asDataObjectsMoved: ITuple<[PalletStorageBagIdType, PalletStorageBagIdType, BTreeSet<u64>]>;
-    readonly isDataObjectsDeleted: boolean;
-    readonly asDataObjectsDeleted: ITuple<[AccountId32, PalletStorageBagIdType, BTreeSet<u64>]>;
-    readonly isStorageBucketStatusUpdated: boolean;
-    readonly asStorageBucketStatusUpdated: ITuple<[u64, bool]>;
-    readonly isUpdateBlacklist: boolean;
-    readonly asUpdateBlacklist: ITuple<[BTreeSet<Bytes>, BTreeSet<Bytes>]>;
-    readonly isDynamicBagDeleted: boolean;
-    readonly asDynamicBagDeleted: PalletStorageDynamicBagIdType;
-    readonly isDynamicBagCreated: boolean;
-    readonly asDynamicBagCreated: ITuple<[PalletStorageDynBagCreationParametersRecord, BTreeSet<u64>]>;
-    readonly isVoucherChanged: boolean;
-    readonly asVoucherChanged: ITuple<[u64, PalletStorageVoucher]>;
-    readonly isStorageBucketDeleted: boolean;
-    readonly asStorageBucketDeleted: u64;
-    readonly isNumberOfStorageBucketsInDynamicBagCreationPolicyUpdated: boolean;
-    readonly asNumberOfStorageBucketsInDynamicBagCreationPolicyUpdated: ITuple<[PalletStorageDynamicBagType, u32]>;
-    readonly isDistributionBucketFamilyCreated: boolean;
-    readonly asDistributionBucketFamilyCreated: u64;
-    readonly isDistributionBucketFamilyDeleted: boolean;
-    readonly asDistributionBucketFamilyDeleted: u64;
-    readonly isDistributionBucketCreated: boolean;
-    readonly asDistributionBucketCreated: ITuple<[u64, bool, PalletStorageDistributionBucketIdRecord]>;
-    readonly isDistributionBucketStatusUpdated: boolean;
-    readonly asDistributionBucketStatusUpdated: ITuple<[PalletStorageDistributionBucketIdRecord, bool]>;
-    readonly isDistributionBucketDeleted: boolean;
-    readonly asDistributionBucketDeleted: PalletStorageDistributionBucketIdRecord;
-    readonly isDistributionBucketsUpdatedForBag: boolean;
-    readonly asDistributionBucketsUpdatedForBag: ITuple<[PalletStorageBagIdType, u64, BTreeSet<u64>, BTreeSet<u64>]>;
-    readonly isDistributionBucketsPerBagLimitUpdated: boolean;
-    readonly asDistributionBucketsPerBagLimitUpdated: u32;
-    readonly isDistributionBucketModeUpdated: boolean;
-    readonly asDistributionBucketModeUpdated: ITuple<[PalletStorageDistributionBucketIdRecord, bool]>;
-    readonly isFamiliesInDynamicBagCreationPolicyUpdated: boolean;
-    readonly asFamiliesInDynamicBagCreationPolicyUpdated: ITuple<[PalletStorageDynamicBagType, BTreeMap<u64, u32>]>;
-    readonly isDistributionBucketOperatorInvited: boolean;
-    readonly asDistributionBucketOperatorInvited: ITuple<[PalletStorageDistributionBucketIdRecord, u64]>;
-    readonly isDistributionBucketInvitationCancelled: boolean;
-    readonly asDistributionBucketInvitationCancelled: ITuple<[PalletStorageDistributionBucketIdRecord, u64]>;
-    readonly isDistributionBucketInvitationAccepted: boolean;
-    readonly asDistributionBucketInvitationAccepted: ITuple<[u64, PalletStorageDistributionBucketIdRecord]>;
-    readonly isDistributionBucketMetadataSet: boolean;
-    readonly asDistributionBucketMetadataSet: ITuple<[u64, PalletStorageDistributionBucketIdRecord, Bytes]>;
-    readonly isDistributionBucketOperatorRemoved: boolean;
-    readonly asDistributionBucketOperatorRemoved: ITuple<[PalletStorageDistributionBucketIdRecord, u64]>;
-    readonly isDistributionBucketFamilyMetadataSet: boolean;
-    readonly asDistributionBucketFamilyMetadataSet: ITuple<[u64, Bytes]>;
-    readonly isDataObjectStateBloatBondValueUpdated: boolean;
-    readonly asDataObjectStateBloatBondValueUpdated: u128;
-    readonly isDataObjectsUpdated: boolean;
-    readonly asDataObjectsUpdated: ITuple<[PalletStorageUploadParametersRecord, BTreeSet<u64>, BTreeSet<u64>]>;
-    readonly isStorageOperatorRemarked: boolean;
-    readonly asStorageOperatorRemarked: ITuple<[u64, u64, Bytes]>;
-    readonly isDistributionOperatorRemarked: boolean;
-    readonly asDistributionOperatorRemarked: ITuple<[u64, PalletStorageDistributionBucketIdRecord, Bytes]>;
-    readonly type: 'StorageBucketCreated' | 'StorageBucketInvitationAccepted' | 'StorageBucketsUpdatedForBag' | 'DataObjectsUploaded' | 'StorageOperatorMetadataSet' | 'StorageBucketVoucherLimitsSet' | 'PendingDataObjectsAccepted' | 'StorageBucketInvitationCancelled' | 'StorageBucketOperatorInvited' | 'StorageBucketOperatorRemoved' | 'UploadingBlockStatusUpdated' | 'DataObjectPerMegabyteFeeUpdated' | 'StorageBucketsPerBagLimitUpdated' | 'StorageBucketsVoucherMaxLimitsUpdated' | 'DataObjectsMoved' | 'DataObjectsDeleted' | 'StorageBucketStatusUpdated' | 'UpdateBlacklist' | 'DynamicBagDeleted' | 'DynamicBagCreated' | 'VoucherChanged' | 'StorageBucketDeleted' | 'NumberOfStorageBucketsInDynamicBagCreationPolicyUpdated' | 'DistributionBucketFamilyCreated' | 'DistributionBucketFamilyDeleted' | 'DistributionBucketCreated' | 'DistributionBucketStatusUpdated' | 'DistributionBucketDeleted' | 'DistributionBucketsUpdatedForBag' | 'DistributionBucketsPerBagLimitUpdated' | 'DistributionBucketModeUpdated' | 'FamiliesInDynamicBagCreationPolicyUpdated' | 'DistributionBucketOperatorInvited' | 'DistributionBucketInvitationCancelled' | 'DistributionBucketInvitationAccepted' | 'DistributionBucketMetadataSet' | 'DistributionBucketOperatorRemoved' | 'DistributionBucketFamilyMetadataSet' | 'DataObjectStateBloatBondValueUpdated' | 'DataObjectsUpdated' | 'StorageOperatorRemarked' | 'DistributionOperatorRemarked';
+    readonly isStorageBucketCreated: boolean
+    readonly asStorageBucketCreated: ITuple<[u64, Option<u64>, bool, u64, u64]>
+    readonly isStorageBucketInvitationAccepted: boolean
+    readonly asStorageBucketInvitationAccepted: ITuple<[u64, u64, AccountId32]>
+    readonly isStorageBucketsUpdatedForBag: boolean
+    readonly asStorageBucketsUpdatedForBag: ITuple<[PalletStorageBagIdType, BTreeSet<u64>, BTreeSet<u64>]>
+    readonly isDataObjectsUploaded: boolean
+    readonly asDataObjectsUploaded: ITuple<[BTreeSet<u64>, PalletStorageUploadParametersRecord, u128]>
+    readonly isStorageOperatorMetadataSet: boolean
+    readonly asStorageOperatorMetadataSet: ITuple<[u64, u64, Bytes]>
+    readonly isStorageBucketVoucherLimitsSet: boolean
+    readonly asStorageBucketVoucherLimitsSet: ITuple<[u64, u64, u64]>
+    readonly isPendingDataObjectsAccepted: boolean
+    readonly asPendingDataObjectsAccepted: ITuple<[u64, u64, PalletStorageBagIdType, BTreeSet<u64>]>
+    readonly isStorageBucketInvitationCancelled: boolean
+    readonly asStorageBucketInvitationCancelled: u64
+    readonly isStorageBucketOperatorInvited: boolean
+    readonly asStorageBucketOperatorInvited: ITuple<[u64, u64]>
+    readonly isStorageBucketOperatorRemoved: boolean
+    readonly asStorageBucketOperatorRemoved: u64
+    readonly isUploadingBlockStatusUpdated: boolean
+    readonly asUploadingBlockStatusUpdated: bool
+    readonly isDataObjectPerMegabyteFeeUpdated: boolean
+    readonly asDataObjectPerMegabyteFeeUpdated: u128
+    readonly isStorageBucketsPerBagLimitUpdated: boolean
+    readonly asStorageBucketsPerBagLimitUpdated: u32
+    readonly isStorageBucketsVoucherMaxLimitsUpdated: boolean
+    readonly asStorageBucketsVoucherMaxLimitsUpdated: ITuple<[u64, u64]>
+    readonly isDataObjectsMoved: boolean
+    readonly asDataObjectsMoved: ITuple<[PalletStorageBagIdType, PalletStorageBagIdType, BTreeSet<u64>]>
+    readonly isDataObjectsDeleted: boolean
+    readonly asDataObjectsDeleted: ITuple<[AccountId32, PalletStorageBagIdType, BTreeSet<u64>]>
+    readonly isStorageBucketStatusUpdated: boolean
+    readonly asStorageBucketStatusUpdated: ITuple<[u64, bool]>
+    readonly isUpdateBlacklist: boolean
+    readonly asUpdateBlacklist: ITuple<[BTreeSet<Bytes>, BTreeSet<Bytes>]>
+    readonly isDynamicBagDeleted: boolean
+    readonly asDynamicBagDeleted: PalletStorageDynamicBagIdType
+    readonly isDynamicBagCreated: boolean
+    readonly asDynamicBagCreated: ITuple<[PalletStorageDynBagCreationParametersRecord, BTreeSet<u64>]>
+    readonly isVoucherChanged: boolean
+    readonly asVoucherChanged: ITuple<[u64, PalletStorageVoucher]>
+    readonly isStorageBucketDeleted: boolean
+    readonly asStorageBucketDeleted: u64
+    readonly isNumberOfStorageBucketsInDynamicBagCreationPolicyUpdated: boolean
+    readonly asNumberOfStorageBucketsInDynamicBagCreationPolicyUpdated: ITuple<[PalletStorageDynamicBagType, u32]>
+    readonly isDistributionBucketFamilyCreated: boolean
+    readonly asDistributionBucketFamilyCreated: u64
+    readonly isDistributionBucketFamilyDeleted: boolean
+    readonly asDistributionBucketFamilyDeleted: u64
+    readonly isDistributionBucketCreated: boolean
+    readonly asDistributionBucketCreated: ITuple<[u64, bool, PalletStorageDistributionBucketIdRecord]>
+    readonly isDistributionBucketStatusUpdated: boolean
+    readonly asDistributionBucketStatusUpdated: ITuple<[PalletStorageDistributionBucketIdRecord, bool]>
+    readonly isDistributionBucketDeleted: boolean
+    readonly asDistributionBucketDeleted: PalletStorageDistributionBucketIdRecord
+    readonly isDistributionBucketsUpdatedForBag: boolean
+    readonly asDistributionBucketsUpdatedForBag: ITuple<[PalletStorageBagIdType, u64, BTreeSet<u64>, BTreeSet<u64>]>
+    readonly isDistributionBucketsPerBagLimitUpdated: boolean
+    readonly asDistributionBucketsPerBagLimitUpdated: u32
+    readonly isDistributionBucketModeUpdated: boolean
+    readonly asDistributionBucketModeUpdated: ITuple<[PalletStorageDistributionBucketIdRecord, bool]>
+    readonly isFamiliesInDynamicBagCreationPolicyUpdated: boolean
+    readonly asFamiliesInDynamicBagCreationPolicyUpdated: ITuple<[PalletStorageDynamicBagType, BTreeMap<u64, u32>]>
+    readonly isDistributionBucketOperatorInvited: boolean
+    readonly asDistributionBucketOperatorInvited: ITuple<[PalletStorageDistributionBucketIdRecord, u64]>
+    readonly isDistributionBucketInvitationCancelled: boolean
+    readonly asDistributionBucketInvitationCancelled: ITuple<[PalletStorageDistributionBucketIdRecord, u64]>
+    readonly isDistributionBucketInvitationAccepted: boolean
+    readonly asDistributionBucketInvitationAccepted: ITuple<[u64, PalletStorageDistributionBucketIdRecord]>
+    readonly isDistributionBucketMetadataSet: boolean
+    readonly asDistributionBucketMetadataSet: ITuple<[u64, PalletStorageDistributionBucketIdRecord, Bytes]>
+    readonly isDistributionBucketOperatorRemoved: boolean
+    readonly asDistributionBucketOperatorRemoved: ITuple<[PalletStorageDistributionBucketIdRecord, u64]>
+    readonly isDistributionBucketFamilyMetadataSet: boolean
+    readonly asDistributionBucketFamilyMetadataSet: ITuple<[u64, Bytes]>
+    readonly isDataObjectStateBloatBondValueUpdated: boolean
+    readonly asDataObjectStateBloatBondValueUpdated: u128
+    readonly isDataObjectsUpdated: boolean
+    readonly asDataObjectsUpdated: ITuple<[PalletStorageUploadParametersRecord, BTreeSet<u64>, BTreeSet<u64>]>
+    readonly isStorageOperatorRemarked: boolean
+    readonly asStorageOperatorRemarked: ITuple<[u64, u64, Bytes]>
+    readonly isDistributionOperatorRemarked: boolean
+    readonly asDistributionOperatorRemarked: ITuple<[u64, PalletStorageDistributionBucketIdRecord, Bytes]>
+    readonly type:
+      | 'StorageBucketCreated'
+      | 'StorageBucketInvitationAccepted'
+      | 'StorageBucketsUpdatedForBag'
+      | 'DataObjectsUploaded'
+      | 'StorageOperatorMetadataSet'
+      | 'StorageBucketVoucherLimitsSet'
+      | 'PendingDataObjectsAccepted'
+      | 'StorageBucketInvitationCancelled'
+      | 'StorageBucketOperatorInvited'
+      | 'StorageBucketOperatorRemoved'
+      | 'UploadingBlockStatusUpdated'
+      | 'DataObjectPerMegabyteFeeUpdated'
+      | 'StorageBucketsPerBagLimitUpdated'
+      | 'StorageBucketsVoucherMaxLimitsUpdated'
+      | 'DataObjectsMoved'
+      | 'DataObjectsDeleted'
+      | 'StorageBucketStatusUpdated'
+      | 'UpdateBlacklist'
+      | 'DynamicBagDeleted'
+      | 'DynamicBagCreated'
+      | 'VoucherChanged'
+      | 'StorageBucketDeleted'
+      | 'NumberOfStorageBucketsInDynamicBagCreationPolicyUpdated'
+      | 'DistributionBucketFamilyCreated'
+      | 'DistributionBucketFamilyDeleted'
+      | 'DistributionBucketCreated'
+      | 'DistributionBucketStatusUpdated'
+      | 'DistributionBucketDeleted'
+      | 'DistributionBucketsUpdatedForBag'
+      | 'DistributionBucketsPerBagLimitUpdated'
+      | 'DistributionBucketModeUpdated'
+      | 'FamiliesInDynamicBagCreationPolicyUpdated'
+      | 'DistributionBucketOperatorInvited'
+      | 'DistributionBucketInvitationCancelled'
+      | 'DistributionBucketInvitationAccepted'
+      | 'DistributionBucketMetadataSet'
+      | 'DistributionBucketOperatorRemoved'
+      | 'DistributionBucketFamilyMetadataSet'
+      | 'DataObjectStateBloatBondValueUpdated'
+      | 'DataObjectsUpdated'
+      | 'StorageOperatorRemarked'
+      | 'DistributionOperatorRemarked'
   }
 
   /** @name PalletStorageUploadParametersRecord (165) */
   interface PalletStorageUploadParametersRecord extends Struct {
-    readonly bagId: PalletStorageBagIdType;
-    readonly objectCreationList: Vec<PalletStorageDataObjectCreationParameters>;
-    readonly stateBloatBondSourceAccountId: AccountId32;
-    readonly expectedDataSizeFee: u128;
-    readonly expectedDataObjectStateBloatBond: u128;
+    readonly bagId: PalletStorageBagIdType
+    readonly objectCreationList: Vec<PalletStorageDataObjectCreationParameters>
+    readonly stateBloatBondSourceAccountId: AccountId32
+    readonly expectedDataSizeFee: u128
+    readonly expectedDataObjectStateBloatBond: u128
   }
 
   /** @name PalletStorageBagIdType (166) */
   interface PalletStorageBagIdType extends Enum {
-    readonly isStatic: boolean;
-    readonly asStatic: PalletStorageStaticBagId;
-    readonly isDynamic: boolean;
-    readonly asDynamic: PalletStorageDynamicBagIdType;
-    readonly type: 'Static' | 'Dynamic';
+    readonly isStatic: boolean
+    readonly asStatic: PalletStorageStaticBagId
+    readonly isDynamic: boolean
+    readonly asDynamic: PalletStorageDynamicBagIdType
+    readonly type: 'Static' | 'Dynamic'
   }
 
   /** @name PalletStorageStaticBagId (167) */
   interface PalletStorageStaticBagId extends Enum {
-    readonly isCouncil: boolean;
-    readonly isWorkingGroup: boolean;
-    readonly asWorkingGroup: PalletCommonWorkingGroupIterableEnumsWorkingGroup;
-    readonly type: 'Council' | 'WorkingGroup';
+    readonly isCouncil: boolean
+    readonly isWorkingGroup: boolean
+    readonly asWorkingGroup: PalletCommonWorkingGroupIterableEnumsWorkingGroup
+    readonly type: 'Council' | 'WorkingGroup'
   }
 
   /** @name PalletStorageDynamicBagIdType (168) */
   interface PalletStorageDynamicBagIdType extends Enum {
-    readonly isMember: boolean;
-    readonly asMember: u64;
-    readonly isChannel: boolean;
-    readonly asChannel: u64;
-    readonly type: 'Member' | 'Channel';
+    readonly isMember: boolean
+    readonly asMember: u64
+    readonly isChannel: boolean
+    readonly asChannel: u64
+    readonly type: 'Member' | 'Channel'
   }
 
   /** @name PalletStorageDynBagCreationParametersRecord (169) */
   interface PalletStorageDynBagCreationParametersRecord extends Struct {
-    readonly bagId: PalletStorageDynamicBagIdType;
-    readonly objectCreationList: Vec<PalletStorageDataObjectCreationParameters>;
-    readonly stateBloatBondSourceAccountId: AccountId32;
-    readonly expectedDataSizeFee: u128;
-    readonly expectedDataObjectStateBloatBond: u128;
-    readonly storageBuckets: BTreeSet<u64>;
-    readonly distributionBuckets: BTreeSet<PalletStorageDistributionBucketIdRecord>;
+    readonly bagId: PalletStorageDynamicBagIdType
+    readonly objectCreationList: Vec<PalletStorageDataObjectCreationParameters>
+    readonly stateBloatBondSourceAccountId: AccountId32
+    readonly expectedDataSizeFee: u128
+    readonly expectedDataObjectStateBloatBond: u128
+    readonly storageBuckets: BTreeSet<u64>
+    readonly distributionBuckets: BTreeSet<PalletStorageDistributionBucketIdRecord>
   }
 
   /** @name PalletStorageVoucher (172) */
   interface PalletStorageVoucher extends Struct {
-    readonly sizeLimit: u64;
-    readonly objectsLimit: u64;
-    readonly sizeUsed: u64;
-    readonly objectsUsed: u64;
+    readonly sizeLimit: u64
+    readonly objectsLimit: u64
+    readonly sizeUsed: u64
+    readonly objectsUsed: u64
   }
 
   /** @name PalletStorageDynamicBagType (173) */
   interface PalletStorageDynamicBagType extends Enum {
-    readonly isMember: boolean;
-    readonly isChannel: boolean;
-    readonly type: 'Member' | 'Channel';
+    readonly isMember: boolean
+    readonly isChannel: boolean
+    readonly type: 'Member' | 'Channel'
   }
 
   /** @name PalletProjectTokenEventsRawEvent (177) */
   interface PalletProjectTokenEventsRawEvent extends Enum {
-    readonly isTokenAmountTransferred: boolean;
-    readonly asTokenAmountTransferred: ITuple<[u64, u64, PalletProjectTokenTransfers, Bytes]>;
-    readonly isTokenAmountTransferredByIssuer: boolean;
-    readonly asTokenAmountTransferredByIssuer: ITuple<[u64, u64, PalletProjectTokenTransfers, Bytes]>;
-    readonly isPatronageRateDecreasedTo: boolean;
-    readonly asPatronageRateDecreasedTo: ITuple<[u64, Permill]>;
-    readonly isPatronageCreditClaimed: boolean;
-    readonly asPatronageCreditClaimed: ITuple<[u64, u128, u64]>;
-    readonly isRevenueSplitIssued: boolean;
-    readonly asRevenueSplitIssued: ITuple<[u64, u32, u32, u128]>;
-    readonly isRevenueSplitFinalized: boolean;
-    readonly asRevenueSplitFinalized: ITuple<[u64, AccountId32, u128]>;
-    readonly isUserParticipatedInSplit: boolean;
-    readonly asUserParticipatedInSplit: ITuple<[u64, u64, u128, u128, u32]>;
-    readonly isRevenueSplitLeft: boolean;
-    readonly asRevenueSplitLeft: ITuple<[u64, u64, u128]>;
-    readonly isMemberJoinedWhitelist: boolean;
-    readonly asMemberJoinedWhitelist: ITuple<[u64, u64, PalletProjectTokenTransferPolicy]>;
-    readonly isAccountDustedBy: boolean;
-    readonly asAccountDustedBy: ITuple<[u64, u64, AccountId32, PalletProjectTokenTransferPolicy]>;
-    readonly isTokenDeissued: boolean;
-    readonly asTokenDeissued: u64;
-    readonly isTokenIssued: boolean;
-    readonly asTokenIssued: ITuple<[u64, PalletProjectTokenTokenIssuanceParameters]>;
-    readonly isTokenSaleInitialized: boolean;
-    readonly asTokenSaleInitialized: ITuple<[u64, u32, PalletProjectTokenTokenSale, Option<Bytes>]>;
-    readonly isUpcomingTokenSaleUpdated: boolean;
-    readonly asUpcomingTokenSaleUpdated: ITuple<[u64, u32, Option<u32>, Option<u32>]>;
-    readonly isTokensPurchasedOnSale: boolean;
-    readonly asTokensPurchasedOnSale: ITuple<[u64, u32, u128, u64]>;
-    readonly isTokenSaleFinalized: boolean;
-    readonly asTokenSaleFinalized: ITuple<[u64, u32, u128, u128]>;
-    readonly isTransferPolicyChangedToPermissionless: boolean;
-    readonly asTransferPolicyChangedToPermissionless: u64;
-    readonly isTokensBurned: boolean;
-    readonly asTokensBurned: ITuple<[u64, u64, u128]>;
-    readonly isAmmActivated: boolean;
-    readonly asAmmActivated: ITuple<[u64, u64, PalletProjectTokenAmmCurve]>;
-    readonly isTokensBoughtOnAmm: boolean;
-    readonly asTokensBoughtOnAmm: ITuple<[u64, u64, u128, u128]>;
-    readonly isTokensSoldOnAmm: boolean;
-    readonly asTokensSoldOnAmm: ITuple<[u64, u64, u128, u128]>;
-    readonly isAmmDeactivated: boolean;
-    readonly asAmmDeactivated: ITuple<[u64, u64, u128]>;
-    readonly isFrozenStatusUpdated: boolean;
-    readonly asFrozenStatusUpdated: bool;
-    readonly type: 'TokenAmountTransferred' | 'TokenAmountTransferredByIssuer' | 'PatronageRateDecreasedTo' | 'PatronageCreditClaimed' | 'RevenueSplitIssued' | 'RevenueSplitFinalized' | 'UserParticipatedInSplit' | 'RevenueSplitLeft' | 'MemberJoinedWhitelist' | 'AccountDustedBy' | 'TokenDeissued' | 'TokenIssued' | 'TokenSaleInitialized' | 'UpcomingTokenSaleUpdated' | 'TokensPurchasedOnSale' | 'TokenSaleFinalized' | 'TransferPolicyChangedToPermissionless' | 'TokensBurned' | 'AmmActivated' | 'TokensBoughtOnAmm' | 'TokensSoldOnAmm' | 'AmmDeactivated' | 'FrozenStatusUpdated';
+    readonly isTokenAmountTransferred: boolean
+    readonly asTokenAmountTransferred: ITuple<[u64, u64, PalletProjectTokenTransfers, Bytes]>
+    readonly isTokenAmountTransferredByIssuer: boolean
+    readonly asTokenAmountTransferredByIssuer: ITuple<[u64, u64, PalletProjectTokenTransfers, Bytes]>
+    readonly isPatronageRateDecreasedTo: boolean
+    readonly asPatronageRateDecreasedTo: ITuple<[u64, Permill]>
+    readonly isPatronageCreditClaimed: boolean
+    readonly asPatronageCreditClaimed: ITuple<[u64, u128, u64]>
+    readonly isRevenueSplitIssued: boolean
+    readonly asRevenueSplitIssued: ITuple<[u64, u32, u32, u128]>
+    readonly isRevenueSplitFinalized: boolean
+    readonly asRevenueSplitFinalized: ITuple<[u64, AccountId32, u128]>
+    readonly isUserParticipatedInSplit: boolean
+    readonly asUserParticipatedInSplit: ITuple<[u64, u64, u128, u128, u32]>
+    readonly isRevenueSplitLeft: boolean
+    readonly asRevenueSplitLeft: ITuple<[u64, u64, u128]>
+    readonly isMemberJoinedWhitelist: boolean
+    readonly asMemberJoinedWhitelist: ITuple<[u64, u64, PalletProjectTokenTransferPolicy]>
+    readonly isAccountDustedBy: boolean
+    readonly asAccountDustedBy: ITuple<[u64, u64, AccountId32, PalletProjectTokenTransferPolicy]>
+    readonly isTokenDeissued: boolean
+    readonly asTokenDeissued: u64
+    readonly isTokenIssued: boolean
+    readonly asTokenIssued: ITuple<[u64, PalletProjectTokenTokenIssuanceParameters]>
+    readonly isTokenSaleInitialized: boolean
+    readonly asTokenSaleInitialized: ITuple<[u64, u32, PalletProjectTokenTokenSale, Option<Bytes>]>
+    readonly isUpcomingTokenSaleUpdated: boolean
+    readonly asUpcomingTokenSaleUpdated: ITuple<[u64, u32, Option<u32>, Option<u32>]>
+    readonly isTokensPurchasedOnSale: boolean
+    readonly asTokensPurchasedOnSale: ITuple<[u64, u32, u128, u64]>
+    readonly isTokenSaleFinalized: boolean
+    readonly asTokenSaleFinalized: ITuple<[u64, u32, u128, u128]>
+    readonly isTransferPolicyChangedToPermissionless: boolean
+    readonly asTransferPolicyChangedToPermissionless: u64
+    readonly isTokensBurned: boolean
+    readonly asTokensBurned: ITuple<[u64, u64, u128]>
+    readonly isAmmActivated: boolean
+    readonly asAmmActivated: ITuple<[u64, u64, PalletProjectTokenAmmCurve]>
+    readonly isTokensBoughtOnAmm: boolean
+    readonly asTokensBoughtOnAmm: ITuple<[u64, u64, u128, u128]>
+    readonly isTokensSoldOnAmm: boolean
+    readonly asTokensSoldOnAmm: ITuple<[u64, u64, u128, u128]>
+    readonly isAmmDeactivated: boolean
+    readonly asAmmDeactivated: ITuple<[u64, u64, u128]>
+    readonly isFrozenStatusUpdated: boolean
+    readonly asFrozenStatusUpdated: bool
+    readonly type:
+      | 'TokenAmountTransferred'
+      | 'TokenAmountTransferredByIssuer'
+      | 'PatronageRateDecreasedTo'
+      | 'PatronageCreditClaimed'
+      | 'RevenueSplitIssued'
+      | 'RevenueSplitFinalized'
+      | 'UserParticipatedInSplit'
+      | 'RevenueSplitLeft'
+      | 'MemberJoinedWhitelist'
+      | 'AccountDustedBy'
+      | 'TokenDeissued'
+      | 'TokenIssued'
+      | 'TokenSaleInitialized'
+      | 'UpcomingTokenSaleUpdated'
+      | 'TokensPurchasedOnSale'
+      | 'TokenSaleFinalized'
+      | 'TransferPolicyChangedToPermissionless'
+      | 'TokensBurned'
+      | 'AmmActivated'
+      | 'TokensBoughtOnAmm'
+      | 'TokensSoldOnAmm'
+      | 'AmmDeactivated'
+      | 'FrozenStatusUpdated'
   }
 
   /** @name PalletProjectTokenTransferPolicy (178) */
   interface PalletProjectTokenTransferPolicy extends Enum {
-    readonly isPermissionless: boolean;
-    readonly isPermissioned: boolean;
-    readonly asPermissioned: H256;
-    readonly type: 'Permissionless' | 'Permissioned';
+    readonly isPermissionless: boolean
+    readonly isPermissioned: boolean
+    readonly asPermissioned: H256
+    readonly type: 'Permissionless' | 'Permissioned'
   }
 
   /** @name PalletProjectTokenTokenIssuanceParameters (179) */
   interface PalletProjectTokenTokenIssuanceParameters extends Struct {
-    readonly initialAllocation: BTreeMap<u64, PalletProjectTokenTokenAllocation>;
-    readonly transferPolicy: PalletProjectTokenTransferPolicyParams;
-    readonly patronageRate: Permill;
-    readonly revenueSplitRate: Permill;
-    readonly metadata: Bytes;
+    readonly initialAllocation: BTreeMap<u64, PalletProjectTokenTokenAllocation>
+    readonly transferPolicy: PalletProjectTokenTransferPolicyParams
+    readonly patronageRate: Permill
+    readonly revenueSplitRate: Permill
+    readonly metadata: Bytes
   }
 
   /** @name PalletProjectTokenTokenAllocation (180) */
   interface PalletProjectTokenTokenAllocation extends Struct {
-    readonly amount: u128;
-    readonly vestingScheduleParams: Option<PalletProjectTokenVestingScheduleParams>;
+    readonly amount: u128
+    readonly vestingScheduleParams: Option<PalletProjectTokenVestingScheduleParams>
   }
 
   /** @name PalletProjectTokenVestingScheduleParams (181) */
   interface PalletProjectTokenVestingScheduleParams extends Struct {
-    readonly linearVestingDuration: u32;
-    readonly blocksBeforeCliff: u32;
-    readonly cliffAmountPercentage: Permill;
+    readonly linearVestingDuration: u32
+    readonly blocksBeforeCliff: u32
+    readonly cliffAmountPercentage: Permill
   }
 
   /** @name PalletProjectTokenTransferPolicyParams (184) */
   interface PalletProjectTokenTransferPolicyParams extends Enum {
-    readonly isPermissionless: boolean;
-    readonly isPermissioned: boolean;
-    readonly asPermissioned: PalletProjectTokenWhitelistParams;
-    readonly type: 'Permissionless' | 'Permissioned';
+    readonly isPermissionless: boolean
+    readonly isPermissioned: boolean
+    readonly asPermissioned: PalletProjectTokenWhitelistParams
+    readonly type: 'Permissionless' | 'Permissioned'
   }
 
   /** @name PalletProjectTokenWhitelistParams (185) */
   interface PalletProjectTokenWhitelistParams extends Struct {
-    readonly commitment: H256;
-    readonly payload: Option<PalletProjectTokenSingleDataObjectUploadParams>;
+    readonly commitment: H256
+    readonly payload: Option<PalletProjectTokenSingleDataObjectUploadParams>
   }
 
   /** @name PalletProjectTokenSingleDataObjectUploadParams (186) */
   interface PalletProjectTokenSingleDataObjectUploadParams extends Struct {
-    readonly objectCreationParams: PalletStorageDataObjectCreationParameters;
-    readonly expectedDataSizeFee: u128;
-    readonly expectedDataObjectStateBloatBond: u128;
+    readonly objectCreationParams: PalletStorageDataObjectCreationParameters
+    readonly expectedDataSizeFee: u128
+    readonly expectedDataObjectStateBloatBond: u128
   }
 
   /** @name PalletProjectTokenTransfers (192) */
-  interface PalletProjectTokenTransfers extends BTreeMap<PalletProjectTokenValidated, PalletProjectTokenValidatedPayment> {}
+  interface PalletProjectTokenTransfers
+    extends BTreeMap<PalletProjectTokenValidated, PalletProjectTokenValidatedPayment> {}
 
   /** @name PalletProjectTokenValidated (193) */
   interface PalletProjectTokenValidated extends Enum {
-    readonly isExisting: boolean;
-    readonly asExisting: u64;
-    readonly isNonExisting: boolean;
-    readonly asNonExisting: u64;
-    readonly type: 'Existing' | 'NonExisting';
+    readonly isExisting: boolean
+    readonly asExisting: u64
+    readonly isNonExisting: boolean
+    readonly asNonExisting: u64
+    readonly type: 'Existing' | 'NonExisting'
   }
 
   /** @name PalletProjectTokenValidatedPayment (194) */
   interface PalletProjectTokenValidatedPayment extends Struct {
-    readonly payment: PalletProjectTokenPaymentWithVesting;
-    readonly vestingCleanupCandidate: Option<PalletProjectTokenVestingSource>;
+    readonly payment: PalletProjectTokenPaymentWithVesting
+    readonly vestingCleanupCandidate: Option<PalletProjectTokenVestingSource>
   }
 
   /** @name PalletProjectTokenPaymentWithVesting (195) */
   interface PalletProjectTokenPaymentWithVesting extends Struct {
-    readonly amount: u128;
-    readonly vestingSchedule: Option<PalletProjectTokenVestingScheduleParams>;
+    readonly amount: u128
+    readonly vestingSchedule: Option<PalletProjectTokenVestingScheduleParams>
   }
 
   /** @name PalletProjectTokenVestingSource (197) */
   interface PalletProjectTokenVestingSource extends Enum {
-    readonly isInitialIssuance: boolean;
-    readonly isSale: boolean;
-    readonly asSale: u32;
-    readonly isIssuerTransfer: boolean;
-    readonly asIssuerTransfer: u64;
-    readonly type: 'InitialIssuance' | 'Sale' | 'IssuerTransfer';
+    readonly isInitialIssuance: boolean
+    readonly isSale: boolean
+    readonly asSale: u32
+    readonly isIssuerTransfer: boolean
+    readonly asIssuerTransfer: u64
+    readonly type: 'InitialIssuance' | 'Sale' | 'IssuerTransfer'
   }
 
   /** @name PalletProjectTokenTokenSale (201) */
   interface PalletProjectTokenTokenSale extends Struct {
-    readonly unitPrice: u128;
-    readonly quantityLeft: u128;
-    readonly fundsCollected: u128;
-    readonly tokensSource: u64;
-    readonly earningsDestination: Option<AccountId32>;
-    readonly startBlock: u32;
-    readonly duration: u32;
-    readonly vestingScheduleParams: Option<PalletProjectTokenVestingScheduleParams>;
-    readonly capPerMember: Option<u128>;
-    readonly autoFinalize: bool;
+    readonly unitPrice: u128
+    readonly quantityLeft: u128
+    readonly fundsCollected: u128
+    readonly tokensSource: u64
+    readonly earningsDestination: Option<AccountId32>
+    readonly startBlock: u32
+    readonly duration: u32
+    readonly vestingScheduleParams: Option<PalletProjectTokenVestingScheduleParams>
+    readonly capPerMember: Option<u128>
+    readonly autoFinalize: bool
   }
 
   /** @name PalletProjectTokenAmmCurve (202) */
   interface PalletProjectTokenAmmCurve extends Struct {
-    readonly slope: u128;
-    readonly intercept: u128;
-    readonly providedSupply: u128;
+    readonly slope: u128
+    readonly intercept: u128
+    readonly providedSupply: u128
   }
 
   /** @name PalletProposalsEngineRawEvent (203) */
   interface PalletProposalsEngineRawEvent extends Enum {
-    readonly isProposalStatusUpdated: boolean;
-    readonly asProposalStatusUpdated: ITuple<[u32, PalletProposalsEngineProposalStatusesProposalStatus]>;
-    readonly isProposalDecisionMade: boolean;
-    readonly asProposalDecisionMade: ITuple<[u32, PalletProposalsEngineProposalStatusesProposalDecision]>;
-    readonly isProposalExecuted: boolean;
-    readonly asProposalExecuted: ITuple<[u32, PalletProposalsEngineProposalStatusesExecutionStatus]>;
-    readonly isVoted: boolean;
-    readonly asVoted: ITuple<[u64, u32, PalletProposalsEngineVoteKind, Bytes]>;
-    readonly isProposalCancelled: boolean;
-    readonly asProposalCancelled: ITuple<[u64, u32]>;
-    readonly isProposerRemarked: boolean;
-    readonly asProposerRemarked: ITuple<[u64, u32, Bytes]>;
-    readonly type: 'ProposalStatusUpdated' | 'ProposalDecisionMade' | 'ProposalExecuted' | 'Voted' | 'ProposalCancelled' | 'ProposerRemarked';
+    readonly isProposalStatusUpdated: boolean
+    readonly asProposalStatusUpdated: ITuple<[u32, PalletProposalsEngineProposalStatusesProposalStatus]>
+    readonly isProposalDecisionMade: boolean
+    readonly asProposalDecisionMade: ITuple<[u32, PalletProposalsEngineProposalStatusesProposalDecision]>
+    readonly isProposalExecuted: boolean
+    readonly asProposalExecuted: ITuple<[u32, PalletProposalsEngineProposalStatusesExecutionStatus]>
+    readonly isVoted: boolean
+    readonly asVoted: ITuple<[u64, u32, PalletProposalsEngineVoteKind, Bytes]>
+    readonly isProposalCancelled: boolean
+    readonly asProposalCancelled: ITuple<[u64, u32]>
+    readonly isProposerRemarked: boolean
+    readonly asProposerRemarked: ITuple<[u64, u32, Bytes]>
+    readonly type:
+      | 'ProposalStatusUpdated'
+      | 'ProposalDecisionMade'
+      | 'ProposalExecuted'
+      | 'Voted'
+      | 'ProposalCancelled'
+      | 'ProposerRemarked'
   }
 
   /** @name PalletProposalsEngineProposalStatusesProposalStatus (204) */
   interface PalletProposalsEngineProposalStatusesProposalStatus extends Enum {
-    readonly isActive: boolean;
-    readonly isPendingExecution: boolean;
-    readonly asPendingExecution: u32;
-    readonly isPendingConstitutionality: boolean;
-    readonly type: 'Active' | 'PendingExecution' | 'PendingConstitutionality';
+    readonly isActive: boolean
+    readonly isPendingExecution: boolean
+    readonly asPendingExecution: u32
+    readonly isPendingConstitutionality: boolean
+    readonly type: 'Active' | 'PendingExecution' | 'PendingConstitutionality'
   }
 
   /** @name PalletProposalsEngineProposalStatusesProposalDecision (205) */
   interface PalletProposalsEngineProposalStatusesProposalDecision extends Enum {
-    readonly isCanceled: boolean;
-    readonly isCanceledByRuntime: boolean;
-    readonly isVetoed: boolean;
-    readonly isRejected: boolean;
-    readonly isSlashed: boolean;
-    readonly isExpired: boolean;
-    readonly isApproved: boolean;
-    readonly asApproved: PalletProposalsEngineProposalStatusesApprovedProposalDecision;
-    readonly type: 'Canceled' | 'CanceledByRuntime' | 'Vetoed' | 'Rejected' | 'Slashed' | 'Expired' | 'Approved';
+    readonly isCanceled: boolean
+    readonly isCanceledByRuntime: boolean
+    readonly isVetoed: boolean
+    readonly isRejected: boolean
+    readonly isSlashed: boolean
+    readonly isExpired: boolean
+    readonly isApproved: boolean
+    readonly asApproved: PalletProposalsEngineProposalStatusesApprovedProposalDecision
+    readonly type: 'Canceled' | 'CanceledByRuntime' | 'Vetoed' | 'Rejected' | 'Slashed' | 'Expired' | 'Approved'
   }
 
   /** @name PalletProposalsEngineProposalStatusesApprovedProposalDecision (206) */
   interface PalletProposalsEngineProposalStatusesApprovedProposalDecision extends Enum {
-    readonly isPendingExecution: boolean;
-    readonly isPendingConstitutionality: boolean;
-    readonly type: 'PendingExecution' | 'PendingConstitutionality';
+    readonly isPendingExecution: boolean
+    readonly isPendingConstitutionality: boolean
+    readonly type: 'PendingExecution' | 'PendingConstitutionality'
   }
 
   /** @name PalletProposalsEngineProposalStatusesExecutionStatus (207) */
   interface PalletProposalsEngineProposalStatusesExecutionStatus extends Enum {
-    readonly isExecuted: boolean;
-    readonly isExecutionFailed: boolean;
+    readonly isExecuted: boolean
+    readonly isExecutionFailed: boolean
     readonly asExecutionFailed: {
-      readonly error: Bytes;
-    } & Struct;
-    readonly type: 'Executed' | 'ExecutionFailed';
+      readonly error: Bytes
+    } & Struct
+    readonly type: 'Executed' | 'ExecutionFailed'
   }
 
   /** @name PalletProposalsEngineVoteKind (208) */
   interface PalletProposalsEngineVoteKind extends Enum {
-    readonly isApprove: boolean;
-    readonly isReject: boolean;
-    readonly isSlash: boolean;
-    readonly isAbstain: boolean;
-    readonly type: 'Approve' | 'Reject' | 'Slash' | 'Abstain';
+    readonly isApprove: boolean
+    readonly isReject: boolean
+    readonly isSlash: boolean
+    readonly isAbstain: boolean
+    readonly type: 'Approve' | 'Reject' | 'Slash' | 'Abstain'
   }
 
   /** @name PalletProposalsDiscussionRawEvent (209) */
   interface PalletProposalsDiscussionRawEvent extends Enum {
-    readonly isThreadCreated: boolean;
-    readonly asThreadCreated: ITuple<[u64, u64]>;
-    readonly isPostCreated: boolean;
-    readonly asPostCreated: ITuple<[u64, u64, u64, Bytes, bool]>;
-    readonly isPostUpdated: boolean;
-    readonly asPostUpdated: ITuple<[u64, u64, u64, Bytes]>;
-    readonly isThreadModeChanged: boolean;
-    readonly asThreadModeChanged: ITuple<[u64, PalletProposalsDiscussionThreadModeBTreeSet, u64]>;
-    readonly isPostDeleted: boolean;
-    readonly asPostDeleted: ITuple<[u64, u64, u64, bool]>;
-    readonly type: 'ThreadCreated' | 'PostCreated' | 'PostUpdated' | 'ThreadModeChanged' | 'PostDeleted';
+    readonly isThreadCreated: boolean
+    readonly asThreadCreated: ITuple<[u64, u64]>
+    readonly isPostCreated: boolean
+    readonly asPostCreated: ITuple<[u64, u64, u64, Bytes, bool]>
+    readonly isPostUpdated: boolean
+    readonly asPostUpdated: ITuple<[u64, u64, u64, Bytes]>
+    readonly isThreadModeChanged: boolean
+    readonly asThreadModeChanged: ITuple<[u64, PalletProposalsDiscussionThreadModeBTreeSet, u64]>
+    readonly isPostDeleted: boolean
+    readonly asPostDeleted: ITuple<[u64, u64, u64, bool]>
+    readonly type: 'ThreadCreated' | 'PostCreated' | 'PostUpdated' | 'ThreadModeChanged' | 'PostDeleted'
   }
 
   /** @name PalletProposalsDiscussionThreadModeBTreeSet (210) */
   interface PalletProposalsDiscussionThreadModeBTreeSet extends Enum {
-    readonly isOpen: boolean;
-    readonly isClosed: boolean;
-    readonly asClosed: BTreeSet<u64>;
-    readonly type: 'Open' | 'Closed';
+    readonly isOpen: boolean
+    readonly isClosed: boolean
+    readonly asClosed: BTreeSet<u64>
+    readonly type: 'Open' | 'Closed'
   }
 
   /** @name PalletProposalsCodexRawEvent (211) */
   interface PalletProposalsCodexRawEvent extends Enum {
-    readonly isProposalCreated: boolean;
-    readonly asProposalCreated: ITuple<[u32, PalletProposalsCodexGeneralProposalParams, PalletProposalsCodexProposalDetails, u64]>;
-    readonly type: 'ProposalCreated';
+    readonly isProposalCreated: boolean
+    readonly asProposalCreated: ITuple<
+      [u32, PalletProposalsCodexGeneralProposalParams, PalletProposalsCodexProposalDetails, u64]
+    >
+    readonly type: 'ProposalCreated'
   }
 
   /** @name PalletProposalsCodexGeneralProposalParams (212) */
   interface PalletProposalsCodexGeneralProposalParams extends Struct {
-    readonly memberId: u64;
-    readonly title: Bytes;
-    readonly description: Bytes;
-    readonly stakingAccountId: Option<AccountId32>;
-    readonly exactExecutionBlock: Option<u32>;
+    readonly memberId: u64
+    readonly title: Bytes
+    readonly description: Bytes
+    readonly stakingAccountId: Option<AccountId32>
+    readonly exactExecutionBlock: Option<u32>
   }
 
   /** @name PalletProposalsCodexProposalDetails (213) */
   interface PalletProposalsCodexProposalDetails extends Enum {
-    readonly isSignal: boolean;
-    readonly asSignal: Bytes;
-    readonly isRuntimeUpgrade: boolean;
-    readonly asRuntimeUpgrade: Bytes;
-    readonly isFundingRequest: boolean;
-    readonly asFundingRequest: Vec<PalletCommonFundingRequestParameters>;
-    readonly isSetMaxValidatorCount: boolean;
-    readonly asSetMaxValidatorCount: u32;
-    readonly isCreateWorkingGroupLeadOpening: boolean;
-    readonly asCreateWorkingGroupLeadOpening: PalletProposalsCodexCreateOpeningParameters;
-    readonly isFillWorkingGroupLeadOpening: boolean;
-    readonly asFillWorkingGroupLeadOpening: PalletProposalsCodexFillOpeningParameters;
-    readonly isUpdateWorkingGroupBudget: boolean;
-    readonly asUpdateWorkingGroupBudget: ITuple<[u128, PalletCommonWorkingGroupIterableEnumsWorkingGroup, PalletCommonBalanceKind]>;
-    readonly isDecreaseWorkingGroupLeadStake: boolean;
-    readonly asDecreaseWorkingGroupLeadStake: ITuple<[u64, u128, PalletCommonWorkingGroupIterableEnumsWorkingGroup]>;
-    readonly isSlashWorkingGroupLead: boolean;
-    readonly asSlashWorkingGroupLead: ITuple<[u64, u128, PalletCommonWorkingGroupIterableEnumsWorkingGroup]>;
-    readonly isSetWorkingGroupLeadReward: boolean;
-    readonly asSetWorkingGroupLeadReward: ITuple<[u64, Option<u128>, PalletCommonWorkingGroupIterableEnumsWorkingGroup]>;
-    readonly isTerminateWorkingGroupLead: boolean;
-    readonly asTerminateWorkingGroupLead: PalletProposalsCodexTerminateRoleParameters;
-    readonly isAmendConstitution: boolean;
-    readonly asAmendConstitution: Bytes;
-    readonly isCancelWorkingGroupLeadOpening: boolean;
-    readonly asCancelWorkingGroupLeadOpening: ITuple<[u64, PalletCommonWorkingGroupIterableEnumsWorkingGroup]>;
-    readonly isSetMembershipPrice: boolean;
-    readonly asSetMembershipPrice: u128;
-    readonly isSetCouncilBudgetIncrement: boolean;
-    readonly asSetCouncilBudgetIncrement: u128;
-    readonly isSetCouncilorReward: boolean;
-    readonly asSetCouncilorReward: u128;
-    readonly isSetInitialInvitationBalance: boolean;
-    readonly asSetInitialInvitationBalance: u128;
-    readonly isSetInitialInvitationCount: boolean;
-    readonly asSetInitialInvitationCount: u32;
-    readonly isSetMembershipLeadInvitationQuota: boolean;
-    readonly asSetMembershipLeadInvitationQuota: u32;
-    readonly isSetReferralCut: boolean;
-    readonly asSetReferralCut: u8;
-    readonly isVetoProposal: boolean;
-    readonly asVetoProposal: u32;
-    readonly isUpdateGlobalNftLimit: boolean;
-    readonly asUpdateGlobalNftLimit: ITuple<[PalletContentNftLimitPeriod, u64]>;
-    readonly isUpdateChannelPayouts: boolean;
-    readonly asUpdateChannelPayouts: PalletContentUpdateChannelPayoutsParametersRecord;
-    readonly isSetPalletFozenStatus: boolean;
-    readonly asSetPalletFozenStatus: ITuple<[bool, PalletCommonFreezablePallet]>;
-    readonly isSetEraPayoutDampingFactor: boolean;
-    readonly asSetEraPayoutDampingFactor: Percent;
-    readonly isDecreaseCouncilBudget: boolean;
-    readonly asDecreaseCouncilBudget: u128;
-    readonly type: 'Signal' | 'RuntimeUpgrade' | 'FundingRequest' | 'SetMaxValidatorCount' | 'CreateWorkingGroupLeadOpening' | 'FillWorkingGroupLeadOpening' | 'UpdateWorkingGroupBudget' | 'DecreaseWorkingGroupLeadStake' | 'SlashWorkingGroupLead' | 'SetWorkingGroupLeadReward' | 'TerminateWorkingGroupLead' | 'AmendConstitution' | 'CancelWorkingGroupLeadOpening' | 'SetMembershipPrice' | 'SetCouncilBudgetIncrement' | 'SetCouncilorReward' | 'SetInitialInvitationBalance' | 'SetInitialInvitationCount' | 'SetMembershipLeadInvitationQuota' | 'SetReferralCut' | 'VetoProposal' | 'UpdateGlobalNftLimit' | 'UpdateChannelPayouts' | 'SetPalletFozenStatus' | 'SetEraPayoutDampingFactor' | 'DecreaseCouncilBudget';
+    readonly isSignal: boolean
+    readonly asSignal: Bytes
+    readonly isRuntimeUpgrade: boolean
+    readonly asRuntimeUpgrade: Bytes
+    readonly isFundingRequest: boolean
+    readonly asFundingRequest: Vec<PalletCommonFundingRequestParameters>
+    readonly isSetMaxValidatorCount: boolean
+    readonly asSetMaxValidatorCount: u32
+    readonly isCreateWorkingGroupLeadOpening: boolean
+    readonly asCreateWorkingGroupLeadOpening: PalletProposalsCodexCreateOpeningParameters
+    readonly isFillWorkingGroupLeadOpening: boolean
+    readonly asFillWorkingGroupLeadOpening: PalletProposalsCodexFillOpeningParameters
+    readonly isUpdateWorkingGroupBudget: boolean
+    readonly asUpdateWorkingGroupBudget: ITuple<
+      [u128, PalletCommonWorkingGroupIterableEnumsWorkingGroup, PalletCommonBalanceKind]
+    >
+    readonly isDecreaseWorkingGroupLeadStake: boolean
+    readonly asDecreaseWorkingGroupLeadStake: ITuple<[u64, u128, PalletCommonWorkingGroupIterableEnumsWorkingGroup]>
+    readonly isSlashWorkingGroupLead: boolean
+    readonly asSlashWorkingGroupLead: ITuple<[u64, u128, PalletCommonWorkingGroupIterableEnumsWorkingGroup]>
+    readonly isSetWorkingGroupLeadReward: boolean
+    readonly asSetWorkingGroupLeadReward: ITuple<[u64, Option<u128>, PalletCommonWorkingGroupIterableEnumsWorkingGroup]>
+    readonly isTerminateWorkingGroupLead: boolean
+    readonly asTerminateWorkingGroupLead: PalletProposalsCodexTerminateRoleParameters
+    readonly isAmendConstitution: boolean
+    readonly asAmendConstitution: Bytes
+    readonly isCancelWorkingGroupLeadOpening: boolean
+    readonly asCancelWorkingGroupLeadOpening: ITuple<[u64, PalletCommonWorkingGroupIterableEnumsWorkingGroup]>
+    readonly isSetMembershipPrice: boolean
+    readonly asSetMembershipPrice: u128
+    readonly isSetCouncilBudgetIncrement: boolean
+    readonly asSetCouncilBudgetIncrement: u128
+    readonly isSetCouncilorReward: boolean
+    readonly asSetCouncilorReward: u128
+    readonly isSetInitialInvitationBalance: boolean
+    readonly asSetInitialInvitationBalance: u128
+    readonly isSetInitialInvitationCount: boolean
+    readonly asSetInitialInvitationCount: u32
+    readonly isSetMembershipLeadInvitationQuota: boolean
+    readonly asSetMembershipLeadInvitationQuota: u32
+    readonly isSetReferralCut: boolean
+    readonly asSetReferralCut: u8
+    readonly isVetoProposal: boolean
+    readonly asVetoProposal: u32
+    readonly isUpdateGlobalNftLimit: boolean
+    readonly asUpdateGlobalNftLimit: ITuple<[PalletContentNftLimitPeriod, u64]>
+    readonly isUpdateChannelPayouts: boolean
+    readonly asUpdateChannelPayouts: PalletContentUpdateChannelPayoutsParametersRecord
+    readonly isSetPalletFozenStatus: boolean
+    readonly asSetPalletFozenStatus: ITuple<[bool, PalletCommonFreezablePallet]>
+    readonly isSetEraPayoutDampingFactor: boolean
+    readonly asSetEraPayoutDampingFactor: Percent
+    readonly isDecreaseCouncilBudget: boolean
+    readonly asDecreaseCouncilBudget: u128
+    readonly type:
+      | 'Signal'
+      | 'RuntimeUpgrade'
+      | 'FundingRequest'
+      | 'SetMaxValidatorCount'
+      | 'CreateWorkingGroupLeadOpening'
+      | 'FillWorkingGroupLeadOpening'
+      | 'UpdateWorkingGroupBudget'
+      | 'DecreaseWorkingGroupLeadStake'
+      | 'SlashWorkingGroupLead'
+      | 'SetWorkingGroupLeadReward'
+      | 'TerminateWorkingGroupLead'
+      | 'AmendConstitution'
+      | 'CancelWorkingGroupLeadOpening'
+      | 'SetMembershipPrice'
+      | 'SetCouncilBudgetIncrement'
+      | 'SetCouncilorReward'
+      | 'SetInitialInvitationBalance'
+      | 'SetInitialInvitationCount'
+      | 'SetMembershipLeadInvitationQuota'
+      | 'SetReferralCut'
+      | 'VetoProposal'
+      | 'UpdateGlobalNftLimit'
+      | 'UpdateChannelPayouts'
+      | 'SetPalletFozenStatus'
+      | 'SetEraPayoutDampingFactor'
+      | 'DecreaseCouncilBudget'
   }
 
   /** @name PalletCommonFundingRequestParameters (215) */
   interface PalletCommonFundingRequestParameters extends Struct {
-    readonly account: AccountId32;
-    readonly amount: u128;
+    readonly account: AccountId32
+    readonly amount: u128
   }
 
   /** @name PalletProposalsCodexCreateOpeningParameters (216) */
   interface PalletProposalsCodexCreateOpeningParameters extends Struct {
-    readonly description: Bytes;
-    readonly stakePolicy: PalletWorkingGroupStakePolicy;
-    readonly rewardPerBlock: Option<u128>;
-    readonly group: PalletCommonWorkingGroupIterableEnumsWorkingGroup;
+    readonly description: Bytes
+    readonly stakePolicy: PalletWorkingGroupStakePolicy
+    readonly rewardPerBlock: Option<u128>
+    readonly group: PalletCommonWorkingGroupIterableEnumsWorkingGroup
   }
 
   /** @name PalletWorkingGroupStakePolicy (217) */
   interface PalletWorkingGroupStakePolicy extends Struct {
-    readonly stakeAmount: u128;
-    readonly leavingUnstakingPeriod: u32;
+    readonly stakeAmount: u128
+    readonly leavingUnstakingPeriod: u32
   }
 
   /** @name PalletProposalsCodexFillOpeningParameters (218) */
   interface PalletProposalsCodexFillOpeningParameters extends Struct {
-    readonly openingId: u64;
-    readonly applicationId: u64;
-    readonly workingGroup: PalletCommonWorkingGroupIterableEnumsWorkingGroup;
+    readonly openingId: u64
+    readonly applicationId: u64
+    readonly workingGroup: PalletCommonWorkingGroupIterableEnumsWorkingGroup
   }
 
   /** @name PalletProposalsCodexTerminateRoleParameters (219) */
   interface PalletProposalsCodexTerminateRoleParameters extends Struct {
-    readonly workerId: u64;
-    readonly slashingAmount: Option<u128>;
-    readonly group: PalletCommonWorkingGroupIterableEnumsWorkingGroup;
+    readonly workerId: u64
+    readonly slashingAmount: Option<u128>
+    readonly group: PalletCommonWorkingGroupIterableEnumsWorkingGroup
   }
 
   /** @name PalletCommonFreezablePallet (220) */
   interface PalletCommonFreezablePallet extends Enum {
-    readonly isProjectToken: boolean;
-    readonly type: 'ProjectToken';
+    readonly isProjectToken: boolean
+    readonly type: 'ProjectToken'
   }
 
   /** @name PalletWorkingGroupRawEventInstance1 (221) */
   interface PalletWorkingGroupRawEventInstance1 extends Enum {
-    readonly isOpeningAdded: boolean;
-    readonly asOpeningAdded: ITuple<[u64, Bytes, PalletWorkingGroupOpeningType, PalletWorkingGroupStakePolicy, Option<u128>]>;
-    readonly isAppliedOnOpening: boolean;
-    readonly asAppliedOnOpening: ITuple<[PalletWorkingGroupApplyOnOpeningParams, u64]>;
-    readonly isOpeningFilled: boolean;
-    readonly asOpeningFilled: ITuple<[u64, BTreeMap<u64, u64>, BTreeSet<u64>]>;
-    readonly isLeaderSet: boolean;
-    readonly asLeaderSet: u64;
-    readonly isWorkerRoleAccountUpdated: boolean;
-    readonly asWorkerRoleAccountUpdated: ITuple<[u64, AccountId32]>;
-    readonly isLeaderUnset: boolean;
-    readonly isWorkerExited: boolean;
-    readonly asWorkerExited: u64;
-    readonly isWorkerStartedLeaving: boolean;
-    readonly asWorkerStartedLeaving: ITuple<[u64, Option<Bytes>]>;
-    readonly isTerminatedWorker: boolean;
-    readonly asTerminatedWorker: ITuple<[u64, Option<u128>, Option<Bytes>]>;
-    readonly isTerminatedLeader: boolean;
-    readonly asTerminatedLeader: ITuple<[u64, Option<u128>, Option<Bytes>]>;
-    readonly isStakeSlashed: boolean;
-    readonly asStakeSlashed: ITuple<[u64, u128, u128, Option<Bytes>]>;
-    readonly isStakeDecreased: boolean;
-    readonly asStakeDecreased: ITuple<[u64, u128]>;
-    readonly isStakeIncreased: boolean;
-    readonly asStakeIncreased: ITuple<[u64, u128]>;
-    readonly isApplicationWithdrawn: boolean;
-    readonly asApplicationWithdrawn: u64;
-    readonly isOpeningCanceled: boolean;
-    readonly asOpeningCanceled: u64;
-    readonly isBudgetSet: boolean;
-    readonly asBudgetSet: u128;
-    readonly isWorkerRewardAccountUpdated: boolean;
-    readonly asWorkerRewardAccountUpdated: ITuple<[u64, AccountId32]>;
-    readonly isWorkerRewardAmountUpdated: boolean;
-    readonly asWorkerRewardAmountUpdated: ITuple<[u64, Option<u128>]>;
-    readonly isStatusTextChanged: boolean;
-    readonly asStatusTextChanged: ITuple<[H256, Option<Bytes>]>;
-    readonly isVestedBudgetSpending: boolean;
-    readonly asVestedBudgetSpending: ITuple<[AccountId32, PalletVestingVestingInfo, Option<Bytes>]>;
-    readonly isBudgetSpending: boolean;
-    readonly asBudgetSpending: ITuple<[AccountId32, u128, Option<Bytes>]>;
-    readonly isRewardPaid: boolean;
-    readonly asRewardPaid: ITuple<[u64, AccountId32, u128, PalletWorkingGroupRewardPaymentType]>;
-    readonly isNewMissedRewardLevelReached: boolean;
-    readonly asNewMissedRewardLevelReached: ITuple<[u64, Option<u128>]>;
-    readonly isWorkingGroupBudgetFunded: boolean;
-    readonly asWorkingGroupBudgetFunded: ITuple<[u64, u128, Bytes]>;
-    readonly isLeadRemarked: boolean;
-    readonly asLeadRemarked: Bytes;
-    readonly isWorkerRemarked: boolean;
-    readonly asWorkerRemarked: ITuple<[u64, Bytes]>;
-    readonly type: 'OpeningAdded' | 'AppliedOnOpening' | 'OpeningFilled' | 'LeaderSet' | 'WorkerRoleAccountUpdated' | 'LeaderUnset' | 'WorkerExited' | 'WorkerStartedLeaving' | 'TerminatedWorker' | 'TerminatedLeader' | 'StakeSlashed' | 'StakeDecreased' | 'StakeIncreased' | 'ApplicationWithdrawn' | 'OpeningCanceled' | 'BudgetSet' | 'WorkerRewardAccountUpdated' | 'WorkerRewardAmountUpdated' | 'StatusTextChanged' | 'VestedBudgetSpending' | 'BudgetSpending' | 'RewardPaid' | 'NewMissedRewardLevelReached' | 'WorkingGroupBudgetFunded' | 'LeadRemarked' | 'WorkerRemarked';
+    readonly isOpeningAdded: boolean
+    readonly asOpeningAdded: ITuple<
+      [u64, Bytes, PalletWorkingGroupOpeningType, PalletWorkingGroupStakePolicy, Option<u128>]
+    >
+    readonly isAppliedOnOpening: boolean
+    readonly asAppliedOnOpening: ITuple<[PalletWorkingGroupApplyOnOpeningParams, u64]>
+    readonly isOpeningFilled: boolean
+    readonly asOpeningFilled: ITuple<[u64, BTreeMap<u64, u64>, BTreeSet<u64>]>
+    readonly isLeaderSet: boolean
+    readonly asLeaderSet: u64
+    readonly isWorkerRoleAccountUpdated: boolean
+    readonly asWorkerRoleAccountUpdated: ITuple<[u64, AccountId32]>
+    readonly isLeaderUnset: boolean
+    readonly isWorkerExited: boolean
+    readonly asWorkerExited: u64
+    readonly isWorkerStartedLeaving: boolean
+    readonly asWorkerStartedLeaving: ITuple<[u64, Option<Bytes>]>
+    readonly isTerminatedWorker: boolean
+    readonly asTerminatedWorker: ITuple<[u64, Option<u128>, Option<Bytes>]>
+    readonly isTerminatedLeader: boolean
+    readonly asTerminatedLeader: ITuple<[u64, Option<u128>, Option<Bytes>]>
+    readonly isStakeSlashed: boolean
+    readonly asStakeSlashed: ITuple<[u64, u128, u128, Option<Bytes>]>
+    readonly isStakeDecreased: boolean
+    readonly asStakeDecreased: ITuple<[u64, u128]>
+    readonly isStakeIncreased: boolean
+    readonly asStakeIncreased: ITuple<[u64, u128]>
+    readonly isApplicationWithdrawn: boolean
+    readonly asApplicationWithdrawn: u64
+    readonly isOpeningCanceled: boolean
+    readonly asOpeningCanceled: u64
+    readonly isBudgetSet: boolean
+    readonly asBudgetSet: u128
+    readonly isWorkerRewardAccountUpdated: boolean
+    readonly asWorkerRewardAccountUpdated: ITuple<[u64, AccountId32]>
+    readonly isWorkerRewardAmountUpdated: boolean
+    readonly asWorkerRewardAmountUpdated: ITuple<[u64, Option<u128>]>
+    readonly isStatusTextChanged: boolean
+    readonly asStatusTextChanged: ITuple<[H256, Option<Bytes>]>
+    readonly isVestedBudgetSpending: boolean
+    readonly asVestedBudgetSpending: ITuple<[AccountId32, PalletVestingVestingInfo, Option<Bytes>]>
+    readonly isBudgetSpending: boolean
+    readonly asBudgetSpending: ITuple<[AccountId32, u128, Option<Bytes>]>
+    readonly isRewardPaid: boolean
+    readonly asRewardPaid: ITuple<[u64, AccountId32, u128, PalletWorkingGroupRewardPaymentType]>
+    readonly isNewMissedRewardLevelReached: boolean
+    readonly asNewMissedRewardLevelReached: ITuple<[u64, Option<u128>]>
+    readonly isWorkingGroupBudgetFunded: boolean
+    readonly asWorkingGroupBudgetFunded: ITuple<[u64, u128, Bytes]>
+    readonly isLeadRemarked: boolean
+    readonly asLeadRemarked: Bytes
+    readonly isWorkerRemarked: boolean
+    readonly asWorkerRemarked: ITuple<[u64, Bytes]>
+    readonly type:
+      | 'OpeningAdded'
+      | 'AppliedOnOpening'
+      | 'OpeningFilled'
+      | 'LeaderSet'
+      | 'WorkerRoleAccountUpdated'
+      | 'LeaderUnset'
+      | 'WorkerExited'
+      | 'WorkerStartedLeaving'
+      | 'TerminatedWorker'
+      | 'TerminatedLeader'
+      | 'StakeSlashed'
+      | 'StakeDecreased'
+      | 'StakeIncreased'
+      | 'ApplicationWithdrawn'
+      | 'OpeningCanceled'
+      | 'BudgetSet'
+      | 'WorkerRewardAccountUpdated'
+      | 'WorkerRewardAmountUpdated'
+      | 'StatusTextChanged'
+      | 'VestedBudgetSpending'
+      | 'BudgetSpending'
+      | 'RewardPaid'
+      | 'NewMissedRewardLevelReached'
+      | 'WorkingGroupBudgetFunded'
+      | 'LeadRemarked'
+      | 'WorkerRemarked'
   }
 
   /** @name PalletWorkingGroupOpeningType (225) */
   interface PalletWorkingGroupOpeningType extends Enum {
-    readonly isLeader: boolean;
-    readonly isRegular: boolean;
-    readonly type: 'Leader' | 'Regular';
+    readonly isLeader: boolean
+    readonly isRegular: boolean
+    readonly type: 'Leader' | 'Regular'
   }
 
   /** @name PalletWorkingGroupApplyOnOpeningParams (226) */
   interface PalletWorkingGroupApplyOnOpeningParams extends Struct {
-    readonly memberId: u64;
-    readonly openingId: u64;
-    readonly roleAccountId: AccountId32;
-    readonly rewardAccountId: AccountId32;
-    readonly description: Bytes;
-    readonly stakeParameters: PalletWorkingGroupStakeParameters;
+    readonly memberId: u64
+    readonly openingId: u64
+    readonly roleAccountId: AccountId32
+    readonly rewardAccountId: AccountId32
+    readonly description: Bytes
+    readonly stakeParameters: PalletWorkingGroupStakeParameters
   }
 
   /** @name PalletWorkingGroupStakeParameters (227) */
   interface PalletWorkingGroupStakeParameters extends Struct {
-    readonly stake: u128;
-    readonly stakingAccountId: AccountId32;
-  }
-
-<<<<<<< HEAD
-=======
+    readonly stake: u128
+    readonly stakingAccountId: AccountId32
+  }
+
   /** @name PalletVestingVestingInfo (227) */
   interface PalletVestingVestingInfo extends Struct {
-    readonly locked: u128;
-    readonly perBlock: u128;
-    readonly startingBlock: u32;
-  }
-
->>>>>>> aed16d0e
+    readonly locked: u128
+    readonly perBlock: u128
+    readonly startingBlock: u32
+  }
+
   /** @name PalletWorkingGroupInstance1 (228) */
-  type PalletWorkingGroupInstance1 = Null;
+  type PalletWorkingGroupInstance1 = Null
 
   /** @name PalletWorkingGroupRewardPaymentType (229) */
   interface PalletWorkingGroupRewardPaymentType extends Enum {
-    readonly isMissedReward: boolean;
-    readonly isRegularReward: boolean;
-    readonly type: 'MissedReward' | 'RegularReward';
+    readonly isMissedReward: boolean
+    readonly isRegularReward: boolean
+    readonly type: 'MissedReward' | 'RegularReward'
   }
 
   /** @name PalletWorkingGroupRawEventInstance2 (230) */
   interface PalletWorkingGroupRawEventInstance2 extends Enum {
-    readonly isOpeningAdded: boolean;
-    readonly asOpeningAdded: ITuple<[u64, Bytes, PalletWorkingGroupOpeningType, PalletWorkingGroupStakePolicy, Option<u128>]>;
-    readonly isAppliedOnOpening: boolean;
-    readonly asAppliedOnOpening: ITuple<[PalletWorkingGroupApplyOnOpeningParams, u64]>;
-    readonly isOpeningFilled: boolean;
-    readonly asOpeningFilled: ITuple<[u64, BTreeMap<u64, u64>, BTreeSet<u64>]>;
-    readonly isLeaderSet: boolean;
-    readonly asLeaderSet: u64;
-    readonly isWorkerRoleAccountUpdated: boolean;
-    readonly asWorkerRoleAccountUpdated: ITuple<[u64, AccountId32]>;
-    readonly isLeaderUnset: boolean;
-    readonly isWorkerExited: boolean;
-    readonly asWorkerExited: u64;
-    readonly isWorkerStartedLeaving: boolean;
-    readonly asWorkerStartedLeaving: ITuple<[u64, Option<Bytes>]>;
-    readonly isTerminatedWorker: boolean;
-    readonly asTerminatedWorker: ITuple<[u64, Option<u128>, Option<Bytes>]>;
-    readonly isTerminatedLeader: boolean;
-    readonly asTerminatedLeader: ITuple<[u64, Option<u128>, Option<Bytes>]>;
-    readonly isStakeSlashed: boolean;
-    readonly asStakeSlashed: ITuple<[u64, u128, u128, Option<Bytes>]>;
-    readonly isStakeDecreased: boolean;
-    readonly asStakeDecreased: ITuple<[u64, u128]>;
-    readonly isStakeIncreased: boolean;
-    readonly asStakeIncreased: ITuple<[u64, u128]>;
-    readonly isApplicationWithdrawn: boolean;
-    readonly asApplicationWithdrawn: u64;
-    readonly isOpeningCanceled: boolean;
-    readonly asOpeningCanceled: u64;
-    readonly isBudgetSet: boolean;
-    readonly asBudgetSet: u128;
-    readonly isWorkerRewardAccountUpdated: boolean;
-    readonly asWorkerRewardAccountUpdated: ITuple<[u64, AccountId32]>;
-    readonly isWorkerRewardAmountUpdated: boolean;
-    readonly asWorkerRewardAmountUpdated: ITuple<[u64, Option<u128>]>;
-    readonly isStatusTextChanged: boolean;
-    readonly asStatusTextChanged: ITuple<[H256, Option<Bytes>]>;
-    readonly isVestedBudgetSpending: boolean;
-    readonly asVestedBudgetSpending: ITuple<[AccountId32, PalletVestingVestingInfo, Option<Bytes>]>;
-    readonly isBudgetSpending: boolean;
-    readonly asBudgetSpending: ITuple<[AccountId32, u128, Option<Bytes>]>;
-    readonly isRewardPaid: boolean;
-    readonly asRewardPaid: ITuple<[u64, AccountId32, u128, PalletWorkingGroupRewardPaymentType]>;
-    readonly isNewMissedRewardLevelReached: boolean;
-    readonly asNewMissedRewardLevelReached: ITuple<[u64, Option<u128>]>;
-    readonly isWorkingGroupBudgetFunded: boolean;
-    readonly asWorkingGroupBudgetFunded: ITuple<[u64, u128, Bytes]>;
-    readonly isLeadRemarked: boolean;
-    readonly asLeadRemarked: Bytes;
-    readonly isWorkerRemarked: boolean;
-    readonly asWorkerRemarked: ITuple<[u64, Bytes]>;
-    readonly type: 'OpeningAdded' | 'AppliedOnOpening' | 'OpeningFilled' | 'LeaderSet' | 'WorkerRoleAccountUpdated' | 'LeaderUnset' | 'WorkerExited' | 'WorkerStartedLeaving' | 'TerminatedWorker' | 'TerminatedLeader' | 'StakeSlashed' | 'StakeDecreased' | 'StakeIncreased' | 'ApplicationWithdrawn' | 'OpeningCanceled' | 'BudgetSet' | 'WorkerRewardAccountUpdated' | 'WorkerRewardAmountUpdated' | 'StatusTextChanged' | 'VestedBudgetSpending' | 'BudgetSpending' | 'RewardPaid' | 'NewMissedRewardLevelReached' | 'WorkingGroupBudgetFunded' | 'LeadRemarked' | 'WorkerRemarked';
+    readonly isOpeningAdded: boolean
+    readonly asOpeningAdded: ITuple<
+      [u64, Bytes, PalletWorkingGroupOpeningType, PalletWorkingGroupStakePolicy, Option<u128>]
+    >
+    readonly isAppliedOnOpening: boolean
+    readonly asAppliedOnOpening: ITuple<[PalletWorkingGroupApplyOnOpeningParams, u64]>
+    readonly isOpeningFilled: boolean
+    readonly asOpeningFilled: ITuple<[u64, BTreeMap<u64, u64>, BTreeSet<u64>]>
+    readonly isLeaderSet: boolean
+    readonly asLeaderSet: u64
+    readonly isWorkerRoleAccountUpdated: boolean
+    readonly asWorkerRoleAccountUpdated: ITuple<[u64, AccountId32]>
+    readonly isLeaderUnset: boolean
+    readonly isWorkerExited: boolean
+    readonly asWorkerExited: u64
+    readonly isWorkerStartedLeaving: boolean
+    readonly asWorkerStartedLeaving: ITuple<[u64, Option<Bytes>]>
+    readonly isTerminatedWorker: boolean
+    readonly asTerminatedWorker: ITuple<[u64, Option<u128>, Option<Bytes>]>
+    readonly isTerminatedLeader: boolean
+    readonly asTerminatedLeader: ITuple<[u64, Option<u128>, Option<Bytes>]>
+    readonly isStakeSlashed: boolean
+    readonly asStakeSlashed: ITuple<[u64, u128, u128, Option<Bytes>]>
+    readonly isStakeDecreased: boolean
+    readonly asStakeDecreased: ITuple<[u64, u128]>
+    readonly isStakeIncreased: boolean
+    readonly asStakeIncreased: ITuple<[u64, u128]>
+    readonly isApplicationWithdrawn: boolean
+    readonly asApplicationWithdrawn: u64
+    readonly isOpeningCanceled: boolean
+    readonly asOpeningCanceled: u64
+    readonly isBudgetSet: boolean
+    readonly asBudgetSet: u128
+    readonly isWorkerRewardAccountUpdated: boolean
+    readonly asWorkerRewardAccountUpdated: ITuple<[u64, AccountId32]>
+    readonly isWorkerRewardAmountUpdated: boolean
+    readonly asWorkerRewardAmountUpdated: ITuple<[u64, Option<u128>]>
+    readonly isStatusTextChanged: boolean
+    readonly asStatusTextChanged: ITuple<[H256, Option<Bytes>]>
+    readonly isVestedBudgetSpending: boolean
+    readonly asVestedBudgetSpending: ITuple<[AccountId32, PalletVestingVestingInfo, Option<Bytes>]>
+    readonly isBudgetSpending: boolean
+    readonly asBudgetSpending: ITuple<[AccountId32, u128, Option<Bytes>]>
+    readonly isRewardPaid: boolean
+    readonly asRewardPaid: ITuple<[u64, AccountId32, u128, PalletWorkingGroupRewardPaymentType]>
+    readonly isNewMissedRewardLevelReached: boolean
+    readonly asNewMissedRewardLevelReached: ITuple<[u64, Option<u128>]>
+    readonly isWorkingGroupBudgetFunded: boolean
+    readonly asWorkingGroupBudgetFunded: ITuple<[u64, u128, Bytes]>
+    readonly isLeadRemarked: boolean
+    readonly asLeadRemarked: Bytes
+    readonly isWorkerRemarked: boolean
+    readonly asWorkerRemarked: ITuple<[u64, Bytes]>
+    readonly type:
+      | 'OpeningAdded'
+      | 'AppliedOnOpening'
+      | 'OpeningFilled'
+      | 'LeaderSet'
+      | 'WorkerRoleAccountUpdated'
+      | 'LeaderUnset'
+      | 'WorkerExited'
+      | 'WorkerStartedLeaving'
+      | 'TerminatedWorker'
+      | 'TerminatedLeader'
+      | 'StakeSlashed'
+      | 'StakeDecreased'
+      | 'StakeIncreased'
+      | 'ApplicationWithdrawn'
+      | 'OpeningCanceled'
+      | 'BudgetSet'
+      | 'WorkerRewardAccountUpdated'
+      | 'WorkerRewardAmountUpdated'
+      | 'StatusTextChanged'
+      | 'VestedBudgetSpending'
+      | 'BudgetSpending'
+      | 'RewardPaid'
+      | 'NewMissedRewardLevelReached'
+      | 'WorkingGroupBudgetFunded'
+      | 'LeadRemarked'
+      | 'WorkerRemarked'
   }
 
   /** @name PalletWorkingGroupInstance2 (231) */
-  type PalletWorkingGroupInstance2 = Null;
+  type PalletWorkingGroupInstance2 = Null
 
   /** @name PalletWorkingGroupRawEventInstance3 (232) */
   interface PalletWorkingGroupRawEventInstance3 extends Enum {
-    readonly isOpeningAdded: boolean;
-    readonly asOpeningAdded: ITuple<[u64, Bytes, PalletWorkingGroupOpeningType, PalletWorkingGroupStakePolicy, Option<u128>]>;
-    readonly isAppliedOnOpening: boolean;
-    readonly asAppliedOnOpening: ITuple<[PalletWorkingGroupApplyOnOpeningParams, u64]>;
-    readonly isOpeningFilled: boolean;
-    readonly asOpeningFilled: ITuple<[u64, BTreeMap<u64, u64>, BTreeSet<u64>]>;
-    readonly isLeaderSet: boolean;
-    readonly asLeaderSet: u64;
-    readonly isWorkerRoleAccountUpdated: boolean;
-    readonly asWorkerRoleAccountUpdated: ITuple<[u64, AccountId32]>;
-    readonly isLeaderUnset: boolean;
-    readonly isWorkerExited: boolean;
-    readonly asWorkerExited: u64;
-    readonly isWorkerStartedLeaving: boolean;
-    readonly asWorkerStartedLeaving: ITuple<[u64, Option<Bytes>]>;
-    readonly isTerminatedWorker: boolean;
-    readonly asTerminatedWorker: ITuple<[u64, Option<u128>, Option<Bytes>]>;
-    readonly isTerminatedLeader: boolean;
-    readonly asTerminatedLeader: ITuple<[u64, Option<u128>, Option<Bytes>]>;
-    readonly isStakeSlashed: boolean;
-    readonly asStakeSlashed: ITuple<[u64, u128, u128, Option<Bytes>]>;
-    readonly isStakeDecreased: boolean;
-    readonly asStakeDecreased: ITuple<[u64, u128]>;
-    readonly isStakeIncreased: boolean;
-    readonly asStakeIncreased: ITuple<[u64, u128]>;
-    readonly isApplicationWithdrawn: boolean;
-    readonly asApplicationWithdrawn: u64;
-    readonly isOpeningCanceled: boolean;
-    readonly asOpeningCanceled: u64;
-    readonly isBudgetSet: boolean;
-    readonly asBudgetSet: u128;
-    readonly isWorkerRewardAccountUpdated: boolean;
-    readonly asWorkerRewardAccountUpdated: ITuple<[u64, AccountId32]>;
-    readonly isWorkerRewardAmountUpdated: boolean;
-    readonly asWorkerRewardAmountUpdated: ITuple<[u64, Option<u128>]>;
-    readonly isStatusTextChanged: boolean;
-    readonly asStatusTextChanged: ITuple<[H256, Option<Bytes>]>;
-    readonly isVestedBudgetSpending: boolean;
-    readonly asVestedBudgetSpending: ITuple<[AccountId32, PalletVestingVestingInfo, Option<Bytes>]>;
-    readonly isBudgetSpending: boolean;
-    readonly asBudgetSpending: ITuple<[AccountId32, u128, Option<Bytes>]>;
-    readonly isRewardPaid: boolean;
-    readonly asRewardPaid: ITuple<[u64, AccountId32, u128, PalletWorkingGroupRewardPaymentType]>;
-    readonly isNewMissedRewardLevelReached: boolean;
-    readonly asNewMissedRewardLevelReached: ITuple<[u64, Option<u128>]>;
-    readonly isWorkingGroupBudgetFunded: boolean;
-    readonly asWorkingGroupBudgetFunded: ITuple<[u64, u128, Bytes]>;
-    readonly isLeadRemarked: boolean;
-    readonly asLeadRemarked: Bytes;
-    readonly isWorkerRemarked: boolean;
-    readonly asWorkerRemarked: ITuple<[u64, Bytes]>;
-    readonly type: 'OpeningAdded' | 'AppliedOnOpening' | 'OpeningFilled' | 'LeaderSet' | 'WorkerRoleAccountUpdated' | 'LeaderUnset' | 'WorkerExited' | 'WorkerStartedLeaving' | 'TerminatedWorker' | 'TerminatedLeader' | 'StakeSlashed' | 'StakeDecreased' | 'StakeIncreased' | 'ApplicationWithdrawn' | 'OpeningCanceled' | 'BudgetSet' | 'WorkerRewardAccountUpdated' | 'WorkerRewardAmountUpdated' | 'StatusTextChanged' | 'VestedBudgetSpending' | 'BudgetSpending' | 'RewardPaid' | 'NewMissedRewardLevelReached' | 'WorkingGroupBudgetFunded' | 'LeadRemarked' | 'WorkerRemarked';
+    readonly isOpeningAdded: boolean
+    readonly asOpeningAdded: ITuple<
+      [u64, Bytes, PalletWorkingGroupOpeningType, PalletWorkingGroupStakePolicy, Option<u128>]
+    >
+    readonly isAppliedOnOpening: boolean
+    readonly asAppliedOnOpening: ITuple<[PalletWorkingGroupApplyOnOpeningParams, u64]>
+    readonly isOpeningFilled: boolean
+    readonly asOpeningFilled: ITuple<[u64, BTreeMap<u64, u64>, BTreeSet<u64>]>
+    readonly isLeaderSet: boolean
+    readonly asLeaderSet: u64
+    readonly isWorkerRoleAccountUpdated: boolean
+    readonly asWorkerRoleAccountUpdated: ITuple<[u64, AccountId32]>
+    readonly isLeaderUnset: boolean
+    readonly isWorkerExited: boolean
+    readonly asWorkerExited: u64
+    readonly isWorkerStartedLeaving: boolean
+    readonly asWorkerStartedLeaving: ITuple<[u64, Option<Bytes>]>
+    readonly isTerminatedWorker: boolean
+    readonly asTerminatedWorker: ITuple<[u64, Option<u128>, Option<Bytes>]>
+    readonly isTerminatedLeader: boolean
+    readonly asTerminatedLeader: ITuple<[u64, Option<u128>, Option<Bytes>]>
+    readonly isStakeSlashed: boolean
+    readonly asStakeSlashed: ITuple<[u64, u128, u128, Option<Bytes>]>
+    readonly isStakeDecreased: boolean
+    readonly asStakeDecreased: ITuple<[u64, u128]>
+    readonly isStakeIncreased: boolean
+    readonly asStakeIncreased: ITuple<[u64, u128]>
+    readonly isApplicationWithdrawn: boolean
+    readonly asApplicationWithdrawn: u64
+    readonly isOpeningCanceled: boolean
+    readonly asOpeningCanceled: u64
+    readonly isBudgetSet: boolean
+    readonly asBudgetSet: u128
+    readonly isWorkerRewardAccountUpdated: boolean
+    readonly asWorkerRewardAccountUpdated: ITuple<[u64, AccountId32]>
+    readonly isWorkerRewardAmountUpdated: boolean
+    readonly asWorkerRewardAmountUpdated: ITuple<[u64, Option<u128>]>
+    readonly isStatusTextChanged: boolean
+    readonly asStatusTextChanged: ITuple<[H256, Option<Bytes>]>
+    readonly isVestedBudgetSpending: boolean
+    readonly asVestedBudgetSpending: ITuple<[AccountId32, PalletVestingVestingInfo, Option<Bytes>]>
+    readonly isBudgetSpending: boolean
+    readonly asBudgetSpending: ITuple<[AccountId32, u128, Option<Bytes>]>
+    readonly isRewardPaid: boolean
+    readonly asRewardPaid: ITuple<[u64, AccountId32, u128, PalletWorkingGroupRewardPaymentType]>
+    readonly isNewMissedRewardLevelReached: boolean
+    readonly asNewMissedRewardLevelReached: ITuple<[u64, Option<u128>]>
+    readonly isWorkingGroupBudgetFunded: boolean
+    readonly asWorkingGroupBudgetFunded: ITuple<[u64, u128, Bytes]>
+    readonly isLeadRemarked: boolean
+    readonly asLeadRemarked: Bytes
+    readonly isWorkerRemarked: boolean
+    readonly asWorkerRemarked: ITuple<[u64, Bytes]>
+    readonly type:
+      | 'OpeningAdded'
+      | 'AppliedOnOpening'
+      | 'OpeningFilled'
+      | 'LeaderSet'
+      | 'WorkerRoleAccountUpdated'
+      | 'LeaderUnset'
+      | 'WorkerExited'
+      | 'WorkerStartedLeaving'
+      | 'TerminatedWorker'
+      | 'TerminatedLeader'
+      | 'StakeSlashed'
+      | 'StakeDecreased'
+      | 'StakeIncreased'
+      | 'ApplicationWithdrawn'
+      | 'OpeningCanceled'
+      | 'BudgetSet'
+      | 'WorkerRewardAccountUpdated'
+      | 'WorkerRewardAmountUpdated'
+      | 'StatusTextChanged'
+      | 'VestedBudgetSpending'
+      | 'BudgetSpending'
+      | 'RewardPaid'
+      | 'NewMissedRewardLevelReached'
+      | 'WorkingGroupBudgetFunded'
+      | 'LeadRemarked'
+      | 'WorkerRemarked'
   }
 
   /** @name PalletWorkingGroupInstance3 (233) */
-  type PalletWorkingGroupInstance3 = Null;
+  type PalletWorkingGroupInstance3 = Null
 
   /** @name PalletWorkingGroupRawEventInstance4 (234) */
   interface PalletWorkingGroupRawEventInstance4 extends Enum {
-    readonly isOpeningAdded: boolean;
-    readonly asOpeningAdded: ITuple<[u64, Bytes, PalletWorkingGroupOpeningType, PalletWorkingGroupStakePolicy, Option<u128>]>;
-    readonly isAppliedOnOpening: boolean;
-    readonly asAppliedOnOpening: ITuple<[PalletWorkingGroupApplyOnOpeningParams, u64]>;
-    readonly isOpeningFilled: boolean;
-    readonly asOpeningFilled: ITuple<[u64, BTreeMap<u64, u64>, BTreeSet<u64>]>;
-    readonly isLeaderSet: boolean;
-    readonly asLeaderSet: u64;
-    readonly isWorkerRoleAccountUpdated: boolean;
-    readonly asWorkerRoleAccountUpdated: ITuple<[u64, AccountId32]>;
-    readonly isLeaderUnset: boolean;
-    readonly isWorkerExited: boolean;
-    readonly asWorkerExited: u64;
-    readonly isWorkerStartedLeaving: boolean;
-    readonly asWorkerStartedLeaving: ITuple<[u64, Option<Bytes>]>;
-    readonly isTerminatedWorker: boolean;
-    readonly asTerminatedWorker: ITuple<[u64, Option<u128>, Option<Bytes>]>;
-    readonly isTerminatedLeader: boolean;
-    readonly asTerminatedLeader: ITuple<[u64, Option<u128>, Option<Bytes>]>;
-    readonly isStakeSlashed: boolean;
-    readonly asStakeSlashed: ITuple<[u64, u128, u128, Option<Bytes>]>;
-    readonly isStakeDecreased: boolean;
-    readonly asStakeDecreased: ITuple<[u64, u128]>;
-    readonly isStakeIncreased: boolean;
-    readonly asStakeIncreased: ITuple<[u64, u128]>;
-    readonly isApplicationWithdrawn: boolean;
-    readonly asApplicationWithdrawn: u64;
-    readonly isOpeningCanceled: boolean;
-    readonly asOpeningCanceled: u64;
-    readonly isBudgetSet: boolean;
-    readonly asBudgetSet: u128;
-    readonly isWorkerRewardAccountUpdated: boolean;
-    readonly asWorkerRewardAccountUpdated: ITuple<[u64, AccountId32]>;
-    readonly isWorkerRewardAmountUpdated: boolean;
-    readonly asWorkerRewardAmountUpdated: ITuple<[u64, Option<u128>]>;
-    readonly isStatusTextChanged: boolean;
-    readonly asStatusTextChanged: ITuple<[H256, Option<Bytes>]>;
-    readonly isVestedBudgetSpending: boolean;
-    readonly asVestedBudgetSpending: ITuple<[AccountId32, PalletVestingVestingInfo, Option<Bytes>]>;
-    readonly isBudgetSpending: boolean;
-    readonly asBudgetSpending: ITuple<[AccountId32, u128, Option<Bytes>]>;
-    readonly isRewardPaid: boolean;
-    readonly asRewardPaid: ITuple<[u64, AccountId32, u128, PalletWorkingGroupRewardPaymentType]>;
-    readonly isNewMissedRewardLevelReached: boolean;
-    readonly asNewMissedRewardLevelReached: ITuple<[u64, Option<u128>]>;
-    readonly isWorkingGroupBudgetFunded: boolean;
-    readonly asWorkingGroupBudgetFunded: ITuple<[u64, u128, Bytes]>;
-    readonly isLeadRemarked: boolean;
-    readonly asLeadRemarked: Bytes;
-    readonly isWorkerRemarked: boolean;
-    readonly asWorkerRemarked: ITuple<[u64, Bytes]>;
-    readonly type: 'OpeningAdded' | 'AppliedOnOpening' | 'OpeningFilled' | 'LeaderSet' | 'WorkerRoleAccountUpdated' | 'LeaderUnset' | 'WorkerExited' | 'WorkerStartedLeaving' | 'TerminatedWorker' | 'TerminatedLeader' | 'StakeSlashed' | 'StakeDecreased' | 'StakeIncreased' | 'ApplicationWithdrawn' | 'OpeningCanceled' | 'BudgetSet' | 'WorkerRewardAccountUpdated' | 'WorkerRewardAmountUpdated' | 'StatusTextChanged' | 'VestedBudgetSpending' | 'BudgetSpending' | 'RewardPaid' | 'NewMissedRewardLevelReached' | 'WorkingGroupBudgetFunded' | 'LeadRemarked' | 'WorkerRemarked';
+    readonly isOpeningAdded: boolean
+    readonly asOpeningAdded: ITuple<
+      [u64, Bytes, PalletWorkingGroupOpeningType, PalletWorkingGroupStakePolicy, Option<u128>]
+    >
+    readonly isAppliedOnOpening: boolean
+    readonly asAppliedOnOpening: ITuple<[PalletWorkingGroupApplyOnOpeningParams, u64]>
+    readonly isOpeningFilled: boolean
+    readonly asOpeningFilled: ITuple<[u64, BTreeMap<u64, u64>, BTreeSet<u64>]>
+    readonly isLeaderSet: boolean
+    readonly asLeaderSet: u64
+    readonly isWorkerRoleAccountUpdated: boolean
+    readonly asWorkerRoleAccountUpdated: ITuple<[u64, AccountId32]>
+    readonly isLeaderUnset: boolean
+    readonly isWorkerExited: boolean
+    readonly asWorkerExited: u64
+    readonly isWorkerStartedLeaving: boolean
+    readonly asWorkerStartedLeaving: ITuple<[u64, Option<Bytes>]>
+    readonly isTerminatedWorker: boolean
+    readonly asTerminatedWorker: ITuple<[u64, Option<u128>, Option<Bytes>]>
+    readonly isTerminatedLeader: boolean
+    readonly asTerminatedLeader: ITuple<[u64, Option<u128>, Option<Bytes>]>
+    readonly isStakeSlashed: boolean
+    readonly asStakeSlashed: ITuple<[u64, u128, u128, Option<Bytes>]>
+    readonly isStakeDecreased: boolean
+    readonly asStakeDecreased: ITuple<[u64, u128]>
+    readonly isStakeIncreased: boolean
+    readonly asStakeIncreased: ITuple<[u64, u128]>
+    readonly isApplicationWithdrawn: boolean
+    readonly asApplicationWithdrawn: u64
+    readonly isOpeningCanceled: boolean
+    readonly asOpeningCanceled: u64
+    readonly isBudgetSet: boolean
+    readonly asBudgetSet: u128
+    readonly isWorkerRewardAccountUpdated: boolean
+    readonly asWorkerRewardAccountUpdated: ITuple<[u64, AccountId32]>
+    readonly isWorkerRewardAmountUpdated: boolean
+    readonly asWorkerRewardAmountUpdated: ITuple<[u64, Option<u128>]>
+    readonly isStatusTextChanged: boolean
+    readonly asStatusTextChanged: ITuple<[H256, Option<Bytes>]>
+    readonly isVestedBudgetSpending: boolean
+    readonly asVestedBudgetSpending: ITuple<[AccountId32, PalletVestingVestingInfo, Option<Bytes>]>
+    readonly isBudgetSpending: boolean
+    readonly asBudgetSpending: ITuple<[AccountId32, u128, Option<Bytes>]>
+    readonly isRewardPaid: boolean
+    readonly asRewardPaid: ITuple<[u64, AccountId32, u128, PalletWorkingGroupRewardPaymentType]>
+    readonly isNewMissedRewardLevelReached: boolean
+    readonly asNewMissedRewardLevelReached: ITuple<[u64, Option<u128>]>
+    readonly isWorkingGroupBudgetFunded: boolean
+    readonly asWorkingGroupBudgetFunded: ITuple<[u64, u128, Bytes]>
+    readonly isLeadRemarked: boolean
+    readonly asLeadRemarked: Bytes
+    readonly isWorkerRemarked: boolean
+    readonly asWorkerRemarked: ITuple<[u64, Bytes]>
+    readonly type:
+      | 'OpeningAdded'
+      | 'AppliedOnOpening'
+      | 'OpeningFilled'
+      | 'LeaderSet'
+      | 'WorkerRoleAccountUpdated'
+      | 'LeaderUnset'
+      | 'WorkerExited'
+      | 'WorkerStartedLeaving'
+      | 'TerminatedWorker'
+      | 'TerminatedLeader'
+      | 'StakeSlashed'
+      | 'StakeDecreased'
+      | 'StakeIncreased'
+      | 'ApplicationWithdrawn'
+      | 'OpeningCanceled'
+      | 'BudgetSet'
+      | 'WorkerRewardAccountUpdated'
+      | 'WorkerRewardAmountUpdated'
+      | 'StatusTextChanged'
+      | 'VestedBudgetSpending'
+      | 'BudgetSpending'
+      | 'RewardPaid'
+      | 'NewMissedRewardLevelReached'
+      | 'WorkingGroupBudgetFunded'
+      | 'LeadRemarked'
+      | 'WorkerRemarked'
   }
 
   /** @name PalletWorkingGroupInstance4 (235) */
-  type PalletWorkingGroupInstance4 = Null;
+  type PalletWorkingGroupInstance4 = Null
 
   /** @name PalletWorkingGroupRawEventInstance5 (236) */
   interface PalletWorkingGroupRawEventInstance5 extends Enum {
-    readonly isOpeningAdded: boolean;
-    readonly asOpeningAdded: ITuple<[u64, Bytes, PalletWorkingGroupOpeningType, PalletWorkingGroupStakePolicy, Option<u128>]>;
-    readonly isAppliedOnOpening: boolean;
-    readonly asAppliedOnOpening: ITuple<[PalletWorkingGroupApplyOnOpeningParams, u64]>;
-    readonly isOpeningFilled: boolean;
-    readonly asOpeningFilled: ITuple<[u64, BTreeMap<u64, u64>, BTreeSet<u64>]>;
-    readonly isLeaderSet: boolean;
-    readonly asLeaderSet: u64;
-    readonly isWorkerRoleAccountUpdated: boolean;
-    readonly asWorkerRoleAccountUpdated: ITuple<[u64, AccountId32]>;
-    readonly isLeaderUnset: boolean;
-    readonly isWorkerExited: boolean;
-    readonly asWorkerExited: u64;
-    readonly isWorkerStartedLeaving: boolean;
-    readonly asWorkerStartedLeaving: ITuple<[u64, Option<Bytes>]>;
-    readonly isTerminatedWorker: boolean;
-    readonly asTerminatedWorker: ITuple<[u64, Option<u128>, Option<Bytes>]>;
-    readonly isTerminatedLeader: boolean;
-    readonly asTerminatedLeader: ITuple<[u64, Option<u128>, Option<Bytes>]>;
-    readonly isStakeSlashed: boolean;
-    readonly asStakeSlashed: ITuple<[u64, u128, u128, Option<Bytes>]>;
-    readonly isStakeDecreased: boolean;
-    readonly asStakeDecreased: ITuple<[u64, u128]>;
-    readonly isStakeIncreased: boolean;
-    readonly asStakeIncreased: ITuple<[u64, u128]>;
-    readonly isApplicationWithdrawn: boolean;
-    readonly asApplicationWithdrawn: u64;
-    readonly isOpeningCanceled: boolean;
-    readonly asOpeningCanceled: u64;
-    readonly isBudgetSet: boolean;
-    readonly asBudgetSet: u128;
-    readonly isWorkerRewardAccountUpdated: boolean;
-    readonly asWorkerRewardAccountUpdated: ITuple<[u64, AccountId32]>;
-    readonly isWorkerRewardAmountUpdated: boolean;
-    readonly asWorkerRewardAmountUpdated: ITuple<[u64, Option<u128>]>;
-    readonly isStatusTextChanged: boolean;
-    readonly asStatusTextChanged: ITuple<[H256, Option<Bytes>]>;
-    readonly isVestedBudgetSpending: boolean;
-    readonly asVestedBudgetSpending: ITuple<[AccountId32, PalletVestingVestingInfo, Option<Bytes>]>;
-    readonly isBudgetSpending: boolean;
-    readonly asBudgetSpending: ITuple<[AccountId32, u128, Option<Bytes>]>;
-    readonly isRewardPaid: boolean;
-    readonly asRewardPaid: ITuple<[u64, AccountId32, u128, PalletWorkingGroupRewardPaymentType]>;
-    readonly isNewMissedRewardLevelReached: boolean;
-    readonly asNewMissedRewardLevelReached: ITuple<[u64, Option<u128>]>;
-    readonly isWorkingGroupBudgetFunded: boolean;
-    readonly asWorkingGroupBudgetFunded: ITuple<[u64, u128, Bytes]>;
-    readonly isLeadRemarked: boolean;
-    readonly asLeadRemarked: Bytes;
-    readonly isWorkerRemarked: boolean;
-    readonly asWorkerRemarked: ITuple<[u64, Bytes]>;
-    readonly type: 'OpeningAdded' | 'AppliedOnOpening' | 'OpeningFilled' | 'LeaderSet' | 'WorkerRoleAccountUpdated' | 'LeaderUnset' | 'WorkerExited' | 'WorkerStartedLeaving' | 'TerminatedWorker' | 'TerminatedLeader' | 'StakeSlashed' | 'StakeDecreased' | 'StakeIncreased' | 'ApplicationWithdrawn' | 'OpeningCanceled' | 'BudgetSet' | 'WorkerRewardAccountUpdated' | 'WorkerRewardAmountUpdated' | 'StatusTextChanged' | 'VestedBudgetSpending' | 'BudgetSpending' | 'RewardPaid' | 'NewMissedRewardLevelReached' | 'WorkingGroupBudgetFunded' | 'LeadRemarked' | 'WorkerRemarked';
+    readonly isOpeningAdded: boolean
+    readonly asOpeningAdded: ITuple<
+      [u64, Bytes, PalletWorkingGroupOpeningType, PalletWorkingGroupStakePolicy, Option<u128>]
+    >
+    readonly isAppliedOnOpening: boolean
+    readonly asAppliedOnOpening: ITuple<[PalletWorkingGroupApplyOnOpeningParams, u64]>
+    readonly isOpeningFilled: boolean
+    readonly asOpeningFilled: ITuple<[u64, BTreeMap<u64, u64>, BTreeSet<u64>]>
+    readonly isLeaderSet: boolean
+    readonly asLeaderSet: u64
+    readonly isWorkerRoleAccountUpdated: boolean
+    readonly asWorkerRoleAccountUpdated: ITuple<[u64, AccountId32]>
+    readonly isLeaderUnset: boolean
+    readonly isWorkerExited: boolean
+    readonly asWorkerExited: u64
+    readonly isWorkerStartedLeaving: boolean
+    readonly asWorkerStartedLeaving: ITuple<[u64, Option<Bytes>]>
+    readonly isTerminatedWorker: boolean
+    readonly asTerminatedWorker: ITuple<[u64, Option<u128>, Option<Bytes>]>
+    readonly isTerminatedLeader: boolean
+    readonly asTerminatedLeader: ITuple<[u64, Option<u128>, Option<Bytes>]>
+    readonly isStakeSlashed: boolean
+    readonly asStakeSlashed: ITuple<[u64, u128, u128, Option<Bytes>]>
+    readonly isStakeDecreased: boolean
+    readonly asStakeDecreased: ITuple<[u64, u128]>
+    readonly isStakeIncreased: boolean
+    readonly asStakeIncreased: ITuple<[u64, u128]>
+    readonly isApplicationWithdrawn: boolean
+    readonly asApplicationWithdrawn: u64
+    readonly isOpeningCanceled: boolean
+    readonly asOpeningCanceled: u64
+    readonly isBudgetSet: boolean
+    readonly asBudgetSet: u128
+    readonly isWorkerRewardAccountUpdated: boolean
+    readonly asWorkerRewardAccountUpdated: ITuple<[u64, AccountId32]>
+    readonly isWorkerRewardAmountUpdated: boolean
+    readonly asWorkerRewardAmountUpdated: ITuple<[u64, Option<u128>]>
+    readonly isStatusTextChanged: boolean
+    readonly asStatusTextChanged: ITuple<[H256, Option<Bytes>]>
+    readonly isVestedBudgetSpending: boolean
+    readonly asVestedBudgetSpending: ITuple<[AccountId32, PalletVestingVestingInfo, Option<Bytes>]>
+    readonly isBudgetSpending: boolean
+    readonly asBudgetSpending: ITuple<[AccountId32, u128, Option<Bytes>]>
+    readonly isRewardPaid: boolean
+    readonly asRewardPaid: ITuple<[u64, AccountId32, u128, PalletWorkingGroupRewardPaymentType]>
+    readonly isNewMissedRewardLevelReached: boolean
+    readonly asNewMissedRewardLevelReached: ITuple<[u64, Option<u128>]>
+    readonly isWorkingGroupBudgetFunded: boolean
+    readonly asWorkingGroupBudgetFunded: ITuple<[u64, u128, Bytes]>
+    readonly isLeadRemarked: boolean
+    readonly asLeadRemarked: Bytes
+    readonly isWorkerRemarked: boolean
+    readonly asWorkerRemarked: ITuple<[u64, Bytes]>
+    readonly type:
+      | 'OpeningAdded'
+      | 'AppliedOnOpening'
+      | 'OpeningFilled'
+      | 'LeaderSet'
+      | 'WorkerRoleAccountUpdated'
+      | 'LeaderUnset'
+      | 'WorkerExited'
+      | 'WorkerStartedLeaving'
+      | 'TerminatedWorker'
+      | 'TerminatedLeader'
+      | 'StakeSlashed'
+      | 'StakeDecreased'
+      | 'StakeIncreased'
+      | 'ApplicationWithdrawn'
+      | 'OpeningCanceled'
+      | 'BudgetSet'
+      | 'WorkerRewardAccountUpdated'
+      | 'WorkerRewardAmountUpdated'
+      | 'StatusTextChanged'
+      | 'VestedBudgetSpending'
+      | 'BudgetSpending'
+      | 'RewardPaid'
+      | 'NewMissedRewardLevelReached'
+      | 'WorkingGroupBudgetFunded'
+      | 'LeadRemarked'
+      | 'WorkerRemarked'
   }
 
   /** @name PalletWorkingGroupInstance5 (237) */
-  type PalletWorkingGroupInstance5 = Null;
+  type PalletWorkingGroupInstance5 = Null
 
   /** @name PalletWorkingGroupRawEventInstance6 (238) */
   interface PalletWorkingGroupRawEventInstance6 extends Enum {
-    readonly isOpeningAdded: boolean;
-    readonly asOpeningAdded: ITuple<[u64, Bytes, PalletWorkingGroupOpeningType, PalletWorkingGroupStakePolicy, Option<u128>]>;
-    readonly isAppliedOnOpening: boolean;
-    readonly asAppliedOnOpening: ITuple<[PalletWorkingGroupApplyOnOpeningParams, u64]>;
-    readonly isOpeningFilled: boolean;
-    readonly asOpeningFilled: ITuple<[u64, BTreeMap<u64, u64>, BTreeSet<u64>]>;
-    readonly isLeaderSet: boolean;
-    readonly asLeaderSet: u64;
-    readonly isWorkerRoleAccountUpdated: boolean;
-    readonly asWorkerRoleAccountUpdated: ITuple<[u64, AccountId32]>;
-    readonly isLeaderUnset: boolean;
-    readonly isWorkerExited: boolean;
-    readonly asWorkerExited: u64;
-    readonly isWorkerStartedLeaving: boolean;
-    readonly asWorkerStartedLeaving: ITuple<[u64, Option<Bytes>]>;
-    readonly isTerminatedWorker: boolean;
-    readonly asTerminatedWorker: ITuple<[u64, Option<u128>, Option<Bytes>]>;
-    readonly isTerminatedLeader: boolean;
-    readonly asTerminatedLeader: ITuple<[u64, Option<u128>, Option<Bytes>]>;
-    readonly isStakeSlashed: boolean;
-    readonly asStakeSlashed: ITuple<[u64, u128, u128, Option<Bytes>]>;
-    readonly isStakeDecreased: boolean;
-    readonly asStakeDecreased: ITuple<[u64, u128]>;
-    readonly isStakeIncreased: boolean;
-    readonly asStakeIncreased: ITuple<[u64, u128]>;
-    readonly isApplicationWithdrawn: boolean;
-    readonly asApplicationWithdrawn: u64;
-    readonly isOpeningCanceled: boolean;
-    readonly asOpeningCanceled: u64;
-    readonly isBudgetSet: boolean;
-    readonly asBudgetSet: u128;
-    readonly isWorkerRewardAccountUpdated: boolean;
-    readonly asWorkerRewardAccountUpdated: ITuple<[u64, AccountId32]>;
-    readonly isWorkerRewardAmountUpdated: boolean;
-    readonly asWorkerRewardAmountUpdated: ITuple<[u64, Option<u128>]>;
-    readonly isStatusTextChanged: boolean;
-    readonly asStatusTextChanged: ITuple<[H256, Option<Bytes>]>;
-    readonly isVestedBudgetSpending: boolean;
-    readonly asVestedBudgetSpending: ITuple<[AccountId32, PalletVestingVestingInfo, Option<Bytes>]>;
-    readonly isBudgetSpending: boolean;
-    readonly asBudgetSpending: ITuple<[AccountId32, u128, Option<Bytes>]>;
-    readonly isRewardPaid: boolean;
-    readonly asRewardPaid: ITuple<[u64, AccountId32, u128, PalletWorkingGroupRewardPaymentType]>;
-    readonly isNewMissedRewardLevelReached: boolean;
-    readonly asNewMissedRewardLevelReached: ITuple<[u64, Option<u128>]>;
-    readonly isWorkingGroupBudgetFunded: boolean;
-    readonly asWorkingGroupBudgetFunded: ITuple<[u64, u128, Bytes]>;
-    readonly isLeadRemarked: boolean;
-    readonly asLeadRemarked: Bytes;
-    readonly isWorkerRemarked: boolean;
-    readonly asWorkerRemarked: ITuple<[u64, Bytes]>;
-    readonly type: 'OpeningAdded' | 'AppliedOnOpening' | 'OpeningFilled' | 'LeaderSet' | 'WorkerRoleAccountUpdated' | 'LeaderUnset' | 'WorkerExited' | 'WorkerStartedLeaving' | 'TerminatedWorker' | 'TerminatedLeader' | 'StakeSlashed' | 'StakeDecreased' | 'StakeIncreased' | 'ApplicationWithdrawn' | 'OpeningCanceled' | 'BudgetSet' | 'WorkerRewardAccountUpdated' | 'WorkerRewardAmountUpdated' | 'StatusTextChanged' | 'VestedBudgetSpending' | 'BudgetSpending' | 'RewardPaid' | 'NewMissedRewardLevelReached' | 'WorkingGroupBudgetFunded' | 'LeadRemarked' | 'WorkerRemarked';
+    readonly isOpeningAdded: boolean
+    readonly asOpeningAdded: ITuple<
+      [u64, Bytes, PalletWorkingGroupOpeningType, PalletWorkingGroupStakePolicy, Option<u128>]
+    >
+    readonly isAppliedOnOpening: boolean
+    readonly asAppliedOnOpening: ITuple<[PalletWorkingGroupApplyOnOpeningParams, u64]>
+    readonly isOpeningFilled: boolean
+    readonly asOpeningFilled: ITuple<[u64, BTreeMap<u64, u64>, BTreeSet<u64>]>
+    readonly isLeaderSet: boolean
+    readonly asLeaderSet: u64
+    readonly isWorkerRoleAccountUpdated: boolean
+    readonly asWorkerRoleAccountUpdated: ITuple<[u64, AccountId32]>
+    readonly isLeaderUnset: boolean
+    readonly isWorkerExited: boolean
+    readonly asWorkerExited: u64
+    readonly isWorkerStartedLeaving: boolean
+    readonly asWorkerStartedLeaving: ITuple<[u64, Option<Bytes>]>
+    readonly isTerminatedWorker: boolean
+    readonly asTerminatedWorker: ITuple<[u64, Option<u128>, Option<Bytes>]>
+    readonly isTerminatedLeader: boolean
+    readonly asTerminatedLeader: ITuple<[u64, Option<u128>, Option<Bytes>]>
+    readonly isStakeSlashed: boolean
+    readonly asStakeSlashed: ITuple<[u64, u128, u128, Option<Bytes>]>
+    readonly isStakeDecreased: boolean
+    readonly asStakeDecreased: ITuple<[u64, u128]>
+    readonly isStakeIncreased: boolean
+    readonly asStakeIncreased: ITuple<[u64, u128]>
+    readonly isApplicationWithdrawn: boolean
+    readonly asApplicationWithdrawn: u64
+    readonly isOpeningCanceled: boolean
+    readonly asOpeningCanceled: u64
+    readonly isBudgetSet: boolean
+    readonly asBudgetSet: u128
+    readonly isWorkerRewardAccountUpdated: boolean
+    readonly asWorkerRewardAccountUpdated: ITuple<[u64, AccountId32]>
+    readonly isWorkerRewardAmountUpdated: boolean
+    readonly asWorkerRewardAmountUpdated: ITuple<[u64, Option<u128>]>
+    readonly isStatusTextChanged: boolean
+    readonly asStatusTextChanged: ITuple<[H256, Option<Bytes>]>
+    readonly isVestedBudgetSpending: boolean
+    readonly asVestedBudgetSpending: ITuple<[AccountId32, PalletVestingVestingInfo, Option<Bytes>]>
+    readonly isBudgetSpending: boolean
+    readonly asBudgetSpending: ITuple<[AccountId32, u128, Option<Bytes>]>
+    readonly isRewardPaid: boolean
+    readonly asRewardPaid: ITuple<[u64, AccountId32, u128, PalletWorkingGroupRewardPaymentType]>
+    readonly isNewMissedRewardLevelReached: boolean
+    readonly asNewMissedRewardLevelReached: ITuple<[u64, Option<u128>]>
+    readonly isWorkingGroupBudgetFunded: boolean
+    readonly asWorkingGroupBudgetFunded: ITuple<[u64, u128, Bytes]>
+    readonly isLeadRemarked: boolean
+    readonly asLeadRemarked: Bytes
+    readonly isWorkerRemarked: boolean
+    readonly asWorkerRemarked: ITuple<[u64, Bytes]>
+    readonly type:
+      | 'OpeningAdded'
+      | 'AppliedOnOpening'
+      | 'OpeningFilled'
+      | 'LeaderSet'
+      | 'WorkerRoleAccountUpdated'
+      | 'LeaderUnset'
+      | 'WorkerExited'
+      | 'WorkerStartedLeaving'
+      | 'TerminatedWorker'
+      | 'TerminatedLeader'
+      | 'StakeSlashed'
+      | 'StakeDecreased'
+      | 'StakeIncreased'
+      | 'ApplicationWithdrawn'
+      | 'OpeningCanceled'
+      | 'BudgetSet'
+      | 'WorkerRewardAccountUpdated'
+      | 'WorkerRewardAmountUpdated'
+      | 'StatusTextChanged'
+      | 'VestedBudgetSpending'
+      | 'BudgetSpending'
+      | 'RewardPaid'
+      | 'NewMissedRewardLevelReached'
+      | 'WorkingGroupBudgetFunded'
+      | 'LeadRemarked'
+      | 'WorkerRemarked'
   }
 
   /** @name PalletWorkingGroupInstance6 (239) */
-  type PalletWorkingGroupInstance6 = Null;
+  type PalletWorkingGroupInstance6 = Null
 
   /** @name PalletWorkingGroupRawEventInstance7 (240) */
   interface PalletWorkingGroupRawEventInstance7 extends Enum {
-    readonly isOpeningAdded: boolean;
-    readonly asOpeningAdded: ITuple<[u64, Bytes, PalletWorkingGroupOpeningType, PalletWorkingGroupStakePolicy, Option<u128>]>;
-    readonly isAppliedOnOpening: boolean;
-    readonly asAppliedOnOpening: ITuple<[PalletWorkingGroupApplyOnOpeningParams, u64]>;
-    readonly isOpeningFilled: boolean;
-    readonly asOpeningFilled: ITuple<[u64, BTreeMap<u64, u64>, BTreeSet<u64>]>;
-    readonly isLeaderSet: boolean;
-    readonly asLeaderSet: u64;
-    readonly isWorkerRoleAccountUpdated: boolean;
-    readonly asWorkerRoleAccountUpdated: ITuple<[u64, AccountId32]>;
-    readonly isLeaderUnset: boolean;
-    readonly isWorkerExited: boolean;
-    readonly asWorkerExited: u64;
-    readonly isWorkerStartedLeaving: boolean;
-    readonly asWorkerStartedLeaving: ITuple<[u64, Option<Bytes>]>;
-    readonly isTerminatedWorker: boolean;
-    readonly asTerminatedWorker: ITuple<[u64, Option<u128>, Option<Bytes>]>;
-    readonly isTerminatedLeader: boolean;
-    readonly asTerminatedLeader: ITuple<[u64, Option<u128>, Option<Bytes>]>;
-    readonly isStakeSlashed: boolean;
-    readonly asStakeSlashed: ITuple<[u64, u128, u128, Option<Bytes>]>;
-    readonly isStakeDecreased: boolean;
-    readonly asStakeDecreased: ITuple<[u64, u128]>;
-    readonly isStakeIncreased: boolean;
-    readonly asStakeIncreased: ITuple<[u64, u128]>;
-    readonly isApplicationWithdrawn: boolean;
-    readonly asApplicationWithdrawn: u64;
-    readonly isOpeningCanceled: boolean;
-    readonly asOpeningCanceled: u64;
-    readonly isBudgetSet: boolean;
-    readonly asBudgetSet: u128;
-    readonly isWorkerRewardAccountUpdated: boolean;
-    readonly asWorkerRewardAccountUpdated: ITuple<[u64, AccountId32]>;
-    readonly isWorkerRewardAmountUpdated: boolean;
-    readonly asWorkerRewardAmountUpdated: ITuple<[u64, Option<u128>]>;
-    readonly isStatusTextChanged: boolean;
-    readonly asStatusTextChanged: ITuple<[H256, Option<Bytes>]>;
-    readonly isVestedBudgetSpending: boolean;
-    readonly asVestedBudgetSpending: ITuple<[AccountId32, PalletVestingVestingInfo, Option<Bytes>]>;
-    readonly isBudgetSpending: boolean;
-    readonly asBudgetSpending: ITuple<[AccountId32, u128, Option<Bytes>]>;
-    readonly isRewardPaid: boolean;
-    readonly asRewardPaid: ITuple<[u64, AccountId32, u128, PalletWorkingGroupRewardPaymentType]>;
-    readonly isNewMissedRewardLevelReached: boolean;
-    readonly asNewMissedRewardLevelReached: ITuple<[u64, Option<u128>]>;
-    readonly isWorkingGroupBudgetFunded: boolean;
-    readonly asWorkingGroupBudgetFunded: ITuple<[u64, u128, Bytes]>;
-    readonly isLeadRemarked: boolean;
-    readonly asLeadRemarked: Bytes;
-    readonly isWorkerRemarked: boolean;
-    readonly asWorkerRemarked: ITuple<[u64, Bytes]>;
-    readonly type: 'OpeningAdded' | 'AppliedOnOpening' | 'OpeningFilled' | 'LeaderSet' | 'WorkerRoleAccountUpdated' | 'LeaderUnset' | 'WorkerExited' | 'WorkerStartedLeaving' | 'TerminatedWorker' | 'TerminatedLeader' | 'StakeSlashed' | 'StakeDecreased' | 'StakeIncreased' | 'ApplicationWithdrawn' | 'OpeningCanceled' | 'BudgetSet' | 'WorkerRewardAccountUpdated' | 'WorkerRewardAmountUpdated' | 'StatusTextChanged' | 'VestedBudgetSpending' | 'BudgetSpending' | 'RewardPaid' | 'NewMissedRewardLevelReached' | 'WorkingGroupBudgetFunded' | 'LeadRemarked' | 'WorkerRemarked';
+    readonly isOpeningAdded: boolean
+    readonly asOpeningAdded: ITuple<
+      [u64, Bytes, PalletWorkingGroupOpeningType, PalletWorkingGroupStakePolicy, Option<u128>]
+    >
+    readonly isAppliedOnOpening: boolean
+    readonly asAppliedOnOpening: ITuple<[PalletWorkingGroupApplyOnOpeningParams, u64]>
+    readonly isOpeningFilled: boolean
+    readonly asOpeningFilled: ITuple<[u64, BTreeMap<u64, u64>, BTreeSet<u64>]>
+    readonly isLeaderSet: boolean
+    readonly asLeaderSet: u64
+    readonly isWorkerRoleAccountUpdated: boolean
+    readonly asWorkerRoleAccountUpdated: ITuple<[u64, AccountId32]>
+    readonly isLeaderUnset: boolean
+    readonly isWorkerExited: boolean
+    readonly asWorkerExited: u64
+    readonly isWorkerStartedLeaving: boolean
+    readonly asWorkerStartedLeaving: ITuple<[u64, Option<Bytes>]>
+    readonly isTerminatedWorker: boolean
+    readonly asTerminatedWorker: ITuple<[u64, Option<u128>, Option<Bytes>]>
+    readonly isTerminatedLeader: boolean
+    readonly asTerminatedLeader: ITuple<[u64, Option<u128>, Option<Bytes>]>
+    readonly isStakeSlashed: boolean
+    readonly asStakeSlashed: ITuple<[u64, u128, u128, Option<Bytes>]>
+    readonly isStakeDecreased: boolean
+    readonly asStakeDecreased: ITuple<[u64, u128]>
+    readonly isStakeIncreased: boolean
+    readonly asStakeIncreased: ITuple<[u64, u128]>
+    readonly isApplicationWithdrawn: boolean
+    readonly asApplicationWithdrawn: u64
+    readonly isOpeningCanceled: boolean
+    readonly asOpeningCanceled: u64
+    readonly isBudgetSet: boolean
+    readonly asBudgetSet: u128
+    readonly isWorkerRewardAccountUpdated: boolean
+    readonly asWorkerRewardAccountUpdated: ITuple<[u64, AccountId32]>
+    readonly isWorkerRewardAmountUpdated: boolean
+    readonly asWorkerRewardAmountUpdated: ITuple<[u64, Option<u128>]>
+    readonly isStatusTextChanged: boolean
+    readonly asStatusTextChanged: ITuple<[H256, Option<Bytes>]>
+    readonly isVestedBudgetSpending: boolean
+    readonly asVestedBudgetSpending: ITuple<[AccountId32, PalletVestingVestingInfo, Option<Bytes>]>
+    readonly isBudgetSpending: boolean
+    readonly asBudgetSpending: ITuple<[AccountId32, u128, Option<Bytes>]>
+    readonly isRewardPaid: boolean
+    readonly asRewardPaid: ITuple<[u64, AccountId32, u128, PalletWorkingGroupRewardPaymentType]>
+    readonly isNewMissedRewardLevelReached: boolean
+    readonly asNewMissedRewardLevelReached: ITuple<[u64, Option<u128>]>
+    readonly isWorkingGroupBudgetFunded: boolean
+    readonly asWorkingGroupBudgetFunded: ITuple<[u64, u128, Bytes]>
+    readonly isLeadRemarked: boolean
+    readonly asLeadRemarked: Bytes
+    readonly isWorkerRemarked: boolean
+    readonly asWorkerRemarked: ITuple<[u64, Bytes]>
+    readonly type:
+      | 'OpeningAdded'
+      | 'AppliedOnOpening'
+      | 'OpeningFilled'
+      | 'LeaderSet'
+      | 'WorkerRoleAccountUpdated'
+      | 'LeaderUnset'
+      | 'WorkerExited'
+      | 'WorkerStartedLeaving'
+      | 'TerminatedWorker'
+      | 'TerminatedLeader'
+      | 'StakeSlashed'
+      | 'StakeDecreased'
+      | 'StakeIncreased'
+      | 'ApplicationWithdrawn'
+      | 'OpeningCanceled'
+      | 'BudgetSet'
+      | 'WorkerRewardAccountUpdated'
+      | 'WorkerRewardAmountUpdated'
+      | 'StatusTextChanged'
+      | 'VestedBudgetSpending'
+      | 'BudgetSpending'
+      | 'RewardPaid'
+      | 'NewMissedRewardLevelReached'
+      | 'WorkingGroupBudgetFunded'
+      | 'LeadRemarked'
+      | 'WorkerRemarked'
   }
 
   /** @name PalletWorkingGroupInstance7 (241) */
-  type PalletWorkingGroupInstance7 = Null;
+  type PalletWorkingGroupInstance7 = Null
 
   /** @name PalletWorkingGroupRawEventInstance8 (242) */
   interface PalletWorkingGroupRawEventInstance8 extends Enum {
-    readonly isOpeningAdded: boolean;
-    readonly asOpeningAdded: ITuple<[u64, Bytes, PalletWorkingGroupOpeningType, PalletWorkingGroupStakePolicy, Option<u128>]>;
-    readonly isAppliedOnOpening: boolean;
-    readonly asAppliedOnOpening: ITuple<[PalletWorkingGroupApplyOnOpeningParams, u64]>;
-    readonly isOpeningFilled: boolean;
-    readonly asOpeningFilled: ITuple<[u64, BTreeMap<u64, u64>, BTreeSet<u64>]>;
-    readonly isLeaderSet: boolean;
-    readonly asLeaderSet: u64;
-    readonly isWorkerRoleAccountUpdated: boolean;
-    readonly asWorkerRoleAccountUpdated: ITuple<[u64, AccountId32]>;
-    readonly isLeaderUnset: boolean;
-    readonly isWorkerExited: boolean;
-    readonly asWorkerExited: u64;
-    readonly isWorkerStartedLeaving: boolean;
-    readonly asWorkerStartedLeaving: ITuple<[u64, Option<Bytes>]>;
-    readonly isTerminatedWorker: boolean;
-    readonly asTerminatedWorker: ITuple<[u64, Option<u128>, Option<Bytes>]>;
-    readonly isTerminatedLeader: boolean;
-    readonly asTerminatedLeader: ITuple<[u64, Option<u128>, Option<Bytes>]>;
-    readonly isStakeSlashed: boolean;
-    readonly asStakeSlashed: ITuple<[u64, u128, u128, Option<Bytes>]>;
-    readonly isStakeDecreased: boolean;
-    readonly asStakeDecreased: ITuple<[u64, u128]>;
-    readonly isStakeIncreased: boolean;
-    readonly asStakeIncreased: ITuple<[u64, u128]>;
-    readonly isApplicationWithdrawn: boolean;
-    readonly asApplicationWithdrawn: u64;
-    readonly isOpeningCanceled: boolean;
-    readonly asOpeningCanceled: u64;
-    readonly isBudgetSet: boolean;
-    readonly asBudgetSet: u128;
-    readonly isWorkerRewardAccountUpdated: boolean;
-    readonly asWorkerRewardAccountUpdated: ITuple<[u64, AccountId32]>;
-    readonly isWorkerRewardAmountUpdated: boolean;
-    readonly asWorkerRewardAmountUpdated: ITuple<[u64, Option<u128>]>;
-    readonly isStatusTextChanged: boolean;
-    readonly asStatusTextChanged: ITuple<[H256, Option<Bytes>]>;
-    readonly isVestedBudgetSpending: boolean;
-    readonly asVestedBudgetSpending: ITuple<[AccountId32, PalletVestingVestingInfo, Option<Bytes>]>;
-    readonly isBudgetSpending: boolean;
-    readonly asBudgetSpending: ITuple<[AccountId32, u128, Option<Bytes>]>;
-    readonly isRewardPaid: boolean;
-    readonly asRewardPaid: ITuple<[u64, AccountId32, u128, PalletWorkingGroupRewardPaymentType]>;
-    readonly isNewMissedRewardLevelReached: boolean;
-    readonly asNewMissedRewardLevelReached: ITuple<[u64, Option<u128>]>;
-    readonly isWorkingGroupBudgetFunded: boolean;
-    readonly asWorkingGroupBudgetFunded: ITuple<[u64, u128, Bytes]>;
-    readonly isLeadRemarked: boolean;
-    readonly asLeadRemarked: Bytes;
-    readonly isWorkerRemarked: boolean;
-    readonly asWorkerRemarked: ITuple<[u64, Bytes]>;
-    readonly type: 'OpeningAdded' | 'AppliedOnOpening' | 'OpeningFilled' | 'LeaderSet' | 'WorkerRoleAccountUpdated' | 'LeaderUnset' | 'WorkerExited' | 'WorkerStartedLeaving' | 'TerminatedWorker' | 'TerminatedLeader' | 'StakeSlashed' | 'StakeDecreased' | 'StakeIncreased' | 'ApplicationWithdrawn' | 'OpeningCanceled' | 'BudgetSet' | 'WorkerRewardAccountUpdated' | 'WorkerRewardAmountUpdated' | 'StatusTextChanged' | 'VestedBudgetSpending' | 'BudgetSpending' | 'RewardPaid' | 'NewMissedRewardLevelReached' | 'WorkingGroupBudgetFunded' | 'LeadRemarked' | 'WorkerRemarked';
+    readonly isOpeningAdded: boolean
+    readonly asOpeningAdded: ITuple<
+      [u64, Bytes, PalletWorkingGroupOpeningType, PalletWorkingGroupStakePolicy, Option<u128>]
+    >
+    readonly isAppliedOnOpening: boolean
+    readonly asAppliedOnOpening: ITuple<[PalletWorkingGroupApplyOnOpeningParams, u64]>
+    readonly isOpeningFilled: boolean
+    readonly asOpeningFilled: ITuple<[u64, BTreeMap<u64, u64>, BTreeSet<u64>]>
+    readonly isLeaderSet: boolean
+    readonly asLeaderSet: u64
+    readonly isWorkerRoleAccountUpdated: boolean
+    readonly asWorkerRoleAccountUpdated: ITuple<[u64, AccountId32]>
+    readonly isLeaderUnset: boolean
+    readonly isWorkerExited: boolean
+    readonly asWorkerExited: u64
+    readonly isWorkerStartedLeaving: boolean
+    readonly asWorkerStartedLeaving: ITuple<[u64, Option<Bytes>]>
+    readonly isTerminatedWorker: boolean
+    readonly asTerminatedWorker: ITuple<[u64, Option<u128>, Option<Bytes>]>
+    readonly isTerminatedLeader: boolean
+    readonly asTerminatedLeader: ITuple<[u64, Option<u128>, Option<Bytes>]>
+    readonly isStakeSlashed: boolean
+    readonly asStakeSlashed: ITuple<[u64, u128, u128, Option<Bytes>]>
+    readonly isStakeDecreased: boolean
+    readonly asStakeDecreased: ITuple<[u64, u128]>
+    readonly isStakeIncreased: boolean
+    readonly asStakeIncreased: ITuple<[u64, u128]>
+    readonly isApplicationWithdrawn: boolean
+    readonly asApplicationWithdrawn: u64
+    readonly isOpeningCanceled: boolean
+    readonly asOpeningCanceled: u64
+    readonly isBudgetSet: boolean
+    readonly asBudgetSet: u128
+    readonly isWorkerRewardAccountUpdated: boolean
+    readonly asWorkerRewardAccountUpdated: ITuple<[u64, AccountId32]>
+    readonly isWorkerRewardAmountUpdated: boolean
+    readonly asWorkerRewardAmountUpdated: ITuple<[u64, Option<u128>]>
+    readonly isStatusTextChanged: boolean
+    readonly asStatusTextChanged: ITuple<[H256, Option<Bytes>]>
+    readonly isVestedBudgetSpending: boolean
+    readonly asVestedBudgetSpending: ITuple<[AccountId32, PalletVestingVestingInfo, Option<Bytes>]>
+    readonly isBudgetSpending: boolean
+    readonly asBudgetSpending: ITuple<[AccountId32, u128, Option<Bytes>]>
+    readonly isRewardPaid: boolean
+    readonly asRewardPaid: ITuple<[u64, AccountId32, u128, PalletWorkingGroupRewardPaymentType]>
+    readonly isNewMissedRewardLevelReached: boolean
+    readonly asNewMissedRewardLevelReached: ITuple<[u64, Option<u128>]>
+    readonly isWorkingGroupBudgetFunded: boolean
+    readonly asWorkingGroupBudgetFunded: ITuple<[u64, u128, Bytes]>
+    readonly isLeadRemarked: boolean
+    readonly asLeadRemarked: Bytes
+    readonly isWorkerRemarked: boolean
+    readonly asWorkerRemarked: ITuple<[u64, Bytes]>
+    readonly type:
+      | 'OpeningAdded'
+      | 'AppliedOnOpening'
+      | 'OpeningFilled'
+      | 'LeaderSet'
+      | 'WorkerRoleAccountUpdated'
+      | 'LeaderUnset'
+      | 'WorkerExited'
+      | 'WorkerStartedLeaving'
+      | 'TerminatedWorker'
+      | 'TerminatedLeader'
+      | 'StakeSlashed'
+      | 'StakeDecreased'
+      | 'StakeIncreased'
+      | 'ApplicationWithdrawn'
+      | 'OpeningCanceled'
+      | 'BudgetSet'
+      | 'WorkerRewardAccountUpdated'
+      | 'WorkerRewardAmountUpdated'
+      | 'StatusTextChanged'
+      | 'VestedBudgetSpending'
+      | 'BudgetSpending'
+      | 'RewardPaid'
+      | 'NewMissedRewardLevelReached'
+      | 'WorkingGroupBudgetFunded'
+      | 'LeadRemarked'
+      | 'WorkerRemarked'
   }
 
   /** @name PalletWorkingGroupInstance8 (243) */
-  type PalletWorkingGroupInstance8 = Null;
+  type PalletWorkingGroupInstance8 = Null
 
   /** @name PalletWorkingGroupRawEventInstance9 (244) */
   interface PalletWorkingGroupRawEventInstance9 extends Enum {
-    readonly isOpeningAdded: boolean;
-    readonly asOpeningAdded: ITuple<[u64, Bytes, PalletWorkingGroupOpeningType, PalletWorkingGroupStakePolicy, Option<u128>]>;
-    readonly isAppliedOnOpening: boolean;
-    readonly asAppliedOnOpening: ITuple<[PalletWorkingGroupApplyOnOpeningParams, u64]>;
-    readonly isOpeningFilled: boolean;
-    readonly asOpeningFilled: ITuple<[u64, BTreeMap<u64, u64>, BTreeSet<u64>]>;
-    readonly isLeaderSet: boolean;
-    readonly asLeaderSet: u64;
-    readonly isWorkerRoleAccountUpdated: boolean;
-    readonly asWorkerRoleAccountUpdated: ITuple<[u64, AccountId32]>;
-    readonly isLeaderUnset: boolean;
-    readonly isWorkerExited: boolean;
-    readonly asWorkerExited: u64;
-    readonly isWorkerStartedLeaving: boolean;
-    readonly asWorkerStartedLeaving: ITuple<[u64, Option<Bytes>]>;
-    readonly isTerminatedWorker: boolean;
-    readonly asTerminatedWorker: ITuple<[u64, Option<u128>, Option<Bytes>]>;
-    readonly isTerminatedLeader: boolean;
-    readonly asTerminatedLeader: ITuple<[u64, Option<u128>, Option<Bytes>]>;
-    readonly isStakeSlashed: boolean;
-    readonly asStakeSlashed: ITuple<[u64, u128, u128, Option<Bytes>]>;
-    readonly isStakeDecreased: boolean;
-    readonly asStakeDecreased: ITuple<[u64, u128]>;
-    readonly isStakeIncreased: boolean;
-    readonly asStakeIncreased: ITuple<[u64, u128]>;
-    readonly isApplicationWithdrawn: boolean;
-    readonly asApplicationWithdrawn: u64;
-    readonly isOpeningCanceled: boolean;
-    readonly asOpeningCanceled: u64;
-    readonly isBudgetSet: boolean;
-    readonly asBudgetSet: u128;
-    readonly isWorkerRewardAccountUpdated: boolean;
-    readonly asWorkerRewardAccountUpdated: ITuple<[u64, AccountId32]>;
-    readonly isWorkerRewardAmountUpdated: boolean;
-    readonly asWorkerRewardAmountUpdated: ITuple<[u64, Option<u128>]>;
-    readonly isStatusTextChanged: boolean;
-    readonly asStatusTextChanged: ITuple<[H256, Option<Bytes>]>;
-    readonly isVestedBudgetSpending: boolean;
-    readonly asVestedBudgetSpending: ITuple<[AccountId32, PalletVestingVestingInfo, Option<Bytes>]>;
-    readonly isBudgetSpending: boolean;
-    readonly asBudgetSpending: ITuple<[AccountId32, u128, Option<Bytes>]>;
-    readonly isRewardPaid: boolean;
-    readonly asRewardPaid: ITuple<[u64, AccountId32, u128, PalletWorkingGroupRewardPaymentType]>;
-    readonly isNewMissedRewardLevelReached: boolean;
-    readonly asNewMissedRewardLevelReached: ITuple<[u64, Option<u128>]>;
-    readonly isWorkingGroupBudgetFunded: boolean;
-    readonly asWorkingGroupBudgetFunded: ITuple<[u64, u128, Bytes]>;
-    readonly isLeadRemarked: boolean;
-    readonly asLeadRemarked: Bytes;
-    readonly isWorkerRemarked: boolean;
-    readonly asWorkerRemarked: ITuple<[u64, Bytes]>;
-    readonly type: 'OpeningAdded' | 'AppliedOnOpening' | 'OpeningFilled' | 'LeaderSet' | 'WorkerRoleAccountUpdated' | 'LeaderUnset' | 'WorkerExited' | 'WorkerStartedLeaving' | 'TerminatedWorker' | 'TerminatedLeader' | 'StakeSlashed' | 'StakeDecreased' | 'StakeIncreased' | 'ApplicationWithdrawn' | 'OpeningCanceled' | 'BudgetSet' | 'WorkerRewardAccountUpdated' | 'WorkerRewardAmountUpdated' | 'StatusTextChanged' | 'VestedBudgetSpending' | 'BudgetSpending' | 'RewardPaid' | 'NewMissedRewardLevelReached' | 'WorkingGroupBudgetFunded' | 'LeadRemarked' | 'WorkerRemarked';
+    readonly isOpeningAdded: boolean
+    readonly asOpeningAdded: ITuple<
+      [u64, Bytes, PalletWorkingGroupOpeningType, PalletWorkingGroupStakePolicy, Option<u128>]
+    >
+    readonly isAppliedOnOpening: boolean
+    readonly asAppliedOnOpening: ITuple<[PalletWorkingGroupApplyOnOpeningParams, u64]>
+    readonly isOpeningFilled: boolean
+    readonly asOpeningFilled: ITuple<[u64, BTreeMap<u64, u64>, BTreeSet<u64>]>
+    readonly isLeaderSet: boolean
+    readonly asLeaderSet: u64
+    readonly isWorkerRoleAccountUpdated: boolean
+    readonly asWorkerRoleAccountUpdated: ITuple<[u64, AccountId32]>
+    readonly isLeaderUnset: boolean
+    readonly isWorkerExited: boolean
+    readonly asWorkerExited: u64
+    readonly isWorkerStartedLeaving: boolean
+    readonly asWorkerStartedLeaving: ITuple<[u64, Option<Bytes>]>
+    readonly isTerminatedWorker: boolean
+    readonly asTerminatedWorker: ITuple<[u64, Option<u128>, Option<Bytes>]>
+    readonly isTerminatedLeader: boolean
+    readonly asTerminatedLeader: ITuple<[u64, Option<u128>, Option<Bytes>]>
+    readonly isStakeSlashed: boolean
+    readonly asStakeSlashed: ITuple<[u64, u128, u128, Option<Bytes>]>
+    readonly isStakeDecreased: boolean
+    readonly asStakeDecreased: ITuple<[u64, u128]>
+    readonly isStakeIncreased: boolean
+    readonly asStakeIncreased: ITuple<[u64, u128]>
+    readonly isApplicationWithdrawn: boolean
+    readonly asApplicationWithdrawn: u64
+    readonly isOpeningCanceled: boolean
+    readonly asOpeningCanceled: u64
+    readonly isBudgetSet: boolean
+    readonly asBudgetSet: u128
+    readonly isWorkerRewardAccountUpdated: boolean
+    readonly asWorkerRewardAccountUpdated: ITuple<[u64, AccountId32]>
+    readonly isWorkerRewardAmountUpdated: boolean
+    readonly asWorkerRewardAmountUpdated: ITuple<[u64, Option<u128>]>
+    readonly isStatusTextChanged: boolean
+    readonly asStatusTextChanged: ITuple<[H256, Option<Bytes>]>
+    readonly isVestedBudgetSpending: boolean
+    readonly asVestedBudgetSpending: ITuple<[AccountId32, PalletVestingVestingInfo, Option<Bytes>]>
+    readonly isBudgetSpending: boolean
+    readonly asBudgetSpending: ITuple<[AccountId32, u128, Option<Bytes>]>
+    readonly isRewardPaid: boolean
+    readonly asRewardPaid: ITuple<[u64, AccountId32, u128, PalletWorkingGroupRewardPaymentType]>
+    readonly isNewMissedRewardLevelReached: boolean
+    readonly asNewMissedRewardLevelReached: ITuple<[u64, Option<u128>]>
+    readonly isWorkingGroupBudgetFunded: boolean
+    readonly asWorkingGroupBudgetFunded: ITuple<[u64, u128, Bytes]>
+    readonly isLeadRemarked: boolean
+    readonly asLeadRemarked: Bytes
+    readonly isWorkerRemarked: boolean
+    readonly asWorkerRemarked: ITuple<[u64, Bytes]>
+    readonly type:
+      | 'OpeningAdded'
+      | 'AppliedOnOpening'
+      | 'OpeningFilled'
+      | 'LeaderSet'
+      | 'WorkerRoleAccountUpdated'
+      | 'LeaderUnset'
+      | 'WorkerExited'
+      | 'WorkerStartedLeaving'
+      | 'TerminatedWorker'
+      | 'TerminatedLeader'
+      | 'StakeSlashed'
+      | 'StakeDecreased'
+      | 'StakeIncreased'
+      | 'ApplicationWithdrawn'
+      | 'OpeningCanceled'
+      | 'BudgetSet'
+      | 'WorkerRewardAccountUpdated'
+      | 'WorkerRewardAmountUpdated'
+      | 'StatusTextChanged'
+      | 'VestedBudgetSpending'
+      | 'BudgetSpending'
+      | 'RewardPaid'
+      | 'NewMissedRewardLevelReached'
+      | 'WorkingGroupBudgetFunded'
+      | 'LeadRemarked'
+      | 'WorkerRemarked'
   }
 
   /** @name PalletWorkingGroupInstance9 (245) */
-  type PalletWorkingGroupInstance9 = Null;
+  type PalletWorkingGroupInstance9 = Null
 
   /** @name FrameSystemPhase (246) */
   interface FrameSystemPhase extends Enum {
-    readonly isApplyExtrinsic: boolean;
-    readonly asApplyExtrinsic: u32;
-    readonly isFinalization: boolean;
-    readonly isInitialization: boolean;
-    readonly type: 'ApplyExtrinsic' | 'Finalization' | 'Initialization';
+    readonly isApplyExtrinsic: boolean
+    readonly asApplyExtrinsic: u32
+    readonly isFinalization: boolean
+    readonly isInitialization: boolean
+    readonly type: 'ApplyExtrinsic' | 'Finalization' | 'Initialization'
   }
 
   /** @name FrameSystemLastRuntimeUpgradeInfo (250) */
   interface FrameSystemLastRuntimeUpgradeInfo extends Struct {
-    readonly specVersion: Compact<u32>;
-    readonly specName: Text;
+    readonly specVersion: Compact<u32>
+    readonly specName: Text
   }
 
   /** @name FrameSystemCall (253) */
   interface FrameSystemCall extends Enum {
-    readonly isRemark: boolean;
+    readonly isRemark: boolean
     readonly asRemark: {
-      readonly remark: Bytes;
-    } & Struct;
-    readonly isSetHeapPages: boolean;
+      readonly remark: Bytes
+    } & Struct
+    readonly isSetHeapPages: boolean
     readonly asSetHeapPages: {
-      readonly pages: u64;
-    } & Struct;
-    readonly isSetCode: boolean;
+      readonly pages: u64
+    } & Struct
+    readonly isSetCode: boolean
     readonly asSetCode: {
-      readonly code: Bytes;
-    } & Struct;
-    readonly isSetCodeWithoutChecks: boolean;
+      readonly code: Bytes
+    } & Struct
+    readonly isSetCodeWithoutChecks: boolean
     readonly asSetCodeWithoutChecks: {
-      readonly code: Bytes;
-    } & Struct;
-    readonly isSetStorage: boolean;
+      readonly code: Bytes
+    } & Struct
+    readonly isSetStorage: boolean
     readonly asSetStorage: {
-      readonly items: Vec<ITuple<[Bytes, Bytes]>>;
-    } & Struct;
-    readonly isKillStorage: boolean;
+      readonly items: Vec<ITuple<[Bytes, Bytes]>>
+    } & Struct
+    readonly isKillStorage: boolean
     readonly asKillStorage: {
-      readonly keys_: Vec<Bytes>;
-    } & Struct;
-    readonly isKillPrefix: boolean;
+      readonly keys_: Vec<Bytes>
+    } & Struct
+    readonly isKillPrefix: boolean
     readonly asKillPrefix: {
-      readonly prefix: Bytes;
-      readonly subkeys: u32;
-    } & Struct;
-    readonly isRemarkWithEvent: boolean;
+      readonly prefix: Bytes
+      readonly subkeys: u32
+    } & Struct
+    readonly isRemarkWithEvent: boolean
     readonly asRemarkWithEvent: {
-      readonly remark: Bytes;
-    } & Struct;
-    readonly type: 'Remark' | 'SetHeapPages' | 'SetCode' | 'SetCodeWithoutChecks' | 'SetStorage' | 'KillStorage' | 'KillPrefix' | 'RemarkWithEvent';
+      readonly remark: Bytes
+    } & Struct
+    readonly type:
+      | 'Remark'
+      | 'SetHeapPages'
+      | 'SetCode'
+      | 'SetCodeWithoutChecks'
+      | 'SetStorage'
+      | 'KillStorage'
+      | 'KillPrefix'
+      | 'RemarkWithEvent'
   }
 
   /** @name FrameSystemLimitsBlockWeights (256) */
   interface FrameSystemLimitsBlockWeights extends Struct {
-    readonly baseBlock: SpWeightsWeightV2Weight;
-    readonly maxBlock: SpWeightsWeightV2Weight;
-    readonly perClass: FrameSupportDispatchPerDispatchClassWeightsPerClass;
+    readonly baseBlock: SpWeightsWeightV2Weight
+    readonly maxBlock: SpWeightsWeightV2Weight
+    readonly perClass: FrameSupportDispatchPerDispatchClassWeightsPerClass
   }
 
   /** @name FrameSupportDispatchPerDispatchClassWeightsPerClass (257) */
   interface FrameSupportDispatchPerDispatchClassWeightsPerClass extends Struct {
-    readonly normal: FrameSystemLimitsWeightsPerClass;
-    readonly operational: FrameSystemLimitsWeightsPerClass;
-    readonly mandatory: FrameSystemLimitsWeightsPerClass;
+    readonly normal: FrameSystemLimitsWeightsPerClass
+    readonly operational: FrameSystemLimitsWeightsPerClass
+    readonly mandatory: FrameSystemLimitsWeightsPerClass
   }
 
   /** @name FrameSystemLimitsWeightsPerClass (258) */
   interface FrameSystemLimitsWeightsPerClass extends Struct {
-    readonly baseExtrinsic: SpWeightsWeightV2Weight;
-    readonly maxExtrinsic: Option<SpWeightsWeightV2Weight>;
-    readonly maxTotal: Option<SpWeightsWeightV2Weight>;
-    readonly reserved: Option<SpWeightsWeightV2Weight>;
+    readonly baseExtrinsic: SpWeightsWeightV2Weight
+    readonly maxExtrinsic: Option<SpWeightsWeightV2Weight>
+    readonly maxTotal: Option<SpWeightsWeightV2Weight>
+    readonly reserved: Option<SpWeightsWeightV2Weight>
   }
 
   /** @name FrameSystemLimitsBlockLength (260) */
   interface FrameSystemLimitsBlockLength extends Struct {
-    readonly max: FrameSupportDispatchPerDispatchClassU32;
+    readonly max: FrameSupportDispatchPerDispatchClassU32
   }
 
   /** @name FrameSupportDispatchPerDispatchClassU32 (261) */
   interface FrameSupportDispatchPerDispatchClassU32 extends Struct {
-    readonly normal: u32;
-    readonly operational: u32;
-    readonly mandatory: u32;
+    readonly normal: u32
+    readonly operational: u32
+    readonly mandatory: u32
   }
 
   /** @name SpWeightsRuntimeDbWeight (262) */
   interface SpWeightsRuntimeDbWeight extends Struct {
-    readonly read: u64;
-    readonly write: u64;
+    readonly read: u64
+    readonly write: u64
   }
 
   /** @name SpVersionRuntimeVersion (263) */
   interface SpVersionRuntimeVersion extends Struct {
-    readonly specName: Text;
-    readonly implName: Text;
-    readonly authoringVersion: u32;
-    readonly specVersion: u32;
-    readonly implVersion: u32;
-    readonly apis: Vec<ITuple<[U8aFixed, u32]>>;
-    readonly transactionVersion: u32;
-    readonly stateVersion: u8;
+    readonly specName: Text
+    readonly implName: Text
+    readonly authoringVersion: u32
+    readonly specVersion: u32
+    readonly implVersion: u32
+    readonly apis: Vec<ITuple<[U8aFixed, u32]>>
+    readonly transactionVersion: u32
+    readonly stateVersion: u8
   }
 
   /** @name FrameSystemError (269) */
   interface FrameSystemError extends Enum {
-    readonly isInvalidSpecName: boolean;
-    readonly isSpecVersionNeedsToIncrease: boolean;
-    readonly isFailedToExtractRuntimeVersion: boolean;
-    readonly isNonDefaultComposite: boolean;
-    readonly isNonZeroRefCount: boolean;
-    readonly isCallFiltered: boolean;
-    readonly type: 'InvalidSpecName' | 'SpecVersionNeedsToIncrease' | 'FailedToExtractRuntimeVersion' | 'NonDefaultComposite' | 'NonZeroRefCount' | 'CallFiltered';
+    readonly isInvalidSpecName: boolean
+    readonly isSpecVersionNeedsToIncrease: boolean
+    readonly isFailedToExtractRuntimeVersion: boolean
+    readonly isNonDefaultComposite: boolean
+    readonly isNonZeroRefCount: boolean
+    readonly isCallFiltered: boolean
+    readonly type:
+      | 'InvalidSpecName'
+      | 'SpecVersionNeedsToIncrease'
+      | 'FailedToExtractRuntimeVersion'
+      | 'NonDefaultComposite'
+      | 'NonZeroRefCount'
+      | 'CallFiltered'
   }
 
   /** @name PalletUtilityCall (270) */
   interface PalletUtilityCall extends Enum {
-    readonly isBatch: boolean;
+    readonly isBatch: boolean
     readonly asBatch: {
-      readonly calls: Vec<Call>;
-    } & Struct;
-    readonly isAsDerivative: boolean;
+      readonly calls: Vec<Call>
+    } & Struct
+    readonly isAsDerivative: boolean
     readonly asAsDerivative: {
-      readonly index: u16;
-      readonly call: Call;
-    } & Struct;
-    readonly isBatchAll: boolean;
+      readonly index: u16
+      readonly call: Call
+    } & Struct
+    readonly isBatchAll: boolean
     readonly asBatchAll: {
-      readonly calls: Vec<Call>;
-    } & Struct;
-    readonly isDispatchAs: boolean;
+      readonly calls: Vec<Call>
+    } & Struct
+    readonly isDispatchAs: boolean
     readonly asDispatchAs: {
-      readonly asOrigin: JoystreamNodeRuntimeOriginCaller;
-      readonly call: Call;
-    } & Struct;
-    readonly isForceBatch: boolean;
+      readonly asOrigin: JoystreamNodeRuntimeOriginCaller
+      readonly call: Call
+    } & Struct
+    readonly isForceBatch: boolean
     readonly asForceBatch: {
-      readonly calls: Vec<Call>;
-    } & Struct;
-    readonly isWithWeight: boolean;
+      readonly calls: Vec<Call>
+    } & Struct
+    readonly isWithWeight: boolean
     readonly asWithWeight: {
-      readonly call: Call;
-      readonly weight: SpWeightsWeightV2Weight;
-    } & Struct;
-    readonly type: 'Batch' | 'AsDerivative' | 'BatchAll' | 'DispatchAs' | 'ForceBatch' | 'WithWeight';
+      readonly call: Call
+      readonly weight: SpWeightsWeightV2Weight
+    } & Struct
+    readonly type: 'Batch' | 'AsDerivative' | 'BatchAll' | 'DispatchAs' | 'ForceBatch' | 'WithWeight'
   }
 
   /** @name PalletBabeCall (273) */
   interface PalletBabeCall extends Enum {
-    readonly isReportEquivocation: boolean;
+    readonly isReportEquivocation: boolean
     readonly asReportEquivocation: {
-      readonly equivocationProof: SpConsensusSlotsEquivocationProof;
-      readonly keyOwnerProof: SpSessionMembershipProof;
-    } & Struct;
-    readonly isReportEquivocationUnsigned: boolean;
+      readonly equivocationProof: SpConsensusSlotsEquivocationProof
+      readonly keyOwnerProof: SpSessionMembershipProof
+    } & Struct
+    readonly isReportEquivocationUnsigned: boolean
     readonly asReportEquivocationUnsigned: {
-      readonly equivocationProof: SpConsensusSlotsEquivocationProof;
-      readonly keyOwnerProof: SpSessionMembershipProof;
-    } & Struct;
-    readonly isPlanConfigChange: boolean;
+      readonly equivocationProof: SpConsensusSlotsEquivocationProof
+      readonly keyOwnerProof: SpSessionMembershipProof
+    } & Struct
+    readonly isPlanConfigChange: boolean
     readonly asPlanConfigChange: {
-      readonly config: SpConsensusBabeDigestsNextConfigDescriptor;
-    } & Struct;
-    readonly type: 'ReportEquivocation' | 'ReportEquivocationUnsigned' | 'PlanConfigChange';
+      readonly config: SpConsensusBabeDigestsNextConfigDescriptor
+    } & Struct
+    readonly type: 'ReportEquivocation' | 'ReportEquivocationUnsigned' | 'PlanConfigChange'
   }
 
   /** @name SpConsensusSlotsEquivocationProof (274) */
   interface SpConsensusSlotsEquivocationProof extends Struct {
-    readonly offender: SpConsensusBabeAppPublic;
-    readonly slot: u64;
-    readonly firstHeader: SpRuntimeHeader;
-    readonly secondHeader: SpRuntimeHeader;
+    readonly offender: SpConsensusBabeAppPublic
+    readonly slot: u64
+    readonly firstHeader: SpRuntimeHeader
+    readonly secondHeader: SpRuntimeHeader
   }
 
   /** @name SpRuntimeHeader (275) */
   interface SpRuntimeHeader extends Struct {
-    readonly parentHash: H256;
-    readonly number: Compact<u32>;
-    readonly stateRoot: H256;
-    readonly extrinsicsRoot: H256;
-    readonly digest: SpRuntimeDigest;
+    readonly parentHash: H256
+    readonly number: Compact<u32>
+    readonly stateRoot: H256
+    readonly extrinsicsRoot: H256
+    readonly digest: SpRuntimeDigest
   }
 
   /** @name SpRuntimeBlakeTwo256 (276) */
-  type SpRuntimeBlakeTwo256 = Null;
+  type SpRuntimeBlakeTwo256 = Null
 
   /** @name SpConsensusBabeAppPublic (277) */
   interface SpConsensusBabeAppPublic extends SpCoreSr25519Public {}
 
   /** @name SpSessionMembershipProof (279) */
   interface SpSessionMembershipProof extends Struct {
-    readonly session: u32;
-    readonly trieNodes: Vec<Bytes>;
-    readonly validatorCount: u32;
+    readonly session: u32
+    readonly trieNodes: Vec<Bytes>
+    readonly validatorCount: u32
   }
 
   /** @name SpConsensusBabeDigestsNextConfigDescriptor (280) */
   interface SpConsensusBabeDigestsNextConfigDescriptor extends Enum {
-    readonly isV1: boolean;
+    readonly isV1: boolean
     readonly asV1: {
-      readonly c: ITuple<[u64, u64]>;
-      readonly allowedSlots: SpConsensusBabeAllowedSlots;
-    } & Struct;
-    readonly type: 'V1';
+      readonly c: ITuple<[u64, u64]>
+      readonly allowedSlots: SpConsensusBabeAllowedSlots
+    } & Struct
+    readonly type: 'V1'
   }
 
   /** @name SpConsensusBabeAllowedSlots (281) */
   interface SpConsensusBabeAllowedSlots extends Enum {
-    readonly isPrimarySlots: boolean;
-    readonly isPrimaryAndSecondaryPlainSlots: boolean;
-    readonly isPrimaryAndSecondaryVRFSlots: boolean;
-    readonly type: 'PrimarySlots' | 'PrimaryAndSecondaryPlainSlots' | 'PrimaryAndSecondaryVRFSlots';
+    readonly isPrimarySlots: boolean
+    readonly isPrimaryAndSecondaryPlainSlots: boolean
+    readonly isPrimaryAndSecondaryVRFSlots: boolean
+    readonly type: 'PrimarySlots' | 'PrimaryAndSecondaryPlainSlots' | 'PrimaryAndSecondaryVRFSlots'
   }
 
   /** @name PalletTimestampCall (282) */
   interface PalletTimestampCall extends Enum {
-    readonly isSet: boolean;
+    readonly isSet: boolean
     readonly asSet: {
-      readonly now: Compact<u64>;
-    } & Struct;
-    readonly type: 'Set';
+      readonly now: Compact<u64>
+    } & Struct
+    readonly type: 'Set'
   }
 
   /** @name PalletBalancesCall (283) */
   interface PalletBalancesCall extends Enum {
-    readonly isTransfer: boolean;
+    readonly isTransfer: boolean
     readonly asTransfer: {
-      readonly dest: AccountId32;
-      readonly value: Compact<u128>;
-    } & Struct;
-    readonly isSetBalance: boolean;
+      readonly dest: AccountId32
+      readonly value: Compact<u128>
+    } & Struct
+    readonly isSetBalance: boolean
     readonly asSetBalance: {
-      readonly who: AccountId32;
-      readonly newFree: Compact<u128>;
-      readonly newReserved: Compact<u128>;
-    } & Struct;
-    readonly isForceTransfer: boolean;
+      readonly who: AccountId32
+      readonly newFree: Compact<u128>
+      readonly newReserved: Compact<u128>
+    } & Struct
+    readonly isForceTransfer: boolean
     readonly asForceTransfer: {
-      readonly source: AccountId32;
-      readonly dest: AccountId32;
-      readonly value: Compact<u128>;
-    } & Struct;
-    readonly isTransferKeepAlive: boolean;
+      readonly source: AccountId32
+      readonly dest: AccountId32
+      readonly value: Compact<u128>
+    } & Struct
+    readonly isTransferKeepAlive: boolean
     readonly asTransferKeepAlive: {
-      readonly dest: AccountId32;
-      readonly value: Compact<u128>;
-    } & Struct;
-    readonly isTransferAll: boolean;
+      readonly dest: AccountId32
+      readonly value: Compact<u128>
+    } & Struct
+    readonly isTransferAll: boolean
     readonly asTransferAll: {
-      readonly dest: AccountId32;
-      readonly keepAlive: bool;
-    } & Struct;
-    readonly isForceUnreserve: boolean;
+      readonly dest: AccountId32
+      readonly keepAlive: bool
+    } & Struct
+    readonly isForceUnreserve: boolean
     readonly asForceUnreserve: {
-      readonly who: AccountId32;
-      readonly amount: u128;
-    } & Struct;
-    readonly type: 'Transfer' | 'SetBalance' | 'ForceTransfer' | 'TransferKeepAlive' | 'TransferAll' | 'ForceUnreserve';
+      readonly who: AccountId32
+      readonly amount: u128
+    } & Struct
+    readonly type: 'Transfer' | 'SetBalance' | 'ForceTransfer' | 'TransferKeepAlive' | 'TransferAll' | 'ForceUnreserve'
   }
 
   /** @name PalletElectionProviderMultiPhaseCall (284) */
   interface PalletElectionProviderMultiPhaseCall extends Enum {
-    readonly isSubmitUnsigned: boolean;
+    readonly isSubmitUnsigned: boolean
     readonly asSubmitUnsigned: {
-      readonly rawSolution: PalletElectionProviderMultiPhaseRawSolution;
-      readonly witness: PalletElectionProviderMultiPhaseSolutionOrSnapshotSize;
-    } & Struct;
-    readonly isSetMinimumUntrustedScore: boolean;
+      readonly rawSolution: PalletElectionProviderMultiPhaseRawSolution
+      readonly witness: PalletElectionProviderMultiPhaseSolutionOrSnapshotSize
+    } & Struct
+    readonly isSetMinimumUntrustedScore: boolean
     readonly asSetMinimumUntrustedScore: {
-      readonly maybeNextScore: Option<SpNposElectionsElectionScore>;
-    } & Struct;
-    readonly isSetEmergencyElectionResult: boolean;
+      readonly maybeNextScore: Option<SpNposElectionsElectionScore>
+    } & Struct
+    readonly isSetEmergencyElectionResult: boolean
     readonly asSetEmergencyElectionResult: {
-      readonly supports: Vec<ITuple<[AccountId32, SpNposElectionsSupport]>>;
-    } & Struct;
-    readonly isSubmit: boolean;
+      readonly supports: Vec<ITuple<[AccountId32, SpNposElectionsSupport]>>
+    } & Struct
+    readonly isSubmit: boolean
     readonly asSubmit: {
-      readonly rawSolution: PalletElectionProviderMultiPhaseRawSolution;
-    } & Struct;
-    readonly isGovernanceFallback: boolean;
+      readonly rawSolution: PalletElectionProviderMultiPhaseRawSolution
+    } & Struct
+    readonly isGovernanceFallback: boolean
     readonly asGovernanceFallback: {
-      readonly maybeMaxVoters: Option<u32>;
-      readonly maybeMaxTargets: Option<u32>;
-    } & Struct;
-    readonly type: 'SubmitUnsigned' | 'SetMinimumUntrustedScore' | 'SetEmergencyElectionResult' | 'Submit' | 'GovernanceFallback';
+      readonly maybeMaxVoters: Option<u32>
+      readonly maybeMaxTargets: Option<u32>
+    } & Struct
+    readonly type:
+      | 'SubmitUnsigned'
+      | 'SetMinimumUntrustedScore'
+      | 'SetEmergencyElectionResult'
+      | 'Submit'
+      | 'GovernanceFallback'
   }
 
   /** @name PalletElectionProviderMultiPhaseRawSolution (285) */
   interface PalletElectionProviderMultiPhaseRawSolution extends Struct {
-    readonly solution: JoystreamNodeRuntimeNposSolution16;
-    readonly score: SpNposElectionsElectionScore;
-    readonly round: u32;
+    readonly solution: JoystreamNodeRuntimeNposSolution16
+    readonly score: SpNposElectionsElectionScore
+    readonly round: u32
   }
 
   /** @name JoystreamNodeRuntimeNposSolution16 (286) */
   interface JoystreamNodeRuntimeNposSolution16 extends Struct {
-    readonly votes1: Vec<ITuple<[Compact<u32>, Compact<u16>]>>;
-    readonly votes2: Vec<ITuple<[Compact<u32>, ITuple<[Compact<u16>, Compact<PerU16>]>, Compact<u16>]>>;
-    readonly votes3: Vec<ITuple<[Compact<u32>, Vec<ITuple<[Compact<u16>, Compact<PerU16>]>>, Compact<u16>]>>;
-    readonly votes4: Vec<ITuple<[Compact<u32>, Vec<ITuple<[Compact<u16>, Compact<PerU16>]>>, Compact<u16>]>>;
-    readonly votes5: Vec<ITuple<[Compact<u32>, Vec<ITuple<[Compact<u16>, Compact<PerU16>]>>, Compact<u16>]>>;
-    readonly votes6: Vec<ITuple<[Compact<u32>, Vec<ITuple<[Compact<u16>, Compact<PerU16>]>>, Compact<u16>]>>;
-    readonly votes7: Vec<ITuple<[Compact<u32>, Vec<ITuple<[Compact<u16>, Compact<PerU16>]>>, Compact<u16>]>>;
-    readonly votes8: Vec<ITuple<[Compact<u32>, Vec<ITuple<[Compact<u16>, Compact<PerU16>]>>, Compact<u16>]>>;
-    readonly votes9: Vec<ITuple<[Compact<u32>, Vec<ITuple<[Compact<u16>, Compact<PerU16>]>>, Compact<u16>]>>;
-    readonly votes10: Vec<ITuple<[Compact<u32>, Vec<ITuple<[Compact<u16>, Compact<PerU16>]>>, Compact<u16>]>>;
-    readonly votes11: Vec<ITuple<[Compact<u32>, Vec<ITuple<[Compact<u16>, Compact<PerU16>]>>, Compact<u16>]>>;
-    readonly votes12: Vec<ITuple<[Compact<u32>, Vec<ITuple<[Compact<u16>, Compact<PerU16>]>>, Compact<u16>]>>;
-    readonly votes13: Vec<ITuple<[Compact<u32>, Vec<ITuple<[Compact<u16>, Compact<PerU16>]>>, Compact<u16>]>>;
-    readonly votes14: Vec<ITuple<[Compact<u32>, Vec<ITuple<[Compact<u16>, Compact<PerU16>]>>, Compact<u16>]>>;
-    readonly votes15: Vec<ITuple<[Compact<u32>, Vec<ITuple<[Compact<u16>, Compact<PerU16>]>>, Compact<u16>]>>;
-    readonly votes16: Vec<ITuple<[Compact<u32>, Vec<ITuple<[Compact<u16>, Compact<PerU16>]>>, Compact<u16>]>>;
+    readonly votes1: Vec<ITuple<[Compact<u32>, Compact<u16>]>>
+    readonly votes2: Vec<ITuple<[Compact<u32>, ITuple<[Compact<u16>, Compact<PerU16>]>, Compact<u16>]>>
+    readonly votes3: Vec<ITuple<[Compact<u32>, Vec<ITuple<[Compact<u16>, Compact<PerU16>]>>, Compact<u16>]>>
+    readonly votes4: Vec<ITuple<[Compact<u32>, Vec<ITuple<[Compact<u16>, Compact<PerU16>]>>, Compact<u16>]>>
+    readonly votes5: Vec<ITuple<[Compact<u32>, Vec<ITuple<[Compact<u16>, Compact<PerU16>]>>, Compact<u16>]>>
+    readonly votes6: Vec<ITuple<[Compact<u32>, Vec<ITuple<[Compact<u16>, Compact<PerU16>]>>, Compact<u16>]>>
+    readonly votes7: Vec<ITuple<[Compact<u32>, Vec<ITuple<[Compact<u16>, Compact<PerU16>]>>, Compact<u16>]>>
+    readonly votes8: Vec<ITuple<[Compact<u32>, Vec<ITuple<[Compact<u16>, Compact<PerU16>]>>, Compact<u16>]>>
+    readonly votes9: Vec<ITuple<[Compact<u32>, Vec<ITuple<[Compact<u16>, Compact<PerU16>]>>, Compact<u16>]>>
+    readonly votes10: Vec<ITuple<[Compact<u32>, Vec<ITuple<[Compact<u16>, Compact<PerU16>]>>, Compact<u16>]>>
+    readonly votes11: Vec<ITuple<[Compact<u32>, Vec<ITuple<[Compact<u16>, Compact<PerU16>]>>, Compact<u16>]>>
+    readonly votes12: Vec<ITuple<[Compact<u32>, Vec<ITuple<[Compact<u16>, Compact<PerU16>]>>, Compact<u16>]>>
+    readonly votes13: Vec<ITuple<[Compact<u32>, Vec<ITuple<[Compact<u16>, Compact<PerU16>]>>, Compact<u16>]>>
+    readonly votes14: Vec<ITuple<[Compact<u32>, Vec<ITuple<[Compact<u16>, Compact<PerU16>]>>, Compact<u16>]>>
+    readonly votes15: Vec<ITuple<[Compact<u32>, Vec<ITuple<[Compact<u16>, Compact<PerU16>]>>, Compact<u16>]>>
+    readonly votes16: Vec<ITuple<[Compact<u32>, Vec<ITuple<[Compact<u16>, Compact<PerU16>]>>, Compact<u16>]>>
   }
 
   /** @name PalletElectionProviderMultiPhaseSolutionOrSnapshotSize (337) */
   interface PalletElectionProviderMultiPhaseSolutionOrSnapshotSize extends Struct {
-    readonly voters: Compact<u32>;
-    readonly targets: Compact<u32>;
+    readonly voters: Compact<u32>
+    readonly targets: Compact<u32>
   }
 
   /** @name SpNposElectionsSupport (341) */
   interface SpNposElectionsSupport extends Struct {
-    readonly total: u128;
-    readonly voters: Vec<ITuple<[AccountId32, u128]>>;
+    readonly total: u128
+    readonly voters: Vec<ITuple<[AccountId32, u128]>>
   }
 
   /** @name PalletStakingPalletCall (343) */
   interface PalletStakingPalletCall extends Enum {
-    readonly isBond: boolean;
+    readonly isBond: boolean
     readonly asBond: {
-      readonly controller: AccountId32;
-      readonly value: Compact<u128>;
-      readonly payee: PalletStakingRewardDestination;
-    } & Struct;
-    readonly isBondExtra: boolean;
+      readonly controller: AccountId32
+      readonly value: Compact<u128>
+      readonly payee: PalletStakingRewardDestination
+    } & Struct
+    readonly isBondExtra: boolean
     readonly asBondExtra: {
-      readonly maxAdditional: Compact<u128>;
-    } & Struct;
-    readonly isUnbond: boolean;
+      readonly maxAdditional: Compact<u128>
+    } & Struct
+    readonly isUnbond: boolean
     readonly asUnbond: {
-      readonly value: Compact<u128>;
-    } & Struct;
-    readonly isWithdrawUnbonded: boolean;
+      readonly value: Compact<u128>
+    } & Struct
+    readonly isWithdrawUnbonded: boolean
     readonly asWithdrawUnbonded: {
-      readonly numSlashingSpans: u32;
-    } & Struct;
-    readonly isValidate: boolean;
+      readonly numSlashingSpans: u32
+    } & Struct
+    readonly isValidate: boolean
     readonly asValidate: {
-      readonly prefs: PalletStakingValidatorPrefs;
-    } & Struct;
-    readonly isNominate: boolean;
+      readonly prefs: PalletStakingValidatorPrefs
+    } & Struct
+    readonly isNominate: boolean
     readonly asNominate: {
-      readonly targets: Vec<AccountId32>;
-    } & Struct;
-    readonly isChill: boolean;
-    readonly isSetPayee: boolean;
+      readonly targets: Vec<AccountId32>
+    } & Struct
+    readonly isChill: boolean
+    readonly isSetPayee: boolean
     readonly asSetPayee: {
-      readonly payee: PalletStakingRewardDestination;
-    } & Struct;
-    readonly isSetController: boolean;
+      readonly payee: PalletStakingRewardDestination
+    } & Struct
+    readonly isSetController: boolean
     readonly asSetController: {
-      readonly controller: AccountId32;
-    } & Struct;
-    readonly isSetValidatorCount: boolean;
+      readonly controller: AccountId32
+    } & Struct
+    readonly isSetValidatorCount: boolean
     readonly asSetValidatorCount: {
-      readonly new_: Compact<u32>;
-    } & Struct;
-    readonly isIncreaseValidatorCount: boolean;
+      readonly new_: Compact<u32>
+    } & Struct
+    readonly isIncreaseValidatorCount: boolean
     readonly asIncreaseValidatorCount: {
-      readonly additional: Compact<u32>;
-    } & Struct;
-    readonly isScaleValidatorCount: boolean;
+      readonly additional: Compact<u32>
+    } & Struct
+    readonly isScaleValidatorCount: boolean
     readonly asScaleValidatorCount: {
-      readonly factor: Percent;
-    } & Struct;
-    readonly isForceNoEras: boolean;
-    readonly isForceNewEra: boolean;
-    readonly isSetInvulnerables: boolean;
+      readonly factor: Percent
+    } & Struct
+    readonly isForceNoEras: boolean
+    readonly isForceNewEra: boolean
+    readonly isSetInvulnerables: boolean
     readonly asSetInvulnerables: {
-      readonly invulnerables: Vec<AccountId32>;
-    } & Struct;
-    readonly isForceUnstake: boolean;
+      readonly invulnerables: Vec<AccountId32>
+    } & Struct
+    readonly isForceUnstake: boolean
     readonly asForceUnstake: {
-      readonly stash: AccountId32;
-      readonly numSlashingSpans: u32;
-    } & Struct;
-    readonly isForceNewEraAlways: boolean;
-    readonly isCancelDeferredSlash: boolean;
+      readonly stash: AccountId32
+      readonly numSlashingSpans: u32
+    } & Struct
+    readonly isForceNewEraAlways: boolean
+    readonly isCancelDeferredSlash: boolean
     readonly asCancelDeferredSlash: {
-      readonly era: u32;
-      readonly slashIndices: Vec<u32>;
-    } & Struct;
-    readonly isPayoutStakers: boolean;
+      readonly era: u32
+      readonly slashIndices: Vec<u32>
+    } & Struct
+    readonly isPayoutStakers: boolean
     readonly asPayoutStakers: {
-      readonly validatorStash: AccountId32;
-      readonly era: u32;
-    } & Struct;
-    readonly isRebond: boolean;
+      readonly validatorStash: AccountId32
+      readonly era: u32
+    } & Struct
+    readonly isRebond: boolean
     readonly asRebond: {
-      readonly value: Compact<u128>;
-    } & Struct;
-    readonly isReapStash: boolean;
+      readonly value: Compact<u128>
+    } & Struct
+    readonly isReapStash: boolean
     readonly asReapStash: {
-      readonly stash: AccountId32;
-      readonly numSlashingSpans: u32;
-    } & Struct;
-    readonly isKick: boolean;
+      readonly stash: AccountId32
+      readonly numSlashingSpans: u32
+    } & Struct
+    readonly isKick: boolean
     readonly asKick: {
-      readonly who: Vec<AccountId32>;
-    } & Struct;
-    readonly isSetStakingConfigs: boolean;
+      readonly who: Vec<AccountId32>
+    } & Struct
+    readonly isSetStakingConfigs: boolean
     readonly asSetStakingConfigs: {
-      readonly minNominatorBond: PalletStakingPalletConfigOpU128;
-      readonly minValidatorBond: PalletStakingPalletConfigOpU128;
-      readonly maxNominatorCount: PalletStakingPalletConfigOpU32;
-      readonly maxValidatorCount: PalletStakingPalletConfigOpU32;
-      readonly chillThreshold: PalletStakingPalletConfigOpPercent;
-      readonly minCommission: PalletStakingPalletConfigOpPerbill;
-    } & Struct;
-    readonly isChillOther: boolean;
+      readonly minNominatorBond: PalletStakingPalletConfigOpU128
+      readonly minValidatorBond: PalletStakingPalletConfigOpU128
+      readonly maxNominatorCount: PalletStakingPalletConfigOpU32
+      readonly maxValidatorCount: PalletStakingPalletConfigOpU32
+      readonly chillThreshold: PalletStakingPalletConfigOpPercent
+      readonly minCommission: PalletStakingPalletConfigOpPerbill
+    } & Struct
+    readonly isChillOther: boolean
     readonly asChillOther: {
-      readonly controller: AccountId32;
-    } & Struct;
-    readonly isForceApplyMinCommission: boolean;
+      readonly controller: AccountId32
+    } & Struct
+    readonly isForceApplyMinCommission: boolean
     readonly asForceApplyMinCommission: {
-      readonly validatorStash: AccountId32;
-    } & Struct;
-    readonly isSetMinCommission: boolean;
+      readonly validatorStash: AccountId32
+    } & Struct
+    readonly isSetMinCommission: boolean
     readonly asSetMinCommission: {
-      readonly new_: Perbill;
-    } & Struct;
-    readonly type: 'Bond' | 'BondExtra' | 'Unbond' | 'WithdrawUnbonded' | 'Validate' | 'Nominate' | 'Chill' | 'SetPayee' | 'SetController' | 'SetValidatorCount' | 'IncreaseValidatorCount' | 'ScaleValidatorCount' | 'ForceNoEras' | 'ForceNewEra' | 'SetInvulnerables' | 'ForceUnstake' | 'ForceNewEraAlways' | 'CancelDeferredSlash' | 'PayoutStakers' | 'Rebond' | 'ReapStash' | 'Kick' | 'SetStakingConfigs' | 'ChillOther' | 'ForceApplyMinCommission' | 'SetMinCommission';
+      readonly new_: Perbill
+    } & Struct
+    readonly type:
+      | 'Bond'
+      | 'BondExtra'
+      | 'Unbond'
+      | 'WithdrawUnbonded'
+      | 'Validate'
+      | 'Nominate'
+      | 'Chill'
+      | 'SetPayee'
+      | 'SetController'
+      | 'SetValidatorCount'
+      | 'IncreaseValidatorCount'
+      | 'ScaleValidatorCount'
+      | 'ForceNoEras'
+      | 'ForceNewEra'
+      | 'SetInvulnerables'
+      | 'ForceUnstake'
+      | 'ForceNewEraAlways'
+      | 'CancelDeferredSlash'
+      | 'PayoutStakers'
+      | 'Rebond'
+      | 'ReapStash'
+      | 'Kick'
+      | 'SetStakingConfigs'
+      | 'ChillOther'
+      | 'ForceApplyMinCommission'
+      | 'SetMinCommission'
   }
 
   /** @name PalletStakingRewardDestination (344) */
   interface PalletStakingRewardDestination extends Enum {
-    readonly isStaked: boolean;
-    readonly isStash: boolean;
-    readonly isController: boolean;
-    readonly isAccount: boolean;
-    readonly asAccount: AccountId32;
-    readonly isNone: boolean;
-    readonly type: 'Staked' | 'Stash' | 'Controller' | 'Account' | 'None';
+    readonly isStaked: boolean
+    readonly isStash: boolean
+    readonly isController: boolean
+    readonly isAccount: boolean
+    readonly asAccount: AccountId32
+    readonly isNone: boolean
+    readonly type: 'Staked' | 'Stash' | 'Controller' | 'Account' | 'None'
   }
 
   /** @name PalletStakingPalletConfigOpU128 (348) */
   interface PalletStakingPalletConfigOpU128 extends Enum {
-    readonly isNoop: boolean;
-    readonly isSet: boolean;
-    readonly asSet: u128;
-    readonly isRemove: boolean;
-    readonly type: 'Noop' | 'Set' | 'Remove';
+    readonly isNoop: boolean
+    readonly isSet: boolean
+    readonly asSet: u128
+    readonly isRemove: boolean
+    readonly type: 'Noop' | 'Set' | 'Remove'
   }
 
   /** @name PalletStakingPalletConfigOpU32 (349) */
   interface PalletStakingPalletConfigOpU32 extends Enum {
-    readonly isNoop: boolean;
-    readonly isSet: boolean;
-    readonly asSet: u32;
-    readonly isRemove: boolean;
-    readonly type: 'Noop' | 'Set' | 'Remove';
+    readonly isNoop: boolean
+    readonly isSet: boolean
+    readonly asSet: u32
+    readonly isRemove: boolean
+    readonly type: 'Noop' | 'Set' | 'Remove'
   }
 
   /** @name PalletStakingPalletConfigOpPercent (350) */
   interface PalletStakingPalletConfigOpPercent extends Enum {
-    readonly isNoop: boolean;
-    readonly isSet: boolean;
-    readonly asSet: Percent;
-    readonly isRemove: boolean;
-    readonly type: 'Noop' | 'Set' | 'Remove';
+    readonly isNoop: boolean
+    readonly isSet: boolean
+    readonly asSet: Percent
+    readonly isRemove: boolean
+    readonly type: 'Noop' | 'Set' | 'Remove'
   }
 
   /** @name PalletStakingPalletConfigOpPerbill (351) */
   interface PalletStakingPalletConfigOpPerbill extends Enum {
-    readonly isNoop: boolean;
-    readonly isSet: boolean;
-    readonly asSet: Perbill;
-    readonly isRemove: boolean;
-    readonly type: 'Noop' | 'Set' | 'Remove';
+    readonly isNoop: boolean
+    readonly isSet: boolean
+    readonly asSet: Perbill
+    readonly isRemove: boolean
+    readonly type: 'Noop' | 'Set' | 'Remove'
   }
 
   /** @name PalletSessionCall (352) */
   interface PalletSessionCall extends Enum {
-    readonly isSetKeys: boolean;
+    readonly isSetKeys: boolean
     readonly asSetKeys: {
-      readonly keys_: JoystreamNodeRuntimeSessionKeys;
-      readonly proof: Bytes;
-    } & Struct;
-    readonly isPurgeKeys: boolean;
-    readonly type: 'SetKeys' | 'PurgeKeys';
+      readonly keys_: JoystreamNodeRuntimeSessionKeys
+      readonly proof: Bytes
+    } & Struct
+    readonly isPurgeKeys: boolean
+    readonly type: 'SetKeys' | 'PurgeKeys'
   }
 
   /** @name JoystreamNodeRuntimeSessionKeys (353) */
   interface JoystreamNodeRuntimeSessionKeys extends Struct {
-    readonly grandpa: SpConsensusGrandpaAppPublic;
-    readonly babe: SpConsensusBabeAppPublic;
-    readonly imOnline: PalletImOnlineSr25519AppSr25519Public;
-    readonly authorityDiscovery: SpAuthorityDiscoveryAppPublic;
+    readonly grandpa: SpConsensusGrandpaAppPublic
+    readonly babe: SpConsensusBabeAppPublic
+    readonly imOnline: PalletImOnlineSr25519AppSr25519Public
+    readonly authorityDiscovery: SpAuthorityDiscoveryAppPublic
   }
 
   /** @name SpAuthorityDiscoveryAppPublic (354) */
@@ -2874,51 +3569,51 @@
 
   /** @name PalletGrandpaCall (355) */
   interface PalletGrandpaCall extends Enum {
-    readonly isReportEquivocation: boolean;
+    readonly isReportEquivocation: boolean
     readonly asReportEquivocation: {
-      readonly equivocationProof: SpConsensusGrandpaEquivocationProof;
-      readonly keyOwnerProof: SpSessionMembershipProof;
-    } & Struct;
-    readonly isReportEquivocationUnsigned: boolean;
+      readonly equivocationProof: SpConsensusGrandpaEquivocationProof
+      readonly keyOwnerProof: SpSessionMembershipProof
+    } & Struct
+    readonly isReportEquivocationUnsigned: boolean
     readonly asReportEquivocationUnsigned: {
-      readonly equivocationProof: SpConsensusGrandpaEquivocationProof;
-      readonly keyOwnerProof: SpSessionMembershipProof;
-    } & Struct;
-    readonly isNoteStalled: boolean;
+      readonly equivocationProof: SpConsensusGrandpaEquivocationProof
+      readonly keyOwnerProof: SpSessionMembershipProof
+    } & Struct
+    readonly isNoteStalled: boolean
     readonly asNoteStalled: {
-      readonly delay: u32;
-      readonly bestFinalizedBlockNumber: u32;
-    } & Struct;
-    readonly type: 'ReportEquivocation' | 'ReportEquivocationUnsigned' | 'NoteStalled';
+      readonly delay: u32
+      readonly bestFinalizedBlockNumber: u32
+    } & Struct
+    readonly type: 'ReportEquivocation' | 'ReportEquivocationUnsigned' | 'NoteStalled'
   }
 
   /** @name SpConsensusGrandpaEquivocationProof (356) */
   interface SpConsensusGrandpaEquivocationProof extends Struct {
-    readonly setId: u64;
-    readonly equivocation: SpConsensusGrandpaEquivocation;
+    readonly setId: u64
+    readonly equivocation: SpConsensusGrandpaEquivocation
   }
 
   /** @name SpConsensusGrandpaEquivocation (357) */
   interface SpConsensusGrandpaEquivocation extends Enum {
-    readonly isPrevote: boolean;
-    readonly asPrevote: FinalityGrandpaEquivocationPrevote;
-    readonly isPrecommit: boolean;
-    readonly asPrecommit: FinalityGrandpaEquivocationPrecommit;
-    readonly type: 'Prevote' | 'Precommit';
+    readonly isPrevote: boolean
+    readonly asPrevote: FinalityGrandpaEquivocationPrevote
+    readonly isPrecommit: boolean
+    readonly asPrecommit: FinalityGrandpaEquivocationPrecommit
+    readonly type: 'Prevote' | 'Precommit'
   }
 
   /** @name FinalityGrandpaEquivocationPrevote (358) */
   interface FinalityGrandpaEquivocationPrevote extends Struct {
-    readonly roundNumber: u64;
-    readonly identity: SpConsensusGrandpaAppPublic;
-    readonly first: ITuple<[FinalityGrandpaPrevote, SpConsensusGrandpaAppSignature]>;
-    readonly second: ITuple<[FinalityGrandpaPrevote, SpConsensusGrandpaAppSignature]>;
+    readonly roundNumber: u64
+    readonly identity: SpConsensusGrandpaAppPublic
+    readonly first: ITuple<[FinalityGrandpaPrevote, SpConsensusGrandpaAppSignature]>
+    readonly second: ITuple<[FinalityGrandpaPrevote, SpConsensusGrandpaAppSignature]>
   }
 
   /** @name FinalityGrandpaPrevote (359) */
   interface FinalityGrandpaPrevote extends Struct {
-    readonly targetHash: H256;
-    readonly targetNumber: u32;
+    readonly targetHash: H256
+    readonly targetNumber: u32
   }
 
   /** @name SpConsensusGrandpaAppSignature (360) */
@@ -2929,41 +3624,41 @@
 
   /** @name FinalityGrandpaEquivocationPrecommit (364) */
   interface FinalityGrandpaEquivocationPrecommit extends Struct {
-    readonly roundNumber: u64;
-    readonly identity: SpConsensusGrandpaAppPublic;
-    readonly first: ITuple<[FinalityGrandpaPrecommit, SpConsensusGrandpaAppSignature]>;
-    readonly second: ITuple<[FinalityGrandpaPrecommit, SpConsensusGrandpaAppSignature]>;
+    readonly roundNumber: u64
+    readonly identity: SpConsensusGrandpaAppPublic
+    readonly first: ITuple<[FinalityGrandpaPrecommit, SpConsensusGrandpaAppSignature]>
+    readonly second: ITuple<[FinalityGrandpaPrecommit, SpConsensusGrandpaAppSignature]>
   }
 
   /** @name FinalityGrandpaPrecommit (365) */
   interface FinalityGrandpaPrecommit extends Struct {
-    readonly targetHash: H256;
-    readonly targetNumber: u32;
+    readonly targetHash: H256
+    readonly targetNumber: u32
   }
 
   /** @name PalletImOnlineCall (367) */
   interface PalletImOnlineCall extends Enum {
-    readonly isHeartbeat: boolean;
+    readonly isHeartbeat: boolean
     readonly asHeartbeat: {
-      readonly heartbeat: PalletImOnlineHeartbeat;
-      readonly signature: PalletImOnlineSr25519AppSr25519Signature;
-    } & Struct;
-    readonly type: 'Heartbeat';
+      readonly heartbeat: PalletImOnlineHeartbeat
+      readonly signature: PalletImOnlineSr25519AppSr25519Signature
+    } & Struct
+    readonly type: 'Heartbeat'
   }
 
   /** @name PalletImOnlineHeartbeat (368) */
   interface PalletImOnlineHeartbeat extends Struct {
-    readonly blockNumber: u32;
-    readonly networkState: SpCoreOffchainOpaqueNetworkState;
-    readonly sessionIndex: u32;
-    readonly authorityIndex: u32;
-    readonly validatorsLen: u32;
+    readonly blockNumber: u32
+    readonly networkState: SpCoreOffchainOpaqueNetworkState
+    readonly sessionIndex: u32
+    readonly authorityIndex: u32
+    readonly validatorsLen: u32
   }
 
   /** @name SpCoreOffchainOpaqueNetworkState (369) */
   interface SpCoreOffchainOpaqueNetworkState extends Struct {
-    readonly peerId: OpaquePeerId;
-    readonly externalAddresses: Vec<OpaqueMultiaddr>;
+    readonly peerId: OpaquePeerId
+    readonly externalAddresses: Vec<OpaqueMultiaddr>
   }
 
   /** @name PalletImOnlineSr25519AppSr25519Signature (373) */
@@ -2974,1140 +3669,1321 @@
 
   /** @name PalletBagsListCall (375) */
   interface PalletBagsListCall extends Enum {
-    readonly isRebag: boolean;
+    readonly isRebag: boolean
     readonly asRebag: {
-      readonly dislocated: AccountId32;
-    } & Struct;
-    readonly isPutInFrontOf: boolean;
+      readonly dislocated: AccountId32
+    } & Struct
+    readonly isPutInFrontOf: boolean
     readonly asPutInFrontOf: {
-      readonly lighter: AccountId32;
-    } & Struct;
-    readonly type: 'Rebag' | 'PutInFrontOf';
+      readonly lighter: AccountId32
+    } & Struct
+    readonly type: 'Rebag' | 'PutInFrontOf'
   }
 
   /** @name PalletVestingCall (376) */
   interface PalletVestingCall extends Enum {
-    readonly isVest: boolean;
-    readonly isVestOther: boolean;
+    readonly isVest: boolean
+    readonly isVestOther: boolean
     readonly asVestOther: {
-      readonly target: AccountId32;
-    } & Struct;
-    readonly isVestedTransfer: boolean;
+      readonly target: AccountId32
+    } & Struct
+    readonly isVestedTransfer: boolean
     readonly asVestedTransfer: {
-      readonly target: AccountId32;
-      readonly schedule: PalletVestingVestingInfo;
-    } & Struct;
-    readonly isForceVestedTransfer: boolean;
+      readonly target: AccountId32
+      readonly schedule: PalletVestingVestingInfo
+    } & Struct
+    readonly isForceVestedTransfer: boolean
     readonly asForceVestedTransfer: {
-      readonly source: AccountId32;
-      readonly target: AccountId32;
-      readonly schedule: PalletVestingVestingInfo;
-    } & Struct;
-    readonly isMergeSchedules: boolean;
+      readonly source: AccountId32
+      readonly target: AccountId32
+      readonly schedule: PalletVestingVestingInfo
+    } & Struct
+    readonly isMergeSchedules: boolean
     readonly asMergeSchedules: {
-      readonly schedule1Index: u32;
-      readonly schedule2Index: u32;
-    } & Struct;
-    readonly type: 'Vest' | 'VestOther' | 'VestedTransfer' | 'ForceVestedTransfer' | 'MergeSchedules';
+      readonly schedule1Index: u32
+      readonly schedule2Index: u32
+    } & Struct
+    readonly type: 'Vest' | 'VestOther' | 'VestedTransfer' | 'ForceVestedTransfer' | 'MergeSchedules'
   }
 
   /** @name PalletMultisigCall (377) */
   interface PalletMultisigCall extends Enum {
-    readonly isAsMultiThreshold1: boolean;
+    readonly isAsMultiThreshold1: boolean
     readonly asAsMultiThreshold1: {
-      readonly otherSignatories: Vec<AccountId32>;
-      readonly call: Call;
-    } & Struct;
-    readonly isAsMulti: boolean;
+      readonly otherSignatories: Vec<AccountId32>
+      readonly call: Call
+    } & Struct
+    readonly isAsMulti: boolean
     readonly asAsMulti: {
-      readonly threshold: u16;
-      readonly otherSignatories: Vec<AccountId32>;
-      readonly maybeTimepoint: Option<PalletMultisigTimepoint>;
-      readonly call: Call;
-      readonly maxWeight: SpWeightsWeightV2Weight;
-    } & Struct;
-    readonly isApproveAsMulti: boolean;
+      readonly threshold: u16
+      readonly otherSignatories: Vec<AccountId32>
+      readonly maybeTimepoint: Option<PalletMultisigTimepoint>
+      readonly call: Call
+      readonly maxWeight: SpWeightsWeightV2Weight
+    } & Struct
+    readonly isApproveAsMulti: boolean
     readonly asApproveAsMulti: {
-      readonly threshold: u16;
-      readonly otherSignatories: Vec<AccountId32>;
-      readonly maybeTimepoint: Option<PalletMultisigTimepoint>;
-      readonly callHash: U8aFixed;
-      readonly maxWeight: SpWeightsWeightV2Weight;
-    } & Struct;
-    readonly isCancelAsMulti: boolean;
+      readonly threshold: u16
+      readonly otherSignatories: Vec<AccountId32>
+      readonly maybeTimepoint: Option<PalletMultisigTimepoint>
+      readonly callHash: U8aFixed
+      readonly maxWeight: SpWeightsWeightV2Weight
+    } & Struct
+    readonly isCancelAsMulti: boolean
     readonly asCancelAsMulti: {
-      readonly threshold: u16;
-      readonly otherSignatories: Vec<AccountId32>;
-      readonly timepoint: PalletMultisigTimepoint;
-      readonly callHash: U8aFixed;
-    } & Struct;
-    readonly type: 'AsMultiThreshold1' | 'AsMulti' | 'ApproveAsMulti' | 'CancelAsMulti';
+      readonly threshold: u16
+      readonly otherSignatories: Vec<AccountId32>
+      readonly timepoint: PalletMultisigTimepoint
+      readonly callHash: U8aFixed
+    } & Struct
+    readonly type: 'AsMultiThreshold1' | 'AsMulti' | 'ApproveAsMulti' | 'CancelAsMulti'
   }
 
   /** @name PalletCouncilCall (379) */
   interface PalletCouncilCall extends Enum {
-    readonly isAnnounceCandidacy: boolean;
+    readonly isAnnounceCandidacy: boolean
     readonly asAnnounceCandidacy: {
-      readonly membershipId: u64;
-      readonly stakingAccountId: AccountId32;
-      readonly rewardAccountId: AccountId32;
-      readonly stake: u128;
-    } & Struct;
-    readonly isReleaseCandidacyStake: boolean;
+      readonly membershipId: u64
+      readonly stakingAccountId: AccountId32
+      readonly rewardAccountId: AccountId32
+      readonly stake: u128
+    } & Struct
+    readonly isReleaseCandidacyStake: boolean
     readonly asReleaseCandidacyStake: {
-      readonly membershipId: u64;
-    } & Struct;
-    readonly isWithdrawCandidacy: boolean;
+      readonly membershipId: u64
+    } & Struct
+    readonly isWithdrawCandidacy: boolean
     readonly asWithdrawCandidacy: {
-      readonly membershipId: u64;
-    } & Struct;
-    readonly isSetCandidacyNote: boolean;
+      readonly membershipId: u64
+    } & Struct
+    readonly isSetCandidacyNote: boolean
     readonly asSetCandidacyNote: {
-      readonly membershipId: u64;
-      readonly note: Bytes;
-    } & Struct;
-    readonly isSetBudget: boolean;
+      readonly membershipId: u64
+      readonly note: Bytes
+    } & Struct
+    readonly isSetBudget: boolean
     readonly asSetBudget: {
-      readonly balance: u128;
-    } & Struct;
-    readonly isPlanBudgetRefill: boolean;
+      readonly balance: u128
+    } & Struct
+    readonly isPlanBudgetRefill: boolean
     readonly asPlanBudgetRefill: {
-      readonly nextRefill: u32;
-    } & Struct;
-    readonly isSetBudgetIncrement: boolean;
+      readonly nextRefill: u32
+    } & Struct
+    readonly isSetBudgetIncrement: boolean
     readonly asSetBudgetIncrement: {
-      readonly budgetIncrement: u128;
-    } & Struct;
-    readonly isSetCouncilorReward: boolean;
+      readonly budgetIncrement: u128
+    } & Struct
+    readonly isSetCouncilorReward: boolean
     readonly asSetCouncilorReward: {
-      readonly councilorReward: u128;
-    } & Struct;
-    readonly isSetEraPayoutDampingFactor: boolean;
+      readonly councilorReward: u128
+    } & Struct
+    readonly isSetEraPayoutDampingFactor: boolean
     readonly asSetEraPayoutDampingFactor: {
-      readonly newParameter: Percent;
-    } & Struct;
-    readonly isDecreaseCouncilBudget: boolean;
+      readonly newParameter: Percent
+    } & Struct
+    readonly isDecreaseCouncilBudget: boolean
     readonly asDecreaseCouncilBudget: {
-      readonly reductionAmount: u128;
-    } & Struct;
-    readonly isFundingRequest: boolean;
+      readonly reductionAmount: u128
+    } & Struct
+    readonly isFundingRequest: boolean
     readonly asFundingRequest: {
-      readonly fundingRequests: Vec<PalletCommonFundingRequestParameters>;
-    } & Struct;
-    readonly isFundCouncilBudget: boolean;
+      readonly fundingRequests: Vec<PalletCommonFundingRequestParameters>
+    } & Struct
+    readonly isFundCouncilBudget: boolean
     readonly asFundCouncilBudget: {
-      readonly memberId: u64;
-      readonly amount: u128;
-      readonly rationale: Bytes;
-    } & Struct;
-    readonly isCouncilorRemark: boolean;
+      readonly memberId: u64
+      readonly amount: u128
+      readonly rationale: Bytes
+    } & Struct
+    readonly isCouncilorRemark: boolean
     readonly asCouncilorRemark: {
-      readonly councilorId: u64;
-      readonly msg: Bytes;
-    } & Struct;
-    readonly isCandidateRemark: boolean;
+      readonly councilorId: u64
+      readonly msg: Bytes
+    } & Struct
+    readonly isCandidateRemark: boolean
     readonly asCandidateRemark: {
-      readonly candidateId: u64;
-      readonly msg: Bytes;
-    } & Struct;
-    readonly type: 'AnnounceCandidacy' | 'ReleaseCandidacyStake' | 'WithdrawCandidacy' | 'SetCandidacyNote' | 'SetBudget' | 'PlanBudgetRefill' | 'SetBudgetIncrement' | 'SetCouncilorReward' | 'SetEraPayoutDampingFactor' | 'DecreaseCouncilBudget' | 'FundingRequest' | 'FundCouncilBudget' | 'CouncilorRemark' | 'CandidateRemark';
+      readonly candidateId: u64
+      readonly msg: Bytes
+    } & Struct
+    readonly type:
+      | 'AnnounceCandidacy'
+      | 'ReleaseCandidacyStake'
+      | 'WithdrawCandidacy'
+      | 'SetCandidacyNote'
+      | 'SetBudget'
+      | 'PlanBudgetRefill'
+      | 'SetBudgetIncrement'
+      | 'SetCouncilorReward'
+      | 'SetEraPayoutDampingFactor'
+      | 'DecreaseCouncilBudget'
+      | 'FundingRequest'
+      | 'FundCouncilBudget'
+      | 'CouncilorRemark'
+      | 'CandidateRemark'
   }
 
   /** @name PalletReferendumCall (380) */
   interface PalletReferendumCall extends Enum {
-    readonly isVote: boolean;
+    readonly isVote: boolean
     readonly asVote: {
-      readonly commitment: H256;
-      readonly stake: u128;
-    } & Struct;
-    readonly isRevealVote: boolean;
+      readonly commitment: H256
+      readonly stake: u128
+    } & Struct
+    readonly isRevealVote: boolean
     readonly asRevealVote: {
-      readonly salt: Bytes;
-      readonly voteOptionId: u64;
-    } & Struct;
-    readonly isReleaseVoteStake: boolean;
-    readonly isOptOutOfVoting: boolean;
-    readonly type: 'Vote' | 'RevealVote' | 'ReleaseVoteStake' | 'OptOutOfVoting';
+      readonly salt: Bytes
+      readonly voteOptionId: u64
+    } & Struct
+    readonly isReleaseVoteStake: boolean
+    readonly isOptOutOfVoting: boolean
+    readonly type: 'Vote' | 'RevealVote' | 'ReleaseVoteStake' | 'OptOutOfVoting'
   }
 
   /** @name PalletMembershipCall (381) */
   interface PalletMembershipCall extends Enum {
-    readonly isBuyMembership: boolean;
+    readonly isBuyMembership: boolean
     readonly asBuyMembership: {
-      readonly params: PalletMembershipBuyMembershipParameters;
-    } & Struct;
-    readonly isUpdateProfile: boolean;
+      readonly params: PalletMembershipBuyMembershipParameters
+    } & Struct
+    readonly isUpdateProfile: boolean
     readonly asUpdateProfile: {
-      readonly memberId: u64;
-      readonly handle: Option<Bytes>;
-      readonly metadata: Option<Bytes>;
-    } & Struct;
-    readonly isUpdateAccounts: boolean;
+      readonly memberId: u64
+      readonly handle: Option<Bytes>
+      readonly metadata: Option<Bytes>
+    } & Struct
+    readonly isUpdateAccounts: boolean
     readonly asUpdateAccounts: {
-      readonly memberId: u64;
-      readonly newRootAccount: Option<AccountId32>;
-      readonly newControllerAccount: Option<AccountId32>;
-    } & Struct;
-    readonly isUpdateProfileVerification: boolean;
+      readonly memberId: u64
+      readonly newRootAccount: Option<AccountId32>
+      readonly newControllerAccount: Option<AccountId32>
+    } & Struct
+    readonly isUpdateProfileVerification: boolean
     readonly asUpdateProfileVerification: {
-      readonly workerId: u64;
-      readonly targetMemberId: u64;
-      readonly isVerified: bool;
-    } & Struct;
-    readonly isSetReferralCut: boolean;
+      readonly workerId: u64
+      readonly targetMemberId: u64
+      readonly isVerified: bool
+    } & Struct
+    readonly isSetReferralCut: boolean
     readonly asSetReferralCut: {
-      readonly percentValue: u8;
-    } & Struct;
-    readonly isTransferInvites: boolean;
+      readonly percentValue: u8
+    } & Struct
+    readonly isTransferInvites: boolean
     readonly asTransferInvites: {
-      readonly sourceMemberId: u64;
-      readonly targetMemberId: u64;
-      readonly numberOfInvites: u32;
-    } & Struct;
-    readonly isInviteMember: boolean;
+      readonly sourceMemberId: u64
+      readonly targetMemberId: u64
+      readonly numberOfInvites: u32
+    } & Struct
+    readonly isInviteMember: boolean
     readonly asInviteMember: {
-      readonly params: PalletMembershipInviteMembershipParameters;
-    } & Struct;
-    readonly isGiftMembership: boolean;
+      readonly params: PalletMembershipInviteMembershipParameters
+    } & Struct
+    readonly isGiftMembership: boolean
     readonly asGiftMembership: {
-      readonly params: PalletMembershipGiftMembershipParameters;
-    } & Struct;
-    readonly isSetMembershipPrice: boolean;
+      readonly params: PalletMembershipGiftMembershipParameters
+    } & Struct
+    readonly isSetMembershipPrice: boolean
     readonly asSetMembershipPrice: {
-      readonly newPrice: u128;
-    } & Struct;
-    readonly isSetLeaderInvitationQuota: boolean;
+      readonly newPrice: u128
+    } & Struct
+    readonly isSetLeaderInvitationQuota: boolean
     readonly asSetLeaderInvitationQuota: {
-      readonly invitationQuota: u32;
-    } & Struct;
-    readonly isSetInitialInvitationBalance: boolean;
+      readonly invitationQuota: u32
+    } & Struct
+    readonly isSetInitialInvitationBalance: boolean
     readonly asSetInitialInvitationBalance: {
-      readonly newInitialBalance: u128;
-    } & Struct;
-    readonly isSetInitialInvitationCount: boolean;
+      readonly newInitialBalance: u128
+    } & Struct
+    readonly isSetInitialInvitationCount: boolean
     readonly asSetInitialInvitationCount: {
-      readonly newInvitationCount: u32;
-    } & Struct;
-    readonly isAddStakingAccountCandidate: boolean;
+      readonly newInvitationCount: u32
+    } & Struct
+    readonly isAddStakingAccountCandidate: boolean
     readonly asAddStakingAccountCandidate: {
-      readonly memberId: u64;
-    } & Struct;
-    readonly isRemoveStakingAccount: boolean;
+      readonly memberId: u64
+    } & Struct
+    readonly isRemoveStakingAccount: boolean
     readonly asRemoveStakingAccount: {
-      readonly memberId: u64;
-    } & Struct;
-    readonly isConfirmStakingAccount: boolean;
+      readonly memberId: u64
+    } & Struct
+    readonly isConfirmStakingAccount: boolean
     readonly asConfirmStakingAccount: {
-      readonly memberId: u64;
-      readonly stakingAccountId: AccountId32;
-    } & Struct;
-    readonly isMemberRemark: boolean;
+      readonly memberId: u64
+      readonly stakingAccountId: AccountId32
+    } & Struct
+    readonly isMemberRemark: boolean
     readonly asMemberRemark: {
-      readonly memberId: u64;
-      readonly msg: Bytes;
-      readonly payment: Option<ITuple<[AccountId32, u128]>>;
-    } & Struct;
-    readonly isCreateMember: boolean;
+      readonly memberId: u64
+      readonly msg: Bytes
+      readonly payment: Option<ITuple<[AccountId32, u128]>>
+    } & Struct
+    readonly isCreateMember: boolean
     readonly asCreateMember: {
-      readonly params: PalletMembershipCreateMemberParameters;
-    } & Struct;
-    readonly type: 'BuyMembership' | 'UpdateProfile' | 'UpdateAccounts' | 'UpdateProfileVerification' | 'SetReferralCut' | 'TransferInvites' | 'InviteMember' | 'GiftMembership' | 'SetMembershipPrice' | 'SetLeaderInvitationQuota' | 'SetInitialInvitationBalance' | 'SetInitialInvitationCount' | 'AddStakingAccountCandidate' | 'RemoveStakingAccount' | 'ConfirmStakingAccount' | 'MemberRemark' | 'CreateMember';
+      readonly params: PalletMembershipCreateMemberParameters
+    } & Struct
+    readonly type:
+      | 'BuyMembership'
+      | 'UpdateProfile'
+      | 'UpdateAccounts'
+      | 'UpdateProfileVerification'
+      | 'SetReferralCut'
+      | 'TransferInvites'
+      | 'InviteMember'
+      | 'GiftMembership'
+      | 'SetMembershipPrice'
+      | 'SetLeaderInvitationQuota'
+      | 'SetInitialInvitationBalance'
+      | 'SetInitialInvitationCount'
+      | 'AddStakingAccountCandidate'
+      | 'RemoveStakingAccount'
+      | 'ConfirmStakingAccount'
+      | 'MemberRemark'
+      | 'CreateMember'
   }
 
   /** @name PalletForumCall (382) */
   interface PalletForumCall extends Enum {
-    readonly isUpdateCategoryMembershipOfModerator: boolean;
+    readonly isUpdateCategoryMembershipOfModerator: boolean
     readonly asUpdateCategoryMembershipOfModerator: {
-      readonly moderatorId: u64;
-      readonly categoryId: u64;
-      readonly newValue: bool;
-    } & Struct;
-    readonly isCreateCategory: boolean;
+      readonly moderatorId: u64
+      readonly categoryId: u64
+      readonly newValue: bool
+    } & Struct
+    readonly isCreateCategory: boolean
     readonly asCreateCategory: {
-      readonly parentCategoryId: Option<u64>;
-      readonly title: Bytes;
-      readonly description: Bytes;
-    } & Struct;
-    readonly isUpdateCategoryArchivalStatus: boolean;
+      readonly parentCategoryId: Option<u64>
+      readonly title: Bytes
+      readonly description: Bytes
+    } & Struct
+    readonly isUpdateCategoryArchivalStatus: boolean
     readonly asUpdateCategoryArchivalStatus: {
-      readonly actor: PalletForumPrivilegedActor;
-      readonly categoryId: u64;
-      readonly newArchivalStatus: bool;
-    } & Struct;
-    readonly isUpdateCategoryTitle: boolean;
+      readonly actor: PalletForumPrivilegedActor
+      readonly categoryId: u64
+      readonly newArchivalStatus: bool
+    } & Struct
+    readonly isUpdateCategoryTitle: boolean
     readonly asUpdateCategoryTitle: {
-      readonly actor: PalletForumPrivilegedActor;
-      readonly categoryId: u64;
-      readonly title: Bytes;
-    } & Struct;
-    readonly isUpdateCategoryDescription: boolean;
+      readonly actor: PalletForumPrivilegedActor
+      readonly categoryId: u64
+      readonly title: Bytes
+    } & Struct
+    readonly isUpdateCategoryDescription: boolean
     readonly asUpdateCategoryDescription: {
-      readonly actor: PalletForumPrivilegedActor;
-      readonly categoryId: u64;
-      readonly description: Bytes;
-    } & Struct;
-    readonly isDeleteCategory: boolean;
+      readonly actor: PalletForumPrivilegedActor
+      readonly categoryId: u64
+      readonly description: Bytes
+    } & Struct
+    readonly isDeleteCategory: boolean
     readonly asDeleteCategory: {
-      readonly actor: PalletForumPrivilegedActor;
-      readonly categoryId: u64;
-    } & Struct;
-    readonly isCreateThread: boolean;
+      readonly actor: PalletForumPrivilegedActor
+      readonly categoryId: u64
+    } & Struct
+    readonly isCreateThread: boolean
     readonly asCreateThread: {
-      readonly forumUserId: u64;
-      readonly categoryId: u64;
-      readonly metadata: Bytes;
-      readonly text: Bytes;
-    } & Struct;
-    readonly isEditThreadMetadata: boolean;
+      readonly forumUserId: u64
+      readonly categoryId: u64
+      readonly metadata: Bytes
+      readonly text: Bytes
+    } & Struct
+    readonly isEditThreadMetadata: boolean
     readonly asEditThreadMetadata: {
-      readonly forumUserId: u64;
-      readonly categoryId: u64;
-      readonly threadId: u64;
-      readonly newMetadata: Bytes;
-    } & Struct;
-    readonly isDeleteThread: boolean;
+      readonly forumUserId: u64
+      readonly categoryId: u64
+      readonly threadId: u64
+      readonly newMetadata: Bytes
+    } & Struct
+    readonly isDeleteThread: boolean
     readonly asDeleteThread: {
-      readonly forumUserId: u64;
-      readonly categoryId: u64;
-      readonly threadId: u64;
-      readonly hide: bool;
-    } & Struct;
-    readonly isMoveThreadToCategory: boolean;
+      readonly forumUserId: u64
+      readonly categoryId: u64
+      readonly threadId: u64
+      readonly hide: bool
+    } & Struct
+    readonly isMoveThreadToCategory: boolean
     readonly asMoveThreadToCategory: {
-      readonly actor: PalletForumPrivilegedActor;
-      readonly categoryId: u64;
-      readonly threadId: u64;
-      readonly newCategoryId: u64;
-    } & Struct;
-    readonly isModerateThread: boolean;
+      readonly actor: PalletForumPrivilegedActor
+      readonly categoryId: u64
+      readonly threadId: u64
+      readonly newCategoryId: u64
+    } & Struct
+    readonly isModerateThread: boolean
     readonly asModerateThread: {
-      readonly actor: PalletForumPrivilegedActor;
-      readonly categoryId: u64;
-      readonly threadId: u64;
-      readonly rationale: Bytes;
-    } & Struct;
-    readonly isAddPost: boolean;
+      readonly actor: PalletForumPrivilegedActor
+      readonly categoryId: u64
+      readonly threadId: u64
+      readonly rationale: Bytes
+    } & Struct
+    readonly isAddPost: boolean
     readonly asAddPost: {
-      readonly forumUserId: u64;
-      readonly categoryId: u64;
-      readonly threadId: u64;
-      readonly text: Bytes;
-      readonly editable: bool;
-    } & Struct;
-    readonly isEditPostText: boolean;
+      readonly forumUserId: u64
+      readonly categoryId: u64
+      readonly threadId: u64
+      readonly text: Bytes
+      readonly editable: bool
+    } & Struct
+    readonly isEditPostText: boolean
     readonly asEditPostText: {
-      readonly forumUserId: u64;
-      readonly categoryId: u64;
-      readonly threadId: u64;
-      readonly postId: u64;
-      readonly newText: Bytes;
-    } & Struct;
-    readonly isModeratePost: boolean;
+      readonly forumUserId: u64
+      readonly categoryId: u64
+      readonly threadId: u64
+      readonly postId: u64
+      readonly newText: Bytes
+    } & Struct
+    readonly isModeratePost: boolean
     readonly asModeratePost: {
-      readonly actor: PalletForumPrivilegedActor;
-      readonly categoryId: u64;
-      readonly threadId: u64;
-      readonly postId: u64;
-      readonly rationale: Bytes;
-    } & Struct;
-    readonly isDeletePosts: boolean;
+      readonly actor: PalletForumPrivilegedActor
+      readonly categoryId: u64
+      readonly threadId: u64
+      readonly postId: u64
+      readonly rationale: Bytes
+    } & Struct
+    readonly isDeletePosts: boolean
     readonly asDeletePosts: {
-      readonly forumUserId: u64;
-      readonly posts: BTreeMap<PalletForumExtendedPostIdObject, bool>;
-      readonly rationale: Bytes;
-    } & Struct;
-    readonly isSetStickiedThreads: boolean;
+      readonly forumUserId: u64
+      readonly posts: BTreeMap<PalletForumExtendedPostIdObject, bool>
+      readonly rationale: Bytes
+    } & Struct
+    readonly isSetStickiedThreads: boolean
     readonly asSetStickiedThreads: {
-      readonly actor: PalletForumPrivilegedActor;
-      readonly categoryId: u64;
-      readonly stickiedIds: BTreeSet<u64>;
-    } & Struct;
-    readonly type: 'UpdateCategoryMembershipOfModerator' | 'CreateCategory' | 'UpdateCategoryArchivalStatus' | 'UpdateCategoryTitle' | 'UpdateCategoryDescription' | 'DeleteCategory' | 'CreateThread' | 'EditThreadMetadata' | 'DeleteThread' | 'MoveThreadToCategory' | 'ModerateThread' | 'AddPost' | 'EditPostText' | 'ModeratePost' | 'DeletePosts' | 'SetStickiedThreads';
+      readonly actor: PalletForumPrivilegedActor
+      readonly categoryId: u64
+      readonly stickiedIds: BTreeSet<u64>
+    } & Struct
+    readonly type:
+      | 'UpdateCategoryMembershipOfModerator'
+      | 'CreateCategory'
+      | 'UpdateCategoryArchivalStatus'
+      | 'UpdateCategoryTitle'
+      | 'UpdateCategoryDescription'
+      | 'DeleteCategory'
+      | 'CreateThread'
+      | 'EditThreadMetadata'
+      | 'DeleteThread'
+      | 'MoveThreadToCategory'
+      | 'ModerateThread'
+      | 'AddPost'
+      | 'EditPostText'
+      | 'ModeratePost'
+      | 'DeletePosts'
+      | 'SetStickiedThreads'
   }
 
   /** @name PalletConstitutionCall (383) */
   interface PalletConstitutionCall extends Enum {
-    readonly isAmendConstitution: boolean;
+    readonly isAmendConstitution: boolean
     readonly asAmendConstitution: {
-      readonly constitutionText: Bytes;
-    } & Struct;
-    readonly type: 'AmendConstitution';
+      readonly constitutionText: Bytes
+    } & Struct
+    readonly type: 'AmendConstitution'
   }
 
   /** @name PalletBountyCall (384) */
   interface PalletBountyCall extends Enum {
-    readonly isCreateBounty: boolean;
+    readonly isCreateBounty: boolean
     readonly asCreateBounty: {
-      readonly params: PalletBountyBountyParametersBTreeSet;
-      readonly metadata: Bytes;
-    } & Struct;
-    readonly isFundBounty: boolean;
+      readonly params: PalletBountyBountyParametersBTreeSet
+      readonly metadata: Bytes
+    } & Struct
+    readonly isFundBounty: boolean
     readonly asFundBounty: {
-      readonly funder: PalletBountyBountyActor;
-      readonly bountyId: u64;
-      readonly amount: u128;
-    } & Struct;
-    readonly isTerminateBounty: boolean;
+      readonly funder: PalletBountyBountyActor
+      readonly bountyId: u64
+      readonly amount: u128
+    } & Struct
+    readonly isTerminateBounty: boolean
     readonly asTerminateBounty: {
-      readonly bountyId: u64;
-    } & Struct;
-    readonly isSwitchOracle: boolean;
+      readonly bountyId: u64
+    } & Struct
+    readonly isSwitchOracle: boolean
     readonly asSwitchOracle: {
-      readonly newOracle: PalletBountyBountyActor;
-      readonly bountyId: u64;
-    } & Struct;
-    readonly isWithdrawFunding: boolean;
+      readonly newOracle: PalletBountyBountyActor
+      readonly bountyId: u64
+    } & Struct
+    readonly isWithdrawFunding: boolean
     readonly asWithdrawFunding: {
-      readonly funder: PalletBountyBountyActor;
-      readonly bountyId: u64;
-    } & Struct;
-    readonly isAnnounceWorkEntry: boolean;
+      readonly funder: PalletBountyBountyActor
+      readonly bountyId: u64
+    } & Struct
+    readonly isAnnounceWorkEntry: boolean
     readonly asAnnounceWorkEntry: {
-      readonly memberId: u64;
-      readonly bountyId: u64;
-      readonly stakingAccountId: AccountId32;
-      readonly workDescription: Bytes;
-    } & Struct;
-    readonly isSubmitWork: boolean;
+      readonly memberId: u64
+      readonly bountyId: u64
+      readonly stakingAccountId: AccountId32
+      readonly workDescription: Bytes
+    } & Struct
+    readonly isSubmitWork: boolean
     readonly asSubmitWork: {
-      readonly memberId: u64;
-      readonly bountyId: u64;
-      readonly entryId: u64;
-      readonly workData: Bytes;
-    } & Struct;
-    readonly isEndWorkingPeriod: boolean;
+      readonly memberId: u64
+      readonly bountyId: u64
+      readonly entryId: u64
+      readonly workData: Bytes
+    } & Struct
+    readonly isEndWorkingPeriod: boolean
     readonly asEndWorkingPeriod: {
-      readonly bountyId: u64;
-    } & Struct;
-    readonly isSubmitOracleJudgment: boolean;
+      readonly bountyId: u64
+    } & Struct
+    readonly isSubmitOracleJudgment: boolean
     readonly asSubmitOracleJudgment: {
-      readonly bountyId: u64;
-      readonly judgment: BTreeMap<u64, PalletBountyOracleWorkEntryJudgment>;
-      readonly rationale: Bytes;
-    } & Struct;
-    readonly isWithdrawEntrantStake: boolean;
+      readonly bountyId: u64
+      readonly judgment: BTreeMap<u64, PalletBountyOracleWorkEntryJudgment>
+      readonly rationale: Bytes
+    } & Struct
+    readonly isWithdrawEntrantStake: boolean
     readonly asWithdrawEntrantStake: {
-      readonly memberId: u64;
-      readonly bountyId: u64;
-      readonly entryId: u64;
-    } & Struct;
-    readonly isWithdrawOracleReward: boolean;
+      readonly memberId: u64
+      readonly bountyId: u64
+      readonly entryId: u64
+    } & Struct
+    readonly isWithdrawOracleReward: boolean
     readonly asWithdrawOracleReward: {
-      readonly bountyId: u64;
-    } & Struct;
-    readonly isContributorRemark: boolean;
+      readonly bountyId: u64
+    } & Struct
+    readonly isContributorRemark: boolean
     readonly asContributorRemark: {
-      readonly contributor: PalletBountyBountyActor;
-      readonly bountyId: u64;
-      readonly msg: Bytes;
-    } & Struct;
-    readonly isOracleRemark: boolean;
+      readonly contributor: PalletBountyBountyActor
+      readonly bountyId: u64
+      readonly msg: Bytes
+    } & Struct
+    readonly isOracleRemark: boolean
     readonly asOracleRemark: {
-      readonly oracle: PalletBountyBountyActor;
-      readonly bountyId: u64;
-      readonly msg: Bytes;
-    } & Struct;
-    readonly isEntrantRemark: boolean;
+      readonly oracle: PalletBountyBountyActor
+      readonly bountyId: u64
+      readonly msg: Bytes
+    } & Struct
+    readonly isEntrantRemark: boolean
     readonly asEntrantRemark: {
-      readonly entrantId: u64;
-      readonly bountyId: u64;
-      readonly entryId: u64;
-      readonly msg: Bytes;
-    } & Struct;
-    readonly isCreatorRemark: boolean;
+      readonly entrantId: u64
+      readonly bountyId: u64
+      readonly entryId: u64
+      readonly msg: Bytes
+    } & Struct
+    readonly isCreatorRemark: boolean
     readonly asCreatorRemark: {
-      readonly creator: PalletBountyBountyActor;
-      readonly bountyId: u64;
-      readonly msg: Bytes;
-    } & Struct;
-    readonly type: 'CreateBounty' | 'FundBounty' | 'TerminateBounty' | 'SwitchOracle' | 'WithdrawFunding' | 'AnnounceWorkEntry' | 'SubmitWork' | 'EndWorkingPeriod' | 'SubmitOracleJudgment' | 'WithdrawEntrantStake' | 'WithdrawOracleReward' | 'ContributorRemark' | 'OracleRemark' | 'EntrantRemark' | 'CreatorRemark';
+      readonly creator: PalletBountyBountyActor
+      readonly bountyId: u64
+      readonly msg: Bytes
+    } & Struct
+    readonly type:
+      | 'CreateBounty'
+      | 'FundBounty'
+      | 'TerminateBounty'
+      | 'SwitchOracle'
+      | 'WithdrawFunding'
+      | 'AnnounceWorkEntry'
+      | 'SubmitWork'
+      | 'EndWorkingPeriod'
+      | 'SubmitOracleJudgment'
+      | 'WithdrawEntrantStake'
+      | 'WithdrawOracleReward'
+      | 'ContributorRemark'
+      | 'OracleRemark'
+      | 'EntrantRemark'
+      | 'CreatorRemark'
   }
 
   /** @name PalletJoystreamUtilityCall (385) */
   interface PalletJoystreamUtilityCall extends Enum {
-    readonly isExecuteSignalProposal: boolean;
+    readonly isExecuteSignalProposal: boolean
     readonly asExecuteSignalProposal: {
-      readonly signal: Bytes;
-    } & Struct;
-    readonly isExecuteRuntimeUpgradeProposal: boolean;
+      readonly signal: Bytes
+    } & Struct
+    readonly isExecuteRuntimeUpgradeProposal: boolean
     readonly asExecuteRuntimeUpgradeProposal: {
-      readonly wasm: Bytes;
-    } & Struct;
-    readonly isUpdateWorkingGroupBudget: boolean;
+      readonly wasm: Bytes
+    } & Struct
+    readonly isUpdateWorkingGroupBudget: boolean
     readonly asUpdateWorkingGroupBudget: {
-      readonly workingGroup: PalletCommonWorkingGroupIterableEnumsWorkingGroup;
-      readonly amount: u128;
-      readonly balanceKind: PalletCommonBalanceKind;
-    } & Struct;
-    readonly isBurnAccountTokens: boolean;
+      readonly workingGroup: PalletCommonWorkingGroupIterableEnumsWorkingGroup
+      readonly amount: u128
+      readonly balanceKind: PalletCommonBalanceKind
+    } & Struct
+    readonly isBurnAccountTokens: boolean
     readonly asBurnAccountTokens: {
-      readonly amount: u128;
-    } & Struct;
-    readonly type: 'ExecuteSignalProposal' | 'ExecuteRuntimeUpgradeProposal' | 'UpdateWorkingGroupBudget' | 'BurnAccountTokens';
+      readonly amount: u128
+    } & Struct
+    readonly type:
+      | 'ExecuteSignalProposal'
+      | 'ExecuteRuntimeUpgradeProposal'
+      | 'UpdateWorkingGroupBudget'
+      | 'BurnAccountTokens'
   }
 
   /** @name PalletContentCall (386) */
   interface PalletContentCall extends Enum {
-    readonly isCreateCuratorGroup: boolean;
+    readonly isCreateCuratorGroup: boolean
     readonly asCreateCuratorGroup: {
-      readonly isActive: bool;
-      readonly permissionsByLevel: BTreeMap<u8, BTreeSet<PalletContentPermissionsCuratorGroupIterableEnumsContentModerationAction>>;
-    } & Struct;
-    readonly isUpdateCuratorGroupPermissions: boolean;
+      readonly isActive: bool
+      readonly permissionsByLevel: BTreeMap<
+        u8,
+        BTreeSet<PalletContentPermissionsCuratorGroupIterableEnumsContentModerationAction>
+      >
+    } & Struct
+    readonly isUpdateCuratorGroupPermissions: boolean
     readonly asUpdateCuratorGroupPermissions: {
-      readonly curatorGroupId: u64;
-      readonly permissionsByLevel: BTreeMap<u8, BTreeSet<PalletContentPermissionsCuratorGroupIterableEnumsContentModerationAction>>;
-    } & Struct;
-    readonly isSetCuratorGroupStatus: boolean;
+      readonly curatorGroupId: u64
+      readonly permissionsByLevel: BTreeMap<
+        u8,
+        BTreeSet<PalletContentPermissionsCuratorGroupIterableEnumsContentModerationAction>
+      >
+    } & Struct
+    readonly isSetCuratorGroupStatus: boolean
     readonly asSetCuratorGroupStatus: {
-      readonly curatorGroupId: u64;
-      readonly isActive: bool;
-    } & Struct;
-    readonly isAddCuratorToGroup: boolean;
+      readonly curatorGroupId: u64
+      readonly isActive: bool
+    } & Struct
+    readonly isAddCuratorToGroup: boolean
     readonly asAddCuratorToGroup: {
-      readonly curatorGroupId: u64;
-      readonly curatorId: u64;
-      readonly permissions: BTreeSet<PalletContentIterableEnumsChannelActionPermission>;
-    } & Struct;
-    readonly isRemoveCuratorFromGroup: boolean;
+      readonly curatorGroupId: u64
+      readonly curatorId: u64
+      readonly permissions: BTreeSet<PalletContentIterableEnumsChannelActionPermission>
+    } & Struct
+    readonly isRemoveCuratorFromGroup: boolean
     readonly asRemoveCuratorFromGroup: {
-      readonly curatorGroupId: u64;
-      readonly curatorId: u64;
-    } & Struct;
-    readonly isCreateChannel: boolean;
+      readonly curatorGroupId: u64
+      readonly curatorId: u64
+    } & Struct
+    readonly isCreateChannel: boolean
     readonly asCreateChannel: {
-      readonly channelOwner: PalletContentChannelOwner;
-      readonly params: PalletContentChannelCreationParametersRecord;
-    } & Struct;
-    readonly isUpdateChannel: boolean;
+      readonly channelOwner: PalletContentChannelOwner
+      readonly params: PalletContentChannelCreationParametersRecord
+    } & Struct
+    readonly isUpdateChannel: boolean
     readonly asUpdateChannel: {
-      readonly actor: PalletContentPermissionsContentActor;
-      readonly channelId: u64;
-      readonly params: PalletContentChannelUpdateParametersRecord;
-    } & Struct;
-    readonly isUpdateChannelPrivilegeLevel: boolean;
+      readonly actor: PalletContentPermissionsContentActor
+      readonly channelId: u64
+      readonly params: PalletContentChannelUpdateParametersRecord
+    } & Struct
+    readonly isUpdateChannelPrivilegeLevel: boolean
     readonly asUpdateChannelPrivilegeLevel: {
-      readonly channelId: u64;
-      readonly newPrivilegeLevel: u8;
-    } & Struct;
-    readonly isSetChannelPausedFeaturesAsModerator: boolean;
+      readonly channelId: u64
+      readonly newPrivilegeLevel: u8
+    } & Struct
+    readonly isSetChannelPausedFeaturesAsModerator: boolean
     readonly asSetChannelPausedFeaturesAsModerator: {
-      readonly actor: PalletContentPermissionsContentActor;
-      readonly channelId: u64;
-      readonly newPausedFeatures: BTreeSet<PalletContentPermissionsCuratorGroupIterableEnumsPausableChannelFeature>;
-      readonly rationale: Bytes;
-    } & Struct;
-    readonly isDeleteChannel: boolean;
+      readonly actor: PalletContentPermissionsContentActor
+      readonly channelId: u64
+      readonly newPausedFeatures: BTreeSet<PalletContentPermissionsCuratorGroupIterableEnumsPausableChannelFeature>
+      readonly rationale: Bytes
+    } & Struct
+    readonly isDeleteChannel: boolean
     readonly asDeleteChannel: {
-      readonly actor: PalletContentPermissionsContentActor;
-      readonly channelId: u64;
-      readonly channelBagWitness: PalletContentChannelBagWitness;
-      readonly numObjectsToDelete: u64;
-    } & Struct;
-    readonly isDeleteChannelAssetsAsModerator: boolean;
+      readonly actor: PalletContentPermissionsContentActor
+      readonly channelId: u64
+      readonly channelBagWitness: PalletContentChannelBagWitness
+      readonly numObjectsToDelete: u64
+    } & Struct
+    readonly isDeleteChannelAssetsAsModerator: boolean
     readonly asDeleteChannelAssetsAsModerator: {
-      readonly actor: PalletContentPermissionsContentActor;
-      readonly channelId: u64;
-      readonly assetsToRemove: BTreeSet<u64>;
-      readonly storageBucketsNumWitness: u32;
-      readonly rationale: Bytes;
-    } & Struct;
-    readonly isSetChannelVisibilityAsModerator: boolean;
+      readonly actor: PalletContentPermissionsContentActor
+      readonly channelId: u64
+      readonly assetsToRemove: BTreeSet<u64>
+      readonly storageBucketsNumWitness: u32
+      readonly rationale: Bytes
+    } & Struct
+    readonly isSetChannelVisibilityAsModerator: boolean
     readonly asSetChannelVisibilityAsModerator: {
-      readonly actor: PalletContentPermissionsContentActor;
-      readonly channelId: u64;
-      readonly isHidden: bool;
-      readonly rationale: Bytes;
-    } & Struct;
-    readonly isCreateVideo: boolean;
+      readonly actor: PalletContentPermissionsContentActor
+      readonly channelId: u64
+      readonly isHidden: bool
+      readonly rationale: Bytes
+    } & Struct
+    readonly isCreateVideo: boolean
     readonly asCreateVideo: {
-      readonly actor: PalletContentPermissionsContentActor;
-      readonly channelId: u64;
-      readonly params: PalletContentVideoCreationParametersRecord;
-    } & Struct;
-    readonly isUpdateVideo: boolean;
+      readonly actor: PalletContentPermissionsContentActor
+      readonly channelId: u64
+      readonly params: PalletContentVideoCreationParametersRecord
+    } & Struct
+    readonly isUpdateVideo: boolean
     readonly asUpdateVideo: {
-      readonly actor: PalletContentPermissionsContentActor;
-      readonly videoId: u64;
-      readonly params: PalletContentVideoUpdateParametersRecord;
-    } & Struct;
-    readonly isDeleteVideo: boolean;
+      readonly actor: PalletContentPermissionsContentActor
+      readonly videoId: u64
+      readonly params: PalletContentVideoUpdateParametersRecord
+    } & Struct
+    readonly isDeleteVideo: boolean
     readonly asDeleteVideo: {
-      readonly actor: PalletContentPermissionsContentActor;
-      readonly videoId: u64;
-      readonly numObjectsToDelete: u64;
-      readonly storageBucketsNumWitness: Option<u32>;
-    } & Struct;
-    readonly isDeleteVideoAssetsAsModerator: boolean;
+      readonly actor: PalletContentPermissionsContentActor
+      readonly videoId: u64
+      readonly numObjectsToDelete: u64
+      readonly storageBucketsNumWitness: Option<u32>
+    } & Struct
+    readonly isDeleteVideoAssetsAsModerator: boolean
     readonly asDeleteVideoAssetsAsModerator: {
-      readonly actor: PalletContentPermissionsContentActor;
-      readonly videoId: u64;
-      readonly storageBucketsNumWitness: u32;
-      readonly assetsToRemove: BTreeSet<u64>;
-      readonly rationale: Bytes;
-    } & Struct;
-    readonly isSetVideoVisibilityAsModerator: boolean;
+      readonly actor: PalletContentPermissionsContentActor
+      readonly videoId: u64
+      readonly storageBucketsNumWitness: u32
+      readonly assetsToRemove: BTreeSet<u64>
+      readonly rationale: Bytes
+    } & Struct
+    readonly isSetVideoVisibilityAsModerator: boolean
     readonly asSetVideoVisibilityAsModerator: {
-      readonly actor: PalletContentPermissionsContentActor;
-      readonly videoId: u64;
-      readonly isHidden: bool;
-      readonly rationale: Bytes;
-    } & Struct;
-    readonly isUpdateChannelPayouts: boolean;
+      readonly actor: PalletContentPermissionsContentActor
+      readonly videoId: u64
+      readonly isHidden: bool
+      readonly rationale: Bytes
+    } & Struct
+    readonly isUpdateChannelPayouts: boolean
     readonly asUpdateChannelPayouts: {
-      readonly params: PalletContentUpdateChannelPayoutsParametersRecord;
-      readonly uploaderAccount: AccountId32;
-    } & Struct;
-    readonly isClaimChannelReward: boolean;
+      readonly params: PalletContentUpdateChannelPayoutsParametersRecord
+      readonly uploaderAccount: AccountId32
+    } & Struct
+    readonly isClaimChannelReward: boolean
     readonly asClaimChannelReward: {
-      readonly actor: PalletContentPermissionsContentActor;
-      readonly proof: Vec<PalletCommonMerkleTreeProofElementRecord>;
-      readonly item: PalletContentPullPaymentElement;
-    } & Struct;
-    readonly isWithdrawFromChannelBalance: boolean;
+      readonly actor: PalletContentPermissionsContentActor
+      readonly proof: Vec<PalletCommonMerkleTreeProofElementRecord>
+      readonly item: PalletContentPullPaymentElement
+    } & Struct
+    readonly isWithdrawFromChannelBalance: boolean
     readonly asWithdrawFromChannelBalance: {
-      readonly actor: PalletContentPermissionsContentActor;
-      readonly channelId: u64;
-      readonly amount: u128;
-    } & Struct;
-    readonly isUpdateChannelStateBloatBond: boolean;
+      readonly actor: PalletContentPermissionsContentActor
+      readonly channelId: u64
+      readonly amount: u128
+    } & Struct
+    readonly isUpdateChannelStateBloatBond: boolean
     readonly asUpdateChannelStateBloatBond: {
-      readonly newChannelStateBloatBond: u128;
-    } & Struct;
-    readonly isUpdateVideoStateBloatBond: boolean;
+      readonly newChannelStateBloatBond: u128
+    } & Struct
+    readonly isUpdateVideoStateBloatBond: boolean
     readonly asUpdateVideoStateBloatBond: {
-      readonly newVideoStateBloatBond: u128;
-    } & Struct;
-    readonly isIssueNft: boolean;
+      readonly newVideoStateBloatBond: u128
+    } & Struct
+    readonly isIssueNft: boolean
     readonly asIssueNft: {
-      readonly actor: PalletContentPermissionsContentActor;
-      readonly videoId: u64;
-      readonly params: PalletContentNftTypesNftIssuanceParametersRecord;
-    } & Struct;
-    readonly isDestroyNft: boolean;
+      readonly actor: PalletContentPermissionsContentActor
+      readonly videoId: u64
+      readonly params: PalletContentNftTypesNftIssuanceParametersRecord
+    } & Struct
+    readonly isDestroyNft: boolean
     readonly asDestroyNft: {
-      readonly actor: PalletContentPermissionsContentActor;
-      readonly videoId: u64;
-    } & Struct;
-    readonly isStartOpenAuction: boolean;
+      readonly actor: PalletContentPermissionsContentActor
+      readonly videoId: u64
+    } & Struct
+    readonly isStartOpenAuction: boolean
     readonly asStartOpenAuction: {
-      readonly ownerId: PalletContentPermissionsContentActor;
-      readonly videoId: u64;
-      readonly auctionParams: PalletContentNftTypesOpenAuctionParamsRecord;
-    } & Struct;
-    readonly isStartEnglishAuction: boolean;
+      readonly ownerId: PalletContentPermissionsContentActor
+      readonly videoId: u64
+      readonly auctionParams: PalletContentNftTypesOpenAuctionParamsRecord
+    } & Struct
+    readonly isStartEnglishAuction: boolean
     readonly asStartEnglishAuction: {
-      readonly ownerId: PalletContentPermissionsContentActor;
-      readonly videoId: u64;
-      readonly auctionParams: PalletContentNftTypesEnglishAuctionParamsRecord;
-    } & Struct;
-    readonly isCancelEnglishAuction: boolean;
+      readonly ownerId: PalletContentPermissionsContentActor
+      readonly videoId: u64
+      readonly auctionParams: PalletContentNftTypesEnglishAuctionParamsRecord
+    } & Struct
+    readonly isCancelEnglishAuction: boolean
     readonly asCancelEnglishAuction: {
-      readonly ownerId: PalletContentPermissionsContentActor;
-      readonly videoId: u64;
-    } & Struct;
-    readonly isCancelOpenAuction: boolean;
+      readonly ownerId: PalletContentPermissionsContentActor
+      readonly videoId: u64
+    } & Struct
+    readonly isCancelOpenAuction: boolean
     readonly asCancelOpenAuction: {
-      readonly ownerId: PalletContentPermissionsContentActor;
-      readonly videoId: u64;
-    } & Struct;
-    readonly isCancelOffer: boolean;
+      readonly ownerId: PalletContentPermissionsContentActor
+      readonly videoId: u64
+    } & Struct
+    readonly isCancelOffer: boolean
     readonly asCancelOffer: {
-      readonly ownerId: PalletContentPermissionsContentActor;
-      readonly videoId: u64;
-    } & Struct;
-    readonly isCancelBuyNow: boolean;
+      readonly ownerId: PalletContentPermissionsContentActor
+      readonly videoId: u64
+    } & Struct
+    readonly isCancelBuyNow: boolean
     readonly asCancelBuyNow: {
-      readonly ownerId: PalletContentPermissionsContentActor;
-      readonly videoId: u64;
-    } & Struct;
-    readonly isUpdateBuyNowPrice: boolean;
+      readonly ownerId: PalletContentPermissionsContentActor
+      readonly videoId: u64
+    } & Struct
+    readonly isUpdateBuyNowPrice: boolean
     readonly asUpdateBuyNowPrice: {
-      readonly ownerId: PalletContentPermissionsContentActor;
-      readonly videoId: u64;
-      readonly newPrice: u128;
-    } & Struct;
-    readonly isMakeOpenAuctionBid: boolean;
+      readonly ownerId: PalletContentPermissionsContentActor
+      readonly videoId: u64
+      readonly newPrice: u128
+    } & Struct
+    readonly isMakeOpenAuctionBid: boolean
     readonly asMakeOpenAuctionBid: {
-      readonly participantId: u64;
-      readonly videoId: u64;
-      readonly bidAmount: u128;
-    } & Struct;
-    readonly isMakeEnglishAuctionBid: boolean;
+      readonly participantId: u64
+      readonly videoId: u64
+      readonly bidAmount: u128
+    } & Struct
+    readonly isMakeEnglishAuctionBid: boolean
     readonly asMakeEnglishAuctionBid: {
-      readonly participantId: u64;
-      readonly videoId: u64;
-      readonly bidAmount: u128;
-    } & Struct;
-    readonly isCancelOpenAuctionBid: boolean;
+      readonly participantId: u64
+      readonly videoId: u64
+      readonly bidAmount: u128
+    } & Struct
+    readonly isCancelOpenAuctionBid: boolean
     readonly asCancelOpenAuctionBid: {
-      readonly participantId: u64;
-      readonly videoId: u64;
-    } & Struct;
-    readonly isSettleEnglishAuction: boolean;
+      readonly participantId: u64
+      readonly videoId: u64
+    } & Struct
+    readonly isSettleEnglishAuction: boolean
     readonly asSettleEnglishAuction: {
-      readonly videoId: u64;
-    } & Struct;
-    readonly isPickOpenAuctionWinner: boolean;
+      readonly videoId: u64
+    } & Struct
+    readonly isPickOpenAuctionWinner: boolean
     readonly asPickOpenAuctionWinner: {
-      readonly ownerId: PalletContentPermissionsContentActor;
-      readonly videoId: u64;
-      readonly winnerId: u64;
-      readonly commit: u128;
-    } & Struct;
-    readonly isOfferNft: boolean;
+      readonly ownerId: PalletContentPermissionsContentActor
+      readonly videoId: u64
+      readonly winnerId: u64
+      readonly commit: u128
+    } & Struct
+    readonly isOfferNft: boolean
     readonly asOfferNft: {
-      readonly videoId: u64;
-      readonly ownerId: PalletContentPermissionsContentActor;
-      readonly to: u64;
-      readonly price: Option<u128>;
-    } & Struct;
-    readonly isSlingNftBack: boolean;
+      readonly videoId: u64
+      readonly ownerId: PalletContentPermissionsContentActor
+      readonly to: u64
+      readonly price: Option<u128>
+    } & Struct
+    readonly isSlingNftBack: boolean
     readonly asSlingNftBack: {
-      readonly videoId: u64;
-      readonly ownerId: PalletContentPermissionsContentActor;
-    } & Struct;
-    readonly isAcceptIncomingOffer: boolean;
+      readonly videoId: u64
+      readonly ownerId: PalletContentPermissionsContentActor
+    } & Struct
+    readonly isAcceptIncomingOffer: boolean
     readonly asAcceptIncomingOffer: {
-      readonly videoId: u64;
-      readonly witnessPrice: Option<u128>;
-    } & Struct;
-    readonly isSellNft: boolean;
+      readonly videoId: u64
+      readonly witnessPrice: Option<u128>
+    } & Struct
+    readonly isSellNft: boolean
     readonly asSellNft: {
-      readonly videoId: u64;
-      readonly ownerId: PalletContentPermissionsContentActor;
-      readonly price: u128;
-    } & Struct;
-    readonly isBuyNft: boolean;
+      readonly videoId: u64
+      readonly ownerId: PalletContentPermissionsContentActor
+      readonly price: u128
+    } & Struct
+    readonly isBuyNft: boolean
     readonly asBuyNft: {
-      readonly videoId: u64;
-      readonly participantId: u64;
-      readonly witnessPrice: u128;
-    } & Struct;
-    readonly isToggleNftLimits: boolean;
+      readonly videoId: u64
+      readonly participantId: u64
+      readonly witnessPrice: u128
+    } & Struct
+    readonly isToggleNftLimits: boolean
     readonly asToggleNftLimits: {
-      readonly enabled: bool;
-    } & Struct;
-    readonly isChannelOwnerRemark: boolean;
+      readonly enabled: bool
+    } & Struct
+    readonly isChannelOwnerRemark: boolean
     readonly asChannelOwnerRemark: {
-      readonly channelId: u64;
-      readonly msg: Bytes;
-    } & Struct;
-    readonly isChannelAgentRemark: boolean;
+      readonly channelId: u64
+      readonly msg: Bytes
+    } & Struct
+    readonly isChannelAgentRemark: boolean
     readonly asChannelAgentRemark: {
-      readonly actor: PalletContentPermissionsContentActor;
-      readonly channelId: u64;
-      readonly msg: Bytes;
-    } & Struct;
-    readonly isNftOwnerRemark: boolean;
+      readonly actor: PalletContentPermissionsContentActor
+      readonly channelId: u64
+      readonly msg: Bytes
+    } & Struct
+    readonly isNftOwnerRemark: boolean
     readonly asNftOwnerRemark: {
-      readonly actor: PalletContentPermissionsContentActor;
-      readonly videoId: u64;
-      readonly msg: Bytes;
-    } & Struct;
-    readonly isInitializeChannelTransfer: boolean;
+      readonly actor: PalletContentPermissionsContentActor
+      readonly videoId: u64
+      readonly msg: Bytes
+    } & Struct
+    readonly isInitializeChannelTransfer: boolean
     readonly asInitializeChannelTransfer: {
-      readonly channelId: u64;
-      readonly actor: PalletContentPermissionsContentActor;
-      readonly transferParams: PalletContentInitTransferParameters;
-    } & Struct;
-    readonly isCancelChannelTransfer: boolean;
+      readonly channelId: u64
+      readonly actor: PalletContentPermissionsContentActor
+      readonly transferParams: PalletContentInitTransferParameters
+    } & Struct
+    readonly isCancelChannelTransfer: boolean
     readonly asCancelChannelTransfer: {
-      readonly channelId: u64;
-      readonly actor: PalletContentPermissionsContentActor;
-    } & Struct;
-    readonly isAcceptChannelTransfer: boolean;
+      readonly channelId: u64
+      readonly actor: PalletContentPermissionsContentActor
+    } & Struct
+    readonly isAcceptChannelTransfer: boolean
     readonly asAcceptChannelTransfer: {
-      readonly channelId: u64;
-      readonly commitmentParams: PalletContentTransferCommitmentParametersBTreeMap;
-    } & Struct;
-    readonly isUpdateGlobalNftLimit: boolean;
+      readonly channelId: u64
+      readonly commitmentParams: PalletContentTransferCommitmentParametersBTreeMap
+    } & Struct
+    readonly isUpdateGlobalNftLimit: boolean
     readonly asUpdateGlobalNftLimit: {
-      readonly nftLimitPeriod: PalletContentNftLimitPeriod;
-      readonly limit: u64;
-    } & Struct;
-    readonly isUpdateChannelNftLimit: boolean;
+      readonly nftLimitPeriod: PalletContentNftLimitPeriod
+      readonly limit: u64
+    } & Struct
+    readonly isUpdateChannelNftLimit: boolean
     readonly asUpdateChannelNftLimit: {
-      readonly actor: PalletContentPermissionsContentActor;
-      readonly nftLimitPeriod: PalletContentNftLimitPeriod;
-      readonly channelId: u64;
-      readonly limit: u64;
-    } & Struct;
-    readonly isIssueCreatorToken: boolean;
+      readonly actor: PalletContentPermissionsContentActor
+      readonly nftLimitPeriod: PalletContentNftLimitPeriod
+      readonly channelId: u64
+      readonly limit: u64
+    } & Struct
+    readonly isIssueCreatorToken: boolean
     readonly asIssueCreatorToken: {
-      readonly actor: PalletContentPermissionsContentActor;
-      readonly channelId: u64;
-      readonly params: PalletProjectTokenTokenIssuanceParameters;
-    } & Struct;
-    readonly isInitCreatorTokenSale: boolean;
+      readonly actor: PalletContentPermissionsContentActor
+      readonly channelId: u64
+      readonly params: PalletProjectTokenTokenIssuanceParameters
+    } & Struct
+    readonly isInitCreatorTokenSale: boolean
     readonly asInitCreatorTokenSale: {
-      readonly actor: PalletContentPermissionsContentActor;
-      readonly channelId: u64;
-      readonly params: PalletProjectTokenTokenSaleParams;
-    } & Struct;
-    readonly isUpdateUpcomingCreatorTokenSale: boolean;
+      readonly actor: PalletContentPermissionsContentActor
+      readonly channelId: u64
+      readonly params: PalletProjectTokenTokenSaleParams
+    } & Struct
+    readonly isUpdateUpcomingCreatorTokenSale: boolean
     readonly asUpdateUpcomingCreatorTokenSale: {
-      readonly actor: PalletContentPermissionsContentActor;
-      readonly channelId: u64;
-      readonly newStartBlock: Option<u32>;
-      readonly newDuration: Option<u32>;
-    } & Struct;
-    readonly isCreatorTokenIssuerTransfer: boolean;
+      readonly actor: PalletContentPermissionsContentActor
+      readonly channelId: u64
+      readonly newStartBlock: Option<u32>
+      readonly newDuration: Option<u32>
+    } & Struct
+    readonly isCreatorTokenIssuerTransfer: boolean
     readonly asCreatorTokenIssuerTransfer: {
-      readonly actor: PalletContentPermissionsContentActor;
-      readonly channelId: u64;
-      readonly outputs: Vec<ITuple<[u64, PalletProjectTokenPaymentWithVesting]>>;
-      readonly metadata: Bytes;
-    } & Struct;
-    readonly isMakeCreatorTokenPermissionless: boolean;
+      readonly actor: PalletContentPermissionsContentActor
+      readonly channelId: u64
+      readonly outputs: Vec<ITuple<[u64, PalletProjectTokenPaymentWithVesting]>>
+      readonly metadata: Bytes
+    } & Struct
+    readonly isMakeCreatorTokenPermissionless: boolean
     readonly asMakeCreatorTokenPermissionless: {
-      readonly actor: PalletContentPermissionsContentActor;
-      readonly channelId: u64;
-    } & Struct;
-    readonly isReduceCreatorTokenPatronageRateTo: boolean;
+      readonly actor: PalletContentPermissionsContentActor
+      readonly channelId: u64
+    } & Struct
+    readonly isReduceCreatorTokenPatronageRateTo: boolean
     readonly asReduceCreatorTokenPatronageRateTo: {
-      readonly actor: PalletContentPermissionsContentActor;
-      readonly channelId: u64;
-      readonly targetRate: Permill;
-    } & Struct;
-    readonly isClaimCreatorTokenPatronageCredit: boolean;
+      readonly actor: PalletContentPermissionsContentActor
+      readonly channelId: u64
+      readonly targetRate: Permill
+    } & Struct
+    readonly isClaimCreatorTokenPatronageCredit: boolean
     readonly asClaimCreatorTokenPatronageCredit: {
-      readonly actor: PalletContentPermissionsContentActor;
-      readonly channelId: u64;
-    } & Struct;
-    readonly isIssueRevenueSplit: boolean;
+      readonly actor: PalletContentPermissionsContentActor
+      readonly channelId: u64
+    } & Struct
+    readonly isIssueRevenueSplit: boolean
     readonly asIssueRevenueSplit: {
-      readonly actor: PalletContentPermissionsContentActor;
-      readonly channelId: u64;
-      readonly start: Option<u32>;
-      readonly duration: u32;
-    } & Struct;
-    readonly isFinalizeRevenueSplit: boolean;
+      readonly actor: PalletContentPermissionsContentActor
+      readonly channelId: u64
+      readonly start: Option<u32>
+      readonly duration: u32
+    } & Struct
+    readonly isFinalizeRevenueSplit: boolean
     readonly asFinalizeRevenueSplit: {
-      readonly actor: PalletContentPermissionsContentActor;
-      readonly channelId: u64;
-    } & Struct;
-    readonly isFinalizeCreatorTokenSale: boolean;
+      readonly actor: PalletContentPermissionsContentActor
+      readonly channelId: u64
+    } & Struct
+    readonly isFinalizeCreatorTokenSale: boolean
     readonly asFinalizeCreatorTokenSale: {
-      readonly actor: PalletContentPermissionsContentActor;
-      readonly channelId: u64;
-    } & Struct;
-    readonly isDeissueCreatorToken: boolean;
+      readonly actor: PalletContentPermissionsContentActor
+      readonly channelId: u64
+    } & Struct
+    readonly isDeissueCreatorToken: boolean
     readonly asDeissueCreatorToken: {
-      readonly actor: PalletContentPermissionsContentActor;
-      readonly channelId: u64;
-    } & Struct;
-    readonly isActivateAmm: boolean;
+      readonly actor: PalletContentPermissionsContentActor
+      readonly channelId: u64
+    } & Struct
+    readonly isActivateAmm: boolean
     readonly asActivateAmm: {
-      readonly actor: PalletContentPermissionsContentActor;
-      readonly channelId: u64;
-      readonly params: PalletProjectTokenAmmParams;
-    } & Struct;
-    readonly isDeactivateAmm: boolean;
+      readonly actor: PalletContentPermissionsContentActor
+      readonly channelId: u64
+      readonly params: PalletProjectTokenAmmParams
+    } & Struct
+    readonly isDeactivateAmm: boolean
     readonly asDeactivateAmm: {
-      readonly actor: PalletContentPermissionsContentActor;
-      readonly channelId: u64;
-    } & Struct;
-    readonly isCreatorTokenIssuerRemark: boolean;
+      readonly actor: PalletContentPermissionsContentActor
+      readonly channelId: u64
+    } & Struct
+    readonly isCreatorTokenIssuerRemark: boolean
     readonly asCreatorTokenIssuerRemark: {
-      readonly actor: PalletContentPermissionsContentActor;
-      readonly channelId: u64;
-      readonly remark: Bytes;
-    } & Struct;
-    readonly type: 'CreateCuratorGroup' | 'UpdateCuratorGroupPermissions' | 'SetCuratorGroupStatus' | 'AddCuratorToGroup' | 'RemoveCuratorFromGroup' | 'CreateChannel' | 'UpdateChannel' | 'UpdateChannelPrivilegeLevel' | 'SetChannelPausedFeaturesAsModerator' | 'DeleteChannel' | 'DeleteChannelAssetsAsModerator' | 'SetChannelVisibilityAsModerator' | 'CreateVideo' | 'UpdateVideo' | 'DeleteVideo' | 'DeleteVideoAssetsAsModerator' | 'SetVideoVisibilityAsModerator' | 'UpdateChannelPayouts' | 'ClaimChannelReward' | 'WithdrawFromChannelBalance' | 'UpdateChannelStateBloatBond' | 'UpdateVideoStateBloatBond' | 'IssueNft' | 'DestroyNft' | 'StartOpenAuction' | 'StartEnglishAuction' | 'CancelEnglishAuction' | 'CancelOpenAuction' | 'CancelOffer' | 'CancelBuyNow' | 'UpdateBuyNowPrice' | 'MakeOpenAuctionBid' | 'MakeEnglishAuctionBid' | 'CancelOpenAuctionBid' | 'SettleEnglishAuction' | 'PickOpenAuctionWinner' | 'OfferNft' | 'SlingNftBack' | 'AcceptIncomingOffer' | 'SellNft' | 'BuyNft' | 'ToggleNftLimits' | 'ChannelOwnerRemark' | 'ChannelAgentRemark' | 'NftOwnerRemark' | 'InitializeChannelTransfer' | 'CancelChannelTransfer' | 'AcceptChannelTransfer' | 'UpdateGlobalNftLimit' | 'UpdateChannelNftLimit' | 'IssueCreatorToken' | 'InitCreatorTokenSale' | 'UpdateUpcomingCreatorTokenSale' | 'CreatorTokenIssuerTransfer' | 'MakeCreatorTokenPermissionless' | 'ReduceCreatorTokenPatronageRateTo' | 'ClaimCreatorTokenPatronageCredit' | 'IssueRevenueSplit' | 'FinalizeRevenueSplit' | 'FinalizeCreatorTokenSale' | 'DeissueCreatorToken' | 'ActivateAmm' | 'DeactivateAmm' | 'CreatorTokenIssuerRemark';
+      readonly actor: PalletContentPermissionsContentActor
+      readonly channelId: u64
+      readonly remark: Bytes
+    } & Struct
+    readonly type:
+      | 'CreateCuratorGroup'
+      | 'UpdateCuratorGroupPermissions'
+      | 'SetCuratorGroupStatus'
+      | 'AddCuratorToGroup'
+      | 'RemoveCuratorFromGroup'
+      | 'CreateChannel'
+      | 'UpdateChannel'
+      | 'UpdateChannelPrivilegeLevel'
+      | 'SetChannelPausedFeaturesAsModerator'
+      | 'DeleteChannel'
+      | 'DeleteChannelAssetsAsModerator'
+      | 'SetChannelVisibilityAsModerator'
+      | 'CreateVideo'
+      | 'UpdateVideo'
+      | 'DeleteVideo'
+      | 'DeleteVideoAssetsAsModerator'
+      | 'SetVideoVisibilityAsModerator'
+      | 'UpdateChannelPayouts'
+      | 'ClaimChannelReward'
+      | 'WithdrawFromChannelBalance'
+      | 'UpdateChannelStateBloatBond'
+      | 'UpdateVideoStateBloatBond'
+      | 'IssueNft'
+      | 'DestroyNft'
+      | 'StartOpenAuction'
+      | 'StartEnglishAuction'
+      | 'CancelEnglishAuction'
+      | 'CancelOpenAuction'
+      | 'CancelOffer'
+      | 'CancelBuyNow'
+      | 'UpdateBuyNowPrice'
+      | 'MakeOpenAuctionBid'
+      | 'MakeEnglishAuctionBid'
+      | 'CancelOpenAuctionBid'
+      | 'SettleEnglishAuction'
+      | 'PickOpenAuctionWinner'
+      | 'OfferNft'
+      | 'SlingNftBack'
+      | 'AcceptIncomingOffer'
+      | 'SellNft'
+      | 'BuyNft'
+      | 'ToggleNftLimits'
+      | 'ChannelOwnerRemark'
+      | 'ChannelAgentRemark'
+      | 'NftOwnerRemark'
+      | 'InitializeChannelTransfer'
+      | 'CancelChannelTransfer'
+      | 'AcceptChannelTransfer'
+      | 'UpdateGlobalNftLimit'
+      | 'UpdateChannelNftLimit'
+      | 'IssueCreatorToken'
+      | 'InitCreatorTokenSale'
+      | 'UpdateUpcomingCreatorTokenSale'
+      | 'CreatorTokenIssuerTransfer'
+      | 'MakeCreatorTokenPermissionless'
+      | 'ReduceCreatorTokenPatronageRateTo'
+      | 'ClaimCreatorTokenPatronageCredit'
+      | 'IssueRevenueSplit'
+      | 'FinalizeRevenueSplit'
+      | 'FinalizeCreatorTokenSale'
+      | 'DeissueCreatorToken'
+      | 'ActivateAmm'
+      | 'DeactivateAmm'
+      | 'CreatorTokenIssuerRemark'
   }
 
   /** @name PalletContentChannelBagWitness (387) */
   interface PalletContentChannelBagWitness extends Struct {
-    readonly storageBucketsNum: u32;
-    readonly distributionBucketsNum: u32;
+    readonly storageBucketsNum: u32
+    readonly distributionBucketsNum: u32
   }
 
   /** @name PalletCommonMerkleTreeProofElementRecord (389) */
   interface PalletCommonMerkleTreeProofElementRecord extends Struct {
-    readonly hash_: H256;
-    readonly side: PalletCommonMerkleTreeSide;
+    readonly hash_: H256
+    readonly side: PalletCommonMerkleTreeSide
   }
 
   /** @name PalletCommonMerkleTreeSide (390) */
   interface PalletCommonMerkleTreeSide extends Enum {
-    readonly isLeft: boolean;
-    readonly isRight: boolean;
-    readonly type: 'Left' | 'Right';
+    readonly isLeft: boolean
+    readonly isRight: boolean
+    readonly type: 'Left' | 'Right'
   }
 
   /** @name PalletContentPullPaymentElement (391) */
   interface PalletContentPullPaymentElement extends Struct {
-    readonly channelId: u64;
-    readonly cumulativeRewardEarned: u128;
-    readonly reason: H256;
+    readonly channelId: u64
+    readonly cumulativeRewardEarned: u128
+    readonly reason: H256
   }
 
   /** @name PalletContentInitTransferParameters (392) */
   interface PalletContentInitTransferParameters extends Struct {
-    readonly newCollaborators: BTreeMap<u64, BTreeSet<PalletContentIterableEnumsChannelActionPermission>>;
-    readonly price: u128;
-    readonly newOwner: PalletContentChannelOwner;
+    readonly newCollaborators: BTreeMap<u64, BTreeSet<PalletContentIterableEnumsChannelActionPermission>>
+    readonly price: u128
+    readonly newOwner: PalletContentChannelOwner
   }
 
   /** @name PalletProjectTokenTokenSaleParams (393) */
   interface PalletProjectTokenTokenSaleParams extends Struct {
-    readonly unitPrice: u128;
-    readonly upperBoundQuantity: u128;
-    readonly startsAt: Option<u32>;
-    readonly duration: u32;
-    readonly vestingScheduleParams: Option<PalletProjectTokenVestingScheduleParams>;
-    readonly capPerMember: Option<u128>;
-    readonly metadata: Option<Bytes>;
+    readonly unitPrice: u128
+    readonly upperBoundQuantity: u128
+    readonly startsAt: Option<u32>
+    readonly duration: u32
+    readonly vestingScheduleParams: Option<PalletProjectTokenVestingScheduleParams>
+    readonly capPerMember: Option<u128>
+    readonly metadata: Option<Bytes>
   }
 
   /** @name PalletProjectTokenAmmParams (397) */
   interface PalletProjectTokenAmmParams extends Struct {
-    readonly slope: u128;
-    readonly intercept: u128;
+    readonly slope: u128
+    readonly intercept: u128
   }
 
   /** @name PalletStorageCall (398) */
   interface PalletStorageCall extends Enum {
-    readonly isDeleteStorageBucket: boolean;
+    readonly isDeleteStorageBucket: boolean
     readonly asDeleteStorageBucket: {
-      readonly storageBucketId: u64;
-    } & Struct;
-    readonly isUpdateUploadingBlockedStatus: boolean;
+      readonly storageBucketId: u64
+    } & Struct
+    readonly isUpdateUploadingBlockedStatus: boolean
     readonly asUpdateUploadingBlockedStatus: {
-      readonly newStatus: bool;
-    } & Struct;
-    readonly isUpdateDataSizeFee: boolean;
+      readonly newStatus: bool
+    } & Struct
+    readonly isUpdateDataSizeFee: boolean
     readonly asUpdateDataSizeFee: {
-      readonly newDataSizeFee: u128;
-    } & Struct;
-    readonly isUpdateStorageBucketsPerBagLimit: boolean;
+      readonly newDataSizeFee: u128
+    } & Struct
+    readonly isUpdateStorageBucketsPerBagLimit: boolean
     readonly asUpdateStorageBucketsPerBagLimit: {
-      readonly newLimit: u32;
-    } & Struct;
-    readonly isUpdateStorageBucketsVoucherMaxLimits: boolean;
+      readonly newLimit: u32
+    } & Struct
+    readonly isUpdateStorageBucketsVoucherMaxLimits: boolean
     readonly asUpdateStorageBucketsVoucherMaxLimits: {
-      readonly newObjectsSize: u64;
-      readonly newObjectsNumber: u64;
-    } & Struct;
-    readonly isUpdateDataObjectStateBloatBond: boolean;
+      readonly newObjectsSize: u64
+      readonly newObjectsNumber: u64
+    } & Struct
+    readonly isUpdateDataObjectStateBloatBond: boolean
     readonly asUpdateDataObjectStateBloatBond: {
-      readonly stateBloatBond: u128;
-    } & Struct;
-    readonly isUpdateNumberOfStorageBucketsInDynamicBagCreationPolicy: boolean;
+      readonly stateBloatBond: u128
+    } & Struct
+    readonly isUpdateNumberOfStorageBucketsInDynamicBagCreationPolicy: boolean
     readonly asUpdateNumberOfStorageBucketsInDynamicBagCreationPolicy: {
-      readonly dynamicBagType: PalletStorageDynamicBagType;
-      readonly numberOfStorageBuckets: u32;
-    } & Struct;
-    readonly isUpdateBlacklist: boolean;
+      readonly dynamicBagType: PalletStorageDynamicBagType
+      readonly numberOfStorageBuckets: u32
+    } & Struct
+    readonly isUpdateBlacklist: boolean
     readonly asUpdateBlacklist: {
-      readonly removeHashes: BTreeSet<Bytes>;
-      readonly addHashes: BTreeSet<Bytes>;
-    } & Struct;
-    readonly isCreateStorageBucket: boolean;
+      readonly removeHashes: BTreeSet<Bytes>
+      readonly addHashes: BTreeSet<Bytes>
+    } & Struct
+    readonly isCreateStorageBucket: boolean
     readonly asCreateStorageBucket: {
-      readonly inviteWorker: Option<u64>;
-      readonly acceptingNewBags: bool;
-      readonly sizeLimit: u64;
-      readonly objectsLimit: u64;
-    } & Struct;
-    readonly isUpdateStorageBucketsForBag: boolean;
+      readonly inviteWorker: Option<u64>
+      readonly acceptingNewBags: bool
+      readonly sizeLimit: u64
+      readonly objectsLimit: u64
+    } & Struct
+    readonly isUpdateStorageBucketsForBag: boolean
     readonly asUpdateStorageBucketsForBag: {
-      readonly bagId: PalletStorageBagIdType;
-      readonly addBuckets: BTreeSet<u64>;
-      readonly removeBuckets: BTreeSet<u64>;
-    } & Struct;
-    readonly isCancelStorageBucketOperatorInvite: boolean;
+      readonly bagId: PalletStorageBagIdType
+      readonly addBuckets: BTreeSet<u64>
+      readonly removeBuckets: BTreeSet<u64>
+    } & Struct
+    readonly isCancelStorageBucketOperatorInvite: boolean
     readonly asCancelStorageBucketOperatorInvite: {
-      readonly storageBucketId: u64;
-    } & Struct;
-    readonly isInviteStorageBucketOperator: boolean;
+      readonly storageBucketId: u64
+    } & Struct
+    readonly isInviteStorageBucketOperator: boolean
     readonly asInviteStorageBucketOperator: {
-      readonly storageBucketId: u64;
-      readonly operatorId: u64;
-    } & Struct;
-    readonly isRemoveStorageBucketOperator: boolean;
+      readonly storageBucketId: u64
+      readonly operatorId: u64
+    } & Struct
+    readonly isRemoveStorageBucketOperator: boolean
     readonly asRemoveStorageBucketOperator: {
-      readonly storageBucketId: u64;
-    } & Struct;
-    readonly isUpdateStorageBucketStatus: boolean;
+      readonly storageBucketId: u64
+    } & Struct
+    readonly isUpdateStorageBucketStatus: boolean
     readonly asUpdateStorageBucketStatus: {
-      readonly storageBucketId: u64;
-      readonly acceptingNewBags: bool;
-    } & Struct;
-    readonly isSetStorageBucketVoucherLimits: boolean;
+      readonly storageBucketId: u64
+      readonly acceptingNewBags: bool
+    } & Struct
+    readonly isSetStorageBucketVoucherLimits: boolean
     readonly asSetStorageBucketVoucherLimits: {
-      readonly storageBucketId: u64;
-      readonly newObjectsSizeLimit: u64;
-      readonly newObjectsNumberLimit: u64;
-    } & Struct;
-    readonly isAcceptStorageBucketInvitation: boolean;
+      readonly storageBucketId: u64
+      readonly newObjectsSizeLimit: u64
+      readonly newObjectsNumberLimit: u64
+    } & Struct
+    readonly isAcceptStorageBucketInvitation: boolean
     readonly asAcceptStorageBucketInvitation: {
-      readonly workerId: u64;
-      readonly storageBucketId: u64;
-      readonly transactorAccountId: AccountId32;
-    } & Struct;
-    readonly isSetStorageOperatorMetadata: boolean;
+      readonly workerId: u64
+      readonly storageBucketId: u64
+      readonly transactorAccountId: AccountId32
+    } & Struct
+    readonly isSetStorageOperatorMetadata: boolean
     readonly asSetStorageOperatorMetadata: {
-      readonly workerId: u64;
-      readonly storageBucketId: u64;
-      readonly metadata: Bytes;
-    } & Struct;
-    readonly isAcceptPendingDataObjects: boolean;
+      readonly workerId: u64
+      readonly storageBucketId: u64
+      readonly metadata: Bytes
+    } & Struct
+    readonly isAcceptPendingDataObjects: boolean
     readonly asAcceptPendingDataObjects: {
-      readonly workerId: u64;
-      readonly storageBucketId: u64;
-      readonly bagId: PalletStorageBagIdType;
-      readonly dataObjects: BTreeSet<u64>;
-    } & Struct;
-    readonly isCreateDistributionBucketFamily: boolean;
-    readonly isDeleteDistributionBucketFamily: boolean;
+      readonly workerId: u64
+      readonly storageBucketId: u64
+      readonly bagId: PalletStorageBagIdType
+      readonly dataObjects: BTreeSet<u64>
+    } & Struct
+    readonly isCreateDistributionBucketFamily: boolean
+    readonly isDeleteDistributionBucketFamily: boolean
     readonly asDeleteDistributionBucketFamily: {
-      readonly familyId: u64;
-    } & Struct;
-    readonly isCreateDistributionBucket: boolean;
+      readonly familyId: u64
+    } & Struct
+    readonly isCreateDistributionBucket: boolean
     readonly asCreateDistributionBucket: {
-      readonly familyId: u64;
-      readonly acceptingNewBags: bool;
-    } & Struct;
-    readonly isUpdateDistributionBucketStatus: boolean;
+      readonly familyId: u64
+      readonly acceptingNewBags: bool
+    } & Struct
+    readonly isUpdateDistributionBucketStatus: boolean
     readonly asUpdateDistributionBucketStatus: {
-      readonly bucketId: PalletStorageDistributionBucketIdRecord;
-      readonly acceptingNewBags: bool;
-    } & Struct;
-    readonly isDeleteDistributionBucket: boolean;
+      readonly bucketId: PalletStorageDistributionBucketIdRecord
+      readonly acceptingNewBags: bool
+    } & Struct
+    readonly isDeleteDistributionBucket: boolean
     readonly asDeleteDistributionBucket: {
-      readonly bucketId: PalletStorageDistributionBucketIdRecord;
-    } & Struct;
-    readonly isUpdateDistributionBucketsForBag: boolean;
+      readonly bucketId: PalletStorageDistributionBucketIdRecord
+    } & Struct
+    readonly isUpdateDistributionBucketsForBag: boolean
     readonly asUpdateDistributionBucketsForBag: {
-      readonly bagId: PalletStorageBagIdType;
-      readonly familyId: u64;
-      readonly addBucketsIndices: BTreeSet<u64>;
-      readonly removeBucketsIndices: BTreeSet<u64>;
-    } & Struct;
-    readonly isUpdateDistributionBucketsPerBagLimit: boolean;
+      readonly bagId: PalletStorageBagIdType
+      readonly familyId: u64
+      readonly addBucketsIndices: BTreeSet<u64>
+      readonly removeBucketsIndices: BTreeSet<u64>
+    } & Struct
+    readonly isUpdateDistributionBucketsPerBagLimit: boolean
     readonly asUpdateDistributionBucketsPerBagLimit: {
-      readonly newLimit: u32;
-    } & Struct;
-    readonly isUpdateDistributionBucketMode: boolean;
+      readonly newLimit: u32
+    } & Struct
+    readonly isUpdateDistributionBucketMode: boolean
     readonly asUpdateDistributionBucketMode: {
-      readonly bucketId: PalletStorageDistributionBucketIdRecord;
-      readonly distributing: bool;
-    } & Struct;
-    readonly isUpdateFamiliesInDynamicBagCreationPolicy: boolean;
+      readonly bucketId: PalletStorageDistributionBucketIdRecord
+      readonly distributing: bool
+    } & Struct
+    readonly isUpdateFamiliesInDynamicBagCreationPolicy: boolean
     readonly asUpdateFamiliesInDynamicBagCreationPolicy: {
-      readonly dynamicBagType: PalletStorageDynamicBagType;
-      readonly families: BTreeMap<u64, u32>;
-    } & Struct;
-    readonly isInviteDistributionBucketOperator: boolean;
+      readonly dynamicBagType: PalletStorageDynamicBagType
+      readonly families: BTreeMap<u64, u32>
+    } & Struct
+    readonly isInviteDistributionBucketOperator: boolean
     readonly asInviteDistributionBucketOperator: {
-      readonly bucketId: PalletStorageDistributionBucketIdRecord;
-      readonly operatorWorkerId: u64;
-    } & Struct;
-    readonly isCancelDistributionBucketOperatorInvite: boolean;
+      readonly bucketId: PalletStorageDistributionBucketIdRecord
+      readonly operatorWorkerId: u64
+    } & Struct
+    readonly isCancelDistributionBucketOperatorInvite: boolean
     readonly asCancelDistributionBucketOperatorInvite: {
-      readonly bucketId: PalletStorageDistributionBucketIdRecord;
-      readonly operatorWorkerId: u64;
-    } & Struct;
-    readonly isRemoveDistributionBucketOperator: boolean;
+      readonly bucketId: PalletStorageDistributionBucketIdRecord
+      readonly operatorWorkerId: u64
+    } & Struct
+    readonly isRemoveDistributionBucketOperator: boolean
     readonly asRemoveDistributionBucketOperator: {
-      readonly bucketId: PalletStorageDistributionBucketIdRecord;
-      readonly operatorWorkerId: u64;
-    } & Struct;
-    readonly isSetDistributionBucketFamilyMetadata: boolean;
+      readonly bucketId: PalletStorageDistributionBucketIdRecord
+      readonly operatorWorkerId: u64
+    } & Struct
+    readonly isSetDistributionBucketFamilyMetadata: boolean
     readonly asSetDistributionBucketFamilyMetadata: {
-      readonly familyId: u64;
-      readonly metadata: Bytes;
-    } & Struct;
-    readonly isAcceptDistributionBucketInvitation: boolean;
+      readonly familyId: u64
+      readonly metadata: Bytes
+    } & Struct
+    readonly isAcceptDistributionBucketInvitation: boolean
     readonly asAcceptDistributionBucketInvitation: {
-      readonly workerId: u64;
-      readonly bucketId: PalletStorageDistributionBucketIdRecord;
-    } & Struct;
-    readonly isSetDistributionOperatorMetadata: boolean;
+      readonly workerId: u64
+      readonly bucketId: PalletStorageDistributionBucketIdRecord
+    } & Struct
+    readonly isSetDistributionOperatorMetadata: boolean
     readonly asSetDistributionOperatorMetadata: {
-      readonly workerId: u64;
-      readonly bucketId: PalletStorageDistributionBucketIdRecord;
-      readonly metadata: Bytes;
-    } & Struct;
-    readonly isStorageOperatorRemark: boolean;
+      readonly workerId: u64
+      readonly bucketId: PalletStorageDistributionBucketIdRecord
+      readonly metadata: Bytes
+    } & Struct
+    readonly isStorageOperatorRemark: boolean
     readonly asStorageOperatorRemark: {
-      readonly workerId: u64;
-      readonly storageBucketId: u64;
-      readonly msg: Bytes;
-    } & Struct;
-    readonly isDistributionOperatorRemark: boolean;
+      readonly workerId: u64
+      readonly storageBucketId: u64
+      readonly msg: Bytes
+    } & Struct
+    readonly isDistributionOperatorRemark: boolean
     readonly asDistributionOperatorRemark: {
-      readonly workerId: u64;
-      readonly distributionBucketId: PalletStorageDistributionBucketIdRecord;
-      readonly msg: Bytes;
-    } & Struct;
-    readonly type: 'DeleteStorageBucket' | 'UpdateUploadingBlockedStatus' | 'UpdateDataSizeFee' | 'UpdateStorageBucketsPerBagLimit' | 'UpdateStorageBucketsVoucherMaxLimits' | 'UpdateDataObjectStateBloatBond' | 'UpdateNumberOfStorageBucketsInDynamicBagCreationPolicy' | 'UpdateBlacklist' | 'CreateStorageBucket' | 'UpdateStorageBucketsForBag' | 'CancelStorageBucketOperatorInvite' | 'InviteStorageBucketOperator' | 'RemoveStorageBucketOperator' | 'UpdateStorageBucketStatus' | 'SetStorageBucketVoucherLimits' | 'AcceptStorageBucketInvitation' | 'SetStorageOperatorMetadata' | 'AcceptPendingDataObjects' | 'CreateDistributionBucketFamily' | 'DeleteDistributionBucketFamily' | 'CreateDistributionBucket' | 'UpdateDistributionBucketStatus' | 'DeleteDistributionBucket' | 'UpdateDistributionBucketsForBag' | 'UpdateDistributionBucketsPerBagLimit' | 'UpdateDistributionBucketMode' | 'UpdateFamiliesInDynamicBagCreationPolicy' | 'InviteDistributionBucketOperator' | 'CancelDistributionBucketOperatorInvite' | 'RemoveDistributionBucketOperator' | 'SetDistributionBucketFamilyMetadata' | 'AcceptDistributionBucketInvitation' | 'SetDistributionOperatorMetadata' | 'StorageOperatorRemark' | 'DistributionOperatorRemark';
+      readonly workerId: u64
+      readonly distributionBucketId: PalletStorageDistributionBucketIdRecord
+      readonly msg: Bytes
+    } & Struct
+    readonly type:
+      | 'DeleteStorageBucket'
+      | 'UpdateUploadingBlockedStatus'
+      | 'UpdateDataSizeFee'
+      | 'UpdateStorageBucketsPerBagLimit'
+      | 'UpdateStorageBucketsVoucherMaxLimits'
+      | 'UpdateDataObjectStateBloatBond'
+      | 'UpdateNumberOfStorageBucketsInDynamicBagCreationPolicy'
+      | 'UpdateBlacklist'
+      | 'CreateStorageBucket'
+      | 'UpdateStorageBucketsForBag'
+      | 'CancelStorageBucketOperatorInvite'
+      | 'InviteStorageBucketOperator'
+      | 'RemoveStorageBucketOperator'
+      | 'UpdateStorageBucketStatus'
+      | 'SetStorageBucketVoucherLimits'
+      | 'AcceptStorageBucketInvitation'
+      | 'SetStorageOperatorMetadata'
+      | 'AcceptPendingDataObjects'
+      | 'CreateDistributionBucketFamily'
+      | 'DeleteDistributionBucketFamily'
+      | 'CreateDistributionBucket'
+      | 'UpdateDistributionBucketStatus'
+      | 'DeleteDistributionBucket'
+      | 'UpdateDistributionBucketsForBag'
+      | 'UpdateDistributionBucketsPerBagLimit'
+      | 'UpdateDistributionBucketMode'
+      | 'UpdateFamiliesInDynamicBagCreationPolicy'
+      | 'InviteDistributionBucketOperator'
+      | 'CancelDistributionBucketOperatorInvite'
+      | 'RemoveDistributionBucketOperator'
+      | 'SetDistributionBucketFamilyMetadata'
+      | 'AcceptDistributionBucketInvitation'
+      | 'SetDistributionOperatorMetadata'
+      | 'StorageOperatorRemark'
+      | 'DistributionOperatorRemark'
   }
 
   /** @name PalletProjectTokenCall (399) */
   interface PalletProjectTokenCall extends Enum {
-    readonly isTransfer: boolean;
+    readonly isTransfer: boolean
     readonly asTransfer: {
-      readonly srcMemberId: u64;
-      readonly tokenId: u64;
-      readonly outputs: Vec<ITuple<[u64, u128]>>;
-      readonly metadata: Bytes;
-    } & Struct;
-    readonly isBurn: boolean;
+      readonly srcMemberId: u64
+      readonly tokenId: u64
+      readonly outputs: Vec<ITuple<[u64, u128]>>
+      readonly metadata: Bytes
+    } & Struct
+    readonly isBurn: boolean
     readonly asBurn: {
-      readonly tokenId: u64;
-      readonly memberId: u64;
-      readonly amount: u128;
-    } & Struct;
-    readonly isDustAccount: boolean;
+      readonly tokenId: u64
+      readonly memberId: u64
+      readonly amount: u128
+    } & Struct
+    readonly isDustAccount: boolean
     readonly asDustAccount: {
-      readonly tokenId: u64;
-      readonly memberId: u64;
-    } & Struct;
-    readonly isJoinWhitelist: boolean;
+      readonly tokenId: u64
+      readonly memberId: u64
+    } & Struct
+    readonly isJoinWhitelist: boolean
     readonly asJoinWhitelist: {
-      readonly memberId: u64;
-      readonly tokenId: u64;
-      readonly proof: PalletProjectTokenMerkleProof;
-    } & Struct;
-    readonly isPurchaseTokensOnSale: boolean;
+      readonly memberId: u64
+      readonly tokenId: u64
+      readonly proof: PalletProjectTokenMerkleProof
+    } & Struct
+    readonly isPurchaseTokensOnSale: boolean
     readonly asPurchaseTokensOnSale: {
-      readonly tokenId: u64;
-      readonly memberId: u64;
-      readonly amount: u128;
-    } & Struct;
-    readonly isParticipateInSplit: boolean;
+      readonly tokenId: u64
+      readonly memberId: u64
+      readonly amount: u128
+    } & Struct
+    readonly isParticipateInSplit: boolean
     readonly asParticipateInSplit: {
-      readonly tokenId: u64;
-      readonly memberId: u64;
-      readonly amount: u128;
-    } & Struct;
-    readonly isExitRevenueSplit: boolean;
+      readonly tokenId: u64
+      readonly memberId: u64
+      readonly amount: u128
+    } & Struct
+    readonly isExitRevenueSplit: boolean
     readonly asExitRevenueSplit: {
-      readonly tokenId: u64;
-      readonly memberId: u64;
-    } & Struct;
-    readonly isBuyOnAmm: boolean;
+      readonly tokenId: u64
+      readonly memberId: u64
+    } & Struct
+    readonly isBuyOnAmm: boolean
     readonly asBuyOnAmm: {
-      readonly tokenId: u64;
-      readonly memberId: u64;
-      readonly amount: u128;
-      readonly slippageTolerance: Option<ITuple<[Permill, u128]>>;
-    } & Struct;
-    readonly isSellOnAmm: boolean;
+      readonly tokenId: u64
+      readonly memberId: u64
+      readonly amount: u128
+      readonly slippageTolerance: Option<ITuple<[Permill, u128]>>
+    } & Struct
+    readonly isSellOnAmm: boolean
     readonly asSellOnAmm: {
-      readonly tokenId: u64;
-      readonly memberId: u64;
-      readonly amount: u128;
-      readonly slippageTolerance: Option<ITuple<[Permill, u128]>>;
-    } & Struct;
-    readonly isSetFrozenStatus: boolean;
+      readonly tokenId: u64
+      readonly memberId: u64
+      readonly amount: u128
+      readonly slippageTolerance: Option<ITuple<[Permill, u128]>>
+    } & Struct
+    readonly isSetFrozenStatus: boolean
     readonly asSetFrozenStatus: {
-      readonly freeze: bool;
-    } & Struct;
-    readonly type: 'Transfer' | 'Burn' | 'DustAccount' | 'JoinWhitelist' | 'PurchaseTokensOnSale' | 'ParticipateInSplit' | 'ExitRevenueSplit' | 'BuyOnAmm' | 'SellOnAmm' | 'SetFrozenStatus';
+      readonly freeze: bool
+    } & Struct
+    readonly type:
+      | 'Transfer'
+      | 'Burn'
+      | 'DustAccount'
+      | 'JoinWhitelist'
+      | 'PurchaseTokensOnSale'
+      | 'ParticipateInSplit'
+      | 'ExitRevenueSplit'
+      | 'BuyOnAmm'
+      | 'SellOnAmm'
+      | 'SetFrozenStatus'
   }
 
   /** @name PalletProjectTokenMerkleProof (403) */
@@ -4115,426 +4991,498 @@
 
   /** @name PalletProjectTokenMerkleSide (406) */
   interface PalletProjectTokenMerkleSide extends Enum {
-    readonly isRight: boolean;
-    readonly isLeft: boolean;
-    readonly type: 'Right' | 'Left';
+    readonly isRight: boolean
+    readonly isLeft: boolean
+    readonly type: 'Right' | 'Left'
   }
 
   /** @name PalletProposalsEngineCall (409) */
   interface PalletProposalsEngineCall extends Enum {
-    readonly isVote: boolean;
+    readonly isVote: boolean
     readonly asVote: {
-      readonly voterId: u64;
-      readonly proposalId: u32;
-      readonly vote: PalletProposalsEngineVoteKind;
-      readonly rationale: Bytes;
-    } & Struct;
-    readonly isCancelProposal: boolean;
+      readonly voterId: u64
+      readonly proposalId: u32
+      readonly vote: PalletProposalsEngineVoteKind
+      readonly rationale: Bytes
+    } & Struct
+    readonly isCancelProposal: boolean
     readonly asCancelProposal: {
-      readonly proposerId: u64;
-      readonly proposalId: u32;
-    } & Struct;
-    readonly isVetoProposal: boolean;
+      readonly proposerId: u64
+      readonly proposalId: u32
+    } & Struct
+    readonly isVetoProposal: boolean
     readonly asVetoProposal: {
-      readonly proposalId: u32;
-    } & Struct;
-    readonly isProposerRemark: boolean;
+      readonly proposalId: u32
+    } & Struct
+    readonly isProposerRemark: boolean
     readonly asProposerRemark: {
-      readonly proposalId: u32;
-      readonly proposerId: u64;
-      readonly msg: Bytes;
-    } & Struct;
-    readonly type: 'Vote' | 'CancelProposal' | 'VetoProposal' | 'ProposerRemark';
+      readonly proposalId: u32
+      readonly proposerId: u64
+      readonly msg: Bytes
+    } & Struct
+    readonly type: 'Vote' | 'CancelProposal' | 'VetoProposal' | 'ProposerRemark'
   }
 
   /** @name PalletProposalsDiscussionCall (410) */
   interface PalletProposalsDiscussionCall extends Enum {
-    readonly isAddPost: boolean;
+    readonly isAddPost: boolean
     readonly asAddPost: {
-      readonly postAuthorId: u64;
-      readonly threadId: u64;
-      readonly text: Bytes;
-      readonly editable: bool;
-    } & Struct;
-    readonly isDeletePost: boolean;
+      readonly postAuthorId: u64
+      readonly threadId: u64
+      readonly text: Bytes
+      readonly editable: bool
+    } & Struct
+    readonly isDeletePost: boolean
     readonly asDeletePost: {
-      readonly deleterId: u64;
-      readonly postId: u64;
-      readonly threadId: u64;
-      readonly hide: bool;
-    } & Struct;
-    readonly isUpdatePost: boolean;
+      readonly deleterId: u64
+      readonly postId: u64
+      readonly threadId: u64
+      readonly hide: bool
+    } & Struct
+    readonly isUpdatePost: boolean
     readonly asUpdatePost: {
-      readonly threadId: u64;
-      readonly postId: u64;
-      readonly text: Bytes;
-    } & Struct;
-    readonly isChangeThreadMode: boolean;
+      readonly threadId: u64
+      readonly postId: u64
+      readonly text: Bytes
+    } & Struct
+    readonly isChangeThreadMode: boolean
     readonly asChangeThreadMode: {
-      readonly memberId: u64;
-      readonly threadId: u64;
-      readonly mode: PalletProposalsDiscussionThreadModeBTreeSet;
-    } & Struct;
-    readonly type: 'AddPost' | 'DeletePost' | 'UpdatePost' | 'ChangeThreadMode';
+      readonly memberId: u64
+      readonly threadId: u64
+      readonly mode: PalletProposalsDiscussionThreadModeBTreeSet
+    } & Struct
+    readonly type: 'AddPost' | 'DeletePost' | 'UpdatePost' | 'ChangeThreadMode'
   }
 
   /** @name PalletProposalsCodexCall (411) */
   interface PalletProposalsCodexCall extends Enum {
-    readonly isCreateProposal: boolean;
+    readonly isCreateProposal: boolean
     readonly asCreateProposal: {
-      readonly generalProposalParameters: PalletProposalsCodexGeneralProposalParams;
-      readonly proposalDetails: PalletProposalsCodexProposalDetails;
-    } & Struct;
-    readonly type: 'CreateProposal';
+      readonly generalProposalParameters: PalletProposalsCodexGeneralProposalParams
+      readonly proposalDetails: PalletProposalsCodexProposalDetails
+    } & Struct
+    readonly type: 'CreateProposal'
   }
 
   /** @name PalletWorkingGroupCall (412) */
   interface PalletWorkingGroupCall extends Enum {
-    readonly isAddOpening: boolean;
+    readonly isAddOpening: boolean
     readonly asAddOpening: {
-      readonly description: Bytes;
-      readonly openingType: PalletWorkingGroupOpeningType;
-      readonly stakePolicy: PalletWorkingGroupStakePolicy;
-      readonly rewardPerBlock: Option<u128>;
-    } & Struct;
-    readonly isApplyOnOpening: boolean;
+      readonly description: Bytes
+      readonly openingType: PalletWorkingGroupOpeningType
+      readonly stakePolicy: PalletWorkingGroupStakePolicy
+      readonly rewardPerBlock: Option<u128>
+    } & Struct
+    readonly isApplyOnOpening: boolean
     readonly asApplyOnOpening: {
-      readonly p: PalletWorkingGroupApplyOnOpeningParams;
-    } & Struct;
-    readonly isFillOpening: boolean;
+      readonly p: PalletWorkingGroupApplyOnOpeningParams
+    } & Struct
+    readonly isFillOpening: boolean
     readonly asFillOpening: {
-      readonly openingId: u64;
-      readonly successfulApplicationIds: BTreeSet<u64>;
-    } & Struct;
-    readonly isUpdateRoleAccount: boolean;
+      readonly openingId: u64
+      readonly successfulApplicationIds: BTreeSet<u64>
+    } & Struct
+    readonly isUpdateRoleAccount: boolean
     readonly asUpdateRoleAccount: {
-      readonly workerId: u64;
-      readonly newRoleAccountId: AccountId32;
-    } & Struct;
-    readonly isLeaveRole: boolean;
+      readonly workerId: u64
+      readonly newRoleAccountId: AccountId32
+    } & Struct
+    readonly isLeaveRole: boolean
     readonly asLeaveRole: {
-      readonly workerId: u64;
-      readonly rationale: Option<Bytes>;
-    } & Struct;
-    readonly isTerminateRole: boolean;
+      readonly workerId: u64
+      readonly rationale: Option<Bytes>
+    } & Struct
+    readonly isTerminateRole: boolean
     readonly asTerminateRole: {
-      readonly workerId: u64;
-      readonly penalty: Option<u128>;
-      readonly rationale: Option<Bytes>;
-    } & Struct;
-    readonly isSlashStake: boolean;
+      readonly workerId: u64
+      readonly penalty: Option<u128>
+      readonly rationale: Option<Bytes>
+    } & Struct
+    readonly isSlashStake: boolean
     readonly asSlashStake: {
-      readonly workerId: u64;
-      readonly penalty: u128;
-      readonly rationale: Option<Bytes>;
-    } & Struct;
-    readonly isDecreaseStake: boolean;
+      readonly workerId: u64
+      readonly penalty: u128
+      readonly rationale: Option<Bytes>
+    } & Struct
+    readonly isDecreaseStake: boolean
     readonly asDecreaseStake: {
-      readonly workerId: u64;
-      readonly stakeBalanceDelta: u128;
-    } & Struct;
-    readonly isIncreaseStake: boolean;
+      readonly workerId: u64
+      readonly stakeBalanceDelta: u128
+    } & Struct
+    readonly isIncreaseStake: boolean
     readonly asIncreaseStake: {
-      readonly workerId: u64;
-      readonly stakeBalanceDelta: u128;
-    } & Struct;
-    readonly isWithdrawApplication: boolean;
+      readonly workerId: u64
+      readonly stakeBalanceDelta: u128
+    } & Struct
+    readonly isWithdrawApplication: boolean
     readonly asWithdrawApplication: {
-      readonly applicationId: u64;
-    } & Struct;
-    readonly isCancelOpening: boolean;
+      readonly applicationId: u64
+    } & Struct
+    readonly isCancelOpening: boolean
     readonly asCancelOpening: {
-      readonly openingId: u64;
-    } & Struct;
-    readonly isSetBudget: boolean;
+      readonly openingId: u64
+    } & Struct
+    readonly isSetBudget: boolean
     readonly asSetBudget: {
-      readonly newBudget: u128;
-    } & Struct;
-    readonly isUpdateRewardAccount: boolean;
+      readonly newBudget: u128
+    } & Struct
+    readonly isUpdateRewardAccount: boolean
     readonly asUpdateRewardAccount: {
-      readonly workerId: u64;
-      readonly newRewardAccountId: AccountId32;
-    } & Struct;
-    readonly isUpdateRewardAmount: boolean;
+      readonly workerId: u64
+      readonly newRewardAccountId: AccountId32
+    } & Struct
+    readonly isUpdateRewardAmount: boolean
     readonly asUpdateRewardAmount: {
-      readonly workerId: u64;
-      readonly rewardPerBlock: Option<u128>;
-    } & Struct;
-    readonly isSetStatusText: boolean;
+      readonly workerId: u64
+      readonly rewardPerBlock: Option<u128>
+    } & Struct
+    readonly isSetStatusText: boolean
     readonly asSetStatusText: {
-      readonly statusText: Option<Bytes>;
-    } & Struct;
-    readonly isSpendFromBudget: boolean;
+      readonly statusText: Option<Bytes>
+    } & Struct
+    readonly isSpendFromBudget: boolean
     readonly asSpendFromBudget: {
-      readonly accountId: AccountId32;
-      readonly amount: u128;
-      readonly rationale: Option<Bytes>;
-    } & Struct;
-    readonly isVestedSpendFromBudget: boolean;
+      readonly accountId: AccountId32
+      readonly amount: u128
+      readonly rationale: Option<Bytes>
+    } & Struct
+    readonly isVestedSpendFromBudget: boolean
     readonly asVestedSpendFromBudget: {
-      readonly accountId: AccountId32;
-      readonly vestingSchedule: PalletVestingVestingInfo;
-      readonly rationale: Option<Bytes>;
-    } & Struct;
-    readonly isFundWorkingGroupBudget: boolean;
+      readonly accountId: AccountId32
+      readonly vestingSchedule: PalletVestingVestingInfo
+      readonly rationale: Option<Bytes>
+    } & Struct
+    readonly isFundWorkingGroupBudget: boolean
     readonly asFundWorkingGroupBudget: {
-      readonly memberId: u64;
-      readonly amount: u128;
-      readonly rationale: Bytes;
-    } & Struct;
-    readonly isLeadRemark: boolean;
+      readonly memberId: u64
+      readonly amount: u128
+      readonly rationale: Bytes
+    } & Struct
+    readonly isLeadRemark: boolean
     readonly asLeadRemark: {
-      readonly msg: Bytes;
-    } & Struct;
-    readonly isWorkerRemark: boolean;
+      readonly msg: Bytes
+    } & Struct
+    readonly isWorkerRemark: boolean
     readonly asWorkerRemark: {
-      readonly workerId: u64;
-      readonly msg: Bytes;
-    } & Struct;
-    readonly type: 'AddOpening' | 'ApplyOnOpening' | 'FillOpening' | 'UpdateRoleAccount' | 'LeaveRole' | 'TerminateRole' | 'SlashStake' | 'DecreaseStake' | 'IncreaseStake' | 'WithdrawApplication' | 'CancelOpening' | 'SetBudget' | 'UpdateRewardAccount' | 'UpdateRewardAmount' | 'SetStatusText' | 'SpendFromBudget' | 'VestedSpendFromBudget' | 'FundWorkingGroupBudget' | 'LeadRemark' | 'WorkerRemark';
+      readonly workerId: u64
+      readonly msg: Bytes
+    } & Struct
+    readonly type:
+      | 'AddOpening'
+      | 'ApplyOnOpening'
+      | 'FillOpening'
+      | 'UpdateRoleAccount'
+      | 'LeaveRole'
+      | 'TerminateRole'
+      | 'SlashStake'
+      | 'DecreaseStake'
+      | 'IncreaseStake'
+      | 'WithdrawApplication'
+      | 'CancelOpening'
+      | 'SetBudget'
+      | 'UpdateRewardAccount'
+      | 'UpdateRewardAmount'
+      | 'SetStatusText'
+      | 'SpendFromBudget'
+      | 'VestedSpendFromBudget'
+      | 'FundWorkingGroupBudget'
+      | 'LeadRemark'
+      | 'WorkerRemark'
   }
 
   /** @name JoystreamNodeRuntimeOriginCaller (421) */
   interface JoystreamNodeRuntimeOriginCaller extends Enum {
-    readonly isSystem: boolean;
-    readonly asSystem: FrameSupportDispatchRawOrigin;
-    readonly isVoid: boolean;
-    readonly type: 'System' | 'Void';
+    readonly isSystem: boolean
+    readonly asSystem: FrameSupportDispatchRawOrigin
+    readonly isVoid: boolean
+    readonly type: 'System' | 'Void'
   }
 
   /** @name FrameSupportDispatchRawOrigin (422) */
   interface FrameSupportDispatchRawOrigin extends Enum {
-    readonly isRoot: boolean;
-    readonly isSigned: boolean;
-    readonly asSigned: AccountId32;
-    readonly isNone: boolean;
-    readonly type: 'Root' | 'Signed' | 'None';
+    readonly isRoot: boolean
+    readonly isSigned: boolean
+    readonly asSigned: AccountId32
+    readonly isNone: boolean
+    readonly type: 'Root' | 'Signed' | 'None'
   }
 
   /** @name SpCoreVoid (423) */
-  type SpCoreVoid = Null;
+  type SpCoreVoid = Null
 
   /** @name PalletUtilityError (424) */
   interface PalletUtilityError extends Enum {
-    readonly isTooManyCalls: boolean;
-    readonly type: 'TooManyCalls';
+    readonly isTooManyCalls: boolean
+    readonly type: 'TooManyCalls'
   }
 
   /** @name SpConsensusBabeDigestsPreDigest (431) */
   interface SpConsensusBabeDigestsPreDigest extends Enum {
-    readonly isPrimary: boolean;
-    readonly asPrimary: SpConsensusBabeDigestsPrimaryPreDigest;
-    readonly isSecondaryPlain: boolean;
-    readonly asSecondaryPlain: SpConsensusBabeDigestsSecondaryPlainPreDigest;
-    readonly isSecondaryVRF: boolean;
-    readonly asSecondaryVRF: SpConsensusBabeDigestsSecondaryVRFPreDigest;
-    readonly type: 'Primary' | 'SecondaryPlain' | 'SecondaryVRF';
+    readonly isPrimary: boolean
+    readonly asPrimary: SpConsensusBabeDigestsPrimaryPreDigest
+    readonly isSecondaryPlain: boolean
+    readonly asSecondaryPlain: SpConsensusBabeDigestsSecondaryPlainPreDigest
+    readonly isSecondaryVRF: boolean
+    readonly asSecondaryVRF: SpConsensusBabeDigestsSecondaryVRFPreDigest
+    readonly type: 'Primary' | 'SecondaryPlain' | 'SecondaryVRF'
   }
 
   /** @name SpConsensusBabeDigestsPrimaryPreDigest (432) */
   interface SpConsensusBabeDigestsPrimaryPreDigest extends Struct {
-    readonly authorityIndex: u32;
-    readonly slot: u64;
-    readonly vrfOutput: U8aFixed;
-    readonly vrfProof: U8aFixed;
+    readonly authorityIndex: u32
+    readonly slot: u64
+    readonly vrfOutput: U8aFixed
+    readonly vrfProof: U8aFixed
   }
 
   /** @name SpConsensusBabeDigestsSecondaryPlainPreDigest (433) */
   interface SpConsensusBabeDigestsSecondaryPlainPreDigest extends Struct {
-    readonly authorityIndex: u32;
-    readonly slot: u64;
+    readonly authorityIndex: u32
+    readonly slot: u64
   }
 
   /** @name SpConsensusBabeDigestsSecondaryVRFPreDigest (434) */
   interface SpConsensusBabeDigestsSecondaryVRFPreDigest extends Struct {
-    readonly authorityIndex: u32;
-    readonly slot: u64;
-    readonly vrfOutput: U8aFixed;
-    readonly vrfProof: U8aFixed;
+    readonly authorityIndex: u32
+    readonly slot: u64
+    readonly vrfOutput: U8aFixed
+    readonly vrfProof: U8aFixed
   }
 
   /** @name SpConsensusBabeBabeEpochConfiguration (436) */
   interface SpConsensusBabeBabeEpochConfiguration extends Struct {
-    readonly c: ITuple<[u64, u64]>;
-    readonly allowedSlots: SpConsensusBabeAllowedSlots;
+    readonly c: ITuple<[u64, u64]>
+    readonly allowedSlots: SpConsensusBabeAllowedSlots
   }
 
   /** @name PalletBabeError (438) */
   interface PalletBabeError extends Enum {
-    readonly isInvalidEquivocationProof: boolean;
-    readonly isInvalidKeyOwnershipProof: boolean;
-    readonly isDuplicateOffenceReport: boolean;
-    readonly isInvalidConfiguration: boolean;
-    readonly type: 'InvalidEquivocationProof' | 'InvalidKeyOwnershipProof' | 'DuplicateOffenceReport' | 'InvalidConfiguration';
+    readonly isInvalidEquivocationProof: boolean
+    readonly isInvalidKeyOwnershipProof: boolean
+    readonly isDuplicateOffenceReport: boolean
+    readonly isInvalidConfiguration: boolean
+    readonly type:
+      | 'InvalidEquivocationProof'
+      | 'InvalidKeyOwnershipProof'
+      | 'DuplicateOffenceReport'
+      | 'InvalidConfiguration'
   }
 
   /** @name PalletBalancesBalanceLock (440) */
   interface PalletBalancesBalanceLock extends Struct {
-    readonly id: U8aFixed;
-    readonly amount: u128;
-    readonly reasons: PalletBalancesReasons;
+    readonly id: U8aFixed
+    readonly amount: u128
+    readonly reasons: PalletBalancesReasons
   }
 
   /** @name PalletBalancesReasons (441) */
   interface PalletBalancesReasons extends Enum {
-    readonly isFee: boolean;
-    readonly isMisc: boolean;
-    readonly isAll: boolean;
-    readonly type: 'Fee' | 'Misc' | 'All';
+    readonly isFee: boolean
+    readonly isMisc: boolean
+    readonly isAll: boolean
+    readonly type: 'Fee' | 'Misc' | 'All'
   }
 
   /** @name PalletBalancesReserveData (444) */
   interface PalletBalancesReserveData extends Struct {
-    readonly id: U8aFixed;
-    readonly amount: u128;
+    readonly id: U8aFixed
+    readonly amount: u128
   }
 
   /** @name PalletBalancesError (446) */
   interface PalletBalancesError extends Enum {
-    readonly isVestingBalance: boolean;
-    readonly isLiquidityRestrictions: boolean;
-    readonly isInsufficientBalance: boolean;
-    readonly isExistentialDeposit: boolean;
-    readonly isKeepAlive: boolean;
-    readonly isExistingVestingSchedule: boolean;
-    readonly isDeadAccount: boolean;
-    readonly isTooManyReserves: boolean;
-    readonly type: 'VestingBalance' | 'LiquidityRestrictions' | 'InsufficientBalance' | 'ExistentialDeposit' | 'KeepAlive' | 'ExistingVestingSchedule' | 'DeadAccount' | 'TooManyReserves';
+    readonly isVestingBalance: boolean
+    readonly isLiquidityRestrictions: boolean
+    readonly isInsufficientBalance: boolean
+    readonly isExistentialDeposit: boolean
+    readonly isKeepAlive: boolean
+    readonly isExistingVestingSchedule: boolean
+    readonly isDeadAccount: boolean
+    readonly isTooManyReserves: boolean
+    readonly type:
+      | 'VestingBalance'
+      | 'LiquidityRestrictions'
+      | 'InsufficientBalance'
+      | 'ExistentialDeposit'
+      | 'KeepAlive'
+      | 'ExistingVestingSchedule'
+      | 'DeadAccount'
+      | 'TooManyReserves'
   }
 
   /** @name PalletTransactionPaymentReleases (448) */
   interface PalletTransactionPaymentReleases extends Enum {
-    readonly isV1Ancient: boolean;
-    readonly isV2: boolean;
-    readonly type: 'V1Ancient' | 'V2';
+    readonly isV1Ancient: boolean
+    readonly isV2: boolean
+    readonly type: 'V1Ancient' | 'V2'
   }
 
   /** @name PalletElectionProviderMultiPhaseReadySolution (449) */
   interface PalletElectionProviderMultiPhaseReadySolution extends Struct {
-    readonly supports: Vec<ITuple<[AccountId32, SpNposElectionsSupport]>>;
-    readonly score: SpNposElectionsElectionScore;
-    readonly compute: PalletElectionProviderMultiPhaseElectionCompute;
+    readonly supports: Vec<ITuple<[AccountId32, SpNposElectionsSupport]>>
+    readonly score: SpNposElectionsElectionScore
+    readonly compute: PalletElectionProviderMultiPhaseElectionCompute
   }
 
   /** @name PalletElectionProviderMultiPhaseRoundSnapshot (451) */
   interface PalletElectionProviderMultiPhaseRoundSnapshot extends Struct {
-    readonly voters: Vec<ITuple<[AccountId32, u64, Vec<AccountId32>]>>;
-    readonly targets: Vec<AccountId32>;
+    readonly voters: Vec<ITuple<[AccountId32, u64, Vec<AccountId32>]>>
+    readonly targets: Vec<AccountId32>
   }
 
   /** @name PalletElectionProviderMultiPhaseSignedSignedSubmission (458) */
   interface PalletElectionProviderMultiPhaseSignedSignedSubmission extends Struct {
-    readonly who: AccountId32;
-    readonly deposit: u128;
-    readonly rawSolution: PalletElectionProviderMultiPhaseRawSolution;
-    readonly callFee: u128;
+    readonly who: AccountId32
+    readonly deposit: u128
+    readonly rawSolution: PalletElectionProviderMultiPhaseRawSolution
+    readonly callFee: u128
   }
 
   /** @name PalletElectionProviderMultiPhaseError (459) */
   interface PalletElectionProviderMultiPhaseError extends Enum {
-    readonly isPreDispatchEarlySubmission: boolean;
-    readonly isPreDispatchWrongWinnerCount: boolean;
-    readonly isPreDispatchWeakSubmission: boolean;
-    readonly isSignedQueueFull: boolean;
-    readonly isSignedCannotPayDeposit: boolean;
-    readonly isSignedInvalidWitness: boolean;
-    readonly isSignedTooMuchWeight: boolean;
-    readonly isOcwCallWrongEra: boolean;
-    readonly isMissingSnapshotMetadata: boolean;
-    readonly isInvalidSubmissionIndex: boolean;
-    readonly isCallNotAllowed: boolean;
-    readonly isFallbackFailed: boolean;
-    readonly isBoundNotMet: boolean;
-    readonly isTooManyWinners: boolean;
-    readonly type: 'PreDispatchEarlySubmission' | 'PreDispatchWrongWinnerCount' | 'PreDispatchWeakSubmission' | 'SignedQueueFull' | 'SignedCannotPayDeposit' | 'SignedInvalidWitness' | 'SignedTooMuchWeight' | 'OcwCallWrongEra' | 'MissingSnapshotMetadata' | 'InvalidSubmissionIndex' | 'CallNotAllowed' | 'FallbackFailed' | 'BoundNotMet' | 'TooManyWinners';
+    readonly isPreDispatchEarlySubmission: boolean
+    readonly isPreDispatchWrongWinnerCount: boolean
+    readonly isPreDispatchWeakSubmission: boolean
+    readonly isSignedQueueFull: boolean
+    readonly isSignedCannotPayDeposit: boolean
+    readonly isSignedInvalidWitness: boolean
+    readonly isSignedTooMuchWeight: boolean
+    readonly isOcwCallWrongEra: boolean
+    readonly isMissingSnapshotMetadata: boolean
+    readonly isInvalidSubmissionIndex: boolean
+    readonly isCallNotAllowed: boolean
+    readonly isFallbackFailed: boolean
+    readonly isBoundNotMet: boolean
+    readonly isTooManyWinners: boolean
+    readonly type:
+      | 'PreDispatchEarlySubmission'
+      | 'PreDispatchWrongWinnerCount'
+      | 'PreDispatchWeakSubmission'
+      | 'SignedQueueFull'
+      | 'SignedCannotPayDeposit'
+      | 'SignedInvalidWitness'
+      | 'SignedTooMuchWeight'
+      | 'OcwCallWrongEra'
+      | 'MissingSnapshotMetadata'
+      | 'InvalidSubmissionIndex'
+      | 'CallNotAllowed'
+      | 'FallbackFailed'
+      | 'BoundNotMet'
+      | 'TooManyWinners'
   }
 
   /** @name PalletStakingStakingLedger (460) */
   interface PalletStakingStakingLedger extends Struct {
-    readonly stash: AccountId32;
-    readonly total: Compact<u128>;
-    readonly active: Compact<u128>;
-    readonly unlocking: Vec<PalletStakingUnlockChunk>;
-    readonly claimedRewards: Vec<u32>;
+    readonly stash: AccountId32
+    readonly total: Compact<u128>
+    readonly active: Compact<u128>
+    readonly unlocking: Vec<PalletStakingUnlockChunk>
+    readonly claimedRewards: Vec<u32>
   }
 
   /** @name PalletStakingUnlockChunk (462) */
   interface PalletStakingUnlockChunk extends Struct {
-    readonly value: Compact<u128>;
-    readonly era: Compact<u32>;
+    readonly value: Compact<u128>
+    readonly era: Compact<u32>
   }
 
   /** @name PalletStakingNominations (465) */
   interface PalletStakingNominations extends Struct {
-    readonly targets: Vec<AccountId32>;
-    readonly submittedIn: u32;
-    readonly suppressed: bool;
+    readonly targets: Vec<AccountId32>
+    readonly submittedIn: u32
+    readonly suppressed: bool
   }
 
   /** @name PalletStakingActiveEraInfo (466) */
   interface PalletStakingActiveEraInfo extends Struct {
-    readonly index: u32;
-    readonly start: Option<u64>;
+    readonly index: u32
+    readonly start: Option<u64>
   }
 
   /** @name PalletStakingEraRewardPoints (468) */
   interface PalletStakingEraRewardPoints extends Struct {
-    readonly total: u32;
-    readonly individual: BTreeMap<AccountId32, u32>;
+    readonly total: u32
+    readonly individual: BTreeMap<AccountId32, u32>
   }
 
   /** @name PalletStakingUnappliedSlash (473) */
   interface PalletStakingUnappliedSlash extends Struct {
-    readonly validator: AccountId32;
-    readonly own: u128;
-    readonly others: Vec<ITuple<[AccountId32, u128]>>;
-    readonly reporters: Vec<AccountId32>;
-    readonly payout: u128;
+    readonly validator: AccountId32
+    readonly own: u128
+    readonly others: Vec<ITuple<[AccountId32, u128]>>
+    readonly reporters: Vec<AccountId32>
+    readonly payout: u128
   }
 
   /** @name PalletStakingSlashingSlashingSpans (475) */
   interface PalletStakingSlashingSlashingSpans extends Struct {
-    readonly spanIndex: u32;
-    readonly lastStart: u32;
-    readonly lastNonzeroSlash: u32;
-    readonly prior: Vec<u32>;
+    readonly spanIndex: u32
+    readonly lastStart: u32
+    readonly lastNonzeroSlash: u32
+    readonly prior: Vec<u32>
   }
 
   /** @name PalletStakingSlashingSpanRecord (476) */
   interface PalletStakingSlashingSpanRecord extends Struct {
-    readonly slashed: u128;
-    readonly paidOut: u128;
+    readonly slashed: u128
+    readonly paidOut: u128
   }
 
   /** @name PalletStakingPalletError (479) */
   interface PalletStakingPalletError extends Enum {
-    readonly isNotController: boolean;
-    readonly isNotStash: boolean;
-    readonly isAlreadyBonded: boolean;
-    readonly isAlreadyPaired: boolean;
-    readonly isEmptyTargets: boolean;
-    readonly isDuplicateIndex: boolean;
-    readonly isInvalidSlashIndex: boolean;
-    readonly isInsufficientBond: boolean;
-    readonly isNoMoreChunks: boolean;
-    readonly isNoUnlockChunk: boolean;
-    readonly isFundedTarget: boolean;
-    readonly isInvalidEraToReward: boolean;
-    readonly isInvalidNumberOfNominations: boolean;
-    readonly isNotSortedAndUnique: boolean;
-    readonly isAlreadyClaimed: boolean;
-    readonly isIncorrectHistoryDepth: boolean;
-    readonly isIncorrectSlashingSpans: boolean;
-    readonly isBadState: boolean;
-    readonly isTooManyTargets: boolean;
-    readonly isBadTarget: boolean;
-    readonly isCannotChillOther: boolean;
-    readonly isTooManyNominators: boolean;
-    readonly isTooManyValidators: boolean;
-    readonly isCommissionTooLow: boolean;
-    readonly isBoundNotMet: boolean;
-    readonly isBondingRestricted: boolean;
-    readonly type: 'NotController' | 'NotStash' | 'AlreadyBonded' | 'AlreadyPaired' | 'EmptyTargets' | 'DuplicateIndex' | 'InvalidSlashIndex' | 'InsufficientBond' | 'NoMoreChunks' | 'NoUnlockChunk' | 'FundedTarget' | 'InvalidEraToReward' | 'InvalidNumberOfNominations' | 'NotSortedAndUnique' | 'AlreadyClaimed' | 'IncorrectHistoryDepth' | 'IncorrectSlashingSpans' | 'BadState' | 'TooManyTargets' | 'BadTarget' | 'CannotChillOther' | 'TooManyNominators' | 'TooManyValidators' | 'CommissionTooLow' | 'BoundNotMet' | 'BondingRestricted';
+    readonly isNotController: boolean
+    readonly isNotStash: boolean
+    readonly isAlreadyBonded: boolean
+    readonly isAlreadyPaired: boolean
+    readonly isEmptyTargets: boolean
+    readonly isDuplicateIndex: boolean
+    readonly isInvalidSlashIndex: boolean
+    readonly isInsufficientBond: boolean
+    readonly isNoMoreChunks: boolean
+    readonly isNoUnlockChunk: boolean
+    readonly isFundedTarget: boolean
+    readonly isInvalidEraToReward: boolean
+    readonly isInvalidNumberOfNominations: boolean
+    readonly isNotSortedAndUnique: boolean
+    readonly isAlreadyClaimed: boolean
+    readonly isIncorrectHistoryDepth: boolean
+    readonly isIncorrectSlashingSpans: boolean
+    readonly isBadState: boolean
+    readonly isTooManyTargets: boolean
+    readonly isBadTarget: boolean
+    readonly isCannotChillOther: boolean
+    readonly isTooManyNominators: boolean
+    readonly isTooManyValidators: boolean
+    readonly isCommissionTooLow: boolean
+    readonly isBoundNotMet: boolean
+    readonly isBondingRestricted: boolean
+    readonly type:
+      | 'NotController'
+      | 'NotStash'
+      | 'AlreadyBonded'
+      | 'AlreadyPaired'
+      | 'EmptyTargets'
+      | 'DuplicateIndex'
+      | 'InvalidSlashIndex'
+      | 'InsufficientBond'
+      | 'NoMoreChunks'
+      | 'NoUnlockChunk'
+      | 'FundedTarget'
+      | 'InvalidEraToReward'
+      | 'InvalidNumberOfNominations'
+      | 'NotSortedAndUnique'
+      | 'AlreadyClaimed'
+      | 'IncorrectHistoryDepth'
+      | 'IncorrectSlashingSpans'
+      | 'BadState'
+      | 'TooManyTargets'
+      | 'BadTarget'
+      | 'CannotChillOther'
+      | 'TooManyNominators'
+      | 'TooManyValidators'
+      | 'CommissionTooLow'
+      | 'BoundNotMet'
+      | 'BondingRestricted'
   }
 
   /** @name SpCoreCryptoKeyTypeId (483) */
@@ -4542,1204 +5490,1702 @@
 
   /** @name PalletSessionError (484) */
   interface PalletSessionError extends Enum {
-    readonly isInvalidProof: boolean;
-    readonly isNoAssociatedValidatorId: boolean;
-    readonly isDuplicatedKey: boolean;
-    readonly isNoKeys: boolean;
-    readonly isNoAccount: boolean;
-    readonly type: 'InvalidProof' | 'NoAssociatedValidatorId' | 'DuplicatedKey' | 'NoKeys' | 'NoAccount';
+    readonly isInvalidProof: boolean
+    readonly isNoAssociatedValidatorId: boolean
+    readonly isDuplicatedKey: boolean
+    readonly isNoKeys: boolean
+    readonly isNoAccount: boolean
+    readonly type: 'InvalidProof' | 'NoAssociatedValidatorId' | 'DuplicatedKey' | 'NoKeys' | 'NoAccount'
   }
 
   /** @name PalletGrandpaStoredState (486) */
   interface PalletGrandpaStoredState extends Enum {
-    readonly isLive: boolean;
-    readonly isPendingPause: boolean;
+    readonly isLive: boolean
+    readonly isPendingPause: boolean
     readonly asPendingPause: {
-      readonly scheduledAt: u32;
-      readonly delay: u32;
-    } & Struct;
-    readonly isPaused: boolean;
-    readonly isPendingResume: boolean;
+      readonly scheduledAt: u32
+      readonly delay: u32
+    } & Struct
+    readonly isPaused: boolean
+    readonly isPendingResume: boolean
     readonly asPendingResume: {
-      readonly scheduledAt: u32;
-      readonly delay: u32;
-    } & Struct;
-    readonly type: 'Live' | 'PendingPause' | 'Paused' | 'PendingResume';
+      readonly scheduledAt: u32
+      readonly delay: u32
+    } & Struct
+    readonly type: 'Live' | 'PendingPause' | 'Paused' | 'PendingResume'
   }
 
   /** @name PalletGrandpaStoredPendingChange (487) */
   interface PalletGrandpaStoredPendingChange extends Struct {
-    readonly scheduledAt: u32;
-    readonly delay: u32;
-    readonly nextAuthorities: Vec<ITuple<[SpConsensusGrandpaAppPublic, u64]>>;
-    readonly forced: Option<u32>;
+    readonly scheduledAt: u32
+    readonly delay: u32
+    readonly nextAuthorities: Vec<ITuple<[SpConsensusGrandpaAppPublic, u64]>>
+    readonly forced: Option<u32>
   }
 
   /** @name PalletGrandpaError (489) */
   interface PalletGrandpaError extends Enum {
-    readonly isPauseFailed: boolean;
-    readonly isResumeFailed: boolean;
-    readonly isChangePending: boolean;
-    readonly isTooSoon: boolean;
-    readonly isInvalidKeyOwnershipProof: boolean;
-    readonly isInvalidEquivocationProof: boolean;
-    readonly isDuplicateOffenceReport: boolean;
-    readonly type: 'PauseFailed' | 'ResumeFailed' | 'ChangePending' | 'TooSoon' | 'InvalidKeyOwnershipProof' | 'InvalidEquivocationProof' | 'DuplicateOffenceReport';
+    readonly isPauseFailed: boolean
+    readonly isResumeFailed: boolean
+    readonly isChangePending: boolean
+    readonly isTooSoon: boolean
+    readonly isInvalidKeyOwnershipProof: boolean
+    readonly isInvalidEquivocationProof: boolean
+    readonly isDuplicateOffenceReport: boolean
+    readonly type:
+      | 'PauseFailed'
+      | 'ResumeFailed'
+      | 'ChangePending'
+      | 'TooSoon'
+      | 'InvalidKeyOwnershipProof'
+      | 'InvalidEquivocationProof'
+      | 'DuplicateOffenceReport'
   }
 
   /** @name PalletImOnlineBoundedOpaqueNetworkState (495) */
   interface PalletImOnlineBoundedOpaqueNetworkState extends Struct {
-    readonly peerId: Bytes;
-    readonly externalAddresses: Vec<Bytes>;
+    readonly peerId: Bytes
+    readonly externalAddresses: Vec<Bytes>
   }
 
   /** @name PalletImOnlineError (499) */
   interface PalletImOnlineError extends Enum {
-    readonly isInvalidKey: boolean;
-    readonly isDuplicatedHeartbeat: boolean;
-    readonly type: 'InvalidKey' | 'DuplicatedHeartbeat';
+    readonly isInvalidKey: boolean
+    readonly isDuplicatedHeartbeat: boolean
+    readonly type: 'InvalidKey' | 'DuplicatedHeartbeat'
   }
 
   /** @name SpStakingOffenceOffenceDetails (500) */
   interface SpStakingOffenceOffenceDetails extends Struct {
-    readonly offender: ITuple<[AccountId32, PalletStakingExposure]>;
-    readonly reporters: Vec<AccountId32>;
+    readonly offender: ITuple<[AccountId32, PalletStakingExposure]>
+    readonly reporters: Vec<AccountId32>
   }
 
   /** @name PalletBagsListListNode (503) */
   interface PalletBagsListListNode extends Struct {
-    readonly id: AccountId32;
-    readonly prev: Option<AccountId32>;
-    readonly next: Option<AccountId32>;
-    readonly bagUpper: u64;
-    readonly score: u64;
+    readonly id: AccountId32
+    readonly prev: Option<AccountId32>
+    readonly next: Option<AccountId32>
+    readonly bagUpper: u64
+    readonly score: u64
   }
 
   /** @name PalletBagsListListBag (504) */
   interface PalletBagsListListBag extends Struct {
-    readonly head: Option<AccountId32>;
-    readonly tail: Option<AccountId32>;
+    readonly head: Option<AccountId32>
+    readonly tail: Option<AccountId32>
   }
 
   /** @name PalletBagsListError (505) */
   interface PalletBagsListError extends Enum {
-    readonly isList: boolean;
-    readonly asList: PalletBagsListListListError;
-    readonly type: 'List';
+    readonly isList: boolean
+    readonly asList: PalletBagsListListListError
+    readonly type: 'List'
   }
 
   /** @name PalletBagsListListListError (506) */
   interface PalletBagsListListListError extends Enum {
-    readonly isDuplicate: boolean;
-    readonly isNotHeavier: boolean;
-    readonly isNotInSameBag: boolean;
-    readonly isNodeNotFound: boolean;
-    readonly type: 'Duplicate' | 'NotHeavier' | 'NotInSameBag' | 'NodeNotFound';
+    readonly isDuplicate: boolean
+    readonly isNotHeavier: boolean
+    readonly isNotInSameBag: boolean
+    readonly isNodeNotFound: boolean
+    readonly type: 'Duplicate' | 'NotHeavier' | 'NotInSameBag' | 'NodeNotFound'
   }
 
   /** @name PalletVestingReleases (509) */
   interface PalletVestingReleases extends Enum {
-    readonly isV0: boolean;
-    readonly isV1: boolean;
-    readonly type: 'V0' | 'V1';
+    readonly isV0: boolean
+    readonly isV1: boolean
+    readonly type: 'V0' | 'V1'
   }
 
   /** @name PalletVestingError (510) */
   interface PalletVestingError extends Enum {
-    readonly isNotVesting: boolean;
-    readonly isAtMaxVestingSchedules: boolean;
-    readonly isAmountLow: boolean;
-    readonly isScheduleIndexOutOfBounds: boolean;
-    readonly isInvalidScheduleParams: boolean;
-    readonly type: 'NotVesting' | 'AtMaxVestingSchedules' | 'AmountLow' | 'ScheduleIndexOutOfBounds' | 'InvalidScheduleParams';
+    readonly isNotVesting: boolean
+    readonly isAtMaxVestingSchedules: boolean
+    readonly isAmountLow: boolean
+    readonly isScheduleIndexOutOfBounds: boolean
+    readonly isInvalidScheduleParams: boolean
+    readonly type:
+      | 'NotVesting'
+      | 'AtMaxVestingSchedules'
+      | 'AmountLow'
+      | 'ScheduleIndexOutOfBounds'
+      | 'InvalidScheduleParams'
   }
 
   /** @name PalletMultisigMultisig (512) */
   interface PalletMultisigMultisig extends Struct {
-    readonly when: PalletMultisigTimepoint;
-    readonly deposit: u128;
-    readonly depositor: AccountId32;
-    readonly approvals: Vec<AccountId32>;
+    readonly when: PalletMultisigTimepoint
+    readonly deposit: u128
+    readonly depositor: AccountId32
+    readonly approvals: Vec<AccountId32>
   }
 
   /** @name PalletMultisigError (514) */
   interface PalletMultisigError extends Enum {
-    readonly isMinimumThreshold: boolean;
-    readonly isAlreadyApproved: boolean;
-    readonly isNoApprovalsNeeded: boolean;
-    readonly isTooFewSignatories: boolean;
-    readonly isTooManySignatories: boolean;
-    readonly isSignatoriesOutOfOrder: boolean;
-    readonly isSenderInSignatories: boolean;
-    readonly isNotFound: boolean;
-    readonly isNotOwner: boolean;
-    readonly isNoTimepoint: boolean;
-    readonly isWrongTimepoint: boolean;
-    readonly isUnexpectedTimepoint: boolean;
-    readonly isMaxWeightTooLow: boolean;
-    readonly isAlreadyStored: boolean;
-    readonly type: 'MinimumThreshold' | 'AlreadyApproved' | 'NoApprovalsNeeded' | 'TooFewSignatories' | 'TooManySignatories' | 'SignatoriesOutOfOrder' | 'SenderInSignatories' | 'NotFound' | 'NotOwner' | 'NoTimepoint' | 'WrongTimepoint' | 'UnexpectedTimepoint' | 'MaxWeightTooLow' | 'AlreadyStored';
+    readonly isMinimumThreshold: boolean
+    readonly isAlreadyApproved: boolean
+    readonly isNoApprovalsNeeded: boolean
+    readonly isTooFewSignatories: boolean
+    readonly isTooManySignatories: boolean
+    readonly isSignatoriesOutOfOrder: boolean
+    readonly isSenderInSignatories: boolean
+    readonly isNotFound: boolean
+    readonly isNotOwner: boolean
+    readonly isNoTimepoint: boolean
+    readonly isWrongTimepoint: boolean
+    readonly isUnexpectedTimepoint: boolean
+    readonly isMaxWeightTooLow: boolean
+    readonly isAlreadyStored: boolean
+    readonly type:
+      | 'MinimumThreshold'
+      | 'AlreadyApproved'
+      | 'NoApprovalsNeeded'
+      | 'TooFewSignatories'
+      | 'TooManySignatories'
+      | 'SignatoriesOutOfOrder'
+      | 'SenderInSignatories'
+      | 'NotFound'
+      | 'NotOwner'
+      | 'NoTimepoint'
+      | 'WrongTimepoint'
+      | 'UnexpectedTimepoint'
+      | 'MaxWeightTooLow'
+      | 'AlreadyStored'
   }
 
   /** @name PalletCouncilCouncilStageUpdate (515) */
   interface PalletCouncilCouncilStageUpdate extends Struct {
-    readonly stage: PalletCouncilCouncilStage;
-    readonly changedAt: u32;
+    readonly stage: PalletCouncilCouncilStage
+    readonly changedAt: u32
   }
 
   /** @name PalletCouncilCouncilStage (516) */
   interface PalletCouncilCouncilStage extends Enum {
-    readonly isAnnouncing: boolean;
-    readonly asAnnouncing: PalletCouncilCouncilStageAnnouncing;
-    readonly isElection: boolean;
-    readonly asElection: PalletCouncilCouncilStageElection;
-    readonly isIdle: boolean;
-    readonly asIdle: PalletCouncilCouncilStageIdle;
-    readonly type: 'Announcing' | 'Election' | 'Idle';
+    readonly isAnnouncing: boolean
+    readonly asAnnouncing: PalletCouncilCouncilStageAnnouncing
+    readonly isElection: boolean
+    readonly asElection: PalletCouncilCouncilStageElection
+    readonly isIdle: boolean
+    readonly asIdle: PalletCouncilCouncilStageIdle
+    readonly type: 'Announcing' | 'Election' | 'Idle'
   }
 
   /** @name PalletCouncilCouncilStageAnnouncing (517) */
   interface PalletCouncilCouncilStageAnnouncing extends Struct {
-    readonly candidatesCount: u32;
-    readonly endsAt: u32;
+    readonly candidatesCount: u32
+    readonly endsAt: u32
   }
 
   /** @name PalletCouncilCouncilStageElection (518) */
   interface PalletCouncilCouncilStageElection extends Struct {
-    readonly candidatesCount: u32;
+    readonly candidatesCount: u32
   }
 
   /** @name PalletCouncilCouncilStageIdle (519) */
   interface PalletCouncilCouncilStageIdle extends Struct {
-    readonly endsAt: u32;
+    readonly endsAt: u32
   }
 
   /** @name PalletCouncilCouncilMember (521) */
   interface PalletCouncilCouncilMember extends Struct {
-    readonly stakingAccountId: AccountId32;
-    readonly rewardAccountId: AccountId32;
-    readonly membershipId: u64;
-    readonly stake: u128;
-    readonly lastPaymentBlock: u32;
-    readonly unpaidReward: u128;
+    readonly stakingAccountId: AccountId32
+    readonly rewardAccountId: AccountId32
+    readonly membershipId: u64
+    readonly stake: u128
+    readonly lastPaymentBlock: u32
+    readonly unpaidReward: u128
   }
 
   /** @name PalletCouncilCandidate (523) */
   interface PalletCouncilCandidate extends Struct {
-    readonly stakingAccountId: AccountId32;
-    readonly rewardAccountId: AccountId32;
-    readonly cycleId: u64;
-    readonly stake: u128;
-    readonly votePower: u128;
-    readonly noteHash: Option<H256>;
+    readonly stakingAccountId: AccountId32
+    readonly rewardAccountId: AccountId32
+    readonly cycleId: u64
+    readonly stake: u128
+    readonly votePower: u128
+    readonly noteHash: Option<H256>
   }
 
   /** @name PalletCouncilError (524) */
   interface PalletCouncilError extends Enum {
-    readonly isArithmeticError: boolean;
-    readonly isBadOrigin: boolean;
-    readonly isCantCandidateNow: boolean;
-    readonly isCantReleaseStakeNow: boolean;
-    readonly isCandidacyStakeTooLow: boolean;
-    readonly isCantCandidateTwice: boolean;
-    readonly isConflictingStake: boolean;
-    readonly isStakeStillNeeded: boolean;
-    readonly isNoStake: boolean;
-    readonly isInsufficientBalanceForStaking: boolean;
-    readonly isCantVoteForYourself: boolean;
-    readonly isMemberIdNotMatchAccount: boolean;
-    readonly isInvalidAccountToStakeReuse: boolean;
-    readonly isNotCandidatingNow: boolean;
-    readonly isCantWithdrawCandidacyNow: boolean;
-    readonly isNotCouncilor: boolean;
-    readonly isInsufficientFundsForFundingRequest: boolean;
-    readonly isZeroBalanceFundRequest: boolean;
-    readonly isRepeatedFundRequestAccount: boolean;
-    readonly isEmptyFundingRequests: boolean;
-    readonly isInsufficientTokensForFunding: boolean;
-    readonly isZeroTokensFunding: boolean;
-    readonly isCandidateDoesNotExist: boolean;
-    readonly isInsufficientBalanceForTransfer: boolean;
-    readonly isReductionAmountTooLarge: boolean;
-    readonly type: 'ArithmeticError' | 'BadOrigin' | 'CantCandidateNow' | 'CantReleaseStakeNow' | 'CandidacyStakeTooLow' | 'CantCandidateTwice' | 'ConflictingStake' | 'StakeStillNeeded' | 'NoStake' | 'InsufficientBalanceForStaking' | 'CantVoteForYourself' | 'MemberIdNotMatchAccount' | 'InvalidAccountToStakeReuse' | 'NotCandidatingNow' | 'CantWithdrawCandidacyNow' | 'NotCouncilor' | 'InsufficientFundsForFundingRequest' | 'ZeroBalanceFundRequest' | 'RepeatedFundRequestAccount' | 'EmptyFundingRequests' | 'InsufficientTokensForFunding' | 'ZeroTokensFunding' | 'CandidateDoesNotExist' | 'InsufficientBalanceForTransfer' | 'ReductionAmountTooLarge';
+    readonly isArithmeticError: boolean
+    readonly isBadOrigin: boolean
+    readonly isCantCandidateNow: boolean
+    readonly isCantReleaseStakeNow: boolean
+    readonly isCandidacyStakeTooLow: boolean
+    readonly isCantCandidateTwice: boolean
+    readonly isConflictingStake: boolean
+    readonly isStakeStillNeeded: boolean
+    readonly isNoStake: boolean
+    readonly isInsufficientBalanceForStaking: boolean
+    readonly isCantVoteForYourself: boolean
+    readonly isMemberIdNotMatchAccount: boolean
+    readonly isInvalidAccountToStakeReuse: boolean
+    readonly isNotCandidatingNow: boolean
+    readonly isCantWithdrawCandidacyNow: boolean
+    readonly isNotCouncilor: boolean
+    readonly isInsufficientFundsForFundingRequest: boolean
+    readonly isZeroBalanceFundRequest: boolean
+    readonly isRepeatedFundRequestAccount: boolean
+    readonly isEmptyFundingRequests: boolean
+    readonly isInsufficientTokensForFunding: boolean
+    readonly isZeroTokensFunding: boolean
+    readonly isCandidateDoesNotExist: boolean
+    readonly isInsufficientBalanceForTransfer: boolean
+    readonly isReductionAmountTooLarge: boolean
+    readonly type:
+      | 'ArithmeticError'
+      | 'BadOrigin'
+      | 'CantCandidateNow'
+      | 'CantReleaseStakeNow'
+      | 'CandidacyStakeTooLow'
+      | 'CantCandidateTwice'
+      | 'ConflictingStake'
+      | 'StakeStillNeeded'
+      | 'NoStake'
+      | 'InsufficientBalanceForStaking'
+      | 'CantVoteForYourself'
+      | 'MemberIdNotMatchAccount'
+      | 'InvalidAccountToStakeReuse'
+      | 'NotCandidatingNow'
+      | 'CantWithdrawCandidacyNow'
+      | 'NotCouncilor'
+      | 'InsufficientFundsForFundingRequest'
+      | 'ZeroBalanceFundRequest'
+      | 'RepeatedFundRequestAccount'
+      | 'EmptyFundingRequests'
+      | 'InsufficientTokensForFunding'
+      | 'ZeroTokensFunding'
+      | 'CandidateDoesNotExist'
+      | 'InsufficientBalanceForTransfer'
+      | 'ReductionAmountTooLarge'
   }
 
   /** @name PalletReferendumReferendumStage (525) */
   interface PalletReferendumReferendumStage extends Enum {
-    readonly isInactive: boolean;
-    readonly isVoting: boolean;
-    readonly asVoting: PalletReferendumReferendumStageVoting;
-    readonly isRevealing: boolean;
-    readonly asRevealing: PalletReferendumReferendumStageRevealing;
-    readonly type: 'Inactive' | 'Voting' | 'Revealing';
+    readonly isInactive: boolean
+    readonly isVoting: boolean
+    readonly asVoting: PalletReferendumReferendumStageVoting
+    readonly isRevealing: boolean
+    readonly asRevealing: PalletReferendumReferendumStageRevealing
+    readonly type: 'Inactive' | 'Voting' | 'Revealing'
   }
 
   /** @name PalletReferendumReferendumStageVoting (527) */
   interface PalletReferendumReferendumStageVoting extends Struct {
-    readonly started: u32;
-    readonly winningTargetCount: u32;
-    readonly currentCycleId: u64;
-    readonly endsAt: u32;
+    readonly started: u32
+    readonly winningTargetCount: u32
+    readonly currentCycleId: u64
+    readonly endsAt: u32
   }
 
   /** @name PalletReferendumReferendumStageRevealing (528) */
   interface PalletReferendumReferendumStageRevealing extends Struct {
-    readonly started: u32;
-    readonly winningTargetCount: u32;
-    readonly intermediateWinners: Vec<PalletReferendumOptionResult>;
-    readonly currentCycleId: u64;
-    readonly endsAt: u32;
+    readonly started: u32
+    readonly winningTargetCount: u32
+    readonly intermediateWinners: Vec<PalletReferendumOptionResult>
+    readonly currentCycleId: u64
+    readonly endsAt: u32
   }
 
   /** @name PalletReferendumCastVote (529) */
   interface PalletReferendumCastVote extends Struct {
-    readonly commitment: H256;
-    readonly cycleId: u64;
-    readonly stake: u128;
-    readonly voteFor: Option<u64>;
+    readonly commitment: H256
+    readonly cycleId: u64
+    readonly stake: u128
+    readonly voteFor: Option<u64>
   }
 
   /** @name PalletReferendumError (530) */
   interface PalletReferendumError extends Enum {
-    readonly isBadOrigin: boolean;
-    readonly isReferendumNotRunning: boolean;
-    readonly isRevealingNotInProgress: boolean;
-    readonly isConflictStakesOnAccount: boolean;
-    readonly isInsufficientBalanceToStake: boolean;
-    readonly isInsufficientStake: boolean;
-    readonly isInvalidReveal: boolean;
-    readonly isInvalidVote: boolean;
-    readonly isVoteNotExisting: boolean;
-    readonly isAlreadyVotedThisCycle: boolean;
-    readonly isUnstakingVoteInSameCycle: boolean;
-    readonly isSaltTooLong: boolean;
-    readonly isUnstakingForbidden: boolean;
-    readonly isAccountAlreadyOptedOutOfVoting: boolean;
-    readonly type: 'BadOrigin' | 'ReferendumNotRunning' | 'RevealingNotInProgress' | 'ConflictStakesOnAccount' | 'InsufficientBalanceToStake' | 'InsufficientStake' | 'InvalidReveal' | 'InvalidVote' | 'VoteNotExisting' | 'AlreadyVotedThisCycle' | 'UnstakingVoteInSameCycle' | 'SaltTooLong' | 'UnstakingForbidden' | 'AccountAlreadyOptedOutOfVoting';
+    readonly isBadOrigin: boolean
+    readonly isReferendumNotRunning: boolean
+    readonly isRevealingNotInProgress: boolean
+    readonly isConflictStakesOnAccount: boolean
+    readonly isInsufficientBalanceToStake: boolean
+    readonly isInsufficientStake: boolean
+    readonly isInvalidReveal: boolean
+    readonly isInvalidVote: boolean
+    readonly isVoteNotExisting: boolean
+    readonly isAlreadyVotedThisCycle: boolean
+    readonly isUnstakingVoteInSameCycle: boolean
+    readonly isSaltTooLong: boolean
+    readonly isUnstakingForbidden: boolean
+    readonly isAccountAlreadyOptedOutOfVoting: boolean
+    readonly type:
+      | 'BadOrigin'
+      | 'ReferendumNotRunning'
+      | 'RevealingNotInProgress'
+      | 'ConflictStakesOnAccount'
+      | 'InsufficientBalanceToStake'
+      | 'InsufficientStake'
+      | 'InvalidReveal'
+      | 'InvalidVote'
+      | 'VoteNotExisting'
+      | 'AlreadyVotedThisCycle'
+      | 'UnstakingVoteInSameCycle'
+      | 'SaltTooLong'
+      | 'UnstakingForbidden'
+      | 'AccountAlreadyOptedOutOfVoting'
   }
 
   /** @name PalletMembershipMembershipObject (531) */
   interface PalletMembershipMembershipObject extends Struct {
-    readonly handleHash: H256;
-    readonly rootAccount: AccountId32;
-    readonly controllerAccount: AccountId32;
-    readonly verified: bool;
-    readonly invites: u32;
+    readonly handleHash: H256
+    readonly rootAccount: AccountId32
+    readonly controllerAccount: AccountId32
+    readonly verified: bool
+    readonly invites: u32
   }
 
   /** @name PalletMembershipStakingAccountMemberBinding (532) */
   interface PalletMembershipStakingAccountMemberBinding extends Struct {
-    readonly memberId: u64;
-    readonly confirmed: bool;
+    readonly memberId: u64
+    readonly confirmed: bool
   }
 
   /** @name PalletMembershipError (533) */
   interface PalletMembershipError extends Enum {
-    readonly isNotEnoughBalanceToBuyMembership: boolean;
-    readonly isControllerAccountRequired: boolean;
-    readonly isRootAccountRequired: boolean;
-    readonly isUnsignedOrigin: boolean;
-    readonly isMemberProfileNotFound: boolean;
-    readonly isHandleAlreadyRegistered: boolean;
-    readonly isHandleMustBeProvidedDuringRegistration: boolean;
-    readonly isReferrerIsNotMember: boolean;
-    readonly isCannotTransferInvitesForNotMember: boolean;
-    readonly isNotEnoughInvites: boolean;
-    readonly isWorkingGroupLeaderNotSet: boolean;
-    readonly isStakingAccountIsAlreadyRegistered: boolean;
-    readonly isStakingAccountDoesntExist: boolean;
-    readonly isStakingAccountAlreadyConfirmed: boolean;
-    readonly isWorkingGroupBudgetIsNotSufficientForInviting: boolean;
-    readonly isConflictingLock: boolean;
-    readonly isCannotExceedReferralCutPercentLimit: boolean;
-    readonly isConflictStakesOnAccount: boolean;
-    readonly isInsufficientBalanceToCoverStake: boolean;
-    readonly isGifLockExceedsCredit: boolean;
-    readonly isInsufficientBalanceToGift: boolean;
-    readonly isInsufficientBalanceToCoverPayment: boolean;
-    readonly type: 'NotEnoughBalanceToBuyMembership' | 'ControllerAccountRequired' | 'RootAccountRequired' | 'UnsignedOrigin' | 'MemberProfileNotFound' | 'HandleAlreadyRegistered' | 'HandleMustBeProvidedDuringRegistration' | 'ReferrerIsNotMember' | 'CannotTransferInvitesForNotMember' | 'NotEnoughInvites' | 'WorkingGroupLeaderNotSet' | 'StakingAccountIsAlreadyRegistered' | 'StakingAccountDoesntExist' | 'StakingAccountAlreadyConfirmed' | 'WorkingGroupBudgetIsNotSufficientForInviting' | 'ConflictingLock' | 'CannotExceedReferralCutPercentLimit' | 'ConflictStakesOnAccount' | 'InsufficientBalanceToCoverStake' | 'GifLockExceedsCredit' | 'InsufficientBalanceToGift' | 'InsufficientBalanceToCoverPayment';
+    readonly isNotEnoughBalanceToBuyMembership: boolean
+    readonly isControllerAccountRequired: boolean
+    readonly isRootAccountRequired: boolean
+    readonly isUnsignedOrigin: boolean
+    readonly isMemberProfileNotFound: boolean
+    readonly isHandleAlreadyRegistered: boolean
+    readonly isHandleMustBeProvidedDuringRegistration: boolean
+    readonly isReferrerIsNotMember: boolean
+    readonly isCannotTransferInvitesForNotMember: boolean
+    readonly isNotEnoughInvites: boolean
+    readonly isWorkingGroupLeaderNotSet: boolean
+    readonly isStakingAccountIsAlreadyRegistered: boolean
+    readonly isStakingAccountDoesntExist: boolean
+    readonly isStakingAccountAlreadyConfirmed: boolean
+    readonly isWorkingGroupBudgetIsNotSufficientForInviting: boolean
+    readonly isConflictingLock: boolean
+    readonly isCannotExceedReferralCutPercentLimit: boolean
+    readonly isConflictStakesOnAccount: boolean
+    readonly isInsufficientBalanceToCoverStake: boolean
+    readonly isGifLockExceedsCredit: boolean
+    readonly isInsufficientBalanceToGift: boolean
+    readonly isInsufficientBalanceToCoverPayment: boolean
+    readonly type:
+      | 'NotEnoughBalanceToBuyMembership'
+      | 'ControllerAccountRequired'
+      | 'RootAccountRequired'
+      | 'UnsignedOrigin'
+      | 'MemberProfileNotFound'
+      | 'HandleAlreadyRegistered'
+      | 'HandleMustBeProvidedDuringRegistration'
+      | 'ReferrerIsNotMember'
+      | 'CannotTransferInvitesForNotMember'
+      | 'NotEnoughInvites'
+      | 'WorkingGroupLeaderNotSet'
+      | 'StakingAccountIsAlreadyRegistered'
+      | 'StakingAccountDoesntExist'
+      | 'StakingAccountAlreadyConfirmed'
+      | 'WorkingGroupBudgetIsNotSufficientForInviting'
+      | 'ConflictingLock'
+      | 'CannotExceedReferralCutPercentLimit'
+      | 'ConflictStakesOnAccount'
+      | 'InsufficientBalanceToCoverStake'
+      | 'GifLockExceedsCredit'
+      | 'InsufficientBalanceToGift'
+      | 'InsufficientBalanceToCoverPayment'
   }
 
   /** @name PalletForumCategory (534) */
   interface PalletForumCategory extends Struct {
-    readonly titleHash: H256;
-    readonly descriptionHash: H256;
-    readonly archived: bool;
-    readonly numDirectSubcategories: u32;
-    readonly numDirectThreads: u32;
-    readonly numDirectModerators: u32;
-    readonly parentCategoryId: Option<u64>;
-    readonly stickyThreadIds: BTreeSet<u64>;
+    readonly titleHash: H256
+    readonly descriptionHash: H256
+    readonly archived: bool
+    readonly numDirectSubcategories: u32
+    readonly numDirectThreads: u32
+    readonly numDirectModerators: u32
+    readonly parentCategoryId: Option<u64>
+    readonly stickyThreadIds: BTreeSet<u64>
   }
 
   /** @name PalletForumThread (536) */
   interface PalletForumThread extends Struct {
-    readonly categoryId: u64;
-    readonly authorId: u64;
-    readonly cleanupPayOff: PalletCommonBloatBondRepayableBloatBond;
-    readonly numberOfEditablePosts: u64;
+    readonly categoryId: u64
+    readonly authorId: u64
+    readonly cleanupPayOff: PalletCommonBloatBondRepayableBloatBond
+    readonly numberOfEditablePosts: u64
   }
 
   /** @name PalletForumPost (537) */
   interface PalletForumPost extends Struct {
-    readonly threadId: u64;
-    readonly textHash: H256;
-    readonly authorId: u64;
-    readonly cleanupPayOff: PalletCommonBloatBondRepayableBloatBond;
-    readonly lastEdited: u32;
+    readonly threadId: u64
+    readonly textHash: H256
+    readonly authorId: u64
+    readonly cleanupPayOff: PalletCommonBloatBondRepayableBloatBond
+    readonly lastEdited: u32
   }
 
   /** @name PalletForumError (538) */
   interface PalletForumError extends Enum {
-    readonly isArithmeticError: boolean;
-    readonly isOriginNotForumLead: boolean;
-    readonly isForumUserIdNotMatchAccount: boolean;
-    readonly isModeratorIdNotMatchAccount: boolean;
-    readonly isAccountDoesNotMatchThreadAuthor: boolean;
-    readonly isThreadDoesNotExist: boolean;
-    readonly isModeratorModerateOriginCategory: boolean;
-    readonly isModeratorModerateDestinationCategory: boolean;
-    readonly isThreadMoveInvalid: boolean;
-    readonly isThreadNotBeingUpdated: boolean;
-    readonly isInsufficientBalanceForThreadCreation: boolean;
-    readonly isCannotDeleteThreadWithOutstandingPosts: boolean;
-    readonly isPostDoesNotExist: boolean;
-    readonly isAccountDoesNotMatchPostAuthor: boolean;
-    readonly isInsufficientBalanceForPost: boolean;
-    readonly isCategoryNotBeingUpdated: boolean;
-    readonly isAncestorCategoryImmutable: boolean;
-    readonly isMaxValidCategoryDepthExceeded: boolean;
-    readonly isCategoryDoesNotExist: boolean;
-    readonly isCategoryModeratorDoesNotExist: boolean;
-    readonly isCategoryNotEmptyThreads: boolean;
-    readonly isCategoryNotEmptyCategories: boolean;
-    readonly isModeratorCantDeleteCategory: boolean;
-    readonly isModeratorCantUpdateCategory: boolean;
-    readonly isMapSizeLimit: boolean;
-    readonly isPathLengthShouldBeGreaterThanZero: boolean;
-    readonly isMaxNumberOfStickiedThreadsExceeded: boolean;
-    readonly type: 'ArithmeticError' | 'OriginNotForumLead' | 'ForumUserIdNotMatchAccount' | 'ModeratorIdNotMatchAccount' | 'AccountDoesNotMatchThreadAuthor' | 'ThreadDoesNotExist' | 'ModeratorModerateOriginCategory' | 'ModeratorModerateDestinationCategory' | 'ThreadMoveInvalid' | 'ThreadNotBeingUpdated' | 'InsufficientBalanceForThreadCreation' | 'CannotDeleteThreadWithOutstandingPosts' | 'PostDoesNotExist' | 'AccountDoesNotMatchPostAuthor' | 'InsufficientBalanceForPost' | 'CategoryNotBeingUpdated' | 'AncestorCategoryImmutable' | 'MaxValidCategoryDepthExceeded' | 'CategoryDoesNotExist' | 'CategoryModeratorDoesNotExist' | 'CategoryNotEmptyThreads' | 'CategoryNotEmptyCategories' | 'ModeratorCantDeleteCategory' | 'ModeratorCantUpdateCategory' | 'MapSizeLimit' | 'PathLengthShouldBeGreaterThanZero' | 'MaxNumberOfStickiedThreadsExceeded';
+    readonly isArithmeticError: boolean
+    readonly isOriginNotForumLead: boolean
+    readonly isForumUserIdNotMatchAccount: boolean
+    readonly isModeratorIdNotMatchAccount: boolean
+    readonly isAccountDoesNotMatchThreadAuthor: boolean
+    readonly isThreadDoesNotExist: boolean
+    readonly isModeratorModerateOriginCategory: boolean
+    readonly isModeratorModerateDestinationCategory: boolean
+    readonly isThreadMoveInvalid: boolean
+    readonly isThreadNotBeingUpdated: boolean
+    readonly isInsufficientBalanceForThreadCreation: boolean
+    readonly isCannotDeleteThreadWithOutstandingPosts: boolean
+    readonly isPostDoesNotExist: boolean
+    readonly isAccountDoesNotMatchPostAuthor: boolean
+    readonly isInsufficientBalanceForPost: boolean
+    readonly isCategoryNotBeingUpdated: boolean
+    readonly isAncestorCategoryImmutable: boolean
+    readonly isMaxValidCategoryDepthExceeded: boolean
+    readonly isCategoryDoesNotExist: boolean
+    readonly isCategoryModeratorDoesNotExist: boolean
+    readonly isCategoryNotEmptyThreads: boolean
+    readonly isCategoryNotEmptyCategories: boolean
+    readonly isModeratorCantDeleteCategory: boolean
+    readonly isModeratorCantUpdateCategory: boolean
+    readonly isMapSizeLimit: boolean
+    readonly isPathLengthShouldBeGreaterThanZero: boolean
+    readonly isMaxNumberOfStickiedThreadsExceeded: boolean
+    readonly type:
+      | 'ArithmeticError'
+      | 'OriginNotForumLead'
+      | 'ForumUserIdNotMatchAccount'
+      | 'ModeratorIdNotMatchAccount'
+      | 'AccountDoesNotMatchThreadAuthor'
+      | 'ThreadDoesNotExist'
+      | 'ModeratorModerateOriginCategory'
+      | 'ModeratorModerateDestinationCategory'
+      | 'ThreadMoveInvalid'
+      | 'ThreadNotBeingUpdated'
+      | 'InsufficientBalanceForThreadCreation'
+      | 'CannotDeleteThreadWithOutstandingPosts'
+      | 'PostDoesNotExist'
+      | 'AccountDoesNotMatchPostAuthor'
+      | 'InsufficientBalanceForPost'
+      | 'CategoryNotBeingUpdated'
+      | 'AncestorCategoryImmutable'
+      | 'MaxValidCategoryDepthExceeded'
+      | 'CategoryDoesNotExist'
+      | 'CategoryModeratorDoesNotExist'
+      | 'CategoryNotEmptyThreads'
+      | 'CategoryNotEmptyCategories'
+      | 'ModeratorCantDeleteCategory'
+      | 'ModeratorCantUpdateCategory'
+      | 'MapSizeLimit'
+      | 'PathLengthShouldBeGreaterThanZero'
+      | 'MaxNumberOfStickiedThreadsExceeded'
   }
 
   /** @name PalletConstitutionConstitutionInfo (539) */
   interface PalletConstitutionConstitutionInfo extends Struct {
-    readonly textHash: H256;
+    readonly textHash: H256
   }
 
   /** @name PalletBountyBountyRecord (540) */
   interface PalletBountyBountyRecord extends Struct {
-    readonly creationParams: PalletBountyBountyParametersBoundedBTreeSet;
-    readonly totalFunding: u128;
-    readonly milestone: PalletBountyBountyMilestone;
-    readonly activeWorkEntryCount: u32;
-    readonly hasUnpaidOracleReward: bool;
+    readonly creationParams: PalletBountyBountyParametersBoundedBTreeSet
+    readonly totalFunding: u128
+    readonly milestone: PalletBountyBountyMilestone
+    readonly activeWorkEntryCount: u32
+    readonly hasUnpaidOracleReward: bool
   }
 
   /** @name PalletBountyBountyParametersBoundedBTreeSet (542) */
   interface PalletBountyBountyParametersBoundedBTreeSet extends Struct {
-    readonly oracle: PalletBountyBountyActor;
-    readonly contractType: PalletBountyAssuranceContractTypeBoundedBTreeSet;
-    readonly creator: PalletBountyBountyActor;
-    readonly cherry: u128;
-    readonly oracleReward: u128;
-    readonly entrantStake: u128;
-    readonly fundingType: PalletBountyFundingType;
+    readonly oracle: PalletBountyBountyActor
+    readonly contractType: PalletBountyAssuranceContractTypeBoundedBTreeSet
+    readonly creator: PalletBountyBountyActor
+    readonly cherry: u128
+    readonly oracleReward: u128
+    readonly entrantStake: u128
+    readonly fundingType: PalletBountyFundingType
   }
 
   /** @name PalletBountyAssuranceContractTypeBoundedBTreeSet (543) */
   interface PalletBountyAssuranceContractTypeBoundedBTreeSet extends Enum {
-    readonly isOpen: boolean;
-    readonly isClosed: boolean;
-    readonly asClosed: BTreeSet<u64>;
-    readonly type: 'Open' | 'Closed';
+    readonly isOpen: boolean
+    readonly isClosed: boolean
+    readonly asClosed: BTreeSet<u64>
+    readonly type: 'Open' | 'Closed'
   }
 
   /** @name PalletBountyBountyMilestone (544) */
   interface PalletBountyBountyMilestone extends Enum {
-    readonly isCreated: boolean;
+    readonly isCreated: boolean
     readonly asCreated: {
-      readonly createdAt: u32;
-      readonly hasContributions: bool;
-    } & Struct;
-    readonly isBountyMaxFundingReached: boolean;
-    readonly isWorkSubmitted: boolean;
-    readonly isTerminated: boolean;
-    readonly isJudgmentSubmitted: boolean;
+      readonly createdAt: u32
+      readonly hasContributions: bool
+    } & Struct
+    readonly isBountyMaxFundingReached: boolean
+    readonly isWorkSubmitted: boolean
+    readonly isTerminated: boolean
+    readonly isJudgmentSubmitted: boolean
     readonly asJudgmentSubmitted: {
-      readonly successfulBounty: bool;
-    } & Struct;
-    readonly type: 'Created' | 'BountyMaxFundingReached' | 'WorkSubmitted' | 'Terminated' | 'JudgmentSubmitted';
+      readonly successfulBounty: bool
+    } & Struct
+    readonly type: 'Created' | 'BountyMaxFundingReached' | 'WorkSubmitted' | 'Terminated' | 'JudgmentSubmitted'
   }
 
   /** @name PalletBountyContribution (546) */
   interface PalletBountyContribution extends Struct {
-    readonly amount: u128;
-    readonly funderStateBloatBondAmount: u128;
+    readonly amount: u128
+    readonly funderStateBloatBondAmount: u128
   }
 
   /** @name PalletBountyEntryRecord (547) */
   interface PalletBountyEntryRecord extends Struct {
-    readonly memberId: u64;
-    readonly stakingAccountId: AccountId32;
-    readonly submittedAt: u32;
-    readonly workSubmitted: bool;
+    readonly memberId: u64
+    readonly stakingAccountId: AccountId32
+    readonly submittedAt: u32
+    readonly workSubmitted: bool
   }
 
   /** @name PalletBountyError (548) */
   interface PalletBountyError extends Enum {
-    readonly isArithmeticError: boolean;
-    readonly isMinFundingAmountCannotBeGreaterThanMaxAmount: boolean;
-    readonly isBountyDoesntExist: boolean;
-    readonly isSwitchOracleOriginIsRoot: boolean;
-    readonly isInvalidStageUnexpectedFunding: boolean;
-    readonly isInvalidStageUnexpectedNoFundingContributed: boolean;
-    readonly isInvalidStageUnexpectedCancelled: boolean;
-    readonly isInvalidStageUnexpectedWorkSubmission: boolean;
-    readonly isInvalidStageUnexpectedJudgment: boolean;
-    readonly isInvalidStageUnexpectedSuccessfulBountyWithdrawal: boolean;
-    readonly isInvalidStageUnexpectedFailedBountyWithdrawal: boolean;
-    readonly isInsufficientBalanceForBounty: boolean;
-    readonly isNoBountyContributionFound: boolean;
-    readonly isInsufficientBalanceForStake: boolean;
-    readonly isConflictingStakes: boolean;
-    readonly isWorkEntryDoesntExist: boolean;
-    readonly isCherryLessThenMinimumAllowed: boolean;
-    readonly isCannotSubmitWorkToClosedContractBounty: boolean;
-    readonly isClosedContractMemberListIsEmpty: boolean;
-    readonly isClosedContractMemberListIsTooLarge: boolean;
-    readonly isClosedContractMemberNotFound: boolean;
-    readonly isInvalidOracleMemberId: boolean;
-    readonly isInvalidStakingAccountForMember: boolean;
-    readonly isZeroWinnerReward: boolean;
-    readonly isTotalRewardShouldBeEqualToTotalFunding: boolean;
-    readonly isEntrantStakeIsLessThanMininum: boolean;
-    readonly isFundingAmountCannotBeZero: boolean;
-    readonly isFundingPeriodCannotBeZero: boolean;
-    readonly isWinnerShouldHasWorkSubmission: boolean;
-    readonly isInvalidContributorActorSpecified: boolean;
-    readonly isInvalidOracleActorSpecified: boolean;
-    readonly isInvalidEntrantWorkerSpecified: boolean;
-    readonly isInvalidCreatorActorSpecified: boolean;
-    readonly isWorkEntryDoesntBelongToWorker: boolean;
-    readonly isOracleRewardAlreadyWithdrawn: boolean;
-    readonly type: 'ArithmeticError' | 'MinFundingAmountCannotBeGreaterThanMaxAmount' | 'BountyDoesntExist' | 'SwitchOracleOriginIsRoot' | 'InvalidStageUnexpectedFunding' | 'InvalidStageUnexpectedNoFundingContributed' | 'InvalidStageUnexpectedCancelled' | 'InvalidStageUnexpectedWorkSubmission' | 'InvalidStageUnexpectedJudgment' | 'InvalidStageUnexpectedSuccessfulBountyWithdrawal' | 'InvalidStageUnexpectedFailedBountyWithdrawal' | 'InsufficientBalanceForBounty' | 'NoBountyContributionFound' | 'InsufficientBalanceForStake' | 'ConflictingStakes' | 'WorkEntryDoesntExist' | 'CherryLessThenMinimumAllowed' | 'CannotSubmitWorkToClosedContractBounty' | 'ClosedContractMemberListIsEmpty' | 'ClosedContractMemberListIsTooLarge' | 'ClosedContractMemberNotFound' | 'InvalidOracleMemberId' | 'InvalidStakingAccountForMember' | 'ZeroWinnerReward' | 'TotalRewardShouldBeEqualToTotalFunding' | 'EntrantStakeIsLessThanMininum' | 'FundingAmountCannotBeZero' | 'FundingPeriodCannotBeZero' | 'WinnerShouldHasWorkSubmission' | 'InvalidContributorActorSpecified' | 'InvalidOracleActorSpecified' | 'InvalidEntrantWorkerSpecified' | 'InvalidCreatorActorSpecified' | 'WorkEntryDoesntBelongToWorker' | 'OracleRewardAlreadyWithdrawn';
+    readonly isArithmeticError: boolean
+    readonly isMinFundingAmountCannotBeGreaterThanMaxAmount: boolean
+    readonly isBountyDoesntExist: boolean
+    readonly isSwitchOracleOriginIsRoot: boolean
+    readonly isInvalidStageUnexpectedFunding: boolean
+    readonly isInvalidStageUnexpectedNoFundingContributed: boolean
+    readonly isInvalidStageUnexpectedCancelled: boolean
+    readonly isInvalidStageUnexpectedWorkSubmission: boolean
+    readonly isInvalidStageUnexpectedJudgment: boolean
+    readonly isInvalidStageUnexpectedSuccessfulBountyWithdrawal: boolean
+    readonly isInvalidStageUnexpectedFailedBountyWithdrawal: boolean
+    readonly isInsufficientBalanceForBounty: boolean
+    readonly isNoBountyContributionFound: boolean
+    readonly isInsufficientBalanceForStake: boolean
+    readonly isConflictingStakes: boolean
+    readonly isWorkEntryDoesntExist: boolean
+    readonly isCherryLessThenMinimumAllowed: boolean
+    readonly isCannotSubmitWorkToClosedContractBounty: boolean
+    readonly isClosedContractMemberListIsEmpty: boolean
+    readonly isClosedContractMemberListIsTooLarge: boolean
+    readonly isClosedContractMemberNotFound: boolean
+    readonly isInvalidOracleMemberId: boolean
+    readonly isInvalidStakingAccountForMember: boolean
+    readonly isZeroWinnerReward: boolean
+    readonly isTotalRewardShouldBeEqualToTotalFunding: boolean
+    readonly isEntrantStakeIsLessThanMininum: boolean
+    readonly isFundingAmountCannotBeZero: boolean
+    readonly isFundingPeriodCannotBeZero: boolean
+    readonly isWinnerShouldHasWorkSubmission: boolean
+    readonly isInvalidContributorActorSpecified: boolean
+    readonly isInvalidOracleActorSpecified: boolean
+    readonly isInvalidEntrantWorkerSpecified: boolean
+    readonly isInvalidCreatorActorSpecified: boolean
+    readonly isWorkEntryDoesntBelongToWorker: boolean
+    readonly isOracleRewardAlreadyWithdrawn: boolean
+    readonly type:
+      | 'ArithmeticError'
+      | 'MinFundingAmountCannotBeGreaterThanMaxAmount'
+      | 'BountyDoesntExist'
+      | 'SwitchOracleOriginIsRoot'
+      | 'InvalidStageUnexpectedFunding'
+      | 'InvalidStageUnexpectedNoFundingContributed'
+      | 'InvalidStageUnexpectedCancelled'
+      | 'InvalidStageUnexpectedWorkSubmission'
+      | 'InvalidStageUnexpectedJudgment'
+      | 'InvalidStageUnexpectedSuccessfulBountyWithdrawal'
+      | 'InvalidStageUnexpectedFailedBountyWithdrawal'
+      | 'InsufficientBalanceForBounty'
+      | 'NoBountyContributionFound'
+      | 'InsufficientBalanceForStake'
+      | 'ConflictingStakes'
+      | 'WorkEntryDoesntExist'
+      | 'CherryLessThenMinimumAllowed'
+      | 'CannotSubmitWorkToClosedContractBounty'
+      | 'ClosedContractMemberListIsEmpty'
+      | 'ClosedContractMemberListIsTooLarge'
+      | 'ClosedContractMemberNotFound'
+      | 'InvalidOracleMemberId'
+      | 'InvalidStakingAccountForMember'
+      | 'ZeroWinnerReward'
+      | 'TotalRewardShouldBeEqualToTotalFunding'
+      | 'EntrantStakeIsLessThanMininum'
+      | 'FundingAmountCannotBeZero'
+      | 'FundingPeriodCannotBeZero'
+      | 'WinnerShouldHasWorkSubmission'
+      | 'InvalidContributorActorSpecified'
+      | 'InvalidOracleActorSpecified'
+      | 'InvalidEntrantWorkerSpecified'
+      | 'InvalidCreatorActorSpecified'
+      | 'WorkEntryDoesntBelongToWorker'
+      | 'OracleRewardAlreadyWithdrawn'
   }
 
   /** @name PalletJoystreamUtilityError (549) */
   interface PalletJoystreamUtilityError extends Enum {
-    readonly isInsufficientFundsForBudgetUpdate: boolean;
-    readonly isZeroTokensBurn: boolean;
-    readonly isInsufficientFundsForBurn: boolean;
-    readonly type: 'InsufficientFundsForBudgetUpdate' | 'ZeroTokensBurn' | 'InsufficientFundsForBurn';
+    readonly isInsufficientFundsForBudgetUpdate: boolean
+    readonly isZeroTokensBurn: boolean
+    readonly isInsufficientFundsForBurn: boolean
+    readonly type: 'InsufficientFundsForBudgetUpdate' | 'ZeroTokensBurn' | 'InsufficientFundsForBurn'
   }
 
   /** @name PalletContentVideoRecord (550) */
   interface PalletContentVideoRecord extends Struct {
-    readonly inChannel: u64;
-    readonly nftStatus: Option<PalletContentNftTypesOwnedNft>;
-    readonly dataObjects: BTreeSet<u64>;
-    readonly videoStateBloatBond: PalletCommonBloatBondRepayableBloatBond;
+    readonly inChannel: u64
+    readonly nftStatus: Option<PalletContentNftTypesOwnedNft>
+    readonly dataObjects: BTreeSet<u64>
+    readonly videoStateBloatBond: PalletCommonBloatBondRepayableBloatBond
   }
 
   /** @name PalletContentNftTypesOwnedNft (551) */
   interface PalletContentNftTypesOwnedNft extends Struct {
-    readonly owner: PalletContentNftTypesNftOwner;
-    readonly transactionalStatus: PalletContentNftTypesTransactionalStatusRecord;
-    readonly creatorRoyalty: Option<Perbill>;
-    readonly openAuctionsNonce: u64;
+    readonly owner: PalletContentNftTypesNftOwner
+    readonly transactionalStatus: PalletContentNftTypesTransactionalStatusRecord
+    readonly creatorRoyalty: Option<Perbill>
+    readonly openAuctionsNonce: u64
   }
 
   /** @name PalletContentNftTypesTransactionalStatusRecord (552) */
   interface PalletContentNftTypesTransactionalStatusRecord extends Enum {
-    readonly isIdle: boolean;
-    readonly isInitiatedOfferToMember: boolean;
-    readonly asInitiatedOfferToMember: ITuple<[u64, Option<u128>]>;
-    readonly isEnglishAuction: boolean;
-    readonly asEnglishAuction: PalletContentNftTypesEnglishAuctionRecord;
-    readonly isOpenAuction: boolean;
-    readonly asOpenAuction: PalletContentNftTypesOpenAuctionRecord;
-    readonly isBuyNow: boolean;
-    readonly asBuyNow: u128;
-    readonly type: 'Idle' | 'InitiatedOfferToMember' | 'EnglishAuction' | 'OpenAuction' | 'BuyNow';
+    readonly isIdle: boolean
+    readonly isInitiatedOfferToMember: boolean
+    readonly asInitiatedOfferToMember: ITuple<[u64, Option<u128>]>
+    readonly isEnglishAuction: boolean
+    readonly asEnglishAuction: PalletContentNftTypesEnglishAuctionRecord
+    readonly isOpenAuction: boolean
+    readonly asOpenAuction: PalletContentNftTypesOpenAuctionRecord
+    readonly isBuyNow: boolean
+    readonly asBuyNow: u128
+    readonly type: 'Idle' | 'InitiatedOfferToMember' | 'EnglishAuction' | 'OpenAuction' | 'BuyNow'
   }
 
   /** @name PalletContentNftTypesEnglishAuctionRecord (553) */
   interface PalletContentNftTypesEnglishAuctionRecord extends Struct {
-    readonly startingPrice: u128;
-    readonly buyNowPrice: Option<u128>;
-    readonly whitelist: BTreeSet<u64>;
-    readonly end: u32;
-    readonly start: u32;
-    readonly extensionPeriod: u32;
-    readonly minBidStep: u128;
-    readonly topBid: Option<PalletContentNftTypesEnglishAuctionBid>;
+    readonly startingPrice: u128
+    readonly buyNowPrice: Option<u128>
+    readonly whitelist: BTreeSet<u64>
+    readonly end: u32
+    readonly start: u32
+    readonly extensionPeriod: u32
+    readonly minBidStep: u128
+    readonly topBid: Option<PalletContentNftTypesEnglishAuctionBid>
   }
 
   /** @name PalletContentNftTypesEnglishAuctionBid (556) */
   interface PalletContentNftTypesEnglishAuctionBid extends Struct {
-    readonly amount: u128;
-    readonly bidderId: u64;
+    readonly amount: u128
+    readonly bidderId: u64
   }
 
   /** @name PalletContentNftTypesOpenAuctionRecord (557) */
   interface PalletContentNftTypesOpenAuctionRecord extends Struct {
-    readonly startingPrice: u128;
-    readonly buyNowPrice: Option<u128>;
-    readonly whitelist: BTreeSet<u64>;
-    readonly bidLockDuration: u32;
-    readonly auctionId: u64;
-    readonly start: u32;
+    readonly startingPrice: u128
+    readonly buyNowPrice: Option<u128>
+    readonly whitelist: BTreeSet<u64>
+    readonly bidLockDuration: u32
+    readonly auctionId: u64
+    readonly start: u32
   }
 
   /** @name PalletContentNftTypesNftOwner (558) */
   interface PalletContentNftTypesNftOwner extends Enum {
-    readonly isChannelOwner: boolean;
-    readonly isMember: boolean;
-    readonly asMember: u64;
-    readonly type: 'ChannelOwner' | 'Member';
+    readonly isChannelOwner: boolean
+    readonly isMember: boolean
+    readonly asMember: u64
+    readonly type: 'ChannelOwner' | 'Member'
   }
 
   /** @name PalletContentPermissionsCuratorGroupCuratorGroupRecord (561) */
   interface PalletContentPermissionsCuratorGroupCuratorGroupRecord extends Struct {
-    readonly curators: BTreeMap<u64, BTreeSet<PalletContentIterableEnumsChannelActionPermission>>;
-    readonly active: bool;
-    readonly permissionsByLevel: BTreeMap<u8, BTreeSet<PalletContentPermissionsCuratorGroupIterableEnumsContentModerationAction>>;
+    readonly curators: BTreeMap<u64, BTreeSet<PalletContentIterableEnumsChannelActionPermission>>
+    readonly active: bool
+    readonly permissionsByLevel: BTreeMap<
+      u8,
+      BTreeSet<PalletContentPermissionsCuratorGroupIterableEnumsContentModerationAction>
+    >
   }
 
   /** @name PalletContentNftTypesOpenAuctionBidRecord (568) */
   interface PalletContentNftTypesOpenAuctionBidRecord extends Struct {
-    readonly amount: u128;
-    readonly madeAtBlock: u32;
-    readonly auctionId: u64;
+    readonly amount: u128
+    readonly madeAtBlock: u32
+    readonly auctionId: u64
   }
 
   /** @name PalletContentErrorsError (569) */
   interface PalletContentErrorsError extends Enum {
-    readonly isChannelStateBloatBondChanged: boolean;
-    readonly isVideoStateBloatBondChanged: boolean;
-    readonly isMinCashoutValueTooLow: boolean;
-    readonly isMaxCashoutValueTooHigh: boolean;
-    readonly isMaxNumberOfChannelCollaboratorsExceeded: boolean;
-    readonly isMaxNumberOfChannelAssetsExceeded: boolean;
-    readonly isMaxNumberOfVideoAssetsExceeded: boolean;
-    readonly isMaxNumberOfChannelAgentPermissionsExceeded: boolean;
-    readonly isMaxNumberOfPausedFeaturesPerChannelExceeded: boolean;
-    readonly isInvalidChannelBagWitnessProvided: boolean;
-    readonly isInvalidStorageBucketsNumWitnessProvided: boolean;
-    readonly isMissingStorageBucketsNumWitness: boolean;
-    readonly isChannelOwnerMemberDoesNotExist: boolean;
-    readonly isChannelOwnerCuratorGroupDoesNotExist: boolean;
-    readonly isChannelStateBloatBondBelowExistentialDeposit: boolean;
-    readonly isNumberOfAssetsToRemoveIsZero: boolean;
-    readonly isCuratorIsNotAMemberOfGivenCuratorGroup: boolean;
-    readonly isCuratorIsAlreadyAMemberOfGivenCuratorGroup: boolean;
-    readonly isCuratorGroupDoesNotExist: boolean;
-    readonly isCuratorsPerGroupLimitReached: boolean;
-    readonly isCuratorGroupIsNotActive: boolean;
-    readonly isCuratorIdInvalid: boolean;
-    readonly isLeadAuthFailed: boolean;
-    readonly isMemberAuthFailed: boolean;
-    readonly isCuratorAuthFailed: boolean;
-    readonly isBadOrigin: boolean;
-    readonly isActorNotAuthorized: boolean;
-    readonly isCategoryDoesNotExist: boolean;
-    readonly isChannelDoesNotExist: boolean;
-    readonly isVideoDoesNotExist: boolean;
-    readonly isVideoInSeason: boolean;
-    readonly isActorCannotBeLead: boolean;
-    readonly isActorCannotOwnChannel: boolean;
-    readonly isNftAlreadyOwnedByChannel: boolean;
-    readonly isNftAlreadyExists: boolean;
-    readonly isNftDoesNotExist: boolean;
-    readonly isOverflowOrUnderflowHappened: boolean;
-    readonly isDoesNotOwnNft: boolean;
-    readonly isRoyaltyUpperBoundExceeded: boolean;
-    readonly isRoyaltyLowerBoundExceeded: boolean;
-    readonly isAuctionDurationUpperBoundExceeded: boolean;
-    readonly isAuctionDurationLowerBoundExceeded: boolean;
-    readonly isExtensionPeriodUpperBoundExceeded: boolean;
-    readonly isExtensionPeriodLowerBoundExceeded: boolean;
-    readonly isBidLockDurationUpperBoundExceeded: boolean;
-    readonly isBidLockDurationLowerBoundExceeded: boolean;
-    readonly isStartingPriceUpperBoundExceeded: boolean;
-    readonly isStartingPriceLowerBoundExceeded: boolean;
-    readonly isAuctionBidStepUpperBoundExceeded: boolean;
-    readonly isAuctionBidStepLowerBoundExceeded: boolean;
-    readonly isInsufficientBalance: boolean;
-    readonly isBidStepConstraintViolated: boolean;
-    readonly isInvalidBidAmountSpecified: boolean;
-    readonly isStartingPriceConstraintViolated: boolean;
-    readonly isActionHasBidsAlready: boolean;
-    readonly isNftIsNotIdle: boolean;
-    readonly isPendingOfferDoesNotExist: boolean;
-    readonly isRewardAccountIsNotSet: boolean;
-    readonly isActorIsNotBidder: boolean;
-    readonly isAuctionCannotBeCompleted: boolean;
-    readonly isBidDoesNotExist: boolean;
-    readonly isBidIsForPastAuction: boolean;
-    readonly isStartsAtLowerBoundExceeded: boolean;
-    readonly isStartsAtUpperBoundExceeded: boolean;
-    readonly isAuctionDidNotStart: boolean;
-    readonly isNotInAuctionState: boolean;
-    readonly isMemberIsNotAllowedToParticipate: boolean;
-    readonly isMemberProfileNotFound: boolean;
-    readonly isNftNotInBuyNowState: boolean;
-    readonly isInvalidBuyNowWitnessPriceProvided: boolean;
-    readonly isIsNotOpenAuctionType: boolean;
-    readonly isIsNotEnglishAuctionType: boolean;
-    readonly isBidLockDurationIsNotExpired: boolean;
-    readonly isNftAuctionIsAlreadyExpired: boolean;
-    readonly isBuyNowMustBeGreaterThanStartingPrice: boolean;
-    readonly isTargetMemberDoesNotExist: boolean;
-    readonly isInvalidNftOfferWitnessPriceProvided: boolean;
-    readonly isMaxAuctionWhiteListLengthUpperBoundExceeded: boolean;
-    readonly isWhitelistHasOnlyOneMember: boolean;
-    readonly isWhitelistedMemberDoesNotExist: boolean;
-    readonly isNftNonChannelOwnerDoesNotExist: boolean;
-    readonly isExtensionPeriodIsGreaterThenAuctionDuration: boolean;
-    readonly isNoAssetsSpecified: boolean;
-    readonly isInvalidAssetsProvided: boolean;
-    readonly isChannelContainsVideos: boolean;
-    readonly isChannelContainsAssets: boolean;
-    readonly isInvalidBagSizeSpecified: boolean;
-    readonly isMigrationNotFinished: boolean;
-    readonly isReplyDoesNotExist: boolean;
-    readonly isUnsufficientBalance: boolean;
-    readonly isInsufficientTreasuryBalance: boolean;
-    readonly isInvalidMemberProvided: boolean;
-    readonly isActorNotAMember: boolean;
-    readonly isPaymentProofVerificationFailed: boolean;
-    readonly isCashoutAmountExceedsMaximumAmount: boolean;
-    readonly isCashoutAmountBelowMinimumAmount: boolean;
-    readonly isWithdrawalAmountExceedsChannelAccountWithdrawableBalance: boolean;
-    readonly isWithdrawFromChannelAmountIsZero: boolean;
-    readonly isChannelCashoutsDisabled: boolean;
-    readonly isMinCashoutAllowedExceedsMaxCashoutAllowed: boolean;
-    readonly isCuratorModerationActionNotAllowed: boolean;
-    readonly isMaxCuratorPermissionsPerLevelExceeded: boolean;
-    readonly isCuratorGroupMaxPermissionsByLevelMapSizeExceeded: boolean;
-    readonly isChannelFeaturePaused: boolean;
-    readonly isChannelBagMissing: boolean;
-    readonly isAssetsToRemoveBeyondEntityAssetsSet: boolean;
-    readonly isInvalidVideoDataObjectsCountProvided: boolean;
-    readonly isInvalidChannelTransferStatus: boolean;
-    readonly isInvalidChannelTransferAcceptor: boolean;
-    readonly isInvalidChannelTransferCommitmentParams: boolean;
-    readonly isChannelAgentInsufficientPermissions: boolean;
-    readonly isInvalidChannelOwner: boolean;
-    readonly isZeroReward: boolean;
-    readonly isInsufficientBalanceForTransfer: boolean;
-    readonly isInsufficientBalanceForChannelCreation: boolean;
-    readonly isInsufficientBalanceForVideoCreation: boolean;
-    readonly isInsufficientCouncilBudget: boolean;
-    readonly isGlobalNftDailyLimitExceeded: boolean;
-    readonly isGlobalNftWeeklyLimitExceeded: boolean;
-    readonly isChannelNftDailyLimitExceeded: boolean;
-    readonly isChannelNftWeeklyLimitExceeded: boolean;
-    readonly isCreatorTokenAlreadyIssued: boolean;
-    readonly isCreatorTokenNotIssued: boolean;
-    readonly isMemberIdCouldNotBeDerivedFromActor: boolean;
-    readonly isCannotWithdrawFromChannelWithCreatorTokenIssued: boolean;
-    readonly isPatronageCanOnlyBeClaimedForMemberOwnedChannels: boolean;
-    readonly isChannelTransfersBlockedDuringRevenueSplits: boolean;
-    readonly isChannelTransfersBlockedDuringTokenSales: boolean;
-    readonly isChannelTransfersBlockedDuringActiveAmm: boolean;
-    readonly type: 'ChannelStateBloatBondChanged' | 'VideoStateBloatBondChanged' | 'MinCashoutValueTooLow' | 'MaxCashoutValueTooHigh' | 'MaxNumberOfChannelCollaboratorsExceeded' | 'MaxNumberOfChannelAssetsExceeded' | 'MaxNumberOfVideoAssetsExceeded' | 'MaxNumberOfChannelAgentPermissionsExceeded' | 'MaxNumberOfPausedFeaturesPerChannelExceeded' | 'InvalidChannelBagWitnessProvided' | 'InvalidStorageBucketsNumWitnessProvided' | 'MissingStorageBucketsNumWitness' | 'ChannelOwnerMemberDoesNotExist' | 'ChannelOwnerCuratorGroupDoesNotExist' | 'ChannelStateBloatBondBelowExistentialDeposit' | 'NumberOfAssetsToRemoveIsZero' | 'CuratorIsNotAMemberOfGivenCuratorGroup' | 'CuratorIsAlreadyAMemberOfGivenCuratorGroup' | 'CuratorGroupDoesNotExist' | 'CuratorsPerGroupLimitReached' | 'CuratorGroupIsNotActive' | 'CuratorIdInvalid' | 'LeadAuthFailed' | 'MemberAuthFailed' | 'CuratorAuthFailed' | 'BadOrigin' | 'ActorNotAuthorized' | 'CategoryDoesNotExist' | 'ChannelDoesNotExist' | 'VideoDoesNotExist' | 'VideoInSeason' | 'ActorCannotBeLead' | 'ActorCannotOwnChannel' | 'NftAlreadyOwnedByChannel' | 'NftAlreadyExists' | 'NftDoesNotExist' | 'OverflowOrUnderflowHappened' | 'DoesNotOwnNft' | 'RoyaltyUpperBoundExceeded' | 'RoyaltyLowerBoundExceeded' | 'AuctionDurationUpperBoundExceeded' | 'AuctionDurationLowerBoundExceeded' | 'ExtensionPeriodUpperBoundExceeded' | 'ExtensionPeriodLowerBoundExceeded' | 'BidLockDurationUpperBoundExceeded' | 'BidLockDurationLowerBoundExceeded' | 'StartingPriceUpperBoundExceeded' | 'StartingPriceLowerBoundExceeded' | 'AuctionBidStepUpperBoundExceeded' | 'AuctionBidStepLowerBoundExceeded' | 'InsufficientBalance' | 'BidStepConstraintViolated' | 'InvalidBidAmountSpecified' | 'StartingPriceConstraintViolated' | 'ActionHasBidsAlready' | 'NftIsNotIdle' | 'PendingOfferDoesNotExist' | 'RewardAccountIsNotSet' | 'ActorIsNotBidder' | 'AuctionCannotBeCompleted' | 'BidDoesNotExist' | 'BidIsForPastAuction' | 'StartsAtLowerBoundExceeded' | 'StartsAtUpperBoundExceeded' | 'AuctionDidNotStart' | 'NotInAuctionState' | 'MemberIsNotAllowedToParticipate' | 'MemberProfileNotFound' | 'NftNotInBuyNowState' | 'InvalidBuyNowWitnessPriceProvided' | 'IsNotOpenAuctionType' | 'IsNotEnglishAuctionType' | 'BidLockDurationIsNotExpired' | 'NftAuctionIsAlreadyExpired' | 'BuyNowMustBeGreaterThanStartingPrice' | 'TargetMemberDoesNotExist' | 'InvalidNftOfferWitnessPriceProvided' | 'MaxAuctionWhiteListLengthUpperBoundExceeded' | 'WhitelistHasOnlyOneMember' | 'WhitelistedMemberDoesNotExist' | 'NftNonChannelOwnerDoesNotExist' | 'ExtensionPeriodIsGreaterThenAuctionDuration' | 'NoAssetsSpecified' | 'InvalidAssetsProvided' | 'ChannelContainsVideos' | 'ChannelContainsAssets' | 'InvalidBagSizeSpecified' | 'MigrationNotFinished' | 'ReplyDoesNotExist' | 'UnsufficientBalance' | 'InsufficientTreasuryBalance' | 'InvalidMemberProvided' | 'ActorNotAMember' | 'PaymentProofVerificationFailed' | 'CashoutAmountExceedsMaximumAmount' | 'CashoutAmountBelowMinimumAmount' | 'WithdrawalAmountExceedsChannelAccountWithdrawableBalance' | 'WithdrawFromChannelAmountIsZero' | 'ChannelCashoutsDisabled' | 'MinCashoutAllowedExceedsMaxCashoutAllowed' | 'CuratorModerationActionNotAllowed' | 'MaxCuratorPermissionsPerLevelExceeded' | 'CuratorGroupMaxPermissionsByLevelMapSizeExceeded' | 'ChannelFeaturePaused' | 'ChannelBagMissing' | 'AssetsToRemoveBeyondEntityAssetsSet' | 'InvalidVideoDataObjectsCountProvided' | 'InvalidChannelTransferStatus' | 'InvalidChannelTransferAcceptor' | 'InvalidChannelTransferCommitmentParams' | 'ChannelAgentInsufficientPermissions' | 'InvalidChannelOwner' | 'ZeroReward' | 'InsufficientBalanceForTransfer' | 'InsufficientBalanceForChannelCreation' | 'InsufficientBalanceForVideoCreation' | 'InsufficientCouncilBudget' | 'GlobalNftDailyLimitExceeded' | 'GlobalNftWeeklyLimitExceeded' | 'ChannelNftDailyLimitExceeded' | 'ChannelNftWeeklyLimitExceeded' | 'CreatorTokenAlreadyIssued' | 'CreatorTokenNotIssued' | 'MemberIdCouldNotBeDerivedFromActor' | 'CannotWithdrawFromChannelWithCreatorTokenIssued' | 'PatronageCanOnlyBeClaimedForMemberOwnedChannels' | 'ChannelTransfersBlockedDuringRevenueSplits' | 'ChannelTransfersBlockedDuringTokenSales' | 'ChannelTransfersBlockedDuringActiveAmm';
+    readonly isChannelStateBloatBondChanged: boolean
+    readonly isVideoStateBloatBondChanged: boolean
+    readonly isMinCashoutValueTooLow: boolean
+    readonly isMaxCashoutValueTooHigh: boolean
+    readonly isMaxNumberOfChannelCollaboratorsExceeded: boolean
+    readonly isMaxNumberOfChannelAssetsExceeded: boolean
+    readonly isMaxNumberOfVideoAssetsExceeded: boolean
+    readonly isMaxNumberOfChannelAgentPermissionsExceeded: boolean
+    readonly isMaxNumberOfPausedFeaturesPerChannelExceeded: boolean
+    readonly isInvalidChannelBagWitnessProvided: boolean
+    readonly isInvalidStorageBucketsNumWitnessProvided: boolean
+    readonly isMissingStorageBucketsNumWitness: boolean
+    readonly isChannelOwnerMemberDoesNotExist: boolean
+    readonly isChannelOwnerCuratorGroupDoesNotExist: boolean
+    readonly isChannelStateBloatBondBelowExistentialDeposit: boolean
+    readonly isNumberOfAssetsToRemoveIsZero: boolean
+    readonly isCuratorIsNotAMemberOfGivenCuratorGroup: boolean
+    readonly isCuratorIsAlreadyAMemberOfGivenCuratorGroup: boolean
+    readonly isCuratorGroupDoesNotExist: boolean
+    readonly isCuratorsPerGroupLimitReached: boolean
+    readonly isCuratorGroupIsNotActive: boolean
+    readonly isCuratorIdInvalid: boolean
+    readonly isLeadAuthFailed: boolean
+    readonly isMemberAuthFailed: boolean
+    readonly isCuratorAuthFailed: boolean
+    readonly isBadOrigin: boolean
+    readonly isActorNotAuthorized: boolean
+    readonly isCategoryDoesNotExist: boolean
+    readonly isChannelDoesNotExist: boolean
+    readonly isVideoDoesNotExist: boolean
+    readonly isVideoInSeason: boolean
+    readonly isActorCannotBeLead: boolean
+    readonly isActorCannotOwnChannel: boolean
+    readonly isNftAlreadyOwnedByChannel: boolean
+    readonly isNftAlreadyExists: boolean
+    readonly isNftDoesNotExist: boolean
+    readonly isOverflowOrUnderflowHappened: boolean
+    readonly isDoesNotOwnNft: boolean
+    readonly isRoyaltyUpperBoundExceeded: boolean
+    readonly isRoyaltyLowerBoundExceeded: boolean
+    readonly isAuctionDurationUpperBoundExceeded: boolean
+    readonly isAuctionDurationLowerBoundExceeded: boolean
+    readonly isExtensionPeriodUpperBoundExceeded: boolean
+    readonly isExtensionPeriodLowerBoundExceeded: boolean
+    readonly isBidLockDurationUpperBoundExceeded: boolean
+    readonly isBidLockDurationLowerBoundExceeded: boolean
+    readonly isStartingPriceUpperBoundExceeded: boolean
+    readonly isStartingPriceLowerBoundExceeded: boolean
+    readonly isAuctionBidStepUpperBoundExceeded: boolean
+    readonly isAuctionBidStepLowerBoundExceeded: boolean
+    readonly isInsufficientBalance: boolean
+    readonly isBidStepConstraintViolated: boolean
+    readonly isInvalidBidAmountSpecified: boolean
+    readonly isStartingPriceConstraintViolated: boolean
+    readonly isActionHasBidsAlready: boolean
+    readonly isNftIsNotIdle: boolean
+    readonly isPendingOfferDoesNotExist: boolean
+    readonly isRewardAccountIsNotSet: boolean
+    readonly isActorIsNotBidder: boolean
+    readonly isAuctionCannotBeCompleted: boolean
+    readonly isBidDoesNotExist: boolean
+    readonly isBidIsForPastAuction: boolean
+    readonly isStartsAtLowerBoundExceeded: boolean
+    readonly isStartsAtUpperBoundExceeded: boolean
+    readonly isAuctionDidNotStart: boolean
+    readonly isNotInAuctionState: boolean
+    readonly isMemberIsNotAllowedToParticipate: boolean
+    readonly isMemberProfileNotFound: boolean
+    readonly isNftNotInBuyNowState: boolean
+    readonly isInvalidBuyNowWitnessPriceProvided: boolean
+    readonly isIsNotOpenAuctionType: boolean
+    readonly isIsNotEnglishAuctionType: boolean
+    readonly isBidLockDurationIsNotExpired: boolean
+    readonly isNftAuctionIsAlreadyExpired: boolean
+    readonly isBuyNowMustBeGreaterThanStartingPrice: boolean
+    readonly isTargetMemberDoesNotExist: boolean
+    readonly isInvalidNftOfferWitnessPriceProvided: boolean
+    readonly isMaxAuctionWhiteListLengthUpperBoundExceeded: boolean
+    readonly isWhitelistHasOnlyOneMember: boolean
+    readonly isWhitelistedMemberDoesNotExist: boolean
+    readonly isNftNonChannelOwnerDoesNotExist: boolean
+    readonly isExtensionPeriodIsGreaterThenAuctionDuration: boolean
+    readonly isNoAssetsSpecified: boolean
+    readonly isInvalidAssetsProvided: boolean
+    readonly isChannelContainsVideos: boolean
+    readonly isChannelContainsAssets: boolean
+    readonly isInvalidBagSizeSpecified: boolean
+    readonly isMigrationNotFinished: boolean
+    readonly isReplyDoesNotExist: boolean
+    readonly isUnsufficientBalance: boolean
+    readonly isInsufficientTreasuryBalance: boolean
+    readonly isInvalidMemberProvided: boolean
+    readonly isActorNotAMember: boolean
+    readonly isPaymentProofVerificationFailed: boolean
+    readonly isCashoutAmountExceedsMaximumAmount: boolean
+    readonly isCashoutAmountBelowMinimumAmount: boolean
+    readonly isWithdrawalAmountExceedsChannelAccountWithdrawableBalance: boolean
+    readonly isWithdrawFromChannelAmountIsZero: boolean
+    readonly isChannelCashoutsDisabled: boolean
+    readonly isMinCashoutAllowedExceedsMaxCashoutAllowed: boolean
+    readonly isCuratorModerationActionNotAllowed: boolean
+    readonly isMaxCuratorPermissionsPerLevelExceeded: boolean
+    readonly isCuratorGroupMaxPermissionsByLevelMapSizeExceeded: boolean
+    readonly isChannelFeaturePaused: boolean
+    readonly isChannelBagMissing: boolean
+    readonly isAssetsToRemoveBeyondEntityAssetsSet: boolean
+    readonly isInvalidVideoDataObjectsCountProvided: boolean
+    readonly isInvalidChannelTransferStatus: boolean
+    readonly isInvalidChannelTransferAcceptor: boolean
+    readonly isInvalidChannelTransferCommitmentParams: boolean
+    readonly isChannelAgentInsufficientPermissions: boolean
+    readonly isInvalidChannelOwner: boolean
+    readonly isZeroReward: boolean
+    readonly isInsufficientBalanceForTransfer: boolean
+    readonly isInsufficientBalanceForChannelCreation: boolean
+    readonly isInsufficientBalanceForVideoCreation: boolean
+    readonly isInsufficientCouncilBudget: boolean
+    readonly isGlobalNftDailyLimitExceeded: boolean
+    readonly isGlobalNftWeeklyLimitExceeded: boolean
+    readonly isChannelNftDailyLimitExceeded: boolean
+    readonly isChannelNftWeeklyLimitExceeded: boolean
+    readonly isCreatorTokenAlreadyIssued: boolean
+    readonly isCreatorTokenNotIssued: boolean
+    readonly isMemberIdCouldNotBeDerivedFromActor: boolean
+    readonly isCannotWithdrawFromChannelWithCreatorTokenIssued: boolean
+    readonly isPatronageCanOnlyBeClaimedForMemberOwnedChannels: boolean
+    readonly isChannelTransfersBlockedDuringRevenueSplits: boolean
+    readonly isChannelTransfersBlockedDuringTokenSales: boolean
+    readonly isChannelTransfersBlockedDuringActiveAmm: boolean
+    readonly type:
+      | 'ChannelStateBloatBondChanged'
+      | 'VideoStateBloatBondChanged'
+      | 'MinCashoutValueTooLow'
+      | 'MaxCashoutValueTooHigh'
+      | 'MaxNumberOfChannelCollaboratorsExceeded'
+      | 'MaxNumberOfChannelAssetsExceeded'
+      | 'MaxNumberOfVideoAssetsExceeded'
+      | 'MaxNumberOfChannelAgentPermissionsExceeded'
+      | 'MaxNumberOfPausedFeaturesPerChannelExceeded'
+      | 'InvalidChannelBagWitnessProvided'
+      | 'InvalidStorageBucketsNumWitnessProvided'
+      | 'MissingStorageBucketsNumWitness'
+      | 'ChannelOwnerMemberDoesNotExist'
+      | 'ChannelOwnerCuratorGroupDoesNotExist'
+      | 'ChannelStateBloatBondBelowExistentialDeposit'
+      | 'NumberOfAssetsToRemoveIsZero'
+      | 'CuratorIsNotAMemberOfGivenCuratorGroup'
+      | 'CuratorIsAlreadyAMemberOfGivenCuratorGroup'
+      | 'CuratorGroupDoesNotExist'
+      | 'CuratorsPerGroupLimitReached'
+      | 'CuratorGroupIsNotActive'
+      | 'CuratorIdInvalid'
+      | 'LeadAuthFailed'
+      | 'MemberAuthFailed'
+      | 'CuratorAuthFailed'
+      | 'BadOrigin'
+      | 'ActorNotAuthorized'
+      | 'CategoryDoesNotExist'
+      | 'ChannelDoesNotExist'
+      | 'VideoDoesNotExist'
+      | 'VideoInSeason'
+      | 'ActorCannotBeLead'
+      | 'ActorCannotOwnChannel'
+      | 'NftAlreadyOwnedByChannel'
+      | 'NftAlreadyExists'
+      | 'NftDoesNotExist'
+      | 'OverflowOrUnderflowHappened'
+      | 'DoesNotOwnNft'
+      | 'RoyaltyUpperBoundExceeded'
+      | 'RoyaltyLowerBoundExceeded'
+      | 'AuctionDurationUpperBoundExceeded'
+      | 'AuctionDurationLowerBoundExceeded'
+      | 'ExtensionPeriodUpperBoundExceeded'
+      | 'ExtensionPeriodLowerBoundExceeded'
+      | 'BidLockDurationUpperBoundExceeded'
+      | 'BidLockDurationLowerBoundExceeded'
+      | 'StartingPriceUpperBoundExceeded'
+      | 'StartingPriceLowerBoundExceeded'
+      | 'AuctionBidStepUpperBoundExceeded'
+      | 'AuctionBidStepLowerBoundExceeded'
+      | 'InsufficientBalance'
+      | 'BidStepConstraintViolated'
+      | 'InvalidBidAmountSpecified'
+      | 'StartingPriceConstraintViolated'
+      | 'ActionHasBidsAlready'
+      | 'NftIsNotIdle'
+      | 'PendingOfferDoesNotExist'
+      | 'RewardAccountIsNotSet'
+      | 'ActorIsNotBidder'
+      | 'AuctionCannotBeCompleted'
+      | 'BidDoesNotExist'
+      | 'BidIsForPastAuction'
+      | 'StartsAtLowerBoundExceeded'
+      | 'StartsAtUpperBoundExceeded'
+      | 'AuctionDidNotStart'
+      | 'NotInAuctionState'
+      | 'MemberIsNotAllowedToParticipate'
+      | 'MemberProfileNotFound'
+      | 'NftNotInBuyNowState'
+      | 'InvalidBuyNowWitnessPriceProvided'
+      | 'IsNotOpenAuctionType'
+      | 'IsNotEnglishAuctionType'
+      | 'BidLockDurationIsNotExpired'
+      | 'NftAuctionIsAlreadyExpired'
+      | 'BuyNowMustBeGreaterThanStartingPrice'
+      | 'TargetMemberDoesNotExist'
+      | 'InvalidNftOfferWitnessPriceProvided'
+      | 'MaxAuctionWhiteListLengthUpperBoundExceeded'
+      | 'WhitelistHasOnlyOneMember'
+      | 'WhitelistedMemberDoesNotExist'
+      | 'NftNonChannelOwnerDoesNotExist'
+      | 'ExtensionPeriodIsGreaterThenAuctionDuration'
+      | 'NoAssetsSpecified'
+      | 'InvalidAssetsProvided'
+      | 'ChannelContainsVideos'
+      | 'ChannelContainsAssets'
+      | 'InvalidBagSizeSpecified'
+      | 'MigrationNotFinished'
+      | 'ReplyDoesNotExist'
+      | 'UnsufficientBalance'
+      | 'InsufficientTreasuryBalance'
+      | 'InvalidMemberProvided'
+      | 'ActorNotAMember'
+      | 'PaymentProofVerificationFailed'
+      | 'CashoutAmountExceedsMaximumAmount'
+      | 'CashoutAmountBelowMinimumAmount'
+      | 'WithdrawalAmountExceedsChannelAccountWithdrawableBalance'
+      | 'WithdrawFromChannelAmountIsZero'
+      | 'ChannelCashoutsDisabled'
+      | 'MinCashoutAllowedExceedsMaxCashoutAllowed'
+      | 'CuratorModerationActionNotAllowed'
+      | 'MaxCuratorPermissionsPerLevelExceeded'
+      | 'CuratorGroupMaxPermissionsByLevelMapSizeExceeded'
+      | 'ChannelFeaturePaused'
+      | 'ChannelBagMissing'
+      | 'AssetsToRemoveBeyondEntityAssetsSet'
+      | 'InvalidVideoDataObjectsCountProvided'
+      | 'InvalidChannelTransferStatus'
+      | 'InvalidChannelTransferAcceptor'
+      | 'InvalidChannelTransferCommitmentParams'
+      | 'ChannelAgentInsufficientPermissions'
+      | 'InvalidChannelOwner'
+      | 'ZeroReward'
+      | 'InsufficientBalanceForTransfer'
+      | 'InsufficientBalanceForChannelCreation'
+      | 'InsufficientBalanceForVideoCreation'
+      | 'InsufficientCouncilBudget'
+      | 'GlobalNftDailyLimitExceeded'
+      | 'GlobalNftWeeklyLimitExceeded'
+      | 'ChannelNftDailyLimitExceeded'
+      | 'ChannelNftWeeklyLimitExceeded'
+      | 'CreatorTokenAlreadyIssued'
+      | 'CreatorTokenNotIssued'
+      | 'MemberIdCouldNotBeDerivedFromActor'
+      | 'CannotWithdrawFromChannelWithCreatorTokenIssued'
+      | 'PatronageCanOnlyBeClaimedForMemberOwnedChannels'
+      | 'ChannelTransfersBlockedDuringRevenueSplits'
+      | 'ChannelTransfersBlockedDuringTokenSales'
+      | 'ChannelTransfersBlockedDuringActiveAmm'
   }
 
   /** @name PalletStorageBagRecord (570) */
   interface PalletStorageBagRecord extends Struct {
-    readonly storedBy: BTreeSet<u64>;
-    readonly distributedBy: BTreeSet<PalletStorageDistributionBucketIdRecord>;
-    readonly objectsTotalSize: u64;
-    readonly objectsNumber: u64;
+    readonly storedBy: BTreeSet<u64>
+    readonly distributedBy: BTreeSet<PalletStorageDistributionBucketIdRecord>
+    readonly objectsTotalSize: u64
+    readonly objectsNumber: u64
   }
 
   /** @name PalletStorageStorageBucketRecord (573) */
   interface PalletStorageStorageBucketRecord extends Struct {
-    readonly operatorStatus: PalletStorageStorageBucketOperatorStatus;
-    readonly acceptingNewBags: bool;
-    readonly voucher: PalletStorageVoucher;
-    readonly assignedBags: u64;
+    readonly operatorStatus: PalletStorageStorageBucketOperatorStatus
+    readonly acceptingNewBags: bool
+    readonly voucher: PalletStorageVoucher
+    readonly assignedBags: u64
   }
 
   /** @name PalletStorageStorageBucketOperatorStatus (574) */
   interface PalletStorageStorageBucketOperatorStatus extends Enum {
-    readonly isMissing: boolean;
-    readonly isInvitedStorageWorker: boolean;
-    readonly asInvitedStorageWorker: u64;
-    readonly isStorageWorker: boolean;
-    readonly asStorageWorker: ITuple<[u64, AccountId32]>;
-    readonly type: 'Missing' | 'InvitedStorageWorker' | 'StorageWorker';
+    readonly isMissing: boolean
+    readonly isInvitedStorageWorker: boolean
+    readonly asInvitedStorageWorker: u64
+    readonly isStorageWorker: boolean
+    readonly asStorageWorker: ITuple<[u64, AccountId32]>
+    readonly type: 'Missing' | 'InvitedStorageWorker' | 'StorageWorker'
   }
 
   /** @name PalletStorageDynamicBagCreationPolicy (576) */
   interface PalletStorageDynamicBagCreationPolicy extends Struct {
-    readonly numberOfStorageBuckets: u32;
-    readonly families: BTreeMap<u64, u32>;
+    readonly numberOfStorageBuckets: u32
+    readonly families: BTreeMap<u64, u32>
   }
 
   /** @name PalletStorageDataObject (579) */
   interface PalletStorageDataObject extends Struct {
-    readonly accepted: bool;
-    readonly stateBloatBond: PalletCommonBloatBondRepayableBloatBond;
-    readonly size_: u64;
-    readonly ipfsContentId: Bytes;
+    readonly accepted: bool
+    readonly stateBloatBond: PalletCommonBloatBondRepayableBloatBond
+    readonly size_: u64
+    readonly ipfsContentId: Bytes
   }
 
   /** @name PalletStorageDistributionBucketFamilyRecord (580) */
   interface PalletStorageDistributionBucketFamilyRecord extends Struct {
-    readonly nextDistributionBucketIndex: u64;
+    readonly nextDistributionBucketIndex: u64
   }
 
   /** @name PalletStorageDistributionBucketRecord (581) */
   interface PalletStorageDistributionBucketRecord extends Struct {
-    readonly acceptingNewBags: bool;
-    readonly distributing: bool;
-    readonly pendingInvitations: BTreeSet<u64>;
-    readonly operators: BTreeSet<u64>;
-    readonly assignedBags: u64;
+    readonly acceptingNewBags: bool
+    readonly distributing: bool
+    readonly pendingInvitations: BTreeSet<u64>
+    readonly operators: BTreeSet<u64>
+    readonly assignedBags: u64
   }
 
   /** @name PalletStorageError (584) */
   interface PalletStorageError extends Enum {
-    readonly isArithmeticError: boolean;
-    readonly isInvalidCidLength: boolean;
-    readonly isNoObjectsOnUpload: boolean;
-    readonly isStorageBucketDoesntExist: boolean;
-    readonly isStorageBucketIsNotBoundToBag: boolean;
-    readonly isStorageBucketIsBoundToBag: boolean;
-    readonly isNoStorageBucketInvitation: boolean;
-    readonly isStorageProviderAlreadySet: boolean;
-    readonly isStorageProviderMustBeSet: boolean;
-    readonly isDifferentStorageProviderInvited: boolean;
-    readonly isInvitedStorageProvider: boolean;
-    readonly isStorageBucketIdCollectionsAreEmpty: boolean;
-    readonly isStorageBucketsNumberViolatesDynamicBagCreationPolicy: boolean;
-    readonly isDistributionBucketsViolatesDynamicBagCreationPolicy: boolean;
-    readonly isEmptyContentId: boolean;
-    readonly isZeroObjectSize: boolean;
-    readonly isInvalidStateBloatBondSourceAccount: boolean;
-    readonly isInvalidStorageProvider: boolean;
-    readonly isInsufficientBalance: boolean;
-    readonly isDataObjectDoesntExist: boolean;
-    readonly isUploadingBlocked: boolean;
-    readonly isDataObjectIdCollectionIsEmpty: boolean;
-    readonly isSourceAndDestinationBagsAreEqual: boolean;
-    readonly isDataObjectBlacklisted: boolean;
-    readonly isBlacklistSizeLimitExceeded: boolean;
-    readonly isVoucherMaxObjectSizeLimitExceeded: boolean;
-    readonly isVoucherMaxObjectNumberLimitExceeded: boolean;
-    readonly isStorageBucketObjectNumberLimitReached: boolean;
-    readonly isStorageBucketObjectSizeLimitReached: boolean;
-    readonly isInsufficientTreasuryBalance: boolean;
-    readonly isCannotDeleteNonEmptyStorageBucket: boolean;
-    readonly isDataObjectIdParamsAreEmpty: boolean;
-    readonly isStorageBucketsPerBagLimitTooLow: boolean;
-    readonly isStorageBucketsPerBagLimitTooHigh: boolean;
-    readonly isStorageBucketPerBagLimitExceeded: boolean;
-    readonly isStorageBucketDoesntAcceptNewBags: boolean;
-    readonly isDynamicBagExists: boolean;
-    readonly isDynamicBagDoesntExist: boolean;
-    readonly isStorageProviderOperatorDoesntExist: boolean;
-    readonly isDataSizeFeeChanged: boolean;
-    readonly isDataObjectStateBloatBondChanged: boolean;
-    readonly isCannotDeleteNonEmptyDynamicBag: boolean;
-    readonly isMaxDistributionBucketFamilyNumberLimitExceeded: boolean;
-    readonly isDistributionBucketFamilyDoesntExist: boolean;
-    readonly isDistributionBucketDoesntExist: boolean;
-    readonly isDistributionBucketIdCollectionsAreEmpty: boolean;
-    readonly isDistributionBucketDoesntAcceptNewBags: boolean;
-    readonly isMaxDistributionBucketNumberPerBagLimitExceeded: boolean;
-    readonly isDistributionBucketIsNotBoundToBag: boolean;
-    readonly isDistributionBucketIsBoundToBag: boolean;
-    readonly isDistributionBucketsPerBagLimitTooLow: boolean;
-    readonly isDistributionBucketsPerBagLimitTooHigh: boolean;
-    readonly isDistributionProviderOperatorDoesntExist: boolean;
-    readonly isDistributionProviderOperatorAlreadyInvited: boolean;
-    readonly isDistributionProviderOperatorSet: boolean;
-    readonly isNoDistributionBucketInvitation: boolean;
-    readonly isMustBeDistributionProviderOperatorForBucket: boolean;
-    readonly isMaxNumberOfPendingInvitationsLimitForDistributionBucketReached: boolean;
-    readonly isMaxNumberOfOperatorsPerDistributionBucketReached: boolean;
-    readonly isDistributionFamilyBoundToBagCreationPolicy: boolean;
-    readonly isMaxDataObjectSizeExceeded: boolean;
-    readonly isInvalidTransactorAccount: boolean;
-    readonly isNumberOfStorageBucketsOutsideOfAllowedContraints: boolean;
-    readonly isNumberOfDistributionBucketsOutsideOfAllowedContraints: boolean;
-    readonly isCallDisabled: boolean;
-    readonly type: 'ArithmeticError' | 'InvalidCidLength' | 'NoObjectsOnUpload' | 'StorageBucketDoesntExist' | 'StorageBucketIsNotBoundToBag' | 'StorageBucketIsBoundToBag' | 'NoStorageBucketInvitation' | 'StorageProviderAlreadySet' | 'StorageProviderMustBeSet' | 'DifferentStorageProviderInvited' | 'InvitedStorageProvider' | 'StorageBucketIdCollectionsAreEmpty' | 'StorageBucketsNumberViolatesDynamicBagCreationPolicy' | 'DistributionBucketsViolatesDynamicBagCreationPolicy' | 'EmptyContentId' | 'ZeroObjectSize' | 'InvalidStateBloatBondSourceAccount' | 'InvalidStorageProvider' | 'InsufficientBalance' | 'DataObjectDoesntExist' | 'UploadingBlocked' | 'DataObjectIdCollectionIsEmpty' | 'SourceAndDestinationBagsAreEqual' | 'DataObjectBlacklisted' | 'BlacklistSizeLimitExceeded' | 'VoucherMaxObjectSizeLimitExceeded' | 'VoucherMaxObjectNumberLimitExceeded' | 'StorageBucketObjectNumberLimitReached' | 'StorageBucketObjectSizeLimitReached' | 'InsufficientTreasuryBalance' | 'CannotDeleteNonEmptyStorageBucket' | 'DataObjectIdParamsAreEmpty' | 'StorageBucketsPerBagLimitTooLow' | 'StorageBucketsPerBagLimitTooHigh' | 'StorageBucketPerBagLimitExceeded' | 'StorageBucketDoesntAcceptNewBags' | 'DynamicBagExists' | 'DynamicBagDoesntExist' | 'StorageProviderOperatorDoesntExist' | 'DataSizeFeeChanged' | 'DataObjectStateBloatBondChanged' | 'CannotDeleteNonEmptyDynamicBag' | 'MaxDistributionBucketFamilyNumberLimitExceeded' | 'DistributionBucketFamilyDoesntExist' | 'DistributionBucketDoesntExist' | 'DistributionBucketIdCollectionsAreEmpty' | 'DistributionBucketDoesntAcceptNewBags' | 'MaxDistributionBucketNumberPerBagLimitExceeded' | 'DistributionBucketIsNotBoundToBag' | 'DistributionBucketIsBoundToBag' | 'DistributionBucketsPerBagLimitTooLow' | 'DistributionBucketsPerBagLimitTooHigh' | 'DistributionProviderOperatorDoesntExist' | 'DistributionProviderOperatorAlreadyInvited' | 'DistributionProviderOperatorSet' | 'NoDistributionBucketInvitation' | 'MustBeDistributionProviderOperatorForBucket' | 'MaxNumberOfPendingInvitationsLimitForDistributionBucketReached' | 'MaxNumberOfOperatorsPerDistributionBucketReached' | 'DistributionFamilyBoundToBagCreationPolicy' | 'MaxDataObjectSizeExceeded' | 'InvalidTransactorAccount' | 'NumberOfStorageBucketsOutsideOfAllowedContraints' | 'NumberOfDistributionBucketsOutsideOfAllowedContraints' | 'CallDisabled';
+    readonly isArithmeticError: boolean
+    readonly isInvalidCidLength: boolean
+    readonly isNoObjectsOnUpload: boolean
+    readonly isStorageBucketDoesntExist: boolean
+    readonly isStorageBucketIsNotBoundToBag: boolean
+    readonly isStorageBucketIsBoundToBag: boolean
+    readonly isNoStorageBucketInvitation: boolean
+    readonly isStorageProviderAlreadySet: boolean
+    readonly isStorageProviderMustBeSet: boolean
+    readonly isDifferentStorageProviderInvited: boolean
+    readonly isInvitedStorageProvider: boolean
+    readonly isStorageBucketIdCollectionsAreEmpty: boolean
+    readonly isStorageBucketsNumberViolatesDynamicBagCreationPolicy: boolean
+    readonly isDistributionBucketsViolatesDynamicBagCreationPolicy: boolean
+    readonly isEmptyContentId: boolean
+    readonly isZeroObjectSize: boolean
+    readonly isInvalidStateBloatBondSourceAccount: boolean
+    readonly isInvalidStorageProvider: boolean
+    readonly isInsufficientBalance: boolean
+    readonly isDataObjectDoesntExist: boolean
+    readonly isUploadingBlocked: boolean
+    readonly isDataObjectIdCollectionIsEmpty: boolean
+    readonly isSourceAndDestinationBagsAreEqual: boolean
+    readonly isDataObjectBlacklisted: boolean
+    readonly isBlacklistSizeLimitExceeded: boolean
+    readonly isVoucherMaxObjectSizeLimitExceeded: boolean
+    readonly isVoucherMaxObjectNumberLimitExceeded: boolean
+    readonly isStorageBucketObjectNumberLimitReached: boolean
+    readonly isStorageBucketObjectSizeLimitReached: boolean
+    readonly isInsufficientTreasuryBalance: boolean
+    readonly isCannotDeleteNonEmptyStorageBucket: boolean
+    readonly isDataObjectIdParamsAreEmpty: boolean
+    readonly isStorageBucketsPerBagLimitTooLow: boolean
+    readonly isStorageBucketsPerBagLimitTooHigh: boolean
+    readonly isStorageBucketPerBagLimitExceeded: boolean
+    readonly isStorageBucketDoesntAcceptNewBags: boolean
+    readonly isDynamicBagExists: boolean
+    readonly isDynamicBagDoesntExist: boolean
+    readonly isStorageProviderOperatorDoesntExist: boolean
+    readonly isDataSizeFeeChanged: boolean
+    readonly isDataObjectStateBloatBondChanged: boolean
+    readonly isCannotDeleteNonEmptyDynamicBag: boolean
+    readonly isMaxDistributionBucketFamilyNumberLimitExceeded: boolean
+    readonly isDistributionBucketFamilyDoesntExist: boolean
+    readonly isDistributionBucketDoesntExist: boolean
+    readonly isDistributionBucketIdCollectionsAreEmpty: boolean
+    readonly isDistributionBucketDoesntAcceptNewBags: boolean
+    readonly isMaxDistributionBucketNumberPerBagLimitExceeded: boolean
+    readonly isDistributionBucketIsNotBoundToBag: boolean
+    readonly isDistributionBucketIsBoundToBag: boolean
+    readonly isDistributionBucketsPerBagLimitTooLow: boolean
+    readonly isDistributionBucketsPerBagLimitTooHigh: boolean
+    readonly isDistributionProviderOperatorDoesntExist: boolean
+    readonly isDistributionProviderOperatorAlreadyInvited: boolean
+    readonly isDistributionProviderOperatorSet: boolean
+    readonly isNoDistributionBucketInvitation: boolean
+    readonly isMustBeDistributionProviderOperatorForBucket: boolean
+    readonly isMaxNumberOfPendingInvitationsLimitForDistributionBucketReached: boolean
+    readonly isMaxNumberOfOperatorsPerDistributionBucketReached: boolean
+    readonly isDistributionFamilyBoundToBagCreationPolicy: boolean
+    readonly isMaxDataObjectSizeExceeded: boolean
+    readonly isInvalidTransactorAccount: boolean
+    readonly isNumberOfStorageBucketsOutsideOfAllowedContraints: boolean
+    readonly isNumberOfDistributionBucketsOutsideOfAllowedContraints: boolean
+    readonly isCallDisabled: boolean
+    readonly type:
+      | 'ArithmeticError'
+      | 'InvalidCidLength'
+      | 'NoObjectsOnUpload'
+      | 'StorageBucketDoesntExist'
+      | 'StorageBucketIsNotBoundToBag'
+      | 'StorageBucketIsBoundToBag'
+      | 'NoStorageBucketInvitation'
+      | 'StorageProviderAlreadySet'
+      | 'StorageProviderMustBeSet'
+      | 'DifferentStorageProviderInvited'
+      | 'InvitedStorageProvider'
+      | 'StorageBucketIdCollectionsAreEmpty'
+      | 'StorageBucketsNumberViolatesDynamicBagCreationPolicy'
+      | 'DistributionBucketsViolatesDynamicBagCreationPolicy'
+      | 'EmptyContentId'
+      | 'ZeroObjectSize'
+      | 'InvalidStateBloatBondSourceAccount'
+      | 'InvalidStorageProvider'
+      | 'InsufficientBalance'
+      | 'DataObjectDoesntExist'
+      | 'UploadingBlocked'
+      | 'DataObjectIdCollectionIsEmpty'
+      | 'SourceAndDestinationBagsAreEqual'
+      | 'DataObjectBlacklisted'
+      | 'BlacklistSizeLimitExceeded'
+      | 'VoucherMaxObjectSizeLimitExceeded'
+      | 'VoucherMaxObjectNumberLimitExceeded'
+      | 'StorageBucketObjectNumberLimitReached'
+      | 'StorageBucketObjectSizeLimitReached'
+      | 'InsufficientTreasuryBalance'
+      | 'CannotDeleteNonEmptyStorageBucket'
+      | 'DataObjectIdParamsAreEmpty'
+      | 'StorageBucketsPerBagLimitTooLow'
+      | 'StorageBucketsPerBagLimitTooHigh'
+      | 'StorageBucketPerBagLimitExceeded'
+      | 'StorageBucketDoesntAcceptNewBags'
+      | 'DynamicBagExists'
+      | 'DynamicBagDoesntExist'
+      | 'StorageProviderOperatorDoesntExist'
+      | 'DataSizeFeeChanged'
+      | 'DataObjectStateBloatBondChanged'
+      | 'CannotDeleteNonEmptyDynamicBag'
+      | 'MaxDistributionBucketFamilyNumberLimitExceeded'
+      | 'DistributionBucketFamilyDoesntExist'
+      | 'DistributionBucketDoesntExist'
+      | 'DistributionBucketIdCollectionsAreEmpty'
+      | 'DistributionBucketDoesntAcceptNewBags'
+      | 'MaxDistributionBucketNumberPerBagLimitExceeded'
+      | 'DistributionBucketIsNotBoundToBag'
+      | 'DistributionBucketIsBoundToBag'
+      | 'DistributionBucketsPerBagLimitTooLow'
+      | 'DistributionBucketsPerBagLimitTooHigh'
+      | 'DistributionProviderOperatorDoesntExist'
+      | 'DistributionProviderOperatorAlreadyInvited'
+      | 'DistributionProviderOperatorSet'
+      | 'NoDistributionBucketInvitation'
+      | 'MustBeDistributionProviderOperatorForBucket'
+      | 'MaxNumberOfPendingInvitationsLimitForDistributionBucketReached'
+      | 'MaxNumberOfOperatorsPerDistributionBucketReached'
+      | 'DistributionFamilyBoundToBagCreationPolicy'
+      | 'MaxDataObjectSizeExceeded'
+      | 'InvalidTransactorAccount'
+      | 'NumberOfStorageBucketsOutsideOfAllowedContraints'
+      | 'NumberOfDistributionBucketsOutsideOfAllowedContraints'
+      | 'CallDisabled'
   }
 
   /** @name PalletProjectTokenAccountData (585) */
   interface PalletProjectTokenAccountData extends Struct {
-    readonly vestingSchedules: BTreeMap<PalletProjectTokenVestingSource, PalletProjectTokenVestingSchedule>;
-    readonly amount: u128;
-    readonly splitStakingStatus: Option<PalletProjectTokenStakingStatus>;
-    readonly bloatBond: PalletCommonBloatBondRepayableBloatBond;
-    readonly nextVestingTransferId: u64;
-    readonly lastSaleTotalPurchasedAmount: Option<ITuple<[u32, u128]>>;
+    readonly vestingSchedules: BTreeMap<PalletProjectTokenVestingSource, PalletProjectTokenVestingSchedule>
+    readonly amount: u128
+    readonly splitStakingStatus: Option<PalletProjectTokenStakingStatus>
+    readonly bloatBond: PalletCommonBloatBondRepayableBloatBond
+    readonly nextVestingTransferId: u64
+    readonly lastSaleTotalPurchasedAmount: Option<ITuple<[u32, u128]>>
   }
 
   /** @name PalletProjectTokenStakingStatus (586) */
   interface PalletProjectTokenStakingStatus extends Struct {
-    readonly splitId: u32;
-    readonly amount: u128;
+    readonly splitId: u32
+    readonly amount: u128
   }
 
   /** @name PalletProjectTokenVestingSchedule (588) */
   interface PalletProjectTokenVestingSchedule extends Struct {
-    readonly linearVestingStartBlock: u32;
-    readonly linearVestingDuration: u32;
-    readonly cliffAmount: u128;
-    readonly postCliffTotalAmount: u128;
-    readonly burnedAmount: u128;
+    readonly linearVestingStartBlock: u32
+    readonly linearVestingDuration: u32
+    readonly cliffAmount: u128
+    readonly postCliffTotalAmount: u128
+    readonly burnedAmount: u128
   }
 
   /** @name PalletProjectTokenTokenData (595) */
   interface PalletProjectTokenTokenData extends Struct {
-    readonly totalSupply: u128;
-    readonly tokensIssued: u128;
-    readonly nextSaleId: u32;
-    readonly sale: Option<PalletProjectTokenTokenSale>;
-    readonly transferPolicy: PalletProjectTokenTransferPolicy;
-    readonly patronageInfo: PalletProjectTokenPatronageData;
-    readonly accountsNumber: u64;
-    readonly revenueSplitRate: Permill;
-    readonly revenueSplit: PalletProjectTokenRevenueSplitState;
-    readonly nextRevenueSplitId: u32;
-    readonly ammCurve: Option<PalletProjectTokenAmmCurve>;
+    readonly totalSupply: u128
+    readonly tokensIssued: u128
+    readonly nextSaleId: u32
+    readonly sale: Option<PalletProjectTokenTokenSale>
+    readonly transferPolicy: PalletProjectTokenTransferPolicy
+    readonly patronageInfo: PalletProjectTokenPatronageData
+    readonly accountsNumber: u64
+    readonly revenueSplitRate: Permill
+    readonly revenueSplit: PalletProjectTokenRevenueSplitState
+    readonly nextRevenueSplitId: u32
+    readonly ammCurve: Option<PalletProjectTokenAmmCurve>
   }
 
   /** @name PalletProjectTokenRevenueSplitState (596) */
   interface PalletProjectTokenRevenueSplitState extends Enum {
-    readonly isInactive: boolean;
-    readonly isActive: boolean;
-    readonly asActive: PalletProjectTokenRevenueSplitInfo;
-    readonly type: 'Inactive' | 'Active';
+    readonly isInactive: boolean
+    readonly isActive: boolean
+    readonly asActive: PalletProjectTokenRevenueSplitInfo
+    readonly type: 'Inactive' | 'Active'
   }
 
   /** @name PalletProjectTokenRevenueSplitInfo (597) */
   interface PalletProjectTokenRevenueSplitInfo extends Struct {
-    readonly allocation: u128;
-    readonly timeline: PalletProjectTokenTimeline;
-    readonly dividendsClaimed: u128;
+    readonly allocation: u128
+    readonly timeline: PalletProjectTokenTimeline
+    readonly dividendsClaimed: u128
   }
 
   /** @name PalletProjectTokenTimeline (598) */
   interface PalletProjectTokenTimeline extends Struct {
-    readonly start: u32;
-    readonly duration: u32;
+    readonly start: u32
+    readonly duration: u32
   }
 
   /** @name PalletProjectTokenPatronageData (600) */
   interface PalletProjectTokenPatronageData extends Struct {
-    readonly rate: Permill;
-    readonly unclaimedPatronageTallyAmount: u128;
-    readonly lastUnclaimedPatronageTallyBlock: u32;
+    readonly rate: Permill
+    readonly unclaimedPatronageTallyAmount: u128
+    readonly lastUnclaimedPatronageTallyBlock: u32
   }
 
   /** @name PalletProjectTokenErrorsError (602) */
   interface PalletProjectTokenErrorsError extends Enum {
-    readonly isArithmeticError: boolean;
-    readonly isInsufficientTransferrableBalance: boolean;
-    readonly isTokenDoesNotExist: boolean;
-    readonly isAccountInformationDoesNotExist: boolean;
-    readonly isTransferDestinationMemberDoesNotExist: boolean;
-    readonly isMerkleProofVerificationFailure: boolean;
-    readonly isTokenSymbolAlreadyInUse: boolean;
-    readonly isInitialAllocationToNonExistingMember: boolean;
-    readonly isAccountAlreadyExists: boolean;
-    readonly isTooManyTransferOutputs: boolean;
-    readonly isTokenIssuanceNotInIdleState: boolean;
-    readonly isInsufficientJoyBalance: boolean;
-    readonly isJoyTransferSubjectToDusting: boolean;
-    readonly isAttemptToRemoveNonOwnedAccountUnderPermissionedMode: boolean;
-    readonly isAttemptToRemoveNonEmptyAccount: boolean;
-    readonly isCannotJoinWhitelistInPermissionlessMode: boolean;
-    readonly isCannotDeissueTokenWithOutstandingAccounts: boolean;
-    readonly isNoUpcomingSale: boolean;
-    readonly isNoActiveSale: boolean;
-    readonly isInsufficientBalanceForTokenPurchase: boolean;
-    readonly isNotEnoughTokensOnSale: boolean;
-    readonly isSaleStartingBlockInThePast: boolean;
-    readonly isSaleAccessProofRequired: boolean;
-    readonly isSaleAccessProofParticipantIsNotSender: boolean;
-    readonly isSalePurchaseCapExceeded: boolean;
-    readonly isMaxVestingSchedulesPerAccountPerTokenReached: boolean;
-    readonly isPreviousSaleNotFinalized: boolean;
-    readonly isNoTokensToRecover: boolean;
-    readonly isSaleDurationTooShort: boolean;
-    readonly isSaleDurationIsZero: boolean;
-    readonly isSaleUpperBoundQuantityIsZero: boolean;
-    readonly isSaleCapPerMemberIsZero: boolean;
-    readonly isSaleUnitPriceIsZero: boolean;
-    readonly isSalePurchaseAmountIsZero: boolean;
-    readonly isCannotInitSaleIfAmmIsActive: boolean;
-    readonly isRevenueSplitTimeToStartTooShort: boolean;
-    readonly isRevenueSplitDurationTooShort: boolean;
-    readonly isRevenueSplitAlreadyActiveForToken: boolean;
-    readonly isRevenueSplitNotActiveForToken: boolean;
-    readonly isRevenueSplitDidNotEnd: boolean;
-    readonly isRevenueSplitNotOngoing: boolean;
-    readonly isUserAlreadyParticipating: boolean;
-    readonly isInsufficientBalanceForSplitParticipation: boolean;
-    readonly isUserNotParticipantingInAnySplit: boolean;
-    readonly isCannotParticipateInSplitWithZeroAmount: boolean;
-    readonly isCannotIssueSplitWithZeroAllocationAmount: boolean;
-    readonly isCannotModifySupplyWhenRevenueSplitsAreActive: boolean;
-    readonly isRevenueSplitRateIsZero: boolean;
-    readonly isBurnAmountIsZero: boolean;
-    readonly isBurnAmountGreaterThanAccountTokensAmount: boolean;
-    readonly isNotInAmmState: boolean;
-    readonly isInvalidCurveParameters: boolean;
-    readonly isDeadlineExpired: boolean;
-    readonly isSlippageToleranceExceeded: boolean;
-    readonly isInsufficientTokenBalance: boolean;
-    readonly isOutstandingAmmProvidedSupplyTooLarge: boolean;
-    readonly isCurveSlopeParametersTooLow: boolean;
-    readonly isNotEnoughTokenMintedByAmmForThisSale: boolean;
-    readonly isTargetPatronageRateIsHigherThanCurrentRate: boolean;
-    readonly isYearlyPatronageRateLimitExceeded: boolean;
-    readonly isPalletFrozen: boolean;
-    readonly type: 'ArithmeticError' | 'InsufficientTransferrableBalance' | 'TokenDoesNotExist' | 'AccountInformationDoesNotExist' | 'TransferDestinationMemberDoesNotExist' | 'MerkleProofVerificationFailure' | 'TokenSymbolAlreadyInUse' | 'InitialAllocationToNonExistingMember' | 'AccountAlreadyExists' | 'TooManyTransferOutputs' | 'TokenIssuanceNotInIdleState' | 'InsufficientJoyBalance' | 'JoyTransferSubjectToDusting' | 'AttemptToRemoveNonOwnedAccountUnderPermissionedMode' | 'AttemptToRemoveNonEmptyAccount' | 'CannotJoinWhitelistInPermissionlessMode' | 'CannotDeissueTokenWithOutstandingAccounts' | 'NoUpcomingSale' | 'NoActiveSale' | 'InsufficientBalanceForTokenPurchase' | 'NotEnoughTokensOnSale' | 'SaleStartingBlockInThePast' | 'SaleAccessProofRequired' | 'SaleAccessProofParticipantIsNotSender' | 'SalePurchaseCapExceeded' | 'MaxVestingSchedulesPerAccountPerTokenReached' | 'PreviousSaleNotFinalized' | 'NoTokensToRecover' | 'SaleDurationTooShort' | 'SaleDurationIsZero' | 'SaleUpperBoundQuantityIsZero' | 'SaleCapPerMemberIsZero' | 'SaleUnitPriceIsZero' | 'SalePurchaseAmountIsZero' | 'CannotInitSaleIfAmmIsActive' | 'RevenueSplitTimeToStartTooShort' | 'RevenueSplitDurationTooShort' | 'RevenueSplitAlreadyActiveForToken' | 'RevenueSplitNotActiveForToken' | 'RevenueSplitDidNotEnd' | 'RevenueSplitNotOngoing' | 'UserAlreadyParticipating' | 'InsufficientBalanceForSplitParticipation' | 'UserNotParticipantingInAnySplit' | 'CannotParticipateInSplitWithZeroAmount' | 'CannotIssueSplitWithZeroAllocationAmount' | 'CannotModifySupplyWhenRevenueSplitsAreActive' | 'RevenueSplitRateIsZero' | 'BurnAmountIsZero' | 'BurnAmountGreaterThanAccountTokensAmount' | 'NotInAmmState' | 'InvalidCurveParameters' | 'DeadlineExpired' | 'SlippageToleranceExceeded' | 'InsufficientTokenBalance' | 'OutstandingAmmProvidedSupplyTooLarge' | 'CurveSlopeParametersTooLow' | 'NotEnoughTokenMintedByAmmForThisSale' | 'TargetPatronageRateIsHigherThanCurrentRate' | 'YearlyPatronageRateLimitExceeded' | 'PalletFrozen';
+    readonly isArithmeticError: boolean
+    readonly isInsufficientTransferrableBalance: boolean
+    readonly isTokenDoesNotExist: boolean
+    readonly isAccountInformationDoesNotExist: boolean
+    readonly isTransferDestinationMemberDoesNotExist: boolean
+    readonly isMerkleProofVerificationFailure: boolean
+    readonly isTokenSymbolAlreadyInUse: boolean
+    readonly isInitialAllocationToNonExistingMember: boolean
+    readonly isAccountAlreadyExists: boolean
+    readonly isTooManyTransferOutputs: boolean
+    readonly isTokenIssuanceNotInIdleState: boolean
+    readonly isInsufficientJoyBalance: boolean
+    readonly isJoyTransferSubjectToDusting: boolean
+    readonly isAttemptToRemoveNonOwnedAccountUnderPermissionedMode: boolean
+    readonly isAttemptToRemoveNonEmptyAccount: boolean
+    readonly isCannotJoinWhitelistInPermissionlessMode: boolean
+    readonly isCannotDeissueTokenWithOutstandingAccounts: boolean
+    readonly isNoUpcomingSale: boolean
+    readonly isNoActiveSale: boolean
+    readonly isInsufficientBalanceForTokenPurchase: boolean
+    readonly isNotEnoughTokensOnSale: boolean
+    readonly isSaleStartingBlockInThePast: boolean
+    readonly isSaleAccessProofRequired: boolean
+    readonly isSaleAccessProofParticipantIsNotSender: boolean
+    readonly isSalePurchaseCapExceeded: boolean
+    readonly isMaxVestingSchedulesPerAccountPerTokenReached: boolean
+    readonly isPreviousSaleNotFinalized: boolean
+    readonly isNoTokensToRecover: boolean
+    readonly isSaleDurationTooShort: boolean
+    readonly isSaleDurationIsZero: boolean
+    readonly isSaleUpperBoundQuantityIsZero: boolean
+    readonly isSaleCapPerMemberIsZero: boolean
+    readonly isSaleUnitPriceIsZero: boolean
+    readonly isSalePurchaseAmountIsZero: boolean
+    readonly isCannotInitSaleIfAmmIsActive: boolean
+    readonly isRevenueSplitTimeToStartTooShort: boolean
+    readonly isRevenueSplitDurationTooShort: boolean
+    readonly isRevenueSplitAlreadyActiveForToken: boolean
+    readonly isRevenueSplitNotActiveForToken: boolean
+    readonly isRevenueSplitDidNotEnd: boolean
+    readonly isRevenueSplitNotOngoing: boolean
+    readonly isUserAlreadyParticipating: boolean
+    readonly isInsufficientBalanceForSplitParticipation: boolean
+    readonly isUserNotParticipantingInAnySplit: boolean
+    readonly isCannotParticipateInSplitWithZeroAmount: boolean
+    readonly isCannotIssueSplitWithZeroAllocationAmount: boolean
+    readonly isCannotModifySupplyWhenRevenueSplitsAreActive: boolean
+    readonly isRevenueSplitRateIsZero: boolean
+    readonly isBurnAmountIsZero: boolean
+    readonly isBurnAmountGreaterThanAccountTokensAmount: boolean
+    readonly isNotInAmmState: boolean
+    readonly isInvalidCurveParameters: boolean
+    readonly isDeadlineExpired: boolean
+    readonly isSlippageToleranceExceeded: boolean
+    readonly isInsufficientTokenBalance: boolean
+    readonly isOutstandingAmmProvidedSupplyTooLarge: boolean
+    readonly isCurveSlopeParametersTooLow: boolean
+    readonly isNotEnoughTokenMintedByAmmForThisSale: boolean
+    readonly isTargetPatronageRateIsHigherThanCurrentRate: boolean
+    readonly isYearlyPatronageRateLimitExceeded: boolean
+    readonly isPalletFrozen: boolean
+    readonly type:
+      | 'ArithmeticError'
+      | 'InsufficientTransferrableBalance'
+      | 'TokenDoesNotExist'
+      | 'AccountInformationDoesNotExist'
+      | 'TransferDestinationMemberDoesNotExist'
+      | 'MerkleProofVerificationFailure'
+      | 'TokenSymbolAlreadyInUse'
+      | 'InitialAllocationToNonExistingMember'
+      | 'AccountAlreadyExists'
+      | 'TooManyTransferOutputs'
+      | 'TokenIssuanceNotInIdleState'
+      | 'InsufficientJoyBalance'
+      | 'JoyTransferSubjectToDusting'
+      | 'AttemptToRemoveNonOwnedAccountUnderPermissionedMode'
+      | 'AttemptToRemoveNonEmptyAccount'
+      | 'CannotJoinWhitelistInPermissionlessMode'
+      | 'CannotDeissueTokenWithOutstandingAccounts'
+      | 'NoUpcomingSale'
+      | 'NoActiveSale'
+      | 'InsufficientBalanceForTokenPurchase'
+      | 'NotEnoughTokensOnSale'
+      | 'SaleStartingBlockInThePast'
+      | 'SaleAccessProofRequired'
+      | 'SaleAccessProofParticipantIsNotSender'
+      | 'SalePurchaseCapExceeded'
+      | 'MaxVestingSchedulesPerAccountPerTokenReached'
+      | 'PreviousSaleNotFinalized'
+      | 'NoTokensToRecover'
+      | 'SaleDurationTooShort'
+      | 'SaleDurationIsZero'
+      | 'SaleUpperBoundQuantityIsZero'
+      | 'SaleCapPerMemberIsZero'
+      | 'SaleUnitPriceIsZero'
+      | 'SalePurchaseAmountIsZero'
+      | 'CannotInitSaleIfAmmIsActive'
+      | 'RevenueSplitTimeToStartTooShort'
+      | 'RevenueSplitDurationTooShort'
+      | 'RevenueSplitAlreadyActiveForToken'
+      | 'RevenueSplitNotActiveForToken'
+      | 'RevenueSplitDidNotEnd'
+      | 'RevenueSplitNotOngoing'
+      | 'UserAlreadyParticipating'
+      | 'InsufficientBalanceForSplitParticipation'
+      | 'UserNotParticipantingInAnySplit'
+      | 'CannotParticipateInSplitWithZeroAmount'
+      | 'CannotIssueSplitWithZeroAllocationAmount'
+      | 'CannotModifySupplyWhenRevenueSplitsAreActive'
+      | 'RevenueSplitRateIsZero'
+      | 'BurnAmountIsZero'
+      | 'BurnAmountGreaterThanAccountTokensAmount'
+      | 'NotInAmmState'
+      | 'InvalidCurveParameters'
+      | 'DeadlineExpired'
+      | 'SlippageToleranceExceeded'
+      | 'InsufficientTokenBalance'
+      | 'OutstandingAmmProvidedSupplyTooLarge'
+      | 'CurveSlopeParametersTooLow'
+      | 'NotEnoughTokenMintedByAmmForThisSale'
+      | 'TargetPatronageRateIsHigherThanCurrentRate'
+      | 'YearlyPatronageRateLimitExceeded'
+      | 'PalletFrozen'
   }
 
   /** @name PalletProposalsEngineProposal (603) */
   interface PalletProposalsEngineProposal extends Struct {
-    readonly parameters: PalletProposalsEngineProposalParameters;
-    readonly proposerId: u64;
-    readonly activatedAt: u32;
-    readonly status: PalletProposalsEngineProposalStatusesProposalStatus;
-    readonly votingResults: PalletProposalsEngineVotingResults;
-    readonly exactExecutionBlock: Option<u32>;
-    readonly nrOfCouncilConfirmations: u32;
-    readonly stakingAccountId: Option<AccountId32>;
+    readonly parameters: PalletProposalsEngineProposalParameters
+    readonly proposerId: u64
+    readonly activatedAt: u32
+    readonly status: PalletProposalsEngineProposalStatusesProposalStatus
+    readonly votingResults: PalletProposalsEngineVotingResults
+    readonly exactExecutionBlock: Option<u32>
+    readonly nrOfCouncilConfirmations: u32
+    readonly stakingAccountId: Option<AccountId32>
   }
 
   /** @name PalletProposalsEngineProposalParameters (604) */
   interface PalletProposalsEngineProposalParameters extends Struct {
-    readonly votingPeriod: u32;
-    readonly gracePeriod: u32;
-    readonly approvalQuorumPercentage: u32;
-    readonly approvalThresholdPercentage: u32;
-    readonly slashingQuorumPercentage: u32;
-    readonly slashingThresholdPercentage: u32;
-    readonly requiredStake: Option<u128>;
-    readonly constitutionality: u32;
+    readonly votingPeriod: u32
+    readonly gracePeriod: u32
+    readonly approvalQuorumPercentage: u32
+    readonly approvalThresholdPercentage: u32
+    readonly slashingQuorumPercentage: u32
+    readonly slashingThresholdPercentage: u32
+    readonly requiredStake: Option<u128>
+    readonly constitutionality: u32
   }
 
   /** @name PalletProposalsEngineVotingResults (605) */
   interface PalletProposalsEngineVotingResults extends Struct {
-    readonly abstentions: u32;
-    readonly approvals: u32;
-    readonly rejections: u32;
-    readonly slashes: u32;
+    readonly abstentions: u32
+    readonly approvals: u32
+    readonly rejections: u32
+    readonly slashes: u32
   }
 
   /** @name PalletProposalsEngineError (608) */
   interface PalletProposalsEngineError extends Enum {
-    readonly isArithmeticError: boolean;
-    readonly isEmptyTitleProvided: boolean;
-    readonly isEmptyDescriptionProvided: boolean;
-    readonly isTitleIsTooLong: boolean;
-    readonly isDescriptionIsTooLong: boolean;
-    readonly isProposalNotFound: boolean;
-    readonly isProposalFinalized: boolean;
-    readonly isAlreadyVoted: boolean;
-    readonly isNotAuthor: boolean;
-    readonly isMaxActiveProposalNumberExceeded: boolean;
-    readonly isEmptyStake: boolean;
-    readonly isStakeShouldBeEmpty: boolean;
-    readonly isStakeDiffersFromRequired: boolean;
-    readonly isInvalidParameterApprovalThreshold: boolean;
-    readonly isInvalidParameterSlashingThreshold: boolean;
-    readonly isRequireRootOrigin: boolean;
-    readonly isProposalHasVotes: boolean;
-    readonly isZeroExactExecutionBlock: boolean;
-    readonly isInvalidExactExecutionBlock: boolean;
-    readonly isInsufficientBalanceForStake: boolean;
-    readonly isConflictingStakes: boolean;
-    readonly isInvalidStakingAccountForMember: boolean;
-    readonly isMaxDispatchableCallCodeSizeExceeded: boolean;
-    readonly type: 'ArithmeticError' | 'EmptyTitleProvided' | 'EmptyDescriptionProvided' | 'TitleIsTooLong' | 'DescriptionIsTooLong' | 'ProposalNotFound' | 'ProposalFinalized' | 'AlreadyVoted' | 'NotAuthor' | 'MaxActiveProposalNumberExceeded' | 'EmptyStake' | 'StakeShouldBeEmpty' | 'StakeDiffersFromRequired' | 'InvalidParameterApprovalThreshold' | 'InvalidParameterSlashingThreshold' | 'RequireRootOrigin' | 'ProposalHasVotes' | 'ZeroExactExecutionBlock' | 'InvalidExactExecutionBlock' | 'InsufficientBalanceForStake' | 'ConflictingStakes' | 'InvalidStakingAccountForMember' | 'MaxDispatchableCallCodeSizeExceeded';
+    readonly isArithmeticError: boolean
+    readonly isEmptyTitleProvided: boolean
+    readonly isEmptyDescriptionProvided: boolean
+    readonly isTitleIsTooLong: boolean
+    readonly isDescriptionIsTooLong: boolean
+    readonly isProposalNotFound: boolean
+    readonly isProposalFinalized: boolean
+    readonly isAlreadyVoted: boolean
+    readonly isNotAuthor: boolean
+    readonly isMaxActiveProposalNumberExceeded: boolean
+    readonly isEmptyStake: boolean
+    readonly isStakeShouldBeEmpty: boolean
+    readonly isStakeDiffersFromRequired: boolean
+    readonly isInvalidParameterApprovalThreshold: boolean
+    readonly isInvalidParameterSlashingThreshold: boolean
+    readonly isRequireRootOrigin: boolean
+    readonly isProposalHasVotes: boolean
+    readonly isZeroExactExecutionBlock: boolean
+    readonly isInvalidExactExecutionBlock: boolean
+    readonly isInsufficientBalanceForStake: boolean
+    readonly isConflictingStakes: boolean
+    readonly isInvalidStakingAccountForMember: boolean
+    readonly isMaxDispatchableCallCodeSizeExceeded: boolean
+    readonly type:
+      | 'ArithmeticError'
+      | 'EmptyTitleProvided'
+      | 'EmptyDescriptionProvided'
+      | 'TitleIsTooLong'
+      | 'DescriptionIsTooLong'
+      | 'ProposalNotFound'
+      | 'ProposalFinalized'
+      | 'AlreadyVoted'
+      | 'NotAuthor'
+      | 'MaxActiveProposalNumberExceeded'
+      | 'EmptyStake'
+      | 'StakeShouldBeEmpty'
+      | 'StakeDiffersFromRequired'
+      | 'InvalidParameterApprovalThreshold'
+      | 'InvalidParameterSlashingThreshold'
+      | 'RequireRootOrigin'
+      | 'ProposalHasVotes'
+      | 'ZeroExactExecutionBlock'
+      | 'InvalidExactExecutionBlock'
+      | 'InsufficientBalanceForStake'
+      | 'ConflictingStakes'
+      | 'InvalidStakingAccountForMember'
+      | 'MaxDispatchableCallCodeSizeExceeded'
   }
 
   /** @name PalletProposalsDiscussionDiscussionThread (609) */
   interface PalletProposalsDiscussionDiscussionThread extends Struct {
-    readonly activatedAt: u32;
-    readonly authorId: u64;
-    readonly mode: PalletProposalsDiscussionThreadModeBoundedBTreeSet;
+    readonly activatedAt: u32
+    readonly authorId: u64
+    readonly mode: PalletProposalsDiscussionThreadModeBoundedBTreeSet
   }
 
   /** @name PalletProposalsDiscussionThreadModeBoundedBTreeSet (611) */
   interface PalletProposalsDiscussionThreadModeBoundedBTreeSet extends Enum {
-    readonly isOpen: boolean;
-    readonly isClosed: boolean;
-    readonly asClosed: BTreeSet<u64>;
-    readonly type: 'Open' | 'Closed';
+    readonly isOpen: boolean
+    readonly isClosed: boolean
+    readonly asClosed: BTreeSet<u64>
+    readonly type: 'Open' | 'Closed'
   }
 
   /** @name PalletProposalsDiscussionDiscussionPost (612) */
   interface PalletProposalsDiscussionDiscussionPost extends Struct {
-    readonly authorId: u64;
-    readonly cleanupPayOff: PalletCommonBloatBondRepayableBloatBond;
-    readonly lastEdited: u32;
+    readonly authorId: u64
+    readonly cleanupPayOff: PalletCommonBloatBondRepayableBloatBond
+    readonly lastEdited: u32
   }
 
   /** @name PalletProposalsDiscussionError (613) */
   interface PalletProposalsDiscussionError extends Enum {
-    readonly isArithmeticError: boolean;
-    readonly isThreadDoesntExist: boolean;
-    readonly isPostDoesntExist: boolean;
-    readonly isRequireRootOrigin: boolean;
-    readonly isCannotPostOnClosedThread: boolean;
-    readonly isNotAuthorOrCouncilor: boolean;
-    readonly isMaxWhiteListSizeExceeded: boolean;
-    readonly isWhitelistedMemberDoesNotExist: boolean;
-    readonly isInsufficientBalanceForPost: boolean;
-    readonly isCannotDeletePost: boolean;
-    readonly type: 'ArithmeticError' | 'ThreadDoesntExist' | 'PostDoesntExist' | 'RequireRootOrigin' | 'CannotPostOnClosedThread' | 'NotAuthorOrCouncilor' | 'MaxWhiteListSizeExceeded' | 'WhitelistedMemberDoesNotExist' | 'InsufficientBalanceForPost' | 'CannotDeletePost';
+    readonly isArithmeticError: boolean
+    readonly isThreadDoesntExist: boolean
+    readonly isPostDoesntExist: boolean
+    readonly isRequireRootOrigin: boolean
+    readonly isCannotPostOnClosedThread: boolean
+    readonly isNotAuthorOrCouncilor: boolean
+    readonly isMaxWhiteListSizeExceeded: boolean
+    readonly isWhitelistedMemberDoesNotExist: boolean
+    readonly isInsufficientBalanceForPost: boolean
+    readonly isCannotDeletePost: boolean
+    readonly type:
+      | 'ArithmeticError'
+      | 'ThreadDoesntExist'
+      | 'PostDoesntExist'
+      | 'RequireRootOrigin'
+      | 'CannotPostOnClosedThread'
+      | 'NotAuthorOrCouncilor'
+      | 'MaxWhiteListSizeExceeded'
+      | 'WhitelistedMemberDoesNotExist'
+      | 'InsufficientBalanceForPost'
+      | 'CannotDeletePost'
   }
 
   /** @name PalletProposalsCodexError (614) */
   interface PalletProposalsCodexError extends Enum {
-    readonly isSignalProposalIsEmpty: boolean;
-    readonly isRuntimeProposalIsEmpty: boolean;
-    readonly isInvalidFundingRequestProposalBalance: boolean;
-    readonly isInvalidValidatorCount: boolean;
-    readonly isRequireRootOrigin: boolean;
-    readonly isInvalidCouncilElectionParameterCouncilSize: boolean;
-    readonly isInvalidCouncilElectionParameterCandidacyLimit: boolean;
-    readonly isInvalidCouncilElectionParameterMinVotingStake: boolean;
-    readonly isInvalidCouncilElectionParameterNewTermDuration: boolean;
-    readonly isInvalidCouncilElectionParameterMinCouncilStake: boolean;
-    readonly isInvalidCouncilElectionParameterRevealingPeriod: boolean;
-    readonly isInvalidCouncilElectionParameterVotingPeriod: boolean;
-    readonly isInvalidCouncilElectionParameterAnnouncingPeriod: boolean;
-    readonly isInvalidWorkingGroupBudgetCapacity: boolean;
-    readonly isInvalidSetLeadParameterCannotBeCouncilor: boolean;
-    readonly isSlashingStakeIsZero: boolean;
-    readonly isDecreasingStakeIsZero: boolean;
-    readonly isInsufficientFundsForBudgetUpdate: boolean;
-    readonly isInvalidFundingRequestProposalNumberOfAccount: boolean;
-    readonly isInvalidFundingRequestProposalRepeatedAccount: boolean;
-    readonly isInvalidChannelPayoutsProposalMinCashoutExceedsMaxCashout: boolean;
-    readonly isInvalidLeadWorkerId: boolean;
-    readonly isInvalidLeadOpeningId: boolean;
-    readonly isInvalidLeadApplicationId: boolean;
-    readonly isInvalidProposalId: boolean;
-    readonly isArithmeticError: boolean;
-    readonly isReductionAmountZero: boolean;
-    readonly type: 'SignalProposalIsEmpty' | 'RuntimeProposalIsEmpty' | 'InvalidFundingRequestProposalBalance' | 'InvalidValidatorCount' | 'RequireRootOrigin' | 'InvalidCouncilElectionParameterCouncilSize' | 'InvalidCouncilElectionParameterCandidacyLimit' | 'InvalidCouncilElectionParameterMinVotingStake' | 'InvalidCouncilElectionParameterNewTermDuration' | 'InvalidCouncilElectionParameterMinCouncilStake' | 'InvalidCouncilElectionParameterRevealingPeriod' | 'InvalidCouncilElectionParameterVotingPeriod' | 'InvalidCouncilElectionParameterAnnouncingPeriod' | 'InvalidWorkingGroupBudgetCapacity' | 'InvalidSetLeadParameterCannotBeCouncilor' | 'SlashingStakeIsZero' | 'DecreasingStakeIsZero' | 'InsufficientFundsForBudgetUpdate' | 'InvalidFundingRequestProposalNumberOfAccount' | 'InvalidFundingRequestProposalRepeatedAccount' | 'InvalidChannelPayoutsProposalMinCashoutExceedsMaxCashout' | 'InvalidLeadWorkerId' | 'InvalidLeadOpeningId' | 'InvalidLeadApplicationId' | 'InvalidProposalId' | 'ArithmeticError' | 'ReductionAmountZero';
+    readonly isSignalProposalIsEmpty: boolean
+    readonly isRuntimeProposalIsEmpty: boolean
+    readonly isInvalidFundingRequestProposalBalance: boolean
+    readonly isInvalidValidatorCount: boolean
+    readonly isRequireRootOrigin: boolean
+    readonly isInvalidCouncilElectionParameterCouncilSize: boolean
+    readonly isInvalidCouncilElectionParameterCandidacyLimit: boolean
+    readonly isInvalidCouncilElectionParameterMinVotingStake: boolean
+    readonly isInvalidCouncilElectionParameterNewTermDuration: boolean
+    readonly isInvalidCouncilElectionParameterMinCouncilStake: boolean
+    readonly isInvalidCouncilElectionParameterRevealingPeriod: boolean
+    readonly isInvalidCouncilElectionParameterVotingPeriod: boolean
+    readonly isInvalidCouncilElectionParameterAnnouncingPeriod: boolean
+    readonly isInvalidWorkingGroupBudgetCapacity: boolean
+    readonly isInvalidSetLeadParameterCannotBeCouncilor: boolean
+    readonly isSlashingStakeIsZero: boolean
+    readonly isDecreasingStakeIsZero: boolean
+    readonly isInsufficientFundsForBudgetUpdate: boolean
+    readonly isInvalidFundingRequestProposalNumberOfAccount: boolean
+    readonly isInvalidFundingRequestProposalRepeatedAccount: boolean
+    readonly isInvalidChannelPayoutsProposalMinCashoutExceedsMaxCashout: boolean
+    readonly isInvalidLeadWorkerId: boolean
+    readonly isInvalidLeadOpeningId: boolean
+    readonly isInvalidLeadApplicationId: boolean
+    readonly isInvalidProposalId: boolean
+    readonly isArithmeticError: boolean
+    readonly isReductionAmountZero: boolean
+    readonly type:
+      | 'SignalProposalIsEmpty'
+      | 'RuntimeProposalIsEmpty'
+      | 'InvalidFundingRequestProposalBalance'
+      | 'InvalidValidatorCount'
+      | 'RequireRootOrigin'
+      | 'InvalidCouncilElectionParameterCouncilSize'
+      | 'InvalidCouncilElectionParameterCandidacyLimit'
+      | 'InvalidCouncilElectionParameterMinVotingStake'
+      | 'InvalidCouncilElectionParameterNewTermDuration'
+      | 'InvalidCouncilElectionParameterMinCouncilStake'
+      | 'InvalidCouncilElectionParameterRevealingPeriod'
+      | 'InvalidCouncilElectionParameterVotingPeriod'
+      | 'InvalidCouncilElectionParameterAnnouncingPeriod'
+      | 'InvalidWorkingGroupBudgetCapacity'
+      | 'InvalidSetLeadParameterCannotBeCouncilor'
+      | 'SlashingStakeIsZero'
+      | 'DecreasingStakeIsZero'
+      | 'InsufficientFundsForBudgetUpdate'
+      | 'InvalidFundingRequestProposalNumberOfAccount'
+      | 'InvalidFundingRequestProposalRepeatedAccount'
+      | 'InvalidChannelPayoutsProposalMinCashoutExceedsMaxCashout'
+      | 'InvalidLeadWorkerId'
+      | 'InvalidLeadOpeningId'
+      | 'InvalidLeadApplicationId'
+      | 'InvalidProposalId'
+      | 'ArithmeticError'
+      | 'ReductionAmountZero'
   }
 
   /** @name PalletWorkingGroupOpening (615) */
   interface PalletWorkingGroupOpening extends Struct {
-    readonly openingType: PalletWorkingGroupOpeningType;
-    readonly created: u32;
-    readonly descriptionHash: H256;
-    readonly stakePolicy: PalletWorkingGroupStakePolicy;
-    readonly rewardPerBlock: Option<u128>;
-    readonly creationStake: u128;
+    readonly openingType: PalletWorkingGroupOpeningType
+    readonly created: u32
+    readonly descriptionHash: H256
+    readonly stakePolicy: PalletWorkingGroupStakePolicy
+    readonly rewardPerBlock: Option<u128>
+    readonly creationStake: u128
   }
 
   /** @name PalletWorkingGroupJobApplication (616) */
   interface PalletWorkingGroupJobApplication extends Struct {
-    readonly roleAccountId: AccountId32;
-    readonly rewardAccountId: AccountId32;
-    readonly stakingAccountId: AccountId32;
-    readonly memberId: u64;
-    readonly descriptionHash: H256;
-    readonly openingId: u64;
+    readonly roleAccountId: AccountId32
+    readonly rewardAccountId: AccountId32
+    readonly stakingAccountId: AccountId32
+    readonly memberId: u64
+    readonly descriptionHash: H256
+    readonly openingId: u64
   }
 
   /** @name PalletWorkingGroupGroupWorker (617) */
   interface PalletWorkingGroupGroupWorker extends Struct {
-    readonly memberId: u64;
-    readonly roleAccountId: AccountId32;
-    readonly stakingAccountId: AccountId32;
-    readonly rewardAccountId: AccountId32;
-    readonly startedLeavingAt: Option<u32>;
-    readonly jobUnstakingPeriod: u32;
-    readonly rewardPerBlock: Option<u128>;
-    readonly missedReward: Option<u128>;
-    readonly createdAt: u32;
+    readonly memberId: u64
+    readonly roleAccountId: AccountId32
+    readonly stakingAccountId: AccountId32
+    readonly rewardAccountId: AccountId32
+    readonly startedLeavingAt: Option<u32>
+    readonly jobUnstakingPeriod: u32
+    readonly rewardPerBlock: Option<u128>
+    readonly missedReward: Option<u128>
+    readonly createdAt: u32
   }
 
   /** @name PalletWorkingGroupErrorsError (618) */
   interface PalletWorkingGroupErrorsError extends Enum {
-    readonly isArithmeticError: boolean;
-    readonly isStakeBalanceCannotBeZero: boolean;
-    readonly isOpeningDoesNotExist: boolean;
-    readonly isCannotHireMultipleLeaders: boolean;
-    readonly isWorkerApplicationDoesNotExist: boolean;
-    readonly isMaxActiveWorkerNumberExceeded: boolean;
-    readonly isSuccessfulWorkerApplicationDoesNotExist: boolean;
-    readonly isCannotHireLeaderWhenLeaderExists: boolean;
-    readonly isIsNotLeadAccount: boolean;
-    readonly isCurrentLeadNotSet: boolean;
-    readonly isWorkerDoesNotExist: boolean;
-    readonly isInvalidMemberOrigin: boolean;
-    readonly isSignerIsNotWorkerRoleAccount: boolean;
-    readonly isBelowMinimumStakes: boolean;
-    readonly isInsufficientBalanceToCoverStake: boolean;
-    readonly isApplicationStakeDoesntMatchOpening: boolean;
-    readonly isOriginIsNotApplicant: boolean;
-    readonly isWorkerIsLeaving: boolean;
-    readonly isCannotRewardWithZero: boolean;
-    readonly isInvalidStakingAccountForMember: boolean;
-    readonly isConflictStakesOnAccount: boolean;
-    readonly isWorkerHasNoReward: boolean;
-    readonly isUnstakingPeriodLessThanMinimum: boolean;
-    readonly isCannotSpendZero: boolean;
-    readonly isInsufficientBudgetForSpending: boolean;
-    readonly isNoApplicationsProvided: boolean;
-    readonly isCannotDecreaseStakeDeltaGreaterThanStake: boolean;
-    readonly isApplicationsNotForOpening: boolean;
-    readonly isWorkerStorageValueTooLong: boolean;
-    readonly isInsufficientTokensForFunding: boolean;
-    readonly isZeroTokensFunding: boolean;
-    readonly isInsufficientBalanceForTransfer: boolean;
-    readonly type: 'ArithmeticError' | 'StakeBalanceCannotBeZero' | 'OpeningDoesNotExist' | 'CannotHireMultipleLeaders' | 'WorkerApplicationDoesNotExist' | 'MaxActiveWorkerNumberExceeded' | 'SuccessfulWorkerApplicationDoesNotExist' | 'CannotHireLeaderWhenLeaderExists' | 'IsNotLeadAccount' | 'CurrentLeadNotSet' | 'WorkerDoesNotExist' | 'InvalidMemberOrigin' | 'SignerIsNotWorkerRoleAccount' | 'BelowMinimumStakes' | 'InsufficientBalanceToCoverStake' | 'ApplicationStakeDoesntMatchOpening' | 'OriginIsNotApplicant' | 'WorkerIsLeaving' | 'CannotRewardWithZero' | 'InvalidStakingAccountForMember' | 'ConflictStakesOnAccount' | 'WorkerHasNoReward' | 'UnstakingPeriodLessThanMinimum' | 'CannotSpendZero' | 'InsufficientBudgetForSpending' | 'NoApplicationsProvided' | 'CannotDecreaseStakeDeltaGreaterThanStake' | 'ApplicationsNotForOpening' | 'WorkerStorageValueTooLong' | 'InsufficientTokensForFunding' | 'ZeroTokensFunding' | 'InsufficientBalanceForTransfer';
+    readonly isArithmeticError: boolean
+    readonly isStakeBalanceCannotBeZero: boolean
+    readonly isOpeningDoesNotExist: boolean
+    readonly isCannotHireMultipleLeaders: boolean
+    readonly isWorkerApplicationDoesNotExist: boolean
+    readonly isMaxActiveWorkerNumberExceeded: boolean
+    readonly isSuccessfulWorkerApplicationDoesNotExist: boolean
+    readonly isCannotHireLeaderWhenLeaderExists: boolean
+    readonly isIsNotLeadAccount: boolean
+    readonly isCurrentLeadNotSet: boolean
+    readonly isWorkerDoesNotExist: boolean
+    readonly isInvalidMemberOrigin: boolean
+    readonly isSignerIsNotWorkerRoleAccount: boolean
+    readonly isBelowMinimumStakes: boolean
+    readonly isInsufficientBalanceToCoverStake: boolean
+    readonly isApplicationStakeDoesntMatchOpening: boolean
+    readonly isOriginIsNotApplicant: boolean
+    readonly isWorkerIsLeaving: boolean
+    readonly isCannotRewardWithZero: boolean
+    readonly isInvalidStakingAccountForMember: boolean
+    readonly isConflictStakesOnAccount: boolean
+    readonly isWorkerHasNoReward: boolean
+    readonly isUnstakingPeriodLessThanMinimum: boolean
+    readonly isCannotSpendZero: boolean
+    readonly isInsufficientBudgetForSpending: boolean
+    readonly isNoApplicationsProvided: boolean
+    readonly isCannotDecreaseStakeDeltaGreaterThanStake: boolean
+    readonly isApplicationsNotForOpening: boolean
+    readonly isWorkerStorageValueTooLong: boolean
+    readonly isInsufficientTokensForFunding: boolean
+    readonly isZeroTokensFunding: boolean
+    readonly isInsufficientBalanceForTransfer: boolean
+    readonly type:
+      | 'ArithmeticError'
+      | 'StakeBalanceCannotBeZero'
+      | 'OpeningDoesNotExist'
+      | 'CannotHireMultipleLeaders'
+      | 'WorkerApplicationDoesNotExist'
+      | 'MaxActiveWorkerNumberExceeded'
+      | 'SuccessfulWorkerApplicationDoesNotExist'
+      | 'CannotHireLeaderWhenLeaderExists'
+      | 'IsNotLeadAccount'
+      | 'CurrentLeadNotSet'
+      | 'WorkerDoesNotExist'
+      | 'InvalidMemberOrigin'
+      | 'SignerIsNotWorkerRoleAccount'
+      | 'BelowMinimumStakes'
+      | 'InsufficientBalanceToCoverStake'
+      | 'ApplicationStakeDoesntMatchOpening'
+      | 'OriginIsNotApplicant'
+      | 'WorkerIsLeaving'
+      | 'CannotRewardWithZero'
+      | 'InvalidStakingAccountForMember'
+      | 'ConflictStakesOnAccount'
+      | 'WorkerHasNoReward'
+      | 'UnstakingPeriodLessThanMinimum'
+      | 'CannotSpendZero'
+      | 'InsufficientBudgetForSpending'
+      | 'NoApplicationsProvided'
+      | 'CannotDecreaseStakeDeltaGreaterThanStake'
+      | 'ApplicationsNotForOpening'
+      | 'WorkerStorageValueTooLong'
+      | 'InsufficientTokensForFunding'
+      | 'ZeroTokensFunding'
+      | 'InsufficientBalanceForTransfer'
   }
 
   /** @name SpRuntimeMultiSignature (628) */
   interface SpRuntimeMultiSignature extends Enum {
-    readonly isEd25519: boolean;
-    readonly asEd25519: SpCoreEd25519Signature;
-    readonly isSr25519: boolean;
-    readonly asSr25519: SpCoreSr25519Signature;
-    readonly isEcdsa: boolean;
-    readonly asEcdsa: SpCoreEcdsaSignature;
-    readonly type: 'Ed25519' | 'Sr25519' | 'Ecdsa';
+    readonly isEd25519: boolean
+    readonly asEd25519: SpCoreEd25519Signature
+    readonly isSr25519: boolean
+    readonly asSr25519: SpCoreSr25519Signature
+    readonly isEcdsa: boolean
+    readonly asEcdsa: SpCoreEcdsaSignature
+    readonly type: 'Ed25519' | 'Sr25519' | 'Ecdsa'
   }
 
   /** @name SpCoreEcdsaSignature (629) */
   interface SpCoreEcdsaSignature extends U8aFixed {}
 
   /** @name FrameSystemExtensionsCheckNonZeroSender (632) */
-  type FrameSystemExtensionsCheckNonZeroSender = Null;
+  type FrameSystemExtensionsCheckNonZeroSender = Null
 
   /** @name FrameSystemExtensionsCheckSpecVersion (633) */
-  type FrameSystemExtensionsCheckSpecVersion = Null;
+  type FrameSystemExtensionsCheckSpecVersion = Null
 
   /** @name FrameSystemExtensionsCheckTxVersion (634) */
-  type FrameSystemExtensionsCheckTxVersion = Null;
+  type FrameSystemExtensionsCheckTxVersion = Null
 
   /** @name FrameSystemExtensionsCheckGenesis (635) */
-  type FrameSystemExtensionsCheckGenesis = Null;
+  type FrameSystemExtensionsCheckGenesis = Null
 
   /** @name FrameSystemExtensionsCheckNonce (638) */
   interface FrameSystemExtensionsCheckNonce extends Compact<u32> {}
 
   /** @name FrameSystemExtensionsCheckWeight (639) */
-  type FrameSystemExtensionsCheckWeight = Null;
+  type FrameSystemExtensionsCheckWeight = Null
 
   /** @name PalletTransactionPaymentChargeTransactionPayment (640) */
   interface PalletTransactionPaymentChargeTransactionPayment extends Compact<u128> {}
 
   /** @name JoystreamNodeRuntimeRuntime (641) */
-  type JoystreamNodeRuntimeRuntime = Null;
-
+  type JoystreamNodeRuntimeRuntime = Null
 } // declare module