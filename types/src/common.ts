--- conflicted
+++ resolved
@@ -1,9 +1,5 @@
-<<<<<<< HEAD
-import { Struct, Option, Text, bool, u16, u32, u64, Null, U8aFixed } from '@polkadot/types'
-=======
 import { Struct, Option, Text, bool, u16, u32, u64, Null, U8aFixed, u128 } from '@polkadot/types'
->>>>>>> f62058ba
-import { BlockNumber, Hash as PolkadotHash, Moment } from '@polkadot/types/interfaces'
+import { Hash as PolkadotHash, Moment } from '@polkadot/types/interfaces'
 import { Codec, RegistryTypes } from '@polkadot/types/types'
 // we get 'moment' because it is a dependency of @polkadot/util, via @polkadot/keyring
 import moment from 'moment'
@@ -13,11 +9,11 @@
 
 export { JoyEnum, JoyStructCustom, JoyStructDecorated }
 
-<<<<<<< HEAD
+export class Balance extends u128 {}
+export class BlockNumber extends u32 {}
+
 export class ActorId extends u64 {}
 export class MemberId extends u64 {}
-=======
->>>>>>> f62058ba
 export class Url extends Text {}
 
 export class ChannelId extends u64 {}
@@ -27,7 +23,6 @@
 export class ThreadId extends u64 {}
 export class PostId extends u64 {}
 
-// Which module uses this?
 export class Hash extends U8aFixed implements PolkadotHash {}
 
 export type BlockAndTimeType = {
@@ -88,12 +83,8 @@
   Forum: Null,
   Storage: Null,
   Content: Null,
-<<<<<<< HEAD
   Membership: Null,
-  Operations: Null,
-=======
   OperationsAlpha: Null,
->>>>>>> f62058ba
   Gateway: Null,
   Distribution: Null,
   OperationsBeta: Null,
@@ -114,7 +105,7 @@
 export class AccountId extends GenericAccountId {}
 export class Address extends AccountId {}
 export class LookupSource extends AccountId {}
-export class BalanceOf extends u128 {}
+export class BalanceOf extends Balance {}
 
 export const commonTypes: RegistryTypes = {
   ActorId,
