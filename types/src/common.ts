--- conflicted
+++ resolved
@@ -93,11 +93,8 @@
 
 // Reserved keys are not part of the exported definition const, since they are not intented to be used
 export const WorkingGroupDef = {
-<<<<<<< HEAD
-=======
   // _Reserved0
   // _Reserved1
->>>>>>> 2a7778fc
   Storage: Null,
   Content: Null,
   Operations: Null,
