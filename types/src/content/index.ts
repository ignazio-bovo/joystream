import { Vec, Option, Tuple, BTreeSet, UInt, BTreeMap } from '@polkadot/types'
import { bool, u8, u32, u64, Null, Bytes } from '@polkadot/types/primitive'
import { JoyStructDecorated, JoyEnum, ChannelId, MemberId, Balance, Hash, BlockNumber } from '../common'

import { GenericAccountId as AccountId } from '@polkadot/types/generic/AccountId'
import { DataObjectId, DataObjectCreationParameters } from '../storage'

export class OpenAuctionId extends u64 {}
export class CuratorId extends u64 {}
export class CuratorGroupId extends u64 {}
export class ChannelCategoryId extends u64 {}
export class VideoId extends u64 {}
export class VideoCategoryId extends u64 {}
export class MaxNumber extends u32 {}
export class IsCensored extends bool {}
export class VideoPostId extends u64 {}
export class ReactionId extends u64 {}
<<<<<<< HEAD
export class CurrencyOf extends BalanceOf {}
export class CurrencyAmount extends CurrencyOf {}
export class ChannelPrivilegeLevel extends u8 {}
=======
>>>>>>> dadce54b

// NFT types

export class Royalty extends UInt.with(32, 'Perbill') {}

export class OpenAuctionBid extends JoyStructDecorated({
  amount: Balance,
  made_at_block: BlockNumber,
  auction_id: OpenAuctionId,
}) {}

export class EnglishAuctionBid extends JoyStructDecorated({
  amount: Balance,
  bidder_id: MemberId,
}) {}

export class EnglishAuction extends JoyStructDecorated({
  starting_price: Balance,
  buy_now_price: Option.with(Balance),
  top_bid: Option.with(EnglishAuctionBid),
  whitelist: BTreeSet.with(MemberId),
  extension_period: BlockNumber,
  auction_duration: BlockNumber,
  min_bid_step: Balance,
  end: BlockNumber,
}) {}

export class OpenAuction extends JoyStructDecorated({
  starting_price: Balance,
  buy_now_price: Option.with(Balance),
  whitelist: BTreeSet.with(MemberId),
  bid_lock_duration: BlockNumber,
}) {}

export class TransactionalStatus extends JoyEnum({
  Idle: Null,
  InitiatedOfferToMember: Tuple.with([MemberId, Option.with(Balance)]),
  EnglishAuction: EnglishAuction,
  OpenAuction: OpenAuction,
  BuyNow: Balance,
}) {}

export class NftOwner extends JoyEnum({
  ChannelOwner: Null,
  Member: MemberId,
}) {}

export class OwnedNft extends JoyStructDecorated({
  owner: NftOwner,
  transactional_status: TransactionalStatus,
  creator_royalty: Option.with(Royalty),
  open_auctions_nonce: OpenAuctionId,
}) {}

export class EnglishAuctionParams extends JoyStructDecorated({
  starting_price: Balance,
  buy_now_price: Option.with(Balance),
  whitelist: BTreeSet.with(MemberId),
  end: BlockNumber,
  auction_duration: BlockNumber,
  extension_period: BlockNumber,
  min_bid_step: Balance,
}) {}

export class OpenAuctionParams extends JoyStructDecorated({
  starting_price: Balance,
  buy_now_price: Option.with(Balance),
  whitelist: BTreeSet.with(MemberId),
  bid_lock_duration: BlockNumber,
}) {}

export class InitTransactionalStatus extends JoyEnum({
  Idle: Null,
  BuyNow: Balance,
  InitiatedOfferToMember: Tuple.with([MemberId, Option.with(Balance)]),
  EnglishAuction: EnglishAuctionParams,
  OpenAuction: OpenAuctionParams,
}) {}

export class NftIssuanceParameters extends JoyStructDecorated({
  royalty: Option.with(Royalty),
  nft_metadata: Bytes,
  non_channel_owner: Option.with(MemberId),
  init_transactional_status: InitTransactionalStatus,
}) {}

// end of Nft types

export class StorageAssets extends JoyStructDecorated({
  object_creation_list: Vec.with(DataObjectCreationParameters),
  expected_data_size_fee: Balance,
}) {}

export class CuratorGroup extends JoyStructDecorated({
  curators: BTreeSet.with(CuratorId),
  active: bool,
}) {}

export class ContentActor extends JoyEnum({
  Curator: Tuple.with([CuratorGroupId, CuratorId]),
  Member: MemberId,
  Lead: Null,
}) {}

export class ChannelOwner extends JoyEnum({
  Member: MemberId,
  Curators: CuratorGroupId,
}) {}

export class Channel extends JoyStructDecorated({
  owner: ChannelOwner,
  num_videos: u64,
  is_censored: bool,
  reward_account: Option.with(AccountId),
  collaborators: BTreeSet.with(MemberId),
  moderators: BTreeSet.with(MemberId),
  cumulative_payout_earned: Balance,
}) {}

export class ChannelCreationParameters extends JoyStructDecorated({
  assets: Option.with(StorageAssets),
  meta: Option.with(Bytes),
  reward_account: Option.with(AccountId),
  collaborators: BTreeSet.with(MemberId),
  moderators: BTreeSet.with(MemberId),
}) {}

export class ChannelUpdateParameters extends JoyStructDecorated({
  assets_to_upload: Option.with(StorageAssets),
  new_meta: Option.with(Bytes),
  reward_account: Option.with(Option.with(AccountId)),
  assets_to_remove: BTreeSet.with(DataObjectId),
  collaborators: Option.with(BTreeSet.with(MemberId)),
}) {}

export class ChannelOwnershipTransferRequest extends JoyStructDecorated({
  channel_id: ChannelId,
  new_owner: ChannelOwner,
  payment: Balance,
  new_reward_account: Option.with(AccountId),
}) {}

export class ChannelCategory extends JoyStructDecorated({
  // No runtime information is currently stored for a Category.
}) {}

export class ChannelCategoryCreationParameters extends JoyStructDecorated({
  meta: Bytes,
}) {}

export class ChannelCategoryUpdateParameters extends JoyStructDecorated({
  new_meta: Bytes,
}) {}

export class VideoCategory extends JoyStructDecorated({
  // No runtime information is currently stored for a Category.
}) {}

export class VideoCategoryCreationParameters extends JoyStructDecorated({
  meta: Bytes,
}) {}

export class VideoCategoryUpdateParameters extends JoyStructDecorated({
  new_meta: Bytes,
}) {}

export class Video extends JoyStructDecorated({
  in_channel: ChannelId,
  is_censored: bool,
  enable_comments: bool,
  video_post_id: Option.with(VideoPostId),
  nft_status: Option.with(OwnedNft),
}) {}

export class VideoCreationParameters extends JoyStructDecorated({
  assets: Option.with(StorageAssets),
  meta: Option.with(Bytes),
  enable_comments: bool,
  auto_issue_nft: Option.with(NftIssuanceParameters),
}) {}

export class VideoUpdateParameters extends JoyStructDecorated({
  assets_to_upload: Option.with(StorageAssets),
  new_meta: Option.with(Bytes),
  assets_to_remove: BTreeSet.with(DataObjectId),
  enable_comments: Option.with(bool),
  auto_issue_nft: Option.with(NftIssuanceParameters),
}) {}

export class VideoPostType extends JoyEnum({
  Description: Null,
  Comment: VideoPostId,
}) {}

export class VideoPost extends JoyStructDecorated({
  author: ContentActor,
  bloat_bond: Balance,
  replies_count: VideoPostId,
  post_type: VideoPostType,
  video_reference: VideoId,
}) {}

export class Side extends JoyEnum({
  Left: Null,
  Right: Null,
}) {}

export class ProofElement extends JoyStructDecorated({
  hash: Hash,
  side: Side,
}) {}

export class VideoPostCreationParameters extends JoyStructDecorated({
  post_type: VideoPostType,
  video_reference: VideoId,
}) {}

export class VideoPostDeletionParameters extends JoyStructDecorated({
  witness: Option.with(Hash),
  rationale: Option.with(Bytes),
}) {}

export class PullPayment extends JoyStructDecorated({
  channel_id: ChannelId,
  cumulative_payout_claimed: Balance,
  reason: Hash,
}) {}

export class ModeratorSet extends BTreeSet.with(MemberId) {}

export class NftMetadata extends Vec.with(u8) {}

export class ChannelFeature extends JoyEnum({
  ChannelFundsTransfer: Null,
  CreatorCashout: Null,
  VideoNftIssuance: Null,
  VideoCreation: Null,
  VideoUpdate: Null,
  ChannelUpdate: Null,
  CreatorTokenIssuance: Null,
}) {}

export class ChannelFeatureStatus extends JoyEnum({
  Paused: Null,
  Active: Null,
}) {}

export class ChannelFeatureStatusChanges extends BTreeMap.with(ChannelFeature, ChannelFeatureStatus) {}

export class ContentModerationAction extends JoyEnum({
  HideVideo: Null,
  HideChannel: Null,
  ChangeChannelFeatureStatus: ChannelFeature,
  DeleteVideo: Null,
  DeleteChannel: Null,
}) {}

export class ContentModerationActionsSet extends BTreeSet.with(ContentModerationAction) {}

export class ModerationPermissionsByLevel extends BTreeMap.with(ChannelPrivilegeLevel, ContentModerationActionsSet) {}

export const contentTypes = {
  CuratorId,
  CuratorGroupId,
  CuratorGroup,
  ContentActor,
  StorageAssets,
  Channel,
  ChannelOwner,
  ChannelCategoryId,
  ChannelCategory,
  ChannelCategoryCreationParameters,
  ChannelCategoryUpdateParameters,
  ChannelCreationParameters,
  ChannelUpdateParameters,
  Video,
  VideoId,
  VideoCategoryId,
  VideoCategory,
  VideoCategoryCreationParameters,
  VideoCategoryUpdateParameters,
  VideoCreationParameters,
  VideoUpdateParameters,
  MaxNumber,
  IsCensored,
  // Added in Olympia:
  VideoPostId,
  ReactionId,
  VideoPostType,
  VideoPost,
  Side,
  ProofElement,
  VideoPostCreationParameters,
  VideoPostDeletionParameters,
  PullPayment,
  ModeratorSet,
  // Nft
  Royalty,
  EnglishAuctionParams,
  OpenAuctionParams,
  EnglishAuction,
  OpenAuction,
  OpenAuctionBid,
  EnglishAuctionBid,
  TransactionalStatus,
  NftOwner,
  OwnedNft,
  InitTransactionalStatus,
  NftIssuanceParameters,
  NftMetadata,
  OpenAuctionId,
  // Moderation
  ChannelPrivilegeLevel,
  ChannelFeature,
  ChannelFeatureStatus,
  ChannelFeatureStatusChanges,
  ContentModerationAction,
  ContentModerationActionsSet,
  ModerationPermissionsByLevel,
}

export default contentTypes<|MERGE_RESOLUTION|>--- conflicted
+++ resolved
@@ -15,12 +15,7 @@
 export class IsCensored extends bool {}
 export class VideoPostId extends u64 {}
 export class ReactionId extends u64 {}
-<<<<<<< HEAD
-export class CurrencyOf extends BalanceOf {}
-export class CurrencyAmount extends CurrencyOf {}
 export class ChannelPrivilegeLevel extends u8 {}
-=======
->>>>>>> dadce54b
 
 // NFT types
 
