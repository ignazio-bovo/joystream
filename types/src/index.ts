--- conflicted
+++ resolved
@@ -3,27 +3,13 @@
 import members from './members'
 import council from './council'
 import forum from './forum'
-<<<<<<< HEAD
 import workingGroup from './working-group'
-import discovery from './discovery'
-import media from './media'
 import blog from './blog'
 import proposals from './proposals'
-import contentDirectory from './content-directory'
 import referendum from './referendum'
 import constitution from './constitution'
 import bounty from './bounty'
-=======
-import stake from './stake'
-import mint from './mint'
-import recurringRewards from './recurring-rewards'
-import hiring from './hiring'
-import workingGroup from './working-group'
-import storage from './storage'
-import proposals from './proposals'
 import content from './content'
-import legacy from './legacy'
->>>>>>> b2765ec0
 import { InterfaceTypes } from '@polkadot/types/types/registry'
 import { TypeRegistry, Text, UInt, Null, bool, Option, Vec, BTreeSet, BTreeMap, Tuple } from '@polkadot/types'
 import { ExtendedEnum } from './JoyEnum'
@@ -31,53 +17,20 @@
 
 import BN from 'bn.js'
 
-<<<<<<< HEAD
-export { common, members, council, forum, workingGroup, discovery, media, proposals, contentDirectory }
-=======
-export {
-  common,
-  members,
-  council,
-  roles,
-  forum,
-  stake,
-  mint,
-  recurringRewards,
-  hiring,
-  workingGroup,
-  storage,
-  proposals,
-  content,
-}
->>>>>>> b2765ec0
+export { common, members, council, forum, workingGroup, proposals, content }
 
 export const types: RegistryTypes = {
-  // legacy types comes first so they are overriden by proper definitions in new modules
-  ...legacy,
   ...common,
   ...members,
   ...council,
   ...forum,
-<<<<<<< HEAD
   ...workingGroup,
-  ...discovery,
-  ...media,
   ...blog,
   ...proposals,
-  ...contentDirectory,
   ...referendum,
   ...constitution,
   ...bounty,
-=======
-  ...stake,
-  ...mint,
-  ...recurringRewards,
-  ...hiring,
-  ...workingGroup,
-  ...storage,
-  ...proposals,
   ...content,
->>>>>>> b2765ec0
 }
 
 // Allows creating types without api instance (it's not a recommended way though, so should be used just for mocks)
@@ -121,19 +74,9 @@
 
 // Wrapper for CreateInterface_NoOption that includes resolving an Option
 // (nested Options like Option<Option<Codec>> will resolve to Option<any>, but there are very edge case)
-<<<<<<< HEAD
 export type CreateInterface<T> = T extends Codec
   ? T | (T extends Option<infer S> ? undefined | null | S | CreateInterface_NoOption<S> : CreateInterface_NoOption<T>)
   : any
-
-export function createType<TypeName extends keyof InterfaceTypes>(
-  type: TypeName,
-  value: CreateInterface<InterfaceTypes[TypeName]>
-): InterfaceTypes[TypeName] {
-=======
-export type CreateInterface<T extends Codec> =
-  | T
-  | (T extends Option<infer S> ? undefined | null | S | CreateInterface_NoOption<S> : CreateInterface_NoOption<T>)
 
 export type AnyTypeName = keyof InterfaceTypes
 
@@ -141,6 +84,5 @@
   type: TN,
   value: CreateInterface<T>
 ): InterfaceTypes[TN] {
->>>>>>> b2765ec0
   return registry.createType(type, value)
 }