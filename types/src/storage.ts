import {
  Null,
  u64,
  Bytes,
  Vec,
  bool,
  GenericAccountId as AccountId,
  BTreeSet,
  BTreeMap,
  Option,
  u32,
} from '@polkadot/types'
import { RegistryTypes } from '@polkadot/types/types'
import { JoyBTreeSet, JoyEnum, JoyStructDecorated, WorkingGroup, BalanceOf } from './common'
import { MemberId } from './members'
import { WorkerId } from './working-group'

export class DataObjectId extends u64 {}
export class StorageBucketId extends u64 {}

export type IStorageBucketsPerBagValueConstraint = {
  min: u64
  max_min_diff: u64
}

export class StorageBucketsPerBagValueConstraint
  extends JoyStructDecorated({
    min: u64,
    max_min_diff: u64,
  })
  implements IStorageBucketsPerBagValueConstraint {}

export type IDataObject = {
  accepted: bool
  deletion_prize: BalanceOf
  size: u64
}

<<<<<<< HEAD
// DataObject from the storage pallet. Changed due to the types conflict resolution.
=======
>>>>>>> a928437b
export class DataObject
  extends JoyStructDecorated({
    accepted: bool,
    deletion_prize: BalanceOf,
    size: u64,
  })
  implements IDataObject {}

export class DataObjectIdSet extends JoyBTreeSet(DataObjectId) {}
export class DataObjectIdMap extends BTreeMap.with(DataObjectId, DataObject) {}
export class DistributionBucketId extends u64 {}
export class DistributionBucketFamilyId extends u64 {}
export class StorageBucketIdSet extends JoyBTreeSet(StorageBucketId) {}
export class DistributionBucketIdSet extends JoyBTreeSet(DistributionBucketId) {}

export type IDynamicBagDeletionPrize = {
  account_id: AccountId
  prize: BalanceOf
}

export class DynamicBagDeletionPrize
  extends JoyStructDecorated({
    account_id: AccountId,
    prize: BalanceOf,
  })
  implements IDynamicBagDeletionPrize {}

export class DynamicBagDeletionPrizeRecord extends DynamicBagDeletionPrize {}

export type IBag = {
  objects: BTreeMap<DataObjectId, DataObject>
  stored_by: StorageBucketIdSet
  distributed_by: DistributionBucketIdSet
  deletion_prize: Option<BalanceOf>
}

export class Bag
  extends JoyStructDecorated({
    objects: BTreeMap.with(DataObjectId, DataObject),
    stored_by: StorageBucketIdSet,
    distributed_by: DistributionBucketIdSet,
    deletion_prize: Option.with(BalanceOf),
  })
  implements IBag {}

export type IDynamicBagCreationPolicy = {
  numberOfStorageBuckets: u64
  families: BTreeMap<DistributionBucketFamilyId, u32>
}

export class DynamicBagCreationPolicy
  extends JoyStructDecorated({
    numberOfStorageBuckets: u64,
    families: BTreeMap.with(DistributionBucketFamilyId, u32),
  })
  implements IDynamicBagCreationPolicy {}

export const DynamicBagTypeDef = {
  Member: Null,
  Channel: Null,
} as const
export type DynamicBagTypeKey = keyof typeof DynamicBagTypeDef
export class DynamicBagType extends JoyEnum(DynamicBagTypeDef) {}

export const StaticBagIdDef = {
  Council: Null,
  WorkingGroup: WorkingGroup,
} as const
export class StaticBagId extends JoyEnum(StaticBagIdDef) {}
export class Static extends StaticBagId {}

// This type should be imported from content-directory/common types once the Olympia release is merged.
export class ChannelId extends u64 {}

export const DynamicBagIdDef = {
  Member: MemberId,
  Channel: ChannelId,
} as const
export class DynamicBagId extends JoyEnum(DynamicBagIdDef) {}
export class Dynamic extends DynamicBagId {}

export const BagIdDef = {
  Static,
  Dynamic,
} as const
export class BagId extends JoyEnum(BagIdDef) {}

// Alias
export class BagIdType extends BagId {}

export type IVoucher = {
  sizeLimit: u64
  objectsLimit: u64
  sizeUsed: u64
  objectsUsed: u64
}

export class Voucher
  extends JoyStructDecorated({
    sizeLimit: u64,
    objectsLimit: u64,
    sizeUsed: u64,
    objectsUsed: u64,
  })
  implements IVoucher {}

export const StorageBucketOperatorStatusDef = {
  Missing: Null,
  InvitedStorageWorker: WorkerId,
  StorageWorker: WorkerId,
} as const
export class StorageBucketOperatorStatus extends JoyEnum(StorageBucketOperatorStatusDef) {}

export type IStorageBucket = {
  operator_status: StorageBucketOperatorStatus
  accepting_new_bags: bool
  voucher: Voucher
  metadata: Bytes
}

export class StorageBucket
  extends JoyStructDecorated({
    operator_status: StorageBucketOperatorStatus,
    accepting_new_bags: bool,
    voucher: Voucher,
    metadata: Bytes,
  })
  implements IStorageBucket {}

export type IDataObjectCreationParameters = {
  size: u64
  ipfsContentId: Bytes
}

export class DataObjectCreationParameters
  extends JoyStructDecorated({
    size: u64,
    ipfsContentId: Bytes,
  })
  implements IDataObjectCreationParameters {}

export type IUploadParameters = {
  authenticationKey: Bytes
  bagId: BagId
  objectCreationList: Vec<DataObjectCreationParameters>
  deletionPrizeSourceAccountId: AccountId
  expectedDataSizeFee: BalanceOf
}

export class UploadParameters
  extends JoyStructDecorated({
    authenticationKey: Bytes,
    bagId: BagId,
    objectCreationList: Vec.with(DataObjectCreationParameters),
    deletionPrizeSourceAccountId: AccountId,
    expectedDataSizeFee: BalanceOf,
  })
  implements IUploadParameters {}

export class Cid extends Bytes {}
export class ContentIdSet extends BTreeSet.with(Cid) {}

export type IDistributionBucket = {
  accepting_new_bags: bool
  distributing: bool
  pending_invitations: BTreeSet<WorkerId>
  operators: BTreeSet<WorkerId>
  assigned_bags: u64
}

export class DistributionBucket
  extends JoyStructDecorated({
    accepting_new_bags: bool,
    distributing: bool,
    pending_invitations: BTreeSet.with(WorkerId),
    operators: BTreeSet.with(WorkerId),
    assigned_bags: u64,
  })
  implements IDistributionBucket {}

export type IDistributionBucketFamily = {
  distribution_buckets: BTreeMap<DistributionBucketId, DistributionBucket>
}

export class DistributionBucketFamily
  extends JoyStructDecorated({
    distribution_buckets: BTreeMap.with(DistributionBucketId, DistributionBucket),
  })
  implements IDistributionBucketFamily {}

export class DynamicBagCreationPolicyDistributorFamiliesMap extends BTreeMap.with(DistributionBucketFamilyId, u32) {}

export const storageTypes: RegistryTypes = {
  StorageBucketId,
  StorageBucketsPerBagValueConstraint,
  DataObjectId,
  DynamicBagId,
  Voucher,
  DynamicBagType,
  DynamicBagCreationPolicy,
  DynamicBagDeletionPrize,
  DynamicBagDeletionPrizeRecord,
  Bag,
  StorageBucket,
  StaticBagId,
  Static,
  Dynamic,
  BagId,
  DataObjectCreationParameters,
  BagIdType,
  UploadParameters,
  StorageBucketIdSet,
  DataObjectIdSet,
  ContentIdSet,
  Cid,
  StorageBucketOperatorStatus,
  DataObject,
  DistributionBucketId,
  DistributionBucketFamilyId,
  DistributionBucket,
  DistributionBucketFamily,
  // Utility types:
  DistributionBucketIdSet,
  DynamicBagCreationPolicyDistributorFamiliesMap,
}
export default storageTypes<|MERGE_RESOLUTION|>--- conflicted
+++ resolved
@@ -36,10 +36,6 @@
   size: u64
 }
 
-<<<<<<< HEAD
-// DataObject from the storage pallet. Changed due to the types conflict resolution.
-=======
->>>>>>> a928437b
 export class DataObject
   extends JoyStructDecorated({
     accepted: bool,
