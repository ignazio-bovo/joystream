--- conflicted
+++ resolved
@@ -11,21 +11,12 @@
     "tsnode-strict": "node -r ts-node/register --unhandled-rejections=strict"
   },
   "dependencies": {
-<<<<<<< HEAD
     "@joystream/types": "^0.17.0",
-    "@polkadot/api": "4.2.1",
-    "@polkadot/types": "4.2.1",
-    "@polkadot/keyring": "^6.0.5",
-    "@polkadot/util": "^6.0.5",
-    "@polkadot/util-crypto": "^6.0.5",
-=======
-    "@joystream/types": "^0.16.1",
     "@polkadot/api": "5.9.1",
     "@polkadot/types": "5.9.1",
     "@polkadot/keyring": "7.3.1",
     "@polkadot/util": "7.3.1",
     "@polkadot/util-crypto": "7.3.1",
->>>>>>> 00c5b036
     "@types/bn.js": "^4.11.5",
     "bn.js": "^4.11.8"
   },
